# distutils: libraries = NTL_LIBRARIES
# distutils: extra_compile_args = NTL_CFLAGS
# distutils: include_dirs = NTL_INCDIR
# distutils: library_dirs = NTL_LIBDIR
# distutils: extra_link_args = NTL_LIBEXTRA
# distutils: language = c++
r"""
Rational Numbers

AUTHORS:

- William Stein (2005): first version

- William Stein (2006-02-22): floor and ceil (pure fast GMP versions).

- Gonzalo Tornaria and William Stein (2006-03-02): greatly improved
  python/GMP conversion; hashing

- William Stein and Naqi Jaffery (2006-03-06): height, sqrt examples,
  and improve behavior of sqrt.

- David Harvey (2006-09-15): added nth_root

- Pablo De Napoli (2007-04-01): corrected the implementations of
  multiplicative_order, is_one; optimized __bool__ ; documented:
  lcm,gcd

- John Cremona (2009-05-15): added support for local and global
  logarithmic heights.

- Travis Scrimshaw (2012-10-18): Added doctests for full coverage.

- Vincent Delecroix (2013): continued fraction

- Vincent Delecroix (2017-05-03): faster integer-rational comparison

- Vincent Klein (2017-05-11): add __mpq__() to class Rational

- Vincent Klein (2017-05-22): Rational constructor support gmpy2.mpq
  or gmpy2.mpz parameter. Add __mpz__ to class Rational.

TESTS::

    sage: a = -2/3
    sage: a == loads(dumps(a))
    True
"""

# ****************************************************************************
#       Copyright (C) 2004, 2006 William Stein <wstein@gmail.com>
#       Copyright (C) 2017 Vincent Delecroix <20100.delecroix@gmail.com>
#
#  Distributed under the terms of the GNU General Public License (GPL)
#  as published by the Free Software Foundation; either version 2 of
#  the License, or (at your option) any later version.
#                  https://www.gnu.org/licenses/
# ****************************************************************************

cimport cython
from cpython cimport *
from cpython.object cimport Py_EQ, Py_NE

from cysignals.signals cimport sig_on, sig_off

import operator
import fractions

from sage.arith.long cimport pyobject_to_long, integer_check_long_py
from sage.cpython.string cimport char_to_str, str_to_bytes

import sage.misc.misc as misc
from sage.structure.sage_object cimport SageObject
from sage.structure.richcmp cimport rich_to_bool_sgn
import sage.rings.rational_field

cimport sage.rings.integer as integer
from .integer cimport Integer

from .integer_ring import ZZ
from sage.arith.rational_reconstruction cimport mpq_rational_reconstruction

from sage.structure.coerce cimport is_numpy_type

from sage.libs.gmp.pylong cimport mpz_set_pylong

from sage.structure.coerce cimport coercion_model
from sage.structure.element cimport Element
from sage.structure.element import coerce_binop
from sage.structure.parent cimport Parent
from sage.categories.morphism cimport Morphism
from sage.categories.map cimport Map


RealNumber_classes = ()
try:
    from sage.rings.real_mpfr import RealNumber
    RealNumber_classes += (RealNumber,)
except ImportError:
    pass


RealDouble_classes = (float,)
try:
    from sage.rings.real_double import RealDoubleElement
    RealDouble_classes += (RealDoubleElement,)
except ImportError:
    pass


from libc.stdint cimport uint64_t
from sage.libs.gmp.binop cimport mpq_add_z, mpq_mul_z, mpq_div_zz

from cpython.int cimport PyInt_AS_LONG

cimport sage.rings.fast_arith
import sage.rings.fast_arith


try:
    from cypari2.gen import Gen as pari_gen
except ImportError:
    pari_gen = ()


set_rational_from_gen = None
new_gen_from_rational = None


cdef sage.rings.fast_arith.arith_int ai
ai = sage.rings.fast_arith.arith_int()

cdef object numpy_long_interface = {'typestr': '=i4' if sizeof(long) == 4 else '=i8' }
cdef object numpy_int64_interface = {'typestr': '=i8'}
cdef object numpy_object_interface = {'typestr': '|O'}
cdef object numpy_double_interface = {'typestr': '=f8'}

from libc.math cimport ldexp
from sage.libs.gmp.all cimport *

cimport gmpy2
gmpy2.import_gmpy2()


cdef class Rational(sage.structure.element.FieldElement)

cdef inline void set_from_mpq(Rational self, mpq_t value):
    mpq_set(self.value, value)

cdef inline void set_from_Rational(Rational self, Rational other):
    mpq_set(self.value, other.value)

cdef inline void set_from_Integer(Rational self, integer.Integer other):
    mpq_set_z(self.value, other.value)

cdef object Rational_mul_(Rational a, Rational b):
    cdef Rational x
    x = <Rational> Rational.__new__(Rational)

    sig_on()
    mpq_mul(x.value, a.value, b.value)
    sig_off()

    return x

cdef object Rational_div_(Rational a, Rational b):
    cdef Rational x
    x = <Rational> Rational.__new__(Rational)

    sig_on()
    mpq_div(x.value, a.value, b.value)
    sig_off()

    return x

cdef Rational_add_(Rational self, Rational other):
    cdef Rational x
    x = <Rational> Rational.__new__(Rational)
    sig_on()
    mpq_add(x.value, self.value, other.value)
    sig_off()
    return x

cdef Rational_sub_(Rational self, Rational other):
    cdef Rational x
    x = <Rational> Rational.__new__(Rational)

    sig_on()
    mpq_sub(x.value, self.value, other.value)
    sig_off()

    return x

cdef Parent the_rational_ring = sage.rings.rational_field.Q

# make sure zero/one elements are set
cdef set_zero_one_elements():
    global the_rational_ring
    the_rational_ring._zero_element = Rational(0)
    the_rational_ring._one_element = Rational(1)

set_zero_one_elements()

cpdef Integer integer_rational_power(Integer a, Rational b):
    """
    Compute `a^b` as an integer, if it is integral, or return ``None``.

    The nonnegative real root is taken for even denominators.

    INPUT:

    - a -- an ``Integer``
    - b -- a nonnegative ``Rational``

    OUTPUT:

    `a^b` as an ``Integer`` or ``None``

    EXAMPLES::

        sage: from sage.rings.rational import integer_rational_power
        sage: integer_rational_power(49, 1/2)
        7
        sage: integer_rational_power(27, 1/3)
        3
        sage: integer_rational_power(-27, 1/3) is None
        True
        sage: integer_rational_power(-27, 2/3) is None
        True
        sage: integer_rational_power(512, 7/9)
        128

        sage: integer_rational_power(27, 1/4) is None
        True
        sage: integer_rational_power(-16, 1/4) is None
        True

        sage: integer_rational_power(0, 7/9)
        0
        sage: integer_rational_power(1, 7/9)
        1
        sage: integer_rational_power(-1, 7/9) is None
        True
        sage: integer_rational_power(-1, 8/9) is None
        True
        sage: integer_rational_power(-1, 9/8) is None
        True

    TESTS (:trac:`11228`)::

        sage: integer_rational_power(-10, QQ(2))
        100
        sage: integer_rational_power(0, QQ(0))
        1
    """
    cdef Integer z = Integer.__new__(Integer)
    if mpz_sgn(mpq_numref(b.value)) < 0:
        raise ValueError("Only positive exponents supported.")
    cdef int sgn = mpz_sgn(a.value)
    cdef bint exact
    if (mpz_cmp_ui(a.value, 1) == 0 or
          mpz_cmp_ui(mpq_numref(b.value), 0) == 0):
        mpz_set_ui(z.value, 1)
    elif sgn == 0:
        pass # z is 0
    elif sgn < 0 and mpz_cmp_ui(mpq_denref(b.value), 1):
        return None
    else:
        if (not mpz_fits_ulong_p(mpq_numref(b.value))
            or not mpz_fits_ulong_p(mpq_denref(b.value))):
            # too big to take roots/powers
            return None
        elif mpz_cmp_ui(mpq_denref(b.value), 2) == 0:
            if mpz_perfect_square_p(a.value):
                mpz_sqrt(z.value, a.value)
            else:
                return None
        else:
            exact = mpz_root(z.value, a.value, mpz_get_ui(mpq_denref(b.value)))
            if not exact:
                return None
        mpz_pow_ui(z.value, z.value, mpz_get_ui(mpq_numref(b.value)))
    return z


cpdef rational_power_parts(a, Rational b, factor_limit=10**5):
    """
    Compute rationals or integers `c` and `d` such that `a^b = c*d^b`
    with `d` small. This is used for simplifying radicals.

    INPUT:

    - ``a`` -- a rational or integer
    - ``b`` -- a rational
    - ``factor_limit`` -- the limit used in factoring ``a``

    EXAMPLES::

        sage: from sage.rings.rational import rational_power_parts
        sage: rational_power_parts(27, 1/2)
        (3, 3)
        sage: rational_power_parts(-128, 3/4)
        (8, -8)
        sage: rational_power_parts(-4, 1/2)
        (2, -1)
        sage: rational_power_parts(-4, 1/3)
        (1, -4)
        sage: rational_power_parts(9/1000, 1/2)
        (3/10, 1/10)

    TESTS:

    Check if :trac:`8540` is fixed::

        sage: rational_power_parts(3/4, -1/2)
        (2, 3)
        sage: t = (3/4)^(-1/2); t                                                       # optional - sage.symbolic
        2/3*sqrt(3)
        sage: t^2                                                                       # optional - sage.symbolic
        4/3

    Check if :trac:`15605` is fixed::

        sage: rational_power_parts(-1, -1/3)
        (1, -1)
        sage: (-1)^(-1/3)                                                               # optional - sage.symbolic
        -(-1)^(2/3)
        sage: 1 / ((-1)^(1/3))                                                          # optional - sage.symbolic
        -(-1)^(2/3)
        sage: rational_power_parts(-1, 2/3)
        (1, -1)
        sage: (-1)^(2/3)                                                                # optional - sage.symbolic
        (-1)^(2/3)
        sage: all(rational_power_parts(-1, i/77) == (1,-1) for i in range(1,9))
        True
        sage: (-1)^(1/3)*(-1)^(1/5)                                                     # optional - sage.symbolic
        (-1)^(8/15)
        sage: bool((-1)^(2/3) == -1/2 + sqrt(3)/2*I)                                    # optional - sage.symbolic
        True
        sage: all((-1)^(p/q) == cos(p*pi/q) + I * sin(p*pi/q)                           # optional - sage.symbolic
        ....:     for p in srange(1, 6) for q in srange(1, 6))
        True

    A few more tests added in :trac:`26414`::

        sage: rational_power_parts(-1, 2/1)
        (1, 1)
        sage: rational_power_parts(-8, 2/3)
        (4, -1)
        sage: all(isinstance(z, Integer) for z in rational_power_parts(-1, 1/1))
        True
        sage: all(isinstance(z, Integer) for z in rational_power_parts(-1, 2/3))
        True
    """
    cdef bint b_negative = (b < 0)
    if b_negative:
        b = -b
        a = ~a

    if isinstance(a, Integer):
        pass
    elif isinstance(a, Rational):
        c1, d1 = rational_power_parts(a.numerator(), b)
        c2, d2 = rational_power_parts(a.denominator(), b)
        return (c1/c2, d1/d2) if not b_negative else (c1/c2, d2/d1)
    else:
        a = Integer(a)

    c = integer_rational_power(a, b)
    if c is not None:
        return c, integer.smallInteger(1)

    numer, denom = b.numerator(), b.denominator()
    if a < factor_limit*factor_limit:
        f = a.factor()
    else:
        from sage.rings.factorint import factor_trial_division
        f = factor_trial_division(a, factor_limit)
    c = integer.smallInteger(1)
    # The sign is not handled by the loop below. We don't want to
    # simplify (-1)^(2/3) to 1 (see Issue #15605), so we always move
    # the sign over to d. Note that the case (-1)^2 is already
    # handled by integer_rational_power() above.
    if a >= 0:
        # d = 1
        d = c
    else:
        # d = -1
        d = integer.smallInteger(-1)
    for p, e in f:
        c *= p**((e // denom)*numer)
        d *= p**(e % denom)
    return (c, d) if not b_negative else (c, ~d)


def is_Rational(x):
    """
    Return true if ``x`` is of the Sage :class:`Rational` type.

    EXAMPLES::

        sage: from sage.rings.rational import is_Rational
        sage: is_Rational(2)
        False
        sage: is_Rational(2/1)
        True
        sage: is_Rational(int(2))
        False
        sage: is_Rational('5')
        False
    """
    return isinstance(x, Rational)


cdef class Rational(sage.structure.element.FieldElement):
    """
    A rational number.

    Rational numbers are implemented using the GMP C library.

    EXAMPLES::

        sage: a = -2/3
        sage: type(a)
        <class 'sage.rings.rational.Rational'>
        sage: parent(a)
        Rational Field
        sage: Rational('1/0')
        Traceback (most recent call last):
        ...
        TypeError: unable to convert '1/0' to a rational
        sage: Rational(1.5)
        3/2
        sage: Rational('9/6')
        3/2
        sage: Rational((2^99,2^100))
        1/2
        sage: Rational(("2", "10"), 16)
        1/8
        sage: Rational(QQbar(125/8).nth_root(3))                                        # optional - sage.rings.number_field
        5/2
        sage: Rational(AA(209735/343 - 17910/49*golden_ratio).nth_root(3)               # optional - sage.rings.number_field
        ....:          + 3*AA(golden_ratio))
        53/7
        sage: QQ(float(1.5))
        3/2
        sage: QQ(RDF(1.2))
        6/5

    Conversion from fractions::

        sage: import fractions
        sage: f = fractions.Fraction(1r, 2r)
        sage: Rational(f)
        1/2

    Conversion from PARI::

        sage: Rational(pari('-939082/3992923'))                                         # optional - sage.libs.pari
        -939082/3992923
        sage: Rational(pari('Pol([-1/2])'))  #9595                                      # optional - sage.libs.pari
        -1/2

    Conversions from numpy::

        sage: import numpy as np                                                        # optional - numpy
        sage: QQ(np.int8('-15'))                                                        # optional - numpy
        -15
        sage: QQ(np.int16('-32'))                                                       # optional - numpy
        -32
        sage: QQ(np.int32('-19'))                                                       # optional - numpy
        -19
        sage: QQ(np.uint32('1412'))                                                     # optional - numpy
        1412

        sage: QQ(np.float16('12'))                                                      # optional - numpy
        12

    Conversions from gmpy2::

        sage: from gmpy2 import *
        sage: QQ(mpq('3/4'))
        3/4
        sage: QQ(mpz(42))
        42
        sage: Rational(mpq(2/3))
        2/3
        sage: Rational(mpz(5))
        5

    TESTS:

    Check that :trac:`28321` is fixed::

        sage: QQ((2r^100r, 3r^100r))
        1267650600228229401496703205376/515377520732011331036461129765621272702107522001
        sage: QQ((-2r^100r, -3r^100r))
        1267650600228229401496703205376/515377520732011331036461129765621272702107522001
    """
    def __cinit__(self):
        r"""
        Initialize ``self`` as an element of `\QQ`.

        EXAMPLES::

            sage: p = Rational(3) # indirect doctest
            sage: p.parent()
            Rational Field
        """
        global the_rational_ring
        mpq_init(self.value)
        self._parent = the_rational_ring

    def __init__(self, x=None, unsigned int base=0):
        """
        Create a new rational number.

        INPUT:

        -  ``x`` - object (default: ``None``)

        -  ``base`` - base if ``x`` is a string

        EXAMPLES::

            sage: a = Rational()
            sage: a.__init__(7); a
            7
            sage: a.__init__('70', base=8); a
            56
            sage: a.__init__(pari('2/3')); a                                            # optional - sage.libs.pari
            2/3
            sage: a.__init__('-h/3ki', 32); a
            -17/3730
            sage: from gmpy2 import mpq
            sage: a.__init__(mpq('3/5')); a
            3/5

        TESTS:

        Check that :trac:`19835` is fixed::

            sage: QQ((0r,-1r))
            0
            sage: QQ((-1r,-1r))
            1

        .. NOTE::

           This is for doctesting purposes only.  Rationals are defined
           to be immutable.
        """
        if x is not None:
            self.__set_value(x, base)

    def __reduce__(self):
        """
        Used in pickling rational numbers.

        EXAMPLES::

            sage: a = 3/5
            sage: a.__reduce__()
            (<cyfunction make_rational at ...>, ('3/5',))
        """
        return sage.rings.rational.make_rational, (self.str(32),)

    def __index__(self):
        """
        Needed so integers can be used as list indices.

        EXAMPLES::

            sage: v = [1,2,3,4,5]
            sage: v[3/1]
            4
            sage: v[3/2]
            Traceback (most recent call last):
            ...
            TypeError: unable to convert rational 3/2 to an integer
        """
        if self.denominator() == 1:
            return int(self)

        raise TypeError(f"unable to convert rational {self} to an integer")

    cdef __set_value(self, x, unsigned int base):
        cdef int n
        cdef Rational temp_rational
        cdef integer.Integer a, b

        if isinstance(x, Rational):
            set_from_Rational(self, x)

        elif isinstance(x, int):
            mpz_set_pylong(mpq_numref(self.value), x)

        elif isinstance(x, integer.Integer):
            set_from_Integer(self, x)

        elif isinstance(x, RealNumber_classes):

            if x == 0:
                mpq_set_si(self.value, 0, 1)
                return
            if not base:
                set_from_Rational(self, x.simplest_rational())
            else:
                # Truncate in base 10 to match repr(x).
                # See https://github.com/sagemath/sage/issues/21124
                xstr = x.str(base, truncate=(base == 10))
                if '.' in xstr:
                    exp = (len(xstr) - (xstr.index('.') +1))
                    p = base**exp
                    pstr = '1'+'0'*exp
                    s = xstr.replace('.','') +'/'+pstr
                    n = mpq_set_str(self.value, str_to_bytes(s), base)
                    if n or mpz_cmp_si(mpq_denref(self.value), 0) == 0:
                        raise TypeError("unable to convert {!r} to a rational".format(x))
                    mpq_canonicalize(self.value)
                else:
                    n = mpq_set_str(self.value, xstr, base)
                    if n or mpz_cmp_si(mpq_denref(self.value), 0) == 0:
                        raise TypeError("unable to convert {!r} to a rational".format(x))
                    mpq_canonicalize(self.value)
        elif isinstance(x, bytes):
            n = mpq_set_str(self.value, x, base)
            if n or mpz_cmp_si(mpq_denref(self.value), 0) == 0:
                raise TypeError("unable to convert {!r} to a rational".format(x))
            mpq_canonicalize(self.value)
        elif isinstance(x, unicode):
            n = mpq_set_str(self.value, str_to_bytes(x), base)
            if n or mpz_cmp_si(mpq_denref(self.value), 0) == 0:
                raise TypeError("unable to convert {!r} to a rational".format(x))
            mpq_canonicalize(self.value)

        elif hasattr(x, "_rational_"):
            set_from_Rational(self, x._rational_())

        elif isinstance(x, tuple) and len(x) == 2:
            num = x[0]
            denom = x[1]

            if isinstance(num, int):
                mpz_set_pylong(mpq_numref(self.value), num)
            else:
                if not isinstance(num, integer.Integer):
                    num = integer.Integer(num, base)
                mpz_set(mpq_numref(self.value), (<integer.Integer>num).value)

            if isinstance(denom, int):
                mpz_set_pylong(mpq_denref(self.value), denom)
            else:
                if not isinstance(denom, integer.Integer):
                    denom = integer.Integer(denom, base)
                mpz_set(mpq_denref(self.value), (<integer.Integer>denom).value)

            if mpz_sgn(mpq_denref(self.value)) == 0:
                raise ValueError("denominator must not be 0")

            mpq_canonicalize(self.value)

        elif isinstance(x, pari_gen):
            global set_rational_from_gen
            if set_rational_from_gen is None:
                from sage.libs.pari.convert_sage import set_rational_from_gen
            set_rational_from_gen(self, x)

        elif isinstance(x, list) and len(x) == 1:
            self.__set_value(x[0], base)

        elif hasattr(x, 'rational_reconstruction'):
            temp_rational = x.rational_reconstruction()
            mpq_set(self.value, temp_rational.value)

        elif isinstance(x, RealDouble_classes):
            try:
                from sage.rings.real_mpfr import RR, RealNumber
            except ImportError:
                if base:
                    raise
                from fractions import Fraction
                self.__set_value(Fraction.from_float(float(x)), 0)
            else:
                self.__set_value(RealNumber(RR, x), base)

        elif is_numpy_type(type(x)):
            import numpy
            if isinstance(x, numpy.integer):
                self.__set_value(integer.Integer(x), base)
            elif isinstance(x, numpy.floating):
                from sage.rings.real_mpfr import RR
                self.__set_value(RR(x), base)
            else:
                raise TypeError("unable to convert {!r} to a rational".format(x))

        elif isinstance(x, fractions.Fraction):
            mpz_set(mpq_numref(self.value), (<integer.Integer> integer.Integer(x.numerator)).value)
            mpz_set(mpq_denref(self.value), (<integer.Integer> integer.Integer(x.denominator)).value)

        elif type(x) is gmpy2.mpq:
            mpq_set(self.value, (<gmpy2.mpq>x).q)

        elif type(x) is gmpy2.mpz:
            mpq_set_z(self.value, (<gmpy2.mpz>x).z)

        else:
            raise TypeError("unable to convert {!r} to a rational".format(x))

    cdef void set_from_mpq(Rational self, mpq_t value):
        mpq_set(self.value, value)

    def list(self):
        """
        Return a list with the rational element in it, to be compatible
        with the method for number fields.

        OUTPUT:

        -  ``list`` - the list ``[self]``

        EXAMPLES::

            sage: m = 5/3
            sage: m.list()
            [5/3]
        """
        return [ self ]

    def continued_fraction_list(self, type="std"):
        r"""
        Return the list of partial quotients of this rational number.

        INPUT:

        - ``type`` - either "std" (the default) for the standard continued
          fractions or "hj" for the Hirzebruch-Jung ones.

        EXAMPLES::

            sage: (13/9).continued_fraction_list()
            [1, 2, 4]
            sage: 1 + 1/(2 + 1/4)
            13/9

            sage: (225/157).continued_fraction_list()
            [1, 2, 3, 4,  5]
            sage: 1 + 1/(2 + 1/(3 + 1/(4 + 1/5)))
            225/157

            sage: (fibonacci(20)/fibonacci(19)).continued_fraction_list()
            [1, 1, 1, 1, 1, 1, 1, 1, 1, 1, 1, 1, 1, 1, 1, 1, 1, 2]

            sage: (-1/3).continued_fraction_list()
            [-1, 1, 2]

        Check that the partial quotients of an integer ``n`` is simply ``[n]``::

            sage: QQ(1).continued_fraction_list()
            [1]
            sage: QQ(0).continued_fraction_list()
            [0]
            sage: QQ(-1).continued_fraction_list()
            [-1]

        Hirzebruch-Jung continued fractions::

            sage: (11/19).continued_fraction_list("hj")
            [1, 3, 2, 3, 2]
            sage: 1 - 1/(3 - 1/(2 - 1/(3 - 1/2)))
            11/19

            sage: (225/137).continued_fraction_list("hj")
            [2, 3, 5, 10]
            sage: 2 - 1/(3 - 1/(5 - 1/10))
            225/137

            sage: (-23/19).continued_fraction_list("hj")
            [-1, 5, 4]
            sage: -1 - 1/(5 - 1/4)
            -23/19
        """
        cdef Integer z
        cdef mpz_t p,q,tmp
        cdef list res = []

        mpz_init(tmp)
        mpz_init(p)
        mpz_init(q)
        mpz_set(p, mpq_numref(self.value))
        mpz_set(q, mpq_denref(self.value))

        if type == "std":
            while mpz_sgn(q) != 0:
                z = Integer.__new__(Integer)
                mpz_fdiv_qr(z.value,tmp,p,q)
                mpz_set(p,q)
                mpz_set(q,tmp)
                res.append(z)
        elif type == "hj":
            while mpz_sgn(q) != 0:
                z = Integer.__new__(Integer)
                mpz_cdiv_qr(z.value,tmp,p,q)
                mpz_set(p,q)
                mpz_set(q,tmp)
                res.append(z)
                if mpz_sgn(q) == 0:
                    break
                z = Integer.__new__(Integer)
                mpz_fdiv_qr(z.value,tmp,p,q)
                mpz_set(p,q)
                mpz_set(q,tmp)
                mpz_neg(z.value,z.value)
                res.append(z)
        else:
            mpz_clear(p)
            mpz_clear(q)
            mpz_clear(tmp)
            raise ValueError("the type must be one of 'floor', 'hj'")

        mpz_clear(p)
        mpz_clear(q)
        mpz_clear(tmp)

        return res

    def continued_fraction(self):
        r"""
        Return the continued fraction of that rational.

        EXAMPLES::

            sage: (641/472).continued_fraction()
            [1; 2, 1, 3, 1, 4, 1, 5]

            sage: a = (355/113).continued_fraction(); a
            [3; 7, 16]
            sage: a.n(digits=10)
            3.141592920
            sage: pi.n(digits=10)
            3.141592654

        It's almost pi!
        """
        #TODO: do better
        from sage.rings.continued_fraction import ContinuedFraction_periodic
        l = self.continued_fraction_list()
        return ContinuedFraction_periodic(l)

    cpdef _richcmp_(left, right, int op):
        """
        Compare two rational numbers.

        INPUT:

        -  ``left, right`` -- objects

        -  ``op`` -- integer

        EXAMPLES::

            sage: 1/3 < 2/3
            True
            sage: 2/3 < 1/3
            False
            sage: 4/5 < 2.0
            True
            sage: 4/5 < 0.8
            False

            sage: ones = [1, 1r, 1l, 1/1, 1.0r, 1.0]
            sage: twos = [2, 2r, 2l, 2/1, 2.0r, 2.0]
            sage: threes = [3, 3r, 3l, 3/1, 3.0r, 3.0]
            sage: from itertools import product
            sage: for one,two,three in product(ones,twos,threes):
            ....:     assert one < two < three
            ....:     assert one <= two <= three
            ....:     assert three > two > one
            ....:     assert three >= two >= one
            ....:     assert one != two and one != three and two != three
            sage: for one1, one2 in product(ones,repeat=2):
            ....:     assert (one1 == one2) is True
            ....:     assert (one1 <= one2) is True
            ....:     assert (one1 >= one2) is True

        Comparisons with gmpy2 values (:trac:`28394`)::

            sage: import gmpy2
            sage: values = [(-2,5),(-1,3),(0,1),(2,9),(1,1),(73,2)]
            sage: for num1, den1 in values:
            ....:     for num2, den2 in values:
            ....:         a1 = QQ((num1, den1))
            ....:         a2 = QQ((num2, den2))
            ....:         b1 = gmpy2.mpq(num1, den1)
            ....:         b2 = gmpy2.mpq(num2, den2)
            ....:         assert a1 == b1 and b1 == a1 and a2 == b2 and b2 == a2
            ....:         assert (a1 == a2) == (b1 == b2) == (a1 == b2) == (b1 == a2)
            ....:         assert (a1 != a2) == (b1 != b2) == (a1 != b2) == (b1 != a2)
            ....:         assert (a1 <  a2) == (b1 <  b2) == (a1 <  b2) == (b1 <  a2)
            ....:         assert (a1 <= a2) == (b1 <= b2) == (a1 <= b2) == (b1 <= a2)
            ....:         assert (a1 >  a2) == (b1 >  b2) == (a1 >  b2) == (b1 >  a2)
            ....:         assert (a1 >= a2) == (b1 >= b2) == (a1 >= b2) == (b1 >= a2)
        """
        cdef int c
        if op == Py_EQ:
            return <bint> mpq_equal((<Rational>left).value,
                                    (<Rational>right).value)
        elif op == Py_NE:
            return not mpq_equal((<Rational>left).value,
                                 (<Rational>right).value)
        c = mpq_cmp((<Rational>left).value, (<Rational>right).value)
        return rich_to_bool_sgn(op, c)

    def __copy__(self):
        """
        EXAMPLES::

            sage: a = -17/37
            sage: copy(a) is a
            True

        Coercion does not make a new copy::

            sage: QQ(a) is a
            True

        Calling the constructor directly makes a new copy::

            sage: Rational(a) is a
            False
        """
        # immutable
        return self

    def __deepcopy__(self, memo):
        """
        EXAMPLES::

            sage: a = -17/37
            sage: deepcopy(a) is a
            True
        """
        # immutable
        return self

    def __dealloc__(self):
        """
        Free memory occupied by this rational number.

        EXAMPLES::

            sage: a = -17/37
            sage: del a          # indirect test
        """
        mpq_clear(self.value)

    def __repr__(self):
        """
        Return string representation of this rational number.

        EXAMPLES::

            sage: a = -17/37; a.__repr__()
            '-17/37'
        """
        return self.str()

    def _latex_(self):
        """
        Return Latex representation of this rational number.

        EXAMPLES::

            sage: a = -17/37
            sage: a._latex_()
            '-\\frac{17}{37}'
        """
        if self.denom() == 1:
            return str(self.numer())
        if self < 0:
            return "-\\frac{%s}{%s}" % (-self.numer(), self.denom())
        else:
            return "\\frac{%s}{%s}" % (self.numer(), self.denom())

    def _symbolic_(self, sring):
        """
        Return this rational as symbolic expression.

        EXAMPLES::

            sage: ex = SR(QQ(7)/3); ex                                                  # optional - sage.symbolic
            7/3
            sage: parent(ex)                                                            # optional - sage.symbolic
            Symbolic Ring
        """
        return sring._force_pyobject(self, force=True)

    def _sympy_(self):
        """
        Convert Sage ``Rational`` to SymPy ``Rational``.

        EXAMPLES::

            sage: n = 1/2; n._sympy_()                                                  # optional - sympy
            1/2
            sage: n = -1/5; n._sympy_()                                                 # optional - sympy
            -1/5
            sage: from sympy import Symbol                                              # optional - sympy
            sage: QQ(1) + Symbol('x')*QQ(2)                                             # optional - sympy
            2*x + 1
        """
        import sympy
        return sympy.Rational(int(self.numerator()), int(self.denominator()))

    def __mpz__(self):
        """
        Return a gmpy2 ``mpz`` if this Rational is an integer.

        EXAMPLES::

            sage: q = 6/2
            sage: q.__mpz__()
            mpz(3)
            sage: q = 1/4
            sage: q.__mpz__()
            Traceback (most recent call last):
            ...
            TypeError: unable to convert rational 1/4 to an integer

        TESTS::

            sage: QQ().__mpz__(); raise NotImplementedError("gmpy2 is not installed")
            Traceback (most recent call last):
            ...
            NotImplementedError: gmpy2 is not installed
        """
        if self.denominator() != 1:
            raise TypeError(f"unable to convert rational {self} to an integer")
        return self.numerator().__mpz__()

    def __mpq__(self):
        """
        Convert Sage ``Rational`` to gmpy2 ``Rational``.

        EXAMPLES::

            sage: r = 5/3
            sage: r.__mpq__()
            mpq(5,3)
            sage: from gmpy2 import mpq
            sage: mpq(r)
            mpq(5,3)
        """
        return gmpy2.GMPy_MPQ_From_mpq(self.value)

    def _magma_init_(self, magma):
        """
        Return the magma representation of ``self``.

        EXAMPLES::

            sage: n = -485/82847
            sage: n._magma_init_(magma)                         # optional - magma
            '-485/82847'
        """
        return self.numerator()._magma_init_(magma) + '/' + self.denominator()._magma_init_(magma)

    @property
    def __array_interface__(self):
        """
        Used for NumPy conversion. If ``self`` is integral, it converts to
        an ``Integer``. Otherwise it converts to a double floating point
        value.

        EXAMPLES::

            sage: import numpy                                                          # optional - numpy
            sage: numpy.array([1, 2, 3/1])                                              # optional - numpy
            array([1, 2, 3])

            sage: numpy.array(QQ(2**40)).dtype                                          # optional - numpy
            dtype('int64')
            sage: numpy.array(QQ(2**400)).dtype                                         # optional - numpy
            dtype('O')

            sage: numpy.array([1, 1/2, 3/4])                                            # optional - numpy
            array([1.  , 0.5 , 0.75])
        """
        if mpz_cmp_ui(mpq_denref(self.value), 1) == 0:
            if mpz_fits_slong_p(mpq_numref(self.value)):
                return numpy_long_interface
            elif sizeof(long) == 4 and mpz_sizeinbase(mpq_numref(self.value), 2) <= 63:
                return numpy_int64_interface
            else:
                return numpy_object_interface
        else:
            return numpy_double_interface

    def _mathml_(self):
        """
        Return mathml representation of this rational number.

        EXAMPLES::

            sage: a = -17/37; a._mathml_()
            '<mo>-</mo><mfrac><mrow><mn>17</mn></mrow><mrow><mn>37</mn></mrow></mfrac>'
        """
        if self.denom() == 1:
            return '<mn>%s</mn>'%(self.numer())
        else:
            from sage.misc.mathml import mathml
            t = ''
            if self < 0:
                t = t + '<mo>-</mo>'
            t = t + '<mfrac><mrow>%s</mrow><mrow>%s</mrow></mfrac>'%(
                mathml(abs(self.numer())), mathml(self.denom()))
            return t

    def _im_gens_(self, codomain, im_gens, base_map=None):
        """
        Return the image of ``self`` under the homomorphism from the rational
        field to ``codomain``.

        This always just returns ``self`` coerced into the ``codomain``.

        INPUT:

        -  ``codomain`` -- object (usually a ring)

        -  ``im_gens`` -- list of elements of ``codomain``

        EXAMPLES::

            sage: a = -17/37
            sage: a._im_gens_(QQ, [1/1])
            -17/37
        """
        return codomain.coerce(self)

    def content(self, other):
        """
        Return the content of ``self`` and ``other``, i.e., the unique positive
        rational number `c` such that ``self/c`` and ``other/c`` are coprime
        integers.

        ``other`` can be a rational number or a list of rational numbers.

        EXAMPLES::

            sage: a = 2/3
            sage: a.content(2/3)
            2/3
            sage: a.content(1/5)
            1/15
            sage: a.content([2/5, 4/9])
            2/45
        """
        from sage.structure.sequence import Sequence
        seq = Sequence(other)
        seq.append(self)
        nums = [x.numerator() for x in seq]
        denoms = [x.denominator() for x in seq]
        from sage.arith.misc import GCD as gcd
        from sage.arith.functions import lcm
        return gcd(nums) / lcm(denoms)

    def valuation(self, p):
        r"""
        Return the power of ``p`` in the factorization of self.

        INPUT:


        -  ``p`` - a prime number

        OUTPUT:

        (integer or infinity) ``Infinity`` if ``self`` is zero, otherwise the
        (positive or negative) integer `e` such that ``self`` = `m*p^e`
        with `m` coprime to `p`.

        .. NOTE::

           See also :meth:`val_unit()` which returns the pair `(e,m)`. The
           function :meth:`ord()` is an alias for :meth:`valuation()`.

        EXAMPLES::

            sage: x = -5/9
            sage: x.valuation(5)
            1
            sage: x.ord(5)
            1
            sage: x.valuation(3)
            -2
            sage: x.valuation(2)
            0

        Some edge cases::

            sage: (0/1).valuation(4)
            +Infinity
            sage: (7/16).valuation(4)
            -2
        """
        return self.numerator().valuation(p) - self.denominator().valuation(p)

    ord = valuation

    def local_height(self, p, prec=None):
        r"""
        Return the local height of this rational number at the prime `p`.

        INPUT:

        -  ``p`` -- a prime number

        - ``prec`` (int) -- desired floating point precision (default:
          default :class:`RealField` precision).

        OUTPUT:

        (real) The local height of this rational number at the
        prime `p`.

        EXAMPLES::

            sage: a = QQ(25/6)
            sage: a.local_height(2)
            0.693147180559945
            sage: a.local_height(3)
            1.09861228866811
            sage: a.local_height(5)
            0.000000000000000
        """
        from sage.rings.real_mpfr import RealField
        if prec is None:
            R = RealField()
        else:
            R = RealField(prec)
        if self.is_zero():
            return R.zero()
        val = self.valuation(p)
        if val >= 0:
            return R.zero()
        return -val * R(p).log()

    def local_height_arch(self, prec=None):
        r"""
        Return the Archimedean local height of this rational number at the
        infinite place.

        INPUT:

        - ``prec`` (int) -- desired floating point precision (default:
          default :class:`RealField` precision).

        OUTPUT:

        (real) The local height of this rational number `x` at the
        unique infinite place of `\QQ`, which is
        `\max(\log(|x|),0)`.

        EXAMPLES::

            sage: a = QQ(6/25)
            sage: a.local_height_arch()
            0.000000000000000
            sage: (1/a).local_height_arch()
            1.42711635564015
            sage: (1/a).local_height_arch(100)
            1.4271163556401457483890413081
        """
        from sage.rings.real_mpfr import RealField
        if prec is None:
            R = RealField()
        else:
            R = RealField(prec)
        a = self.abs()
        if a <= 1:
            return R.zero()
        return R(a).log()

    def global_height_non_arch(self, prec=None):
        r"""
        Return the total non-archimedean component of the height of this
        rational number.

        INPUT:

        - ``prec`` (int) -- desired floating point precision (default:
          default :class:`RealField` precision).

        OUTPUT:

        (real) The total non-archimedean component of the height of
        this rational number.

        ALGORITHM:

        This is the sum of the local heights at all primes `p`, which
        may be computed without factorization as the log of the
        denominator.

        EXAMPLES::

            sage: a = QQ(5/6)
            sage: a.support()
            [2, 3, 5]
            sage: a.global_height_non_arch()
            1.79175946922805
            sage: [a.local_height(p) for p in a.support()]
            [0.693147180559945, 1.09861228866811, 0.000000000000000]
            sage: sum([a.local_height(p) for p in a.support()])
            1.79175946922805
        """
        from sage.rings.real_mpfr import RealField
        if prec is None:
            R = RealField()
        else:
            R = RealField(prec)
        d = self.denominator()
        if d.is_one():
            return R.zero()
        return R(d).log()

    def global_height_arch(self, prec=None):
        r"""
        Return the total archimedean component of the height of this rational
        number.

        INPUT:

        - ``prec`` (int) -- desired floating point precision (default:
          default :class:`RealField` precision).

        OUTPUT:

        (real) The total archimedean component of the height of
        this rational number.

        ALGORITHM:

        Since `\QQ` has only one infinite place this is just the value
        of the local height at that place.  This separate function is
        included for compatibility with number fields.

        EXAMPLES::

            sage: a = QQ(6/25)
            sage: a.global_height_arch()
            0.000000000000000
            sage: (1/a).global_height_arch()
            1.42711635564015
            sage: (1/a).global_height_arch(100)
            1.4271163556401457483890413081
        """
        return self.local_height_arch(prec)

    def global_height(self, prec=None):
        r"""
        Return the absolute logarithmic height of this rational number.

        INPUT:

        - ``prec`` (int) -- desired floating point precision (default:
          default :class:`RealField` precision).

        OUTPUT:

        (real) The absolute logarithmic height of this rational number.

        ALGORITHM:

        The height is the sum of the total archimedean and
        non-archimedean components, which is equal to
        `\max(\log(n),\log(d))` where `n,d` are the numerator and
        denominator of the rational number.

        EXAMPLES::

            sage: a = QQ(6/25)
            sage: a.global_height_arch() + a.global_height_non_arch()
            3.21887582486820
            sage: a.global_height()
            3.21887582486820
            sage: (1/a).global_height()
            3.21887582486820
            sage: QQ(0).global_height()
            0.000000000000000
            sage: QQ(1).global_height()
            0.000000000000000
        """
        from sage.rings.real_mpfr import RealField
        if prec is None:
            R = RealField()
        else:
            R = RealField(prec)
        return R(max(self.numerator().abs(),self.denominator())).log()

    def is_square(self):
        """
        Return whether or not this rational number is a square.

        OUTPUT: bool

        EXAMPLES::

            sage: x = 9/4
            sage: x.is_square()
            True
            sage: x = (7/53)^100
            sage: x.is_square()
            True
            sage: x = 4/3
            sage: x.is_square()
            False
            sage: x = -1/4
            sage: x.is_square()
            False
        """
        return mpq_sgn(self.value) >= 0 and mpz_perfect_square_p(mpq_numref(self.value)) and mpz_perfect_square_p(mpq_denref(self.value))

    def is_norm(self, L, element=False, proof=True):
        r"""
        Determine whether ``self`` is the norm of an element of ``L``.

        INPUT:

        - ``L`` -- a number field
        - ``element`` -- (default: ``False``) boolean whether to also output
          an element of which ``self`` is a norm
        - ``proof`` -- If ``True``, then the output is correct unconditionally.
          If ``False``, then the output assumes GRH.

        OUTPUT:

        If element is ``False``, then the output is a boolean ``B``, which is
        ``True`` if and only if ``self`` is the norm of an element of ``L``.
        If ``element`` is ``False``, then the output is a pair ``(B, x)``,
        where ``B`` is as above. If ``B`` is ``True``, then ``x`` an element of
        ``L`` such that ``self == x.norm()``. Otherwise, ``x is None``.

        ALGORITHM:

        Uses the PARI function :pari:`bnfisnorm`. See :meth:`_bnfisnorm()`.

        EXAMPLES::

            sage: K = NumberField(x^2 - 2, 'beta')                                      # optional - sage.rings.number_field
            sage: (1/7).is_norm(K)                                                      # optional - sage.rings.number_field
            True
            sage: (1/10).is_norm(K)                                                     # optional - sage.rings.number_field
            False
            sage: 0.is_norm(K)                                                          # optional - sage.rings.number_field
            True
            sage: (1/7).is_norm(K, element=True)                                        # optional - sage.rings.number_field
            (True, 1/7*beta + 3/7)
            sage: (1/10).is_norm(K, element=True)                                       # optional - sage.rings.number_field
            (False, None)
            sage: (1/691).is_norm(QQ, element=True)                                     # optional - sage.rings.number_field
            (True, 1/691)

        The number field doesn't have to be defined by an
        integral polynomial::

            sage: B, e = (1/5).is_norm(QuadraticField(5/4, 'a'), element=True)          # optional - sage.rings.number_field
            sage: B                                                                     # optional - sage.rings.number_field
            True
            sage: e.norm()                                                              # optional - sage.rings.number_field
            1/5

        A non-Galois number field::

            sage: K.<a> = NumberField(x^3 - 2)                                          # optional - sage.rings.number_field
            sage: B, e = (3/5).is_norm(K, element=True); B                              # optional - sage.rings.number_field
            True
            sage: e.norm()                                                              # optional - sage.rings.number_field
            3/5

            sage: 7.is_norm(K)                                                          # optional - sage.rings.number_field
            Traceback (most recent call last):
            ...
            NotImplementedError: is_norm is not implemented unconditionally
             for norms from non-Galois number fields
            sage: 7.is_norm(K, proof=False)                                             # optional - sage.rings.number_field
            False

        AUTHORS:

        - Craig Citro (2008-04-05)

        - Marco Streng (2010-12-03)
        """
        if not element:
            return self.is_norm(L, element=True, proof=proof)[0]

        from sage.rings.number_field.number_field_base import NumberField
        if not isinstance(L, NumberField):
            raise ValueError("L (=%s) must be a NumberField in is_norm" % L)
        if L.degree() == 1 or self.is_zero():
            return True, L(self)
        d = L.polynomial().denominator()
        if not d == 1:
            M, M_to_L = L.subfield(L.gen()*d)
            b, x = self.is_norm(M, element=True, proof=proof)
            if b:
                x = M_to_L(x)
            return b, x
        a, b = self._bnfisnorm(L, proof=proof)
        if b == 1:
            assert a.norm() == self
            return True, a
        if L.is_galois():
            return False, None
        M = L.galois_closure('a')
        from sage.functions.log import log
        from sage.functions.other import floor
        extra_primes = floor(12*log(abs(M.discriminant()))**2)
        a, b = self._bnfisnorm(L, proof=proof, extra_primes=extra_primes)
        if b == 1:
            assert a.norm() == self
            return True, a
        if proof:
            raise NotImplementedError("is_norm is not implemented unconditionally for norms from non-Galois number fields")
        return False, None

    def _bnfisnorm(self, K, proof=True, extra_primes=0):
        r"""
        Return the output of the PARI function :pari:`bnfisnorm`.

        Tries to tell whether the rational number ``self`` is the norm of some
        element `y` in ``K``. Returns a pair `(a, b)` where
        ``self = Norm(a)*b``. Looks for a solution that is an `S`-unit, with
        `S` a certain set of prime ideals containing (among others) all primes
        dividing ``self``.

        If `K` is known to be Galois, set ``extra_primes = 0`` (in this case,
        ``self`` is a norm iff `b = 1`).

        If ``extra_primes`` is non-zero, the program adds to `S` the following
        prime ideals, depending on the sign of extra_primes.
        If ``extra_primes > 0``, the ideals of norm less than ``extra_primes``.
        And if ``extra_primes < 0``, the ideals dividing ``extra_primes``.

        Assuming GRH, the answer is guaranteed (i.e., ``self`` is a norm
        iff `b = 1`), if `S` contains all primes less than
        `12\log(\disc(L))^2`,
        where `L` is the Galois closure of `K`.

        INPUT:

         - ``K`` -- a number field
         - ``proof`` -- whether to certify the output of bnfinit.
           If ``False``, then correctness of the output depends on GRH.
         - ``extra_primes`` -- an integer as explained above

        OUTPUT:

        A pair `(a, b)` with `a` in `K` and `b` in `\QQ` such that
        ``self == Norm(a)*b`` as explained above.

        ALGORITHM:

        Uses PARI's bnfisnorm.

        EXAMPLES::

            sage: QQ(2)._bnfisnorm(QuadraticField(-1, 'i'))                             # optional - sage.rings.number_field
            (i + 1, 1)
            sage: 7._bnfisnorm(NumberField(x^3 - 2, 'b'))                               # optional - sage.rings.number_field
            (1, 7)

        AUTHORS:

        - Craig Citro (2008-04-05)

        - Marco Streng (2010-12-03)
        """
        from sage.rings.number_field.number_field_base import NumberField
        if not isinstance(K, NumberField):
            raise ValueError("K must be a NumberField in bnfisnorm")

        a, b = K.pari_bnf(proof=proof).bnfisnorm(self, flag=extra_primes)
        return K(a), Rational(b)


    def is_perfect_power(self, expected_value=False):
        r"""
        Return ``True`` if ``self`` is a perfect power.

        INPUT:

        - ``expected_value`` - (bool) whether or not this rational is expected
          be a perfect power. This does not affect the  correctness of the
          output, only the runtime.

        If ``expected_value`` is ``False`` (default) it will check the
        smallest of the numerator and denominator is a perfect power
        as a first step, which is often faster than checking if the
        quotient is a perfect power.

        EXAMPLES::

            sage: (4/9).is_perfect_power()
            True
            sage: (144/1).is_perfect_power()
            True
            sage: (4/3).is_perfect_power()
            False
            sage: (2/27).is_perfect_power()
            False
            sage: (4/27).is_perfect_power()
            False
            sage: (-1/25).is_perfect_power()
            False
            sage: (-1/27).is_perfect_power()
            True
            sage: (0/1).is_perfect_power()
            True

        The second parameter does not change the result, but may
        change the runtime.

        ::

            sage: (-1/27).is_perfect_power(True)
            True
            sage: (-1/25).is_perfect_power(True)
            False
            sage: (2/27).is_perfect_power(True)
            False
            sage: (144/1).is_perfect_power(True)
            True

        This test makes sure we workaround a bug in GMP (see :trac:`4612`)::

            sage: [-a for a in srange(100) if not QQ(-a^3).is_perfect_power()]
            []
            sage: [-a for a in srange(100) if not QQ(-a^3).is_perfect_power(True)]
            []
        """
        cdef int s

        if (mpz_cmp_ui(mpq_numref(self.value), 0) == 0):
            return True
        elif (mpz_cmp_ui(mpq_numref(self.value), 1) == 0):
            return mpz_perfect_power_p(mpq_denref(self.value))

        cdef mpz_t prod
        cdef bint res

        # We should be able to run the code in the sign == 1 case
        # below for both cases. However, we need to do extra work to
        # avoid a bug in GMP's mpz_perfect_power_p; see trac #4612 for
        # more details.
        #
        # The code in the case of sign == -1 could definitely be
        # cleaned up, but it will be removed shortly, since both GMP
        # and eMPIRe have fixes for the mpz_perfect_power_p bug.

        s = mpz_sgn(mpq_numref(self.value))
        if s == 1: # self is positive

            if (mpz_cmp_ui(mpq_denref(self.value), 1) == 0):
                return mpz_perfect_power_p(mpq_numref(self.value))
            if not expected_value:
                # A necessary condition is that both the numerator and denominator
                # be perfect powers, which can be faster to disprove than the full
                # product (especially if both have a large prime factor).
                if mpz_cmpabs(mpq_numref(self.value), mpq_denref(self.value)) < 0:
                    if not mpz_perfect_power_p(mpq_numref(self.value)):
                        return False
                else:
                    if not mpz_perfect_power_p(mpq_denref(self.value)):
                        return False
            mpz_init(prod)
            mpz_mul(prod, mpq_numref(self.value), mpq_denref(self.value))
            res = mpz_perfect_power_p(prod)
            mpz_clear(prod)
            return res == 1

        else: # self is negative

            if (mpz_cmp_ui(mpq_denref(self.value), 1) == 0):
                if (mpz_cmp_si(mpq_numref(self.value), -1) == 0):
                    return True
                mpz_init(prod)
                mpz_mul_si(prod, mpq_numref(self.value), -1)
                while mpz_perfect_square_p(prod):
                    mpz_sqrt(prod, prod)
                s = mpz_perfect_power_p(prod)
                mpz_clear(prod)
                return s == 1

            if not expected_value:
                if mpz_cmpabs(mpq_numref(self.value), mpq_denref(self.value)) < 0:
                    mpz_init(prod)
                    mpz_mul_si(prod, mpq_numref(self.value), -1)
                    if mpz_cmp_ui(prod, 1) != 0:
                        while mpz_perfect_square_p(prod):
                            mpz_sqrt(prod, prod)
                        if not mpz_perfect_power_p(prod):
                            mpz_clear(prod)
                            return False
                else:
                    if not mpz_perfect_power_p(mpq_denref(self.value)):
                        return False
                    mpz_init(prod)
            else:
                mpz_init(prod)

            mpz_mul(prod, mpq_numref(self.value), mpq_denref(self.value))
            mpz_mul_si(prod, prod, -1)
            while mpz_perfect_square_p(prod):
                mpz_sqrt(prod, prod)
            res = mpz_perfect_power_p(prod)
            mpz_clear(prod)
            return res == 1

    def squarefree_part(self):
        """
        Return the square free part of `x`, i.e., an integer `z` such
        that `x = z y^2`, for a perfect square `y^2`.

        EXAMPLES::

            sage: a = 1/2
            sage: a.squarefree_part()
            2
            sage: b = a/a.squarefree_part()
            sage: b, b.is_square()
            (1/4, True)
            sage: a = 24/5
            sage: a.squarefree_part()
            30
        """
        return self.numer().squarefree_part() * self.denom().squarefree_part()

    def is_padic_square(self, p, check=True):
        r"""
        Determines whether this rational number is a square in `\QQ_p` (or in
        `R` when ``p = infinity``).

        INPUT:

        -  ``p`` - a prime number, or ``infinity``

        - ``check`` -- (default: ``True``); check if `p` is prime

        EXAMPLES::

            sage: QQ(2).is_padic_square(7)
            True
            sage: QQ(98).is_padic_square(7)
            True
            sage: QQ(2).is_padic_square(5)
            False

        TESTS::

            sage: QQ(5/7).is_padic_square(int(2))
            False
        """
        ## Special case when self is zero
        if self.is_zero():
            return True

        ## Deal with p = infinity (i.e. the real numbers)
        import sage.rings.infinity
        if p == sage.rings.infinity.infinity:
            return (self > 0)

        ## Check that p is prime
        from .integer_ring import ZZ
        p = ZZ(p)
        if check and not p.is_prime():
            raise ValueError('p must be "infinity" or a positive prime number.')

        ## Deal with finite primes
        e, m = self.val_unit(p)

        if e % 2:
            return False

        if p == 2:
            return ((m % 8) == 1)

        from sage.arith.misc import kronecker as kronecker_symbol
        return (kronecker_symbol(m, p) == 1)

    def val_unit(self, p):
        r"""
        Return a pair: the `p`-adic valuation of ``self``, and the `p`-adic
        unit of ``self``, as a :class:`Rational`.

        We do not require the `p` be prime, but it must be at least 2. For
        more documentation see :meth:`Integer.val_unit()`.

        INPUT:

        -  ``p`` - a prime

        OUTPUT:

        -  ``int`` - the `p`-adic valuation of this rational

        -  ``Rational`` - `p`-adic unit part of ``self``

        EXAMPLES::

            sage: (-4/17).val_unit(2)
            (2, -1/17)
            sage: (-4/17).val_unit(17)
            (-1, -4)
            sage: (0/1).val_unit(17)
            (+Infinity, 1)

        AUTHORS:

        - David Roe (2007-04-12)
        """
        return self._val_unit(p)

    # TODO -- change to use cpdef?  If so, must fix
    # code in padics, etc.  Do search_src('_val_unit').
    cdef _val_unit(Rational self, integer.Integer p):
        """
        This is called by :meth:`val_unit()`.

        EXAMPLES::

            sage: (-4/17).val_unit(2) # indirect doctest
            (2, -1/17)
        """
        cdef Rational u
        if mpz_cmp_ui(p.value, 2) < 0:
            raise ValueError("p must be at least 2.")
        if mpq_sgn(self.value) == 0:
            import sage.rings.infinity
            u = Rational.__new__(Rational)
            mpq_set_ui(u.value, 1, 1)
            return (sage.rings.infinity.infinity, u)
        cdef Integer v = Integer.__new__(Integer)
        u = Rational.__new__(Rational)
        sig_on()
        mpz_set_ui(v.value, mpz_remove(mpq_numref(u.value), mpq_numref(self.value), p.value))
        sig_off()
        if mpz_sgn(v.value) != 0:
            mpz_set(mpq_denref(u.value), mpq_denref(self.value))
        else:
            sig_on()
            mpz_set_ui(v.value, mpz_remove(mpq_denref(u.value), mpq_denref(self.value), p.value))
            sig_off()
            mpz_neg(v.value, v.value)
        return (v, u)

    def prime_to_S_part(self, S=[]):
        r"""
        Return ``self`` with all powers of all primes in ``S`` removed.

        INPUT:

        -  ``S`` - list or tuple of primes.

        OUTPUT: rational

        .. NOTE::

           Primality of the entries in `S` is not checked.

        EXAMPLES::

            sage: QQ(3/4).prime_to_S_part()
            3/4
            sage: QQ(3/4).prime_to_S_part([2])
            3
            sage: QQ(-3/4).prime_to_S_part([3])
            -1/4
            sage: QQ(700/99).prime_to_S_part([2,3,5])
            7/11
            sage: QQ(-700/99).prime_to_S_part([2,3,5])
            -7/11
            sage: QQ(0).prime_to_S_part([2,3,5])
            0
            sage: QQ(-700/99).prime_to_S_part([])
            -700/99

        """
        if self.is_zero():
            return self
        a = self
        for p in S:
            e, a = a.val_unit(p)
        return a

    def sqrt(self, prec=None, extend=True, all=False):
        r"""
        The square root function.

        INPUT:

        -  ``prec`` -- integer (default: ``None``): if ``None``, returns
           an exact square root; otherwise returns a numerical square root if
           necessary, to the given bits of precision.

        -  ``extend`` -- bool (default: ``True``); if ``True``, return a
           square root in an extension ring, if necessary. Otherwise, raise a
           ``ValueError`` if the square is not in the base ring.

        -  ``all`` -- bool (default: ``False``); if ``True``, return all
           square roots of self, instead of just one.

        EXAMPLES::

            sage: x = 25/9
            sage: x.sqrt()
            5/3
            sage: sqrt(x)
            5/3
            sage: x = 64/4
            sage: x.sqrt()
            4
            sage: x = 100/1
            sage: x.sqrt()
            10
            sage: x.sqrt(all=True)
            [10, -10]
            sage: x = 81/5
            sage: x.sqrt()                                                              # optional - sage.symbolic
            9*sqrt(1/5)
            sage: x = -81/3
            sage: x.sqrt()                                                              # optional - sage.symbolic
            3*sqrt(-3)

        ::

            sage: n = 2/3
            sage: n.sqrt()                                                              # optional - sage.symbolic
            sqrt(2/3)
            sage: n.sqrt(prec=10)
            0.82
            sage: n.sqrt(prec=100)
            0.81649658092772603273242802490
            sage: n.sqrt(prec=100)^2
            0.66666666666666666666666666667
            sage: n.sqrt(prec=53, all=True)
            [0.816496580927726, -0.816496580927726]
            sage: n.sqrt(extend=False, all=True)
            Traceback (most recent call last):
            ...
            ValueError: square root of 2/3 not a rational number
            sage: sqrt(-2/3, all=True)                                                  # optional - sage.symbolic
            [sqrt(-2/3), -sqrt(-2/3)]
            sage: sqrt(-2/3, prec=53)
            0.816496580927726*I
            sage: sqrt(-2/3, prec=53, all=True)
            [0.816496580927726*I, -0.816496580927726*I]

        AUTHORS:

        - Naqi Jaffery (2006-03-05): some examples
        """
        if mpq_sgn(self.value) == 0:
            return [self] if all else self

        if mpq_sgn(self.value) < 0:
            if not extend:
                raise ValueError("square root of negative number not rational")
            from sage.misc.functional import _do_sqrt
            return _do_sqrt(self, prec=prec, all=all)

        cdef Rational z = <Rational> Rational.__new__(Rational)
        cdef mpz_t tmp
        cdef int non_square = 0

        sig_on()
        mpz_init(tmp)
        mpz_sqrtrem(mpq_numref(z.value), tmp, mpq_numref(self.value))
        if mpz_sgn(tmp) != 0:
            non_square = 1
        else:
            mpz_sqrtrem(mpq_denref(z.value), tmp, mpq_denref(self.value))
            if mpz_sgn(tmp) != 0:
                non_square = 1
        mpz_clear(tmp)
        sig_off()

        if non_square:
            if not extend:
                raise ValueError("square root of %s not a rational number" % self)
            from sage.misc.functional import _do_sqrt
            return _do_sqrt(self, prec=prec, all=all)

        if prec:
            from sage.misc.functional import _do_sqrt
            return _do_sqrt(self, prec=prec, all=all)

        if all:
            return [z, -z]
        return z

    def period(self):
        r"""
        Return the period of the repeating part of the decimal expansion of
        this rational number.

        ALGORITHM:

        When a rational number `n/d` with `(n,d)=1` is
        expanded, the period begins after `s` terms and has length
        `t`, where `s` and `t` are the smallest numbers satisfying
        `10^s=10^{s+t} \mod d`. In general if `d=2^a 5^b m` where `m`
        is coprime to 10, then `s=\max(a,b)` and `t` is the order of
        10 modulo `m`.

        EXAMPLES::

            sage: (1/7).period()                                                        # optional - sage.libs.pari
            6
            sage: RR(1/7)
            0.142857142857143
            sage: (1/8).period()                                                        # optional - sage.libs.pari
            1
            sage: RR(1/8)
            0.125000000000000
            sage: RR(1/6)
            0.166666666666667
            sage: (1/6).period()                                                        # optional - sage.libs.pari
            1
            sage: x = 333/106
            sage: x.period()                                                            # optional - sage.libs.pari
            13
            sage: RealField(200)(x)
            3.1415094339622641509433962264150943396226415094339622641509
        """
        cdef unsigned int alpha, beta
        d = self.denominator()
        alpha, d = d.val_unit(2)
        beta, d  = d.val_unit(5)
        from sage.rings.finite_rings.integer_mod import Mod
        return Mod(10, d).multiplicative_order()

    def nth_root(self, int n):
        r"""
        Computes the `n`-th root of ``self``, or raises a
        ``ValueError`` if ``self`` is not a perfect `n`-th power.

        INPUT:

        -  ``n`` - integer (must fit in C ``int`` type)

        AUTHORS:

        - David Harvey (2006-09-15)

        EXAMPLES::

            sage: (25/4).nth_root(2)
            5/2
            sage: (125/8).nth_root(3)
            5/2
            sage: (-125/8).nth_root(3)
            -5/2
            sage: (25/4).nth_root(-2)
            2/5

        ::

            sage: (9/2).nth_root(2)
            Traceback (most recent call last):
            ...
            ValueError: not a perfect 2nd power

        ::

            sage: (-25/4).nth_root(2)
            Traceback (most recent call last):
            ...
            ValueError: cannot take even root of negative number
        """
        # TODO -- this could be quicker, by using GMP directly.
        cdef integer.Integer num
        cdef integer.Integer den
        cdef int negative

        if n > 0:
            negative = 0
        elif n < 0:
            n = -n
            negative = 1
        else:
            raise ValueError("n cannot be zero")

        num, exact = self.numerator().nth_root(n, 1)
        if not exact:
            raise ValueError("not a perfect %s power" % ZZ(n).ordinal_str())

        den, exact = self.denominator().nth_root(n, 1)
        if not exact:
            raise ValueError("not a perfect %s power" % ZZ(n).ordinal_str())

        if negative:
            return den / num
        else:
            return num / den

    def is_nth_power(self, int n):
        r"""
        Return ``True`` if self is an `n`-th power, else ``False``.

        INPUT:

        -  ``n`` - integer (must fit in C ``int`` type)

        .. NOTE::

           Use this function when you need to test if a rational
           number is an `n`-th power, but do not need to know the value
           of its `n`-th root.  If the value is needed, use :meth:`nth_root()`.

        AUTHORS:

        - John Cremona (2009-04-04)

        EXAMPLES::

            sage: QQ(25/4).is_nth_power(2)
            True
            sage: QQ(125/8).is_nth_power(3)
            True
            sage: QQ(-125/8).is_nth_power(3)
            True
            sage: QQ(25/4).is_nth_power(-2)
            True

            sage: QQ(9/2).is_nth_power(2)
            False
            sage: QQ(-25).is_nth_power(2)
            False

        """
        if n == 0:
            raise ValueError("n cannot be zero")
        if n < 0:
            n = -n
        if not n % 2 and self < 0:
            return False
        return self.numerator().nth_root(n, 1)[1]\
               and self.denominator().nth_root(n, 1)[1]

    def str(self, int base=10):
        """
        Return a string representation of ``self`` in the given ``base``.

        INPUT:

        -  ``base`` -- integer (default: 10); base must be between 2 and 36.

        OUTPUT: string

        EXAMPLES::

            sage: (-4/17).str()
            '-4/17'
            sage: (-4/17).str(2)
            '-100/10001'

        Note that the base must be at most 36.

        ::

            sage: (-4/17).str(40)
            Traceback (most recent call last):
            ...
            ValueError: base (=40) must be between 2 and 36
            sage: (-4/17).str(1)
            Traceback (most recent call last):
            ...
            ValueError: base (=1) must be between 2 and 36
        """
        if base < 2 or base > 36:
            raise ValueError("base (=%s) must be between 2 and 36" % base)
        cdef size_t n
        cdef char *s

        n = mpz_sizeinbase (mpq_numref(self.value), base) \
            + mpz_sizeinbase (mpq_denref(self.value), base) + 3
        s = <char *>PyMem_Malloc(n)
        if s == NULL:
            raise MemoryError("Unable to allocate enough memory for the string representation of an integer.")

        sig_on()
        mpq_get_str(s, base, self.value)
        sig_off()
        k = char_to_str(s)
        PyMem_Free(s)
        return k

    def __float__(self):
        """
        Return floating point approximation to ``self`` as a Python float.

        OUTPUT: float

        EXAMPLES::

            sage: (-4/17).__float__()
            -0.23529411764705882
            sage: float(-4/17)
            -0.23529411764705882
            sage: float(1/3)
            0.3333333333333333
            sage: float(1/10)
            0.1
            sage: n = QQ(902834098234908209348209834092834098); float(n)
            9.028340982349083e+35

        TESTS:

        Test that conversion agrees with `RR`::

            sage: Q = [a/b for a in [-99..99] for b in [1..99]]
            sage: all(RDF(q) == RR(q) for q in Q)
            True

        Test that the conversion has correct rounding on simple rationals::

            sage: for p in [-100..100]:
            ....:   for q in [1..100]:
            ....:       r = RDF(p/q)
            ....:       assert (RR(r).exact_rational() - p/q) <= r.ulp()/2

        Test larger rationals::

            sage: Q = continued_fraction(pi).convergents()[:100]
            sage: all(RDF(q) == RR(q) for q in Q)
            True

        At some point, the continued fraction and direct conversion
        to ``RDF`` should agree::

            sage: RDFpi = RDF(pi)
            sage: all(RDF(q) == RDFpi for q in Q[20:])
            True
        """
        return mpq_get_d_nearest(self.value)

    def __hash__(self):
        """
        Return hash of ``self``.

        OUTPUT: integer

        EXAMPLES::

            sage: QQ(42).__hash__()
            42
            sage: QQ(1/42).__hash__()
            1488680910            # 32-bit
            -7658195599476688946  # 64-bit
            sage: n = ZZ.random_element(10^100)
            sage: hash(n) == hash(QQ(n)) or n
            True
            sage: hash(-n) == hash(-QQ(n)) or n
            True
            sage: hash(-4/17)
            -47583156            # 32-bit
            8709371129873690700  # 64-bit
        """
        cdef Py_hash_t n = mpz_pythonhash(mpq_numref(self.value))
        cdef Py_hash_t d = mpz_pythonhash(mpq_denref(self.value))
        # The constant below is (1 + sqrt(5)) << 61
        return n + (d - 1) * <Py_hash_t>(7461864723258187525)

    def __getitem__(self, int n):
        """
        Return ``n``-th element of ``self``, viewed as a list. This is for
        consistency with how number field elements work.

        INPUT:

        -  ``n`` - an integer (error if not 0 or -1)

        OUTPUT: Rational

        EXAMPLES::

            sage: (-4/17)[0]
            -4/17
            sage: (-4/17)[1]
            Traceback (most recent call last):
            ...
            IndexError: index n (=1) out of range; it must be 0
            sage: (-4/17)[-1]   # indexing from the right
            -4/17
        """
        if n == 0 or n == -1:
            return self
        raise IndexError(f"index n (={n}) out of range; it must be 0")

    ################################################################
    # Optimized arithmetic
    ################################################################
    def __add__(left, right):
        """
        Return ``left`` plus ``right``

        EXAMPLES::

            sage: (2/3) + (1/6)
            5/6
            sage: (1/3) + (1/2)
            5/6
            sage: (1/3) + 2
            7/3
        """
        cdef Rational x
        if type(left) is type(right):
            x = <Rational> Rational.__new__(Rational)
            mpq_add(x.value, (<Rational>left).value, (<Rational>right).value)
            return x
        elif type(right) is Integer:
            x = <Rational> Rational.__new__(Rational)
            mpq_add_z(x.value, (<Rational>left).value, (<Integer>right).value)
            return x

        return coercion_model.bin_op(left, right, operator.add)

    cpdef _add_(self, right):
        """
        Return ``right`` plus ``self``.

        EXAMPLES::

            sage: (2/3)._add_(1/6)
            5/6
            sage: (1/3)._add_(1/2)
            5/6
        """
        cdef Rational x
        x = <Rational> Rational.__new__(Rational)
        mpq_add(x.value, self.value, (<Rational>right).value)
        return x

    def __sub__(left, right):
        """
        Return ``left`` minus ``right``

        EXAMPLES::

            sage: 11/3 - 5/4
            29/12

            sage: (2/3) - 2
            -4/3
            sage: (-2/3) - 1
            -5/3
            sage: (2/3) - (-3)
            11/3
            sage: (-2/3) - (-3)
            7/3
            sage: 2/3 - polygen(QQ)
            -x + 2/3
        """
        cdef Rational x
        if type(left) is type(right):
            x = <Rational> Rational.__new__(Rational)
            mpq_sub(x.value, (<Rational>left).value, (<Rational>right).value)
            return x
        elif type(right) is Integer:
            x = <Rational> Rational.__new__(Rational)
            mpz_mul(mpq_numref(x.value), mpq_denref((<Rational>left).value),
                    (<Integer>right).value)
            mpz_sub(mpq_numref(x.value), mpq_numref((<Rational>left).value),
                    mpq_numref(x.value))
            mpz_set(mpq_denref(x.value), mpq_denref((<Rational>left).value))
            return x

        return coercion_model.bin_op(left, right, operator.sub)

    cpdef _sub_(self, right):
        """
        Return ``self`` minus ``right``.

        EXAMPLES::

            sage: (2/3)._sub_(1/6)
            1/2
        """
        cdef Rational x
        x = <Rational> Rational.__new__(Rational)
        mpq_sub(x.value, self.value, (<Rational>right).value)
        return x

    cpdef _neg_(self):
        """
        Negate ``self``.

        EXAMPLES::

            sage: -(2/3) # indirect doctest
            -2/3
        """
        cdef Rational x
        x = <Rational> Rational.__new__(Rational)
        mpq_neg(x.value, self.value)
        return x

    def __mul__(left, right):
        """
        Return ``left`` times ``right``.

        EXAMPLES::

            sage: (3/14) * 2/3
            1/7
            sage: (3/14) * 10
            15/7
            sage: 3/14 * polygen(QQ)
            3/14*x
        """
        cdef Rational x
        if type(left) is type(right):
            x = <Rational> Rational.__new__(Rational)
            mpq_mul(x.value, (<Rational>left).value, (<Rational>right).value)
            return x
        elif type(right) is Integer:
            x = <Rational> Rational.__new__(Rational)
            mpq_mul_z(x.value, (<Rational>left).value, (<Integer>right).value)
            return x

        return coercion_model.bin_op(left, right, operator.mul)

    cpdef _mul_(self, right):
        """
        Return ``self`` times ``right``.

        EXAMPLES::

            sage: (3/14)._mul_(2/3)
            1/7
        """
        cdef Rational x
        x = <Rational> Rational.__new__(Rational)
        if mpz_sizeinbase (mpq_numref(self.value), 2)  > 100000 or \
             mpz_sizeinbase (mpq_denref(self.value), 2) > 100000:
            # We only use the signal handler (to enable ctrl-c out) in case
            # self is huge, so the product might actually take a while to compute.
            sig_on()
            mpq_mul(x.value, self.value, (<Rational>right).value)
            sig_off()
        else:
            mpq_mul(x.value, self.value, (<Rational>right).value)
        return x

    def __truediv__(left, right):
        """
        Return ``left`` divided by ``right``

        EXAMPLES::

            sage: QQ((2,3)) / QQ((-5,4))
            -8/15
            sage: QQ((22,3)) / 4
            11/6
            sage: QQ((-2,3)) / (-4)
            1/6
            sage: QQ((2,3)) / QQ.zero()
            Traceback (most recent call last):
            ...
            ZeroDivisionError: rational division by zero
        """
        cdef Rational x
        if type(left) is type(right):
            if mpq_cmp_si((<Rational> right).value, 0, 1) == 0:
                raise ZeroDivisionError('rational division by zero')
            x = <Rational> Rational.__new__(Rational)
            mpq_div(x.value, (<Rational>left).value, (<Rational>right).value)
            return x
        elif type(right) is Integer:
            if mpz_cmp_si((<Integer> right).value, 0) == 0:
                raise ZeroDivisionError('rational division by zero')
            x = <Rational> Rational.__new__(Rational)
            mpq_div_zz(x.value, mpq_numref((<Rational>left).value), (<Integer>right).value)
            mpz_mul(mpq_denref(x.value), mpq_denref(x.value),
                    mpq_denref((<Rational>left).value))
            return x

        return coercion_model.bin_op(left, right, operator.truediv)

    cpdef _div_(self, right):
        """
        Return ``self`` divided by ``right``.

        EXAMPLES::

            sage: 2/3 # indirect doctest
            2/3
            sage: 3/0 # indirect doctest
            Traceback (most recent call last):
            ...
            ZeroDivisionError: rational division by zero
        """
        if mpq_cmp_si((<Rational> right).value, 0, 1) == 0:
            raise ZeroDivisionError('rational division by zero')
        cdef Rational x
        x = <Rational> Rational.__new__(Rational)
        mpq_div(x.value, self.value, (<Rational>right).value)
        return x

    ################################################################
    # Other arithmetic operations.
    ################################################################

    def __invert__(self):
        """
        Return the multiplicative inverse of ``self``.

        OUTPUT: Rational

        EXAMPLES::

            sage: (-4/17).__invert__()
            -17/4
            sage: ~(-4/17)
            -17/4
        """
        if self.is_zero():
            raise ZeroDivisionError('rational division by zero')
        cdef Rational x
        x = <Rational> Rational.__new__(Rational)
        mpq_inv(x.value, self.value)
        return x

    cpdef _pow_(self, other):
        """
        Raise ``self`` to the rational power ``other``.

        EXAMPLES::

            sage: (2/3)^5
            32/243
            sage: (-1/1)^(1/3)                                                          # optional - sage.symbolic
            (-1)^(1/3)
            sage: (2/3)^(3/4)                                                           # optional - sage.symbolic
            (2/3)^(3/4)
            sage: (-1/3)^0
            1
            sage: a = (0/1)^(0/1); a
            1
            sage: type(a)
            <class 'sage.rings.rational.Rational'>

        If the result is rational, it is returned as a rational::

            sage: a = (4/9)^(1/2); a
            2/3
            sage: parent(a)
            Rational Field
            sage: (-27/125)^(1/3)                                                       # optional - sage.symbolic
            3/5*(-1)^(1/3)
            sage: (-27/125)^(1/2)                                                       # optional - sage.symbolic
            3/5*sqrt(-3/5)

        The result is normalized to have the rational power in the numerator::

            sage: 2^(-1/2)                                                              # optional - sage.symbolic
            1/2*sqrt(2)
            sage: 8^(-1/5)                                                              # optional - sage.symbolic
            1/8*8^(4/5)
            sage: 3^(-3/2)                                                              # optional - sage.symbolic
            1/9*sqrt(3)

        TESTS::

            sage: QQ(0)^(-1)
            Traceback (most recent call last):
            ...
            ZeroDivisionError: rational division by zero

        This works even if the base is a Python integer::

            sage: int(2)^(1/2)                                                          # optional - sage.symbolic
            sqrt(2)
            sage: a = int(2)^(3/1); a
            8
            sage: type(a)
            <class 'sage.rings.rational.Rational'>

        The exponent must fit in a ``long`` unless the base is -1, 0, or 1::

            sage: (1/2)^(2^100)
            Traceback (most recent call last):
            ...
            OverflowError: exponent must be at most 2147483647           # 32-bit
            OverflowError: exponent must be at most 9223372036854775807  # 64-bit
            sage: (1/2)^(-2^100)
            Traceback (most recent call last):
            ...
            OverflowError: exponent must be at most 2147483647           # 32-bit
            OverflowError: exponent must be at most 9223372036854775807  # 64-bit
            sage: QQ(-1)^(2^100)                                                        # optional - sage.symbolic
            1
        """
        n = <Rational?>other

        # If the exponent happens to be an integer, we can use optimized code
        if mpz_cmp_ui(mpq_denref(n.value), 1) == 0:
            if mpz_fits_slong_p(mpq_numref(n.value)):
                return self._pow_long(mpz_get_si(mpq_numref(n.value)))

        # Perhaps it can be done exactly
        c, d = rational_power_parts(self, n)
        if d == 1:
            # It was an exact power
            return c
        elif d == -1 and n.denominator() == 2:
            # Exact rational times a power of I
            from sage.rings.imaginary_unit import I
            return c * I ** (n.numerator() % 4)

        # Result is c * d^n but we cannot simplify d^n further:
        # return a symbolic expression.
        # We use the hold=True keyword argument to prevent the
        # symbolics library from trying to simplify this expression
        # again. This would lead to infinite loops otherwise.
        from sage.symbolic.ring import SR
        return SR(c) * SR(d).power(n, hold=True)

    cpdef _pow_int(self, n):
        """
        Raise ``self`` to the integer power ``n``.

        TESTS::

            sage: a = QQ(3)._pow_int(2); a
            9
            sage: parent(a)
            Rational Field
            sage: a = (1/3)._pow_int(-2); a
            9
            sage: parent(a)
            Rational Field
        """
        # This is only called whenever n does not fit in a long
        # (otherwise _pow_long would be called). So we don't have to
        # be particularly efficient here.
        return self._pow_(Rational(n))

    cdef _pow_long(self, long n):
        """
        TESTS::

            sage: QQ(2/5) ^ 0
            1
            sage: QQ(2/5) ^ int(3)
            8/125
            sage: QQ(2/5) ^ (-3)
            125/8
            sage: QQ(2/5) ^ QQ(-3)
            125/8
            sage: QQ(-2/5) ^ int(0)
            1
            sage: QQ(-2/5) ^ 3
            -8/125
            sage: QQ(-2/5) ^ int(-3)
            -125/8
            sage: QQ(-2/5) ^ QQ(3)
            -8/125
        """
        cdef Rational x = <Rational>Rational.__new__(Rational)

        if n == 0:
            mpq_set_si(x.value, 1, 1)
        elif n > 0:
            sig_on()
            mpz_pow_ui(mpq_numref(x.value), mpq_numref(self.value), n)
            mpz_pow_ui(mpq_denref(x.value), mpq_denref(self.value), n)
            sig_off()
        else:  # n < 0:
            if mpz_sgn(mpq_numref(self.value)) == 0:
                raise ZeroDivisionError("rational division by zero")
            sig_on()
            mpz_pow_ui(mpq_denref(x.value), mpq_numref(self.value), -<unsigned long>n)
            mpz_pow_ui(mpq_numref(x.value), mpq_denref(self.value), -<unsigned long>n)
            # Fix signs
            if mpz_sgn(mpq_denref(x.value)) < 0:
                mpz_neg(mpq_numref(x.value), mpq_numref(x.value))
                mpz_neg(mpq_denref(x.value), mpq_denref(x.value))
            sig_off()
        return x

    def __pos__(self):
        """
        Return ``self``.

        OUTPUT: Rational

        EXAMPLES::

            sage: (-4/17).__pos__()
            -4/17
            sage: +(-4/17)
            -4/17
        """
        return self

    def __neg__(self):
        """
        Return the negative of ``self``.

        OUTPUT: Rational

        EXAMPLES::

            sage: (-4/17).__neg__()
            4/17
            sage: - (-4/17)
            4/17
        """
        cdef Rational x
        x = <Rational> Rational.__new__(Rational)
        mpq_neg(x.value, self.value)
        return x

    def __bool__(self):
        """
        Return ``True`` if this rational number is nonzero.

        OUTPUT: bool

        EXAMPLES::

            sage: bool(0/5)
            False
            sage: bool(-4/17)
            True
        """
        # A rational number is zero iff its numerator is zero.
        return mpq_sgn(self.value) != 0

    def __abs__(self):
        """
        Return the absolute value of this rational number.

        OUTPUT: Rational

        EXAMPLES::

            sage: (-4/17).__abs__()
            4/17
            sage: abs(-4/17)
            4/17
        """
        cdef Rational x
        x = <Rational> Rational.__new__(Rational)
        mpq_abs(x.value, self.value)
        return x

    def sign(self):
        """
        Return the sign of this rational number, which is -1, 0, or 1
        depending on whether this number is negative, zero, or positive
        respectively.

        OUTPUT: Integer

        EXAMPLES::

            sage: (2/3).sign()
            1
            sage: (0/3).sign()
            0
            sage: (-1/6).sign()
            -1
        """
        return integer.smallInteger(mpq_sgn(self.value))

    def mod_ui(Rational self, unsigned long int n):
        """
        Return the remainder upon division of ``self`` by the unsigned long
        integer ``n``.

        INPUT:

        -  ``n`` - an unsigned long integer

        OUTPUT: integer

        EXAMPLES::

            sage: (-4/17).mod_ui(3)
            1
            sage: (-4/17).mod_ui(17)
            Traceback (most recent call last):
            ...
            ArithmeticError: The inverse of 0 modulo 17 is not defined.
        """
        cdef unsigned int num, den, a

        # Documentation from GMP manual:
        # "For the ui variants the return value is the remainder, and
        # in fact returning the remainder is all the div_ui functions do."
        sig_on()
        num = mpz_fdiv_ui(mpq_numref(self.value), n)
        den = mpz_fdiv_ui(mpq_denref(self.value), n)
        sig_off()
        return int((num * ai.inverse_mod_int(den, n)) % n)

    def __mod__(x, y):
        """
        Return the remainder of division of ``x`` by ``y``, where ``y`` is
        something that can be coerced to an integer.

        INPUT:

        -  ``other`` - object that coerces to an integer.

        OUTPUT: integer

        EXAMPLES::

            sage: (-4/17).__mod__(3/1)
            1

        TESTS:

        Check that :trac:`14870` is fixed::

            sage: int(4) % QQ(3)
            1
        """
        cdef Rational rat
        if not isinstance(x, Rational):
            rat = Rational(x)
        else:
            rat = x
        cdef other = integer.Integer(y)
        if not other:
            raise ZeroDivisionError("Rational modulo by zero")
        n = rat.numer() % other
        d = rat.denom() % other
        d = d.inverse_mod(other)
        return (n * d) % other

    def norm(self):
        r"""
        Return the norm from `\QQ` to `\QQ` of `x` (which is just `x`). This
        was added for compatibility with :class:`NumberField`.

        OUTPUT:

        -  ``Rational`` - reference to ``self``

        EXAMPLES::

            sage: (1/3).norm()
             1/3

        AUTHORS:

        - Craig Citro
        """
        return self

    def relative_norm(self):
        """
        Return the norm from Q to Q of x (which is just x). This was added for compatibility with NumberFields

        EXAMPLES::

            sage: (6/5).relative_norm()
            6/5

            sage: QQ(7/5).relative_norm()
            7/5
        """
        return self

    def absolute_norm(self):
        """
        Return the norm from Q to Q of x (which is just x). This was added for compatibility with NumberFields

        EXAMPLES::

            sage: (6/5).absolute_norm()
            6/5

            sage: QQ(7/5).absolute_norm()
            7/5
        """
        return self

    def trace(self):
        r"""
        Return the trace from `\QQ` to `\QQ` of `x` (which is just `x`). This
        was added for compatibility with :class:`NumberFields`.

        OUTPUT:

        -  ``Rational`` - reference to self

        EXAMPLES::

            sage: (1/3).trace()
             1/3

        AUTHORS:

        - Craig Citro
        """
        return self

    def charpoly(self, var='x'):
        """
        Return the characteristic polynomial of this rational number. This
        will always be just ``var - self``; this is really here so that code
        written for number fields won't crash when applied to rational
        numbers.

        INPUT:

        -  ``var`` - a string

        OUTPUT: Polynomial

        EXAMPLES::

            sage: (1/3).charpoly('x')
             x - 1/3

        The default is ``var='x'``. (:trac:`20967`)::

            sage: a = QQ(2); a.charpoly('x')
            x - 2


        AUTHORS:

        - Craig Citro
        """
        QQ = self.parent()
        return QQ[var]([-self,1])

    def minpoly(self, var='x'):
        """
        Return the minimal polynomial of this rational number. This will
        always be just ``x - self``; this is really here so that code written
        for number fields won't crash when applied to rational numbers.

        INPUT:

        -  ``var`` - a string

        OUTPUT: Polynomial

        EXAMPLES::

            sage: (1/3).minpoly()
            x - 1/3
            sage: (1/3).minpoly('y')
            y - 1/3

        AUTHORS:

        - Craig Citro
        """
        QQ = self.parent()
        return QQ[var]([-self,1])

    def _integer_(self, Z=None):
        """
        Return ``self`` coerced to an integer. Of course this rational number
        must have a denominator of 1.

        OUTPUT: Integer

        EXAMPLES::

            sage: (-4/17)._integer_()
            Traceback (most recent call last):
            ...
            TypeError: no conversion of this rational to integer
            sage: (-4/1)._integer_()
            -4
        """
        if not mpz_cmp_si(mpq_denref(self.value), 1) == 0:
            raise TypeError("no conversion of this rational to integer")
        cdef Integer n = Integer.__new__(Integer)
        n.set_from_mpz(mpq_numref(self.value))
        return n

    def numerator(self):
        """
        Return the numerator of this rational number.
<<<<<<< HEAD
        ``numer`` is an alias of ``numerator``.
=======
        :meth:`numer` is an alias of :meth:`numerator`.
>>>>>>> 1e649be1

        EXAMPLES::

            sage: x = 5/11
            sage: x.numerator()
            5

            sage: x = 9/3
            sage: x.numerator()
            3

            sage: x = -5/11
            sage: x.numer()
            -5
        """
        cdef Integer n = Integer.__new__(Integer)
        n.set_from_mpz(mpq_numref(self.value))
        return n

    #Define an alias for numerator
    numer = numerator

    def __int__(self):
        """
        Convert this rational to a Python ``int``

        This truncates ``self`` if ``self`` has a denominator (which is
        consistent with Python's ``long(floats)``).

        EXAMPLES::

            sage: int(7/1)
            7
            sage: int(7/2)
            3
        """
        cdef mpz_t x
        if mpz_cmp_si(mpq_denref(self.value),1) != 0:
            mpz_init(x)
            mpz_tdiv_q(x, mpq_numref(self.value), mpq_denref(self.value))
            n = mpz_get_pylong(x)
            mpz_clear(x)
            return n
        else:
            return mpz_get_pylong(mpq_numref(self.value))

    def denominator(self):
        """
        Return the denominator of this rational number.
<<<<<<< HEAD
        ``denom`` is an alias of ``denominator``.
=======
        :meth:`denom` is an alias of :meth:`denominator`.
>>>>>>> 1e649be1

        EXAMPLES::

            sage: x = -5/11
            sage: x.denominator()
            11

            sage: x = 9/3
            sage: x.denominator()
            1

            sage: x = 5/13
            sage: x.denom()
            13
        """
        cdef Integer n = Integer.__new__(Integer)
        n.set_from_mpz(mpq_denref(self.value))
        return n

    #Define an alias for denominator
    denom = denominator

    def as_integer_ratio(self):
        """
        Return the pair ``(self.numerator(), self.denominator())``.

        EXAMPLES::

            sage: x = -12/29
            sage: x.as_integer_ratio()
            (-12, 29)
        """
        n = <Integer>Integer.__new__(Integer)
        d = <Integer>Integer.__new__(Integer)
        n.set_from_mpz(mpq_numref(self.value))
        d.set_from_mpz(mpq_denref(self.value))
        return (n, d)

    def factor(self):
        """
        Return the factorization of this rational number.

        OUTPUT: Factorization

        EXAMPLES::

            sage: (-4/17).factor()
            -1 * 2^2 * 17^-1

        Trying to factor 0 gives an arithmetic error::

            sage: (0/1).factor()
            Traceback (most recent call last):
            ...
            ArithmeticError: factorization of 0 is not defined
        """
        from sage.structure.factorization import Factorization
        return self.numerator().factor() * \
           Factorization([(p, -e) for p, e in self.denominator().factor()])

    def support(self):
        """
        Return a sorted list of the primes where this rational number has
        non-zero valuation.

        OUTPUT: The set of primes appearing in the factorization of this
        rational with nonzero exponent, as a sorted list.

        EXAMPLES::

            sage: (-4/17).support()
            [2, 17]

        Trying to find the support of 0 gives an arithmetic error::

            sage: (0/1).support()
            Traceback (most recent call last):
            ...
            ArithmeticError: Support of 0 not defined.
        """
        if self.is_zero():
            raise ArithmeticError("Support of 0 not defined.")
        return sage.arith.all.prime_factors(self)

    def log(self, m=None, prec=None):
        r"""
        Return the log of ``self``.

        INPUT:

        - ``m`` -- the base (default: natural log base e)

        - ``prec`` -- integer (optional); the precision in bits

        OUTPUT:

        When ``prec`` is not given, the log as an element in symbolic
        ring unless the logarithm is exact. Otherwise the log is a
        :class:`RealField` approximation to ``prec`` bit precision.

        EXAMPLES::

            sage: (124/345).log(5)                                                      # optional - sage.symbolic
            log(124/345)/log(5)
            sage: (124/345).log(5, 100)
            -0.63578895682825611710391773754
            sage: log(QQ(125))                                                          # optional - sage.symbolic
            3*log(5)
            sage: log(QQ(125), 5)
            3
            sage: log(QQ(125), 3)                                                       # optional - sage.symbolic
            3*log(5)/log(3)
            sage: QQ(8).log(1/2)
            -3
            sage: (1/8).log(1/2)
            3
            sage: (1/2).log(1/8)
            1/3
            sage: (1/2).log(8)
            -1/3
            sage: (16/81).log(8/27)
            4/3
            sage: (8/27).log(16/81)
            3/4
            sage: log(27/8, 16/81)
            -3/4
            sage: log(16/81, 27/8)
            -4/3
            sage: (125/8).log(5/2)
            3
            sage: (125/8).log(5/2, prec=53)
            3.00000000000000

        TESTS::

            sage: (25/2).log(5/2)                                                       # optional - sage.symbolic
            log(25/2)/log(5/2)
            sage: (-1/2).log(3)                                                         # optional - sage.symbolic
            (I*pi + log(1/2))/log(3)
        """
        cdef int self_sgn
        if self.denom().is_one():
            return ZZ(self.numer()).log(m, prec)
        if m is not None and m <= 0:
            raise ValueError("log base must be positive")
        self_sgn = mpz_sgn(mpq_numref(self.value))
        if self_sgn < 0 and prec is None:
            from sage.symbolic.ring import SR
            return SR(self).log(m)
        if prec:
            if self_sgn >= 0:
                from sage.rings.real_mpfr import RealField
                return RealField(prec)(self).log(m)
            else:
                from sage.rings.complex_mpfr import ComplexField
                return ComplexField(prec)(self).log(m)

        from sage.functions.log import function_log
        if m is None:
            return function_log(self, dont_call_method_on_arg=True)

        anum = self.numer()
        aden = self.denom()
        mrat = Rational(m)
        bnum = mrat.numer()
        bden = mrat.denom()

        anp = anum.perfect_power()
        bnp = bnum.perfect_power()
        adp = aden.perfect_power()
        bdp = bden.perfect_power()

        if anum.is_one():
            a_exp=adp[1]
            a_base=1/adp[0]
        # we already know that aden!=0
        else:
            a_exp=anp[1].gcd(adp[1])
            a_base=(anp[0]**(anp[1]//a_exp))/(adp[0]**(adp[1]//a_exp))

        if bnum.is_one():
            b_exp=bdp[1]
            b_base=1/bdp[0]
        elif bden.is_one():
            b_exp=bnp[1]
            b_base=bnp[0]
        else:
            b_exp=bnp[1].gcd(bdp[1])
            b_base=(bnp[0]**(bnp[1]//b_exp))/(bdp[0]**(bdp[1]//b_exp))

        if a_base == b_base:
            return a_exp/b_exp
        elif a_base*b_base == 1:
            return -a_exp/b_exp

        return (function_log(self, dont_call_method_on_arg=True) /
                function_log(m, dont_call_method_on_arg=True))

    def gamma(self, *, prec=None):
        """
        Return the gamma function evaluated at ``self``. This value is exact
        for integers and half-integers, and returns a symbolic value
        otherwise.  For a numerical approximation, use keyword ``prec``.

        EXAMPLES::

            sage: gamma(1/2)                                                            # optional - sage.symbolic
            sqrt(pi)
            sage: gamma(7/2)                                                            # optional - sage.symbolic
            15/8*sqrt(pi)
            sage: gamma(-3/2)                                                           # optional - sage.symbolic
            4/3*sqrt(pi)
            sage: gamma(6/1)                                                            # optional - sage.symbolic
            120
            sage: gamma(1/3)                                                            # optional - sage.symbolic
            gamma(1/3)

        This function accepts an optional precision argument::

            sage: (1/3).gamma(prec=100)
            2.6789385347077476336556929410
            sage: (1/2).gamma(prec=100)
            1.7724538509055160272981674833

        TESTS:

        This is not the incomplete gamma function! ::

            sage: (1/2).gamma(5)
            Traceback (most recent call last):
            ...
            TypeError: ...gamma() takes exactly 0 positional arguments (1 given)
        """
        if prec:
            return self.n(prec).gamma()
        else:
            if mpz_cmp_ui(mpq_denref(self.value), 1) == 0:
                return integer.Integer(self).gamma()
            elif mpz_cmp_ui(mpq_denref(self.value), 2) == 0:
                numer = self.numer()
                rat_part = Rational((numer-2).multifactorial(2)) >> ((numer-1)//2)
                from sage.symbolic.constants import pi
                from sage.misc.functional import sqrt
                return sqrt(pi) * rat_part
            else:
                from sage.symbolic.ring import SR
                return SR(self).gamma()

    def floor(self):
        """
        Return the floor of this rational number as an integer.

        OUTPUT: Integer

        EXAMPLES::

            sage: n = 5/3; n.floor()
            1
            sage: n = -17/19; n.floor()
            -1
            sage: n = -7/2; n.floor()
            -4
            sage: n = 7/2; n.floor()
            3
            sage: n = 10/2; n.floor()
            5
        """
        cdef integer.Integer n
        n = integer.Integer()
        mpz_fdiv_q(n.value, mpq_numref(self.value), mpq_denref(self.value))
        return n

    def ceil(self):
        """
        Return the ceiling of this rational number.

        OUTPUT: Integer

        If this rational number is an integer, this returns this number,
        otherwise it returns the floor of this number +1.

        EXAMPLES::

            sage: n = 5/3; n.ceil()
            2
            sage: n = -17/19; n.ceil()
            0
            sage: n = -7/2; n.ceil()
            -3
            sage: n = 7/2; n.ceil()
            4
            sage: n = 10/2; n.ceil()
            5
        """
        cdef integer.Integer n
        n = integer.Integer()
        mpz_cdiv_q(n.value, mpq_numref(self.value), mpq_denref(self.value))
        return n

    def trunc(self):
        """
        Round this rational number to the nearest integer toward zero.

        EXAMPLES::

            sage: (5/3).trunc()
            1
            sage: (-5/3).trunc()
            -1
            sage: QQ(42).trunc()
            42
            sage: QQ(-42).trunc()
            -42
        """
        cdef integer.Integer n
        n = integer.Integer()
        mpz_tdiv_q(n.value, mpq_numref(self.value), mpq_denref(self.value))
        return n

    def round(Rational self, mode="away"):
        """
        Return the nearest integer to ``self``, rounding away from 0 by
        default, for consistency with the builtin Python :func:`round`.

        INPUT:

        -  ``self`` - a rational number

        -  ``mode`` - a rounding mode for half integers:

           - 'toward' rounds toward zero
           - 'away' (default) rounds away from zero
           - 'up' rounds up
           - 'down' rounds down
           - 'even' rounds toward the even integer
           - 'odd' rounds toward the odd integer


        OUTPUT: Integer

        EXAMPLES::

            sage: (9/2).round()
            5
            sage: n = 4/3; n.round()
            1
            sage: n = -17/4; n.round()
            -4
            sage: n = -5/2; n.round()
            -3
            sage: n.round("away")
            -3
            sage: n.round("up")
            -2
            sage: n.round("down")
            -3
            sage: n.round("even")
            -2
            sage: n.round("odd")
            -3
        """
        if not (mode in ['toward', 'away', 'up', 'down', 'even', 'odd']):
            raise ValueError("rounding mode must be one of 'toward', 'away', 'up', 'down', 'even', or 'odd'")
        if self.denominator() == 1:
            from sage.rings.integer import Integer
            return Integer(self)
        if self.denominator() == 2:
            # round down:
            if (mode == "down") or \
                   (mode == "toward" and self > 0) or \
                   (mode == "away" and self < 0) or \
                   (mode == "even" and self.numerator() % 4 == 1) or \
                   (mode == "odd" and self.numerator() % 4 == 3):
                return self.numerator() // self.denominator()
            else:
                return self.numerator() // self.denominator() + 1
        else:
            q, r = self.numerator().quo_rem(self.denominator())
            if r < self.denominator() / 2:
                return q
            else:
                return q+1

    __round__ = round

    def real(self):
        """
        Return the real part of ``self``, which is ``self``.

        EXAMPLES::

            sage: (1/2).real()
            1/2
        """
        return self

    def imag(self):
        """
        Return the imaginary part of ``self``, which is zero.

        EXAMPLES::

            sage: (1/239).imag()
            0
        """
        return self._parent(0)

    def height(self):
        """
        The max absolute value of the numerator and denominator of ``self``, as
        an :class:`Integer`.

        OUTPUT: Integer

        EXAMPLES::

            sage: a = 2/3
            sage: a.height()
            3
            sage: a = 34/3
            sage: a.height()
            34
            sage: a = -97/4
            sage: a.height()
            97

        AUTHORS:

        - Naqi Jaffery (2006-03-05): examples

        .. NOTE::

           For the logarithmic height, use :meth:`global_height()`.

        """
        x = abs(self.numer())
        if x > self.denom():
            return x
        return self.denom()

    def _lcm(self, Rational other):
        """
        Return the least common multiple, in the rational numbers, of ``self``
        and ``other``. This function returns either 0 or 1 (as a rational
        number).

        INPUT:

        -  ``other`` - Rational

        OUTPUT:

        -  ``Rational`` - 0 or 1

        EXAMPLES::

            sage: (2/3)._lcm(3/5)
            1
            sage: (0/1)._lcm(0/1)
            0
            sage: type((2/3)._lcm(3/5))
            <class 'sage.rings.rational.Rational'>
        """
        if mpz_cmp_si(mpq_numref(self.value), 0) == 0 and \
               mpz_cmp_si(mpq_numref(other.value), 0) == 0:
            return Rational(0)
        return Rational(1)

    def additive_order(self):
        """
        Return the additive order of ``self``.

        OUTPUT: integer or infinity

        EXAMPLES::

            sage: QQ(0).additive_order()
            1
            sage: QQ(1).additive_order()
            +Infinity
        """
        import sage.rings.infinity
        if self.is_zero():
            return integer.Integer(1)
        else:
            return sage.rings.infinity.infinity


    def multiplicative_order(self):
        """
        Return the multiplicative order of ``self``.

        OUTPUT: Integer or ``infinity``

        EXAMPLES::

            sage: QQ(1).multiplicative_order()
            1
            sage: QQ('1/-1').multiplicative_order()
            2
            sage: QQ(0).multiplicative_order()
            +Infinity
            sage: QQ('2/3').multiplicative_order()
            +Infinity
            sage: QQ('1/2').multiplicative_order()
            +Infinity
        """
        import sage.rings.infinity
        if self.is_one():
            return integer.Integer(1)
        elif mpz_cmpabs(mpq_numref(self.value),mpq_denref(self.value)) == 0:
            # if the numerator and the denominator are equal in absolute value,
            # then the rational number is -1
            return integer.Integer(2)
        else:
            return sage.rings.infinity.infinity

    def is_one(self):
        r"""
        Determine if a rational number is one.

        OUTPUT: bool

        EXAMPLES::

            sage: QQ(1/2).is_one()
            False
            sage: QQ(4/4).is_one()
            True
        """
        # A rational number is equal to 1 iff its numerator and denominator are equal
        return mpz_cmp(mpq_numref(self.value),mpq_denref(self.value)) == 0

    def is_integral(self):
        r"""
        Determine if a rational number is integral (i.e., is in
        `\ZZ`).

        OUTPUT: bool

        EXAMPLES::

            sage: QQ(1/2).is_integral()
            False
            sage: QQ(4/4).is_integral()
            True
        """
        return mpz_cmp_si(mpq_denref(self.value), 1) == 0

    def is_rational(self):
        r"""
        Return ``True`` since this is a rational number.

        EXAMPLES::

            sage: (3/4).is_rational()
            True
        """
        return True

    #Function alias for checking if the number is a integer.  Added to solve issue 15500
    is_integer = is_integral


    def is_S_integral(self, S=[]):
        r"""
        Determine if the rational number is ``S``-integral.

        ``x`` is ``S``-integral if ``x.valuation(p)>=0`` for all ``p`` not in
        ``S``, i.e., the denominator of ``x`` is divisible only by the primes
        in ``S``.

        INPUT:

        -  ``S`` -- list or tuple of primes.

        OUTPUT: bool

        .. NOTE::

           Primality of the entries in ``S`` is not checked.

        EXAMPLES::

            sage: QQ(1/2).is_S_integral()
            False
            sage: QQ(1/2).is_S_integral([2])
            True
            sage: [a for a in range(1,11) if QQ(101/a).is_S_integral([2,5])]
            [1, 2, 4, 5, 8, 10]
        """
        if self.is_integral():
            return True
        return self.prime_to_S_part(S).is_integral()

    def is_S_unit(self, S=None):
        r"""
        Determine if the rational number is an ``S``-unit.

        ``x`` is an ``S``-unit if ``x.valuation(p)==0`` for all ``p`` not in
        ``S``, i.e., the numerator and denominator of ``x`` are divisible only
        by the primes in `S`.

        INPUT:

        -  ``S`` -- list or tuple of primes.

        OUTPUT: bool

        .. NOTE::

           Primality of the entries in ``S`` is not checked.

        EXAMPLES::

            sage: QQ(1/2).is_S_unit()
            False
            sage: QQ(1/2).is_S_unit([2])
            True
            sage: [a for a in range(1,11) if QQ(10/a).is_S_unit([2,5])]
            [1, 2, 4, 5, 8, 10]
        """
        a = self.abs()
        if a == 1:
            return True
        if S is None:
            return False
        return a.prime_to_S_part(S) == 1

    cdef _lshift(self, long int exp):
        r"""
        Return ``self * 2^exp``.
        """
        cdef Rational x
        x = <Rational> Rational.__new__(Rational)
        sig_on()
        if exp < 0:
            mpq_div_2exp(x.value,self.value,-exp)
        else:
            mpq_mul_2exp(x.value,self.value,exp)
        sig_off()
        return x

    def __lshift__(x, y):
        """
        Left shift operator ``x << y``.

        INPUT:

        -  ``x, y`` -- integer or rational

        OUTPUT: Rational

        EXAMPLES::

            sage: (2/3).__lshift__(4/1)
            32/3
            sage: (2/3).__lshift__(4/7)
            Traceback (most recent call last):
            ...
            ValueError: denominator must be 1
            sage: (2).__lshift__(4/1)
            32
            sage: (2/3).__lshift__(4)
            32/3
            sage: (2/3) << (4/1)
            32/3
        """
        if isinstance(x, Rational):
            if isinstance(y, (int, integer.Integer)):
                return (<Rational>x)._lshift(y)
            if isinstance(y, Rational):
                if mpz_cmp_si(mpq_denref((<Rational>y).value), 1) != 0:
                    raise ValueError("denominator must be 1")
                return (<Rational>x)._lshift(y)
        return coercion_model.bin_op(x, y, operator.lshift)

    cdef _rshift(self, long int exp):
        r"""
        Return ``self / 2^exp``.
        """
        cdef Rational x
        x = <Rational> Rational.__new__(Rational)
        sig_on()
        if exp < 0:
            mpq_mul_2exp(x.value,self.value,-exp)
        else:
            mpq_div_2exp(x.value,self.value,exp)
        sig_off()
        return x

    def __rshift__(x, y):
        """
        Right shift operator ``x >> y``.

        INPUT:

        -  ``x, y`` -- integer or rational

        OUTPUT: Rational

        EXAMPLES::

            sage: (2/3).__rshift__(4/1)
            1/24
            sage: (2/3).__rshift__(4/7)
            Traceback (most recent call last):
            ...
            ValueError: denominator must be 1
            sage: (2).__rshift__(4/1)
            0
            sage: (2/1).__rshift__(4)
            1/8
            sage: (2/1) >>(4/1)
            1/8
        """
        if isinstance(x, Rational):
            if isinstance(y, (int, integer.Integer)):
                return (<Rational>x)._rshift(y)
            if isinstance(y, Rational):
                if mpz_cmp_si(mpq_denref((<Rational>y).value), 1) != 0:
                    raise ValueError("denominator must be 1")
                return (<Rational>x)._rshift(y)
        return coercion_model.bin_op(x, y, operator.rshift)

    def conjugate(self):
        """
        Return the complex conjugate of this rational number, which is
        the number itself.

        EXAMPLES::

            sage: n = 23/11
            sage: n.conjugate()
            23/11
        """
        return self

    ##################################################
    # Support for interfaces
    ##################################################

    def __pari__(self):
        """
        Return the PARI version of this rational number.

        EXAMPLES::

            sage: n = 9390823/17
            sage: m = n.__pari__(); m                                                   # optional - sage.libs.pari
            9390823/17
            sage: type(m)                                                               # optional - sage.libs.pari
            <class 'cypari2.gen.Gen'>
            sage: m.type()                                                              # optional - sage.libs.pari
            't_FRAC'
        """
        global new_gen_from_rational
        if new_gen_from_rational is None:
            from sage.libs.pari.convert_sage import new_gen_from_rational
        return new_gen_from_rational(self)

    def _interface_init_(self, I=None):
        """
        Return representation of this rational suitable for coercing into
        almost any computer algebra system.

        OUTPUT: string

        EXAMPLES::

            sage: (2/3)._interface_init_()
            '2/3'
            sage: kash(3/1).Type()              # optional - kash
            elt-fld^rat
            sage: magma(3/1).Type()             # optional - magma
            FldRatElt
        """
        return '%s/%s'%(self.numerator(), self.denominator())

    def _sage_input_(self, sib, coerced):
        r"""
        Produce an expression which will reproduce this value when evaluated.

        EXAMPLES::

            sage: sage_input(QQ(1), verify=True)
            # Verified
            QQ(1)
            sage: sage_input(-22/7, verify=True)
            # Verified
            -22/7
            sage: sage_input(-22/7, preparse=False)
            -ZZ(22)/7
            sage: sage_input(10^-50, verify=True)
            # Verified
            1/100000000000000000000000000000000000000000000000000
            sage: from sage.misc.sage_input import SageInputBuilder
            sage: (-2/37)._sage_input_(SageInputBuilder(preparse=False), False)
            {unop:- {binop:/ {call: {atomic:ZZ}({atomic:2})} {atomic:37}}}
            sage: QQ(5)._sage_input_(SageInputBuilder(preparse=False), True)
            {atomic:5}
        """

        # This code is extensively described in the docstring
        # for sage_input.py.

        num = self.numerator()
        neg = (num < 0)
        if neg: num = -num
        if self.denominator() == 1:
            if coerced:
                v = sib.int(num)
            else:
                v = sib.name('QQ')(sib.int(num))
        else:
            v = sib(num)/sib.int(self.denominator())
        if neg: v = -v
        return v


# The except value is just some random double, it doesn't matter what it is.
cdef double mpq_get_d_nearest(mpq_t x) except? -648555075988944.5:
    """
    Convert a ``mpq_t`` to a ``double``, with round-to-nearest-even.
    This differs from ``mpq_get_d()`` which does round-to-zero.

    TESTS::

        sage: q = QQ(); float(q)
        0.0
        sage: q = 2^-10000; float(q)
        0.0
        sage: float(-q)
        -0.0
        sage: q = 2^10000/1; float(q)
        inf
        sage: float(-q)
        -inf

    ::

        sage: q = 2^-1075; float(q)
        0.0
        sage: float(-q)
        -0.0
        sage: q = 2^52 / 2^1074; float(q)  # Smallest normal double
        2.2250738585072014e-308
        sage: float(-q)
        -2.2250738585072014e-308
        sage: q = (2^52 + 1/2) / 2^1074; float(q)
        2.2250738585072014e-308
        sage: float(-q)
        -2.2250738585072014e-308
        sage: q = (2^52 + 1) / 2^1074; float(q)  # Next normal double
        2.225073858507202e-308
        sage: float(-q)
        -2.225073858507202e-308
        sage: q = (2^52 - 1) / 2^1074; float(q)  # Largest denormal double
        2.225073858507201e-308
        sage: float(-q)
        -2.225073858507201e-308
        sage: q = 1 / 2^1074; float(q)  # Smallest denormal double
        5e-324
        sage: float(-q)
        -5e-324
        sage: q = (1/2) / 2^1074; float(q)
        0.0
        sage: float(-q)
        -0.0
        sage: q = (3/2) / 2^1074; float(q)
        1e-323
        sage: float(-q)
        -1e-323
        sage: q = (2/3) / 2^1074; float(q)
        5e-324
        sage: float(-q)
        -5e-324
        sage: q = (1/3) / 2^1074; float(q)
        0.0
        sage: float(-q)
        -0.0
        sage: q = (2^53 - 1) * 2^971/1; float(q)  # Largest double
        1.7976931348623157e+308
        sage: float(-q)
        -1.7976931348623157e+308
        sage: q = (2^53) * 2^971/1; float(q)
        inf
        sage: float(-q)
        -inf
        sage: q = (2^53 - 1/2) * 2^971/1; float(q)
        inf
        sage: float(-q)
        -inf
        sage: q = (2^53 - 2/3) * 2^971/1; float(q)
        1.7976931348623157e+308
        sage: float(-q)
        -1.7976931348623157e+308

    AUTHORS:

    - Paul Zimmermann, Jeroen Demeyer (:trac:`14416`)
    """
    cdef mpz_ptr a = mpq_numref(x)
    cdef mpz_ptr b = mpq_denref(x)
    cdef int resultsign = mpz_sgn(a)

    if resultsign == 0:
        return 0.0

    cdef Py_ssize_t sa = mpz_sizeinbase(a, 2)
    cdef Py_ssize_t sb = mpz_sizeinbase(b, 2)

    # Easy case: both numerator and denominator are exactly
    # representable as doubles.
    if sa <= 53 and sb <= 53:
        return mpz_get_d(a) / mpz_get_d(b)

    # General case

    # We should shift a right by this amount
    cdef Py_ssize_t shift = sa - sb - 54

    # At this point, we know that q0 = a/b / 2^shift satisfies
    # 2^53 < q0 < 2^55.
    # The end result d = q0 * 2^shift (rounded).

    # Check for obvious overflow/underflow before shifting
    if shift <= -1130:  # |d| < 2^-1075
        if resultsign < 0:
            return -0.0
        else:
            return 0.0
    elif shift >= 971:  # |d| > 2^1024
        if resultsign < 0:
            return -1.0/0.0
        else:
            return 1.0/0.0

    sig_on()

    # Compute q = trunc(a / 2^shift) and let remainder_is_zero be True
    # if and only if no truncation occurred.
    cdef mpz_t q, r
    mpz_init(q)
    mpz_init(r)
    cdef int remainder_is_zero
    if shift > 0:
        remainder_is_zero = mpz_divisible_2exp_p(a, shift)
        mpz_tdiv_q_2exp(q, a, shift)
    else:
        mpz_mul_2exp(q, a, -shift)
        remainder_is_zero = True

    # Now divide by b to get q = trunc(a/b / 2^shift).
    # remainder_is_zero is True if and only if no truncation occurred
    # (in neither division).
    mpz_tdiv_qr(q, r, q, b)
    if remainder_is_zero:
        remainder_is_zero = (mpz_cmp_ui(r, 0) == 0)

    # Convert abs(q) to a 64-bit integer.
    cdef mp_limb_t* q_limbs = (<mpz_ptr>q)._mp_d
    cdef uint64_t q64
    if sizeof(mp_limb_t) >= 8:
        q64 = q_limbs[0]
    else:
        assert sizeof(mp_limb_t) == 4
        q64 = q_limbs[1]
        q64 = (q64 << 32) + q_limbs[0]

    mpz_clear(q)
    mpz_clear(r)
    sig_off()

    # The quotient q64 has 54 or 55 bits, but we need exactly 54.
    # Shift it down by 1 one if needed.
    cdef Py_ssize_t add_shift
    if q64 < (1ULL << 54):
        add_shift = 0
    else:
        add_shift = 1

    if (shift + add_shift) < -1075:
        # The result will be denormal, ensure the final shift is -1075
        # to avoid a double rounding.
        add_shift = -1075 - shift

    # Add add_shift to shift and let q = trunc(a/b / 2^shift)
    # for the new shift value.
    cdef uint64_t mask
    if add_shift:
        assert add_shift > 0
        assert add_shift < 64
        shift += add_shift
        # We do an additional division of q by 2^add_shift.
        if remainder_is_zero:
            mask = ((1ULL << add_shift)-1)
            remainder_is_zero = ((q64 & mask) == 0)
        q64 = q64 >> add_shift

    # Round q64 from 54 to 53 bits of precision.
    if ((q64 & 1) == 0):
        # Round towards zero
        pass
    else:
        if not remainder_is_zero:
            # Remainder is non-zero: round away from zero
            q64 += 1
        else:
            # Halfway case: round to even
            q64 += (q64 & 2) - 1

    # The conversion of q64 to double is *exact*.
    # This is because q64 is even and satisfies q64 <= 2^54,
    # (with 2^53 <= q64 <= 2^54 unless in the denormal case).
    cdef double d = <double>q64
    if resultsign < 0:
        d = -d
    return ldexp(d, shift)


@cython.binding(True)
def make_rational(s):
    """
    Make a rational number from ``s`` (a string in base 32)

    INPUT:

    -  ``s`` - string in base 32

    OUTPUT: Rational

    EXAMPLES::

        sage: (-7/15).str(32)
        '-7/f'
        sage: sage.rings.rational.make_rational('-7/f')
        -7/15
    """
    r = Rational()
    mpq_set_str(r.value, str_to_bytes(s), 32)
    return r


cdef class Z_to_Q(Morphism):
    r"""
    A morphism from `\ZZ` to `\QQ`.
    """

    def __init__(self):
        """
        Create morphism from integers to rationals.

        EXAMPLES::

            sage: sage.rings.rational.Z_to_Q()
            Natural morphism:
              From: Integer Ring
              To:   Rational Field
        """
        from . import integer_ring
        from . import rational_field
        import sage.categories.homset
        Morphism.__init__(self, sage.categories.homset.Hom(integer_ring.ZZ, rational_field.QQ))

    cpdef Element _call_(self, x):
        """
        Return the image of the morphism on ``x``.

        EXAMPLES::

            sage: sage.rings.rational.Z_to_Q()(2) # indirect doctest
            2
        """
        cdef Rational rat
        rat = <Rational> Rational.__new__(Rational)
        mpq_set_z(rat.value, (<integer.Integer>x).value)
        return rat

    def _repr_type(self):
        """
        Return string that describes the type of morphism.

        EXAMPLES::

            sage: sage.rings.rational.Z_to_Q()._repr_type()
            'Natural'
        """
        return "Natural"

    def section(self):
        """
        Return a section of this morphism.

        EXAMPLES::

            sage: f = QQ.coerce_map_from(ZZ).section(); f
            Generic map:
              From: Rational Field
              To:   Integer Ring

        This map is a morphism in the category of sets with partial
        maps (see :trac:`15618`)::

            sage: f.parent()
            Set of Morphisms from Rational Field to Integer Ring
             in Category of sets with partial maps
        """
        from sage.categories.sets_with_partial_maps import SetsWithPartialMaps
        return Q_to_Z(self._codomain.Hom(self.domain(), category=SetsWithPartialMaps()))

    def is_surjective(self):
        r"""
        Return whether this morphism is surjective.

        EXAMPLES::

            sage: QQ.coerce_map_from(ZZ).is_surjective()
            False

        """
        return False

cdef class Q_to_Z(Map):
    r"""
    A morphism from `\QQ` to `\ZZ`.

    TESTS::

        sage: type(ZZ.convert_map_from(QQ))
        <class 'sage.rings.rational.Q_to_Z'>
    """
    cpdef Element _call_(self, x):
        """
        A fast map from the rationals to the integers.

        EXAMPLES::

            sage: f = sage.rings.rational.Q_to_Z(QQ, ZZ)
            sage: f(1/2) # indirect doctest
            Traceback (most recent call last):
            ...
            TypeError: no conversion of this rational to integer
            sage: f(4/2) # indirect doctest
            2
        """
        if not mpz_cmp_si(mpq_denref((<Rational>x).value), 1) == 0:
            raise TypeError("no conversion of this rational to integer")
        cdef Integer n = Integer.__new__(Integer)
        n.set_from_mpz(mpq_numref((<Rational>x).value))
        return n

    def section(self):
        """
        Return a section of this morphism.

        EXAMPLES::

            sage: sage.rings.rational.Q_to_Z(QQ, ZZ).section()
            Natural morphism:
              From: Integer Ring
              To:   Rational Field
        """
        return Z_to_Q()


cdef class int_to_Q(Morphism):
    r"""
    A morphism from Python 2 ``int`` to `\QQ`.
    """
    def __init__(self):
        """
        Initialize ``self``.

        EXAMPLES::

            sage: sage.rings.rational.int_to_Q()
            Native morphism:
              From: Set of Python objects of class 'int'
              To:   Rational Field
        """
        from . import rational_field
        import sage.categories.homset
        from sage.sets.pythonclass import Set_PythonType
        Morphism.__init__(self, sage.categories.homset.Hom(Set_PythonType(int), rational_field.QQ))

    cpdef Element _call_(self, a):
        """
        Return the image of the morphism on ``a``.

        EXAMPLES::

            sage: f = sage.rings.rational.int_to_Q()
            sage: f(int(4)) # indirect doctest
            4
        """
        cdef Rational rat

        if type(a) is not int:
            raise TypeError("must be a Python int object")

        rat = <Rational> Rational.__new__(Rational)
        mpq_set_si(rat.value, PyInt_AS_LONG(a), 1)
        return rat

    def _repr_type(self):
        """
        Return string that describes the type of morphism.

        EXAMPLES::

            sage: sage.rings.rational.int_to_Q()._repr_type()
            'Native'
        """
        return "Native"


cdef class long_to_Q(Morphism):
    r"""
    A morphism from Python 2 ``long``/Python 3 ``int`` to `\QQ`.
    """
    def __init__(self):
        """
        Initialize ``self``.

        EXAMPLES::

            sage: sage.rings.rational.long_to_Q()
            Native morphism:
              From: Set of Python objects of class 'int'
              To:   Rational Field
        """
        from . import rational_field
        import sage.categories.homset
        from sage.sets.pythonclass import Set_PythonType
        Morphism.__init__(self, sage.categories.homset.Hom(
            Set_PythonType(long), rational_field.QQ))

    cpdef Element _call_(self, a):
        """
        Return the image of the morphism on ``a``.

        EXAMPLES::

            sage: f = sage.rings.rational.long_to_Q()
            sage: f(4^100)
            1606938044258990275541962092341162602522202993782792835301376
        """

        cdef Rational rat
        cdef long a_long
        cdef int err = 0

        rat = <Rational> Rational.__new__(Rational)

        integer_check_long_py(a, &a_long, &err)

        if not err:
            mpq_set_si(rat.value, a_long, 1)
        else:
            mpz_set_pylong(mpq_numref(rat.value), a)

        return rat

    def _repr_type(self):
        """
        Return string that describes the type of morphism.

        EXAMPLES::

            sage: sage.rings.rational.long_to_Q()._repr_type()
            'Native'
        """
        return "Native"


# Support Python's numbers abstract base class
import numbers
numbers.Rational.register(Rational)<|MERGE_RESOLUTION|>--- conflicted
+++ resolved
@@ -2993,11 +2993,7 @@
     def numerator(self):
         """
         Return the numerator of this rational number.
-<<<<<<< HEAD
-        ``numer`` is an alias of ``numerator``.
-=======
         :meth:`numer` is an alias of :meth:`numerator`.
->>>>>>> 1e649be1
 
         EXAMPLES::
 
@@ -3047,11 +3043,7 @@
     def denominator(self):
         """
         Return the denominator of this rational number.
-<<<<<<< HEAD
-        ``denom`` is an alias of ``denominator``.
-=======
         :meth:`denom` is an alias of :meth:`denominator`.
->>>>>>> 1e649be1
 
         EXAMPLES::
 
