--- conflicted
+++ resolved
@@ -79,17 +79,11 @@
 from sage.structure.parent cimport Parent
 from sage.structure.richcmp cimport rich_to_bool_sgn
 
-<<<<<<< HEAD
-cimport sage.rings.integer as integer
-from sage.rings.integer cimport Integer
-=======
-
 RealNumber_classes = ()
 
 def _register_real_number_class(cls):
     r"""
     Register ``cls``.
->>>>>>> e249befd
 
     This is called by ``sage.rings.real_mpfr``, to avoid a cyclic import.
     """
