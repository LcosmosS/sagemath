--- conflicted
+++ resolved
@@ -87,7 +87,6 @@
 from sage.categories.map cimport Map
 
 
-<<<<<<< HEAD
 RealNumber_classes = ()
 try:
     from sage.rings.real_mpfr import RealNumber
@@ -104,10 +103,6 @@
     pass
 
 
-=======
-import sage.rings.real_mpfr
-import sage.rings.real_double
->>>>>>> 86b1d139
 from libc.stdint cimport uint64_t
 from sage.libs.gmp.binop cimport mpq_add_z, mpq_mul_z, mpq_div_zz
 
