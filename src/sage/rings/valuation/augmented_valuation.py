<<<<<<< HEAD
# sage_setup: distribution = sagemath-pari
=======
>>>>>>> 31aeca52
r"""
Augmented valuations on polynomial rings

Implements augmentations of (inductive) valuations.

AUTHORS:

- Julian Rüth (2013-04-15): initial version

EXAMPLES:

Starting from a :mod:`Gauss valuation <sage.rings.valuation.gauss_valuation>`, we can create augmented valuations on
polynomial rings::

    sage: R.<x> = QQ[]
    sage: v = GaussValuation(R, QQ.valuation(2))
    sage: w = v.augmentation(x, 1); w
    [ Gauss valuation induced by 2-adic valuation, v(x) = 1 ]
    sage: w(x)
    1

This also works for polynomial rings over base rings which are not fields.
However, much of the functionality is only available over fields::

    sage: R.<x> = ZZ[]
    sage: v = GaussValuation(R, ZZ.valuation(2))
    sage: w = v.augmentation(x, 1); w
    [ Gauss valuation induced by 2-adic valuation, v(x) = 1 ]
    sage: w(x)
    1

TESTS::

    sage: R.<x> = QQ[]
    sage: v = GaussValuation(R, QQ.valuation(2))
    sage: w = v.augmentation(x, 1)
    sage: TestSuite(w).run()                    # long time                             # needs sage.geometry.polyhedron
    sage: w = v.augmentation(x, 2)
    sage: TestSuite(w).run()                    # long time                             # needs sage.geometry.polyhedron

Run the test suite for a valuation with a residual extension::

    sage: R.<x> = QQ[]
    sage: v = GaussValuation(R, QQ.valuation(2))
    sage: w = v.augmentation(x^2 + x + 1, 1)
    sage: TestSuite(w).run()                    # long time                             # needs sage.geometry.polyhedron

Run the test suite for an iterated residual extension starting from a
non-prime residue field::

    sage: # needs sage.libs.ntl
    sage: R.<u> = Qq(4, 40)
    sage: S.<x> = R[]
    sage: v = GaussValuation(S)
    sage: w = v.augmentation(x^2 + x + u, 1/2)
    sage: TestSuite(w).run()                    # long time                             # needs sage.geometry.polyhedron
    sage: ww = w.augmentation(x^8 + 4*x^7 + 2*x^6 + 2*x^5 + x^4 + 2*x^3
    ....:                      + 4*(u + 1)*x^2 + 6*(u + 1)*x + 4 + 3*u, 10)
    sage: TestSuite(ww).run() # long time

Run the test suite for an augmentation of a ramified augmentation::

    sage: # needs sage.libs.ntl
    sage: R.<u> = Qq(4, 5)
    sage: S.<x> = R[]
    sage: v = GaussValuation(S)
    sage: w = v.augmentation(x, 3/4)
    sage: TestSuite(w).run()                    # long time                             # needs sage.geometry.polyhedron
    sage: ww = w.augmentation(x^4 + 8, 5)
    sage: TestSuite(ww).run()                   # long time                             # needs sage.numerical.mip

Run the test suite for a ramified augmentation of an unramified augmentation::

    sage: R.<x> = QQ[]
    sage: v = GaussValuation(R, QQ.valuation(2))
    sage: w = v.augmentation(x^2 + x + 1, 1)
    sage: TestSuite(w).run()                    # long time                             # needs sage.geometry.polyhedron
    sage: ww = w.augmentation(x^4 + 2*x^3 + 5*x^2 + 8*x + 3, 16/3)
    sage: TestSuite(ww).run()                   # long time                             # needs sage.numerical.mip

Run the test suite for a ramified augmentation of a ramified augmentation::

    sage: # needs sage.libs.ntl
    sage: R.<u> = Qq(4, 20)
    sage: S.<x> = R[]
    sage: v = GaussValuation(S)
    sage: w = v.augmentation(x^2 + x + u, 1/2)
    sage: TestSuite(w).run()                    # long time                             # needs sage.geometry.polyhedron
    sage: ww = w.augmentation((x^2 + x + u)^2 + 2, 5/3)
    sage: TestSuite(ww).run()                   # long time                             # needs sage.numerical.mip

Run the test suite for another augmentation with iterated residue field extensions::

    sage: # needs sage.libs.ntl
    sage: R.<u> = Qq(4, 10)
    sage: S.<x> = R[]
    sage: v = GaussValuation(S)
    sage: w = v.augmentation(x^2 + x + u, 1)
    sage: TestSuite(w).run()                    # long time                             # needs sage.geometry.polyhedron
    sage: ww = w.augmentation((x^2 + x + u)^2 + 2*x*(x^2 + x + u) + 4*x, 3)
    sage: TestSuite(ww).run()                   # long time                             # needs sage.numerical.mip

Run the test suite for a rather trivial pseudo-valuation::

    sage: # needs sage.libs.ntl
    sage: R.<u> = Qq(4, 5)
    sage: S.<x> = R[]
    sage: v = GaussValuation(S)
    sage: w = v.augmentation(x, infinity)
    sage: TestSuite(w).run()                    # long time                             # needs sage.geometry.polyhedron

Run the test suite for an infinite valuation which extends the residue field::

    sage: # needs sage.libs.ntl
    sage: R.<u> = Qq(4, 5)
    sage: S.<x> = R[]
    sage: v = GaussValuation(S)
    sage: w = v.augmentation(x^2 + x + u, infinity)
    sage: TestSuite(w).run()                    # long time                             # needs sage.geometry.polyhedron

Run the test suite for an infinite valuation which extends a valuation which
extends the residue field::

    sage: # needs sage.libs.ntl
    sage: R.<u> = Qq(4, 5)
    sage: S.<x> = R[]
    sage: v = GaussValuation(S)
    sage: w = v.augmentation(x^2 + x + u, 1/2)
    sage: TestSuite(w).run()                    # long time                             # needs sage.geometry.polyhedron
    sage: ww = w.augmentation((x^2 + x + u)^2 + 2, infinity)
    sage: TestSuite(ww).run()                   # long time                             # needs sage.numerical.mip

Run the test suite if the polynomial ring is not over a field::

    sage: R.<x> = ZZ[]
    sage: v = GaussValuation(R, ZZ.valuation(2))
    sage: w = v.augmentation(x, 1)
    sage: TestSuite(w).run()                    # long time                             # needs sage.geometry.polyhedron

REFERENCES:

Augmentations are described originally in [Mac1936I]_ and [Mac1936II]_. An
overview can also be found in Chapter 4 of [Rüt2014]_.

"""
# ****************************************************************************
#       Copyright (C) 2013-2017 Julian Rüth <julian.rueth@fsfe.org>
#
#  Distributed under the terms of the GNU General Public License (GPL)
#  as published by the Free Software Foundation; either version 2 of
#  the License, or (at your option) any later version.
#                  https://www.gnu.org/licenses/
# ****************************************************************************
from itertools import islice

from .inductive_valuation import _lift_to_maximal_precision
from .inductive_valuation import FinalInductiveValuation, NonFinalInductiveValuation, FiniteInductiveValuation, InfiniteInductiveValuation, InductiveValuation

from sage.misc.cachefunc import cached_method
from sage.rings.infinity import infinity
from sage.rings.rational_field import QQ
from sage.structure.factory import UniqueFactory


class AugmentedValuationFactory(UniqueFactory):
    r"""
    Factory for augmented valuations.

    EXAMPLES:

    This factory is not meant to be called directly. Instead,
    :meth:`~sage.rings.valuation.inductive_valuation.NonFinalInductiveValuation.augmentation`
    of a valuation should be called::

        sage: R.<x> = QQ[]
        sage: v = GaussValuation(R, QQ.valuation(2))
        sage: w = v.augmentation(x, 1)  # indirect doctest

    Note that trivial parts of the augmented valuation might be dropped, so you
    should not rely on ``_base_valuation`` to be the valuation you started
    with::

        sage: ww = w.augmentation(x, 2)
        sage: ww._base_valuation is v
        True

    """
    def create_key(self, base_valuation, phi, mu, check=True):
        r"""
        Create a key which uniquely identifies the valuation over
        ``base_valuation`` which sends ``phi`` to ``mu``.

        .. NOTE::

            The uniqueness that this factory provides is not why we chose to
            use a factory.  However, it makes pickling and equality checks much
            easier. At the same time, going through a factory makes it easier
            to enforce that all instances correctly inherit methods from the
            parent Hom space.

        TESTS::

            sage: R.<x> = QQ[]
            sage: v = GaussValuation(R, QQ.valuation(2))
            sage: w = v.augmentation(x, 1)  # indirect doctest
            sage: ww = v.augmentation(x, 1)
            sage: w is ww
            True

        """
        if check:
            is_key, reason = base_valuation.is_key(phi, explain=True)
            if not is_key:
                raise ValueError(reason)
            if mu <= base_valuation(phi):
                raise ValueError("the value of the key polynomial must strictly increase but `%s` does not exceed `%s`." % (mu, base_valuation(phi)))
            if not isinstance(base_valuation, InductiveValuation):
                raise TypeError("base_valuation must be inductive")

        phi = base_valuation.domain().coerce(phi)
        if mu is not infinity:
            mu = QQ(mu)

        if isinstance(base_valuation, AugmentedValuation_base):
            if phi.degree() == base_valuation.phi().degree():
                # drop base_valuation and extend base_valuation._base_valuation instead
                return self.create_key(base_valuation._base_valuation, phi, mu, check=check)

        return base_valuation, phi, mu

    def create_object(self, version, key):
        r"""
        Create the augmented valuation represented by ``key``.

        TESTS::

            sage: R.<x> = QQ[]
            sage: v = GaussValuation(R, QQ.valuation(2))
            sage: w = v.augmentation(x^2 + x + 1, 1)  # indirect doctest

        """
        base_valuation, phi, mu = key

        from .valuation_space import DiscretePseudoValuationSpace
        parent = DiscretePseudoValuationSpace(base_valuation.domain())
        if mu is not infinity:
            if base_valuation.is_trivial():
                return parent.__make_element_class__(FinalFiniteAugmentedValuation)(parent, base_valuation, phi, mu)
            else:
                return parent.__make_element_class__(NonFinalFiniteAugmentedValuation)(parent, base_valuation, phi, mu)
        else:
            return parent.__make_element_class__(InfiniteAugmentedValuation)(parent, base_valuation, phi, mu)


AugmentedValuation = AugmentedValuationFactory("sage.rings.valuation.augmented_valuation.AugmentedValuation")


class AugmentedValuation_base(InductiveValuation):
    r"""
    An augmented valuation is a discrete valuation on a polynomial ring. It
    extends another discrete valuation `v` by setting the valuation of a
    polynomial `f` to the minimum of `v(f_i)i\mu` when writing `f=\sum_i
    f_i\phi^i`.

    INPUT:

    - ``v`` -- a :class:`~sage.rings.valuation.inductive_valuation.InductiveValuation` on a polynomial ring

    - ``phi`` -- a :meth:`key polynomial <sage.rings.valuation.inductive_valuation.NonFinalInductiveValuation.is_key>` over ``v``

    - ``mu`` -- a rational number such that ``mu > v(phi)`` or ``infinity``

    EXAMPLES::

        sage: # needs sage.rings.number_field
        sage: K.<u> = CyclotomicField(5)
        sage: R.<x> = K[]
        sage: v = GaussValuation(R, K.valuation(2))
        sage: w = v.augmentation(x, 1/2); w  # indirect doctest
        [ Gauss valuation induced by 2-adic valuation, v(x) = 1/2 ]
        sage: ww = w.augmentation(x^4 + 2*x^2 + 4*u, 3); ww
        [ Gauss valuation induced by 2-adic valuation, v(x) = 1/2, v(x^4 + 2*x^2 + 4*u) = 3 ]

    TESTS::

        sage: TestSuite(w).run() # long time
        sage: TestSuite(ww).run() # long time

    """
    def __init__(self, parent, v, phi, mu):
        r"""
        TESTS::

            sage: # needs sage.libs.ntl
            sage: K.<u> = Qq(4, 5)
            sage: R.<x> = K[]
            sage: v = GaussValuation(R)
            sage: from sage.rings.valuation.augmented_valuation import AugmentedValuation
            sage: w = AugmentedValuation(v, x, 1/2)
            sage: from sage.rings.valuation.augmented_valuation import AugmentedValuation_base
            sage: isinstance(w, AugmentedValuation_base)
            True
            sage: TestSuite(w).run()            # long time                             # needs sage.numerical.mip

        """
        InductiveValuation.__init__(self, parent, phi)

        self._base_valuation = v
        self._mu = mu

    @cached_method
    def equivalence_unit(self, s, reciprocal=False):
        r"""
        Return an equivalence unit of minimal degree and valuation ``s``.

        INPUT:

        - ``s`` -- a rational number

        - ``reciprocal`` -- a boolean (default: ``False``); whether or not to
          return the equivalence unit as the :meth:`~sage.rings.valuation.inductive_valuation.InductiveValuation.equivalence_reciprocal`
          of the equivalence unit of valuation ``-s``.

        OUTPUT:

        A polynomial in the domain of this valuation which
        :meth:`~sage.rings.valuation.inductive_valuation.InductiveValuation.is_equivalence_unit` for this valuation.

        EXAMPLES::

            sage: # needs sage.libs.ntl
            sage: R.<u> = Qq(4, 5)
            sage: S.<x> = R[]
            sage: v = GaussValuation(S)
            sage: w = v.augmentation(x^2 + x + u, 1)
            sage: w.equivalence_unit(0)
            1 + O(2^5)
            sage: w.equivalence_unit(-4)
            2^-4 + O(2)

        Since an equivalence unit is of effective degree zero, `\phi` must not
        divide it. Therefore, its valuation is in the value group of the base
        valuation::

            sage: w = v.augmentation(x, 1/2)                                            # needs sage.libs.ntl
            sage: w.equivalence_unit(3/2)                                               # needs sage.libs.ntl
            Traceback (most recent call last):
            ...
            ValueError: 3/2 is not in the value semigroup of 2-adic valuation
            sage: w.equivalence_unit(1)                                                 # needs sage.libs.ntl
            2 + O(2^6)

        An equivalence unit might not be integral, even if ``s >= 0``::

            sage: w = v.augmentation(x, 3/4)                                            # needs sage.libs.ntl
            sage: ww = w.augmentation(x^4 + 8, 5)                                       # needs sage.libs.ntl
            sage: ww.equivalence_unit(1/2)                                              # needs sage.libs.ntl
            (2^-1 + O(2^4))*x^2

        """
        if reciprocal:
            ret = self._base_valuation.element_with_valuation(s)
            residue = self.reduce(ret * self._base_valuation.element_with_valuation(-s), check=False)
            assert residue.is_constant()
            ret *= self.lift(~(residue[0]))
        else:
            ret = self._base_valuation.element_with_valuation(s)

        assert self.is_equivalence_unit(ret)
        assert self(ret) == s
        return ret

    @cached_method
    def element_with_valuation(self, s):
        r"""
        Create an element of minimal degree and of valuation ``s``.

        INPUT:

        - ``s`` -- a rational number in the value group of this valuation

        OUTPUT:

        An element in the domain of this valuation

        EXAMPLES::

            sage: # needs sage.libs.ntl
            sage: R.<u> = Qq(4, 5)
            sage: S.<x> = R[]
            sage: v = GaussValuation(S)
            sage: w = v.augmentation(x^2 + x + u, 1/2)
            sage: w.element_with_valuation(0)
            1 + O(2^5)
            sage: w.element_with_valuation(1/2)
            (1 + O(2^5))*x^2 + (1 + O(2^5))*x + u + O(2^5)
            sage: w.element_with_valuation(1)
            2 + O(2^6)
            sage: c = w.element_with_valuation(-1/2); c
            (2^-1 + O(2^4))*x^2 + (2^-1 + O(2^4))*x + u*2^-1 + O(2^4)
            sage: w(c)
            -1/2
            sage: w.element_with_valuation(1/3)
            Traceback (most recent call last):
            ...
            ValueError: s must be in the value group of the valuation
            but 1/3 is not in Additive Abelian Group generated by 1/2.

        """
        if s not in self.value_group():
            raise ValueError("s must be in the value group of the valuation but %r is not in %r." % (s, self.value_group()))
        error = s

        ret = self.domain().one()
        while s not in self._base_valuation.value_group():
            ret *= self._phi
            s -= self._mu
        ret = ret * self._base_valuation.element_with_valuation(s)
        return self.simplify(ret, error=error)

    def _repr_(self):
        r"""
        Return a printable representation of this valuation.

        EXAMPLES::

            sage: # needs sage.libs.ntl
            sage: R.<u> = Qq(4, 5)
            sage: S.<x> = R[]
            sage: v = GaussValuation(S)
            sage: w = v.augmentation(x^2 + x + u, 1/2)
            sage: w  # indirect doctest
            [ Gauss valuation induced by 2-adic valuation,
                v((1 + O(2^5))*x^2 + (1 + O(2^5))*x + u + O(2^5)) = 1/2 ]

        """
        vals = self.augmentation_chain()
        vals.reverse()
        vals = ["v(%s) = %s" % (v._phi, v._mu) if isinstance(v, AugmentedValuation_base) else str(v) for v in vals]
        return "[ %s ]" % ", ".join(vals)

    def augmentation_chain(self):
        r"""
        Return a list with the chain of augmentations down to the underlying :mod:`Gauss valuation <sage.rings.valuation.gauss_valuation>`.

        EXAMPLES::

            sage: R.<x> = QQ[]
            sage: v = GaussValuation(R, QQ.valuation(2))
            sage: w = v.augmentation(x, 1)
            sage: w.augmentation_chain()
            [[ Gauss valuation induced by 2-adic valuation, v(x) = 1 ],
                 Gauss valuation induced by 2-adic valuation]

        For performance reasons, (and to simplify the underlying
        implementation,) trivial augmentations might get dropped. You should
        not rely on :meth:`augmentation_chain` to contain all the steps that
        you specified to create the current valuation::

            sage: ww = w.augmentation(x, 2)
            sage: ww.augmentation_chain()
            [[ Gauss valuation induced by 2-adic valuation, v(x) = 2 ],
                 Gauss valuation induced by 2-adic valuation]

        """
        return [self] + self._base_valuation.augmentation_chain()

    @cached_method
    def psi(self):
        r"""
        Return the minimal polynomial of the residue field extension of this valuation.

        OUTPUT:

        A polynomial in the residue ring of the base valuation

        EXAMPLES::

            sage: # needs sage.libs.ntl
            sage: R.<u> = Qq(4, 5)
            sage: S.<x> = R[]
            sage: v = GaussValuation(S)
            sage: w = v.augmentation(x^2 + x + u, 1/2)
            sage: w.psi()
            x^2 + x + u0
            sage: ww = w.augmentation((x^2 + x + u)^2 + 2, 5/3)
            sage: ww.psi()
            x + 1

        """
        R = self._base_valuation.equivalence_unit(-self._base_valuation(self._phi))
        F = self._base_valuation.reduce(self._phi * R, check=False).monic()
        assert F.is_irreducible()
        return F

    @cached_method
    def E(self):
        r"""
        Return the ramification index of this valuation over its underlying
        Gauss valuation.

        EXAMPLES::

            sage: # needs sage.libs.ntl
            sage: R.<u> = Qq(4, 5)
            sage: S.<x> = R[]
            sage: v = GaussValuation(S)
            sage: w = v.augmentation(x^2 + x + u, 1)
            sage: w.E()
            1
            sage: w = v.augmentation(x, 1/2)
            sage: w.E()
            2

        """
        if self.augmentation_chain()[-1]._base_valuation.is_trivial():
            raise NotImplementedError("ramification index is not defined over a trivial Gauss valuation")
        return self.value_group().index(self._base_valuation.value_group()) * self._base_valuation.E()

    @cached_method
    def F(self):
        r"""
        Return the degree of the residue field extension of this valuation
        over the underlying Gauss valuation.

        EXAMPLES::

            sage: # needs sage.libs.ntl
            sage: R.<u> = Qq(4, 5)
            sage: S.<x> = R[]
            sage: v = GaussValuation(S)
            sage: w = v.augmentation(x^2 + x + u, 1)
            sage: w.F()
            2
            sage: w = v.augmentation(x, 1/2)
            sage: w.F()
            1

        """
        return self.phi().degree() // self._base_valuation.E()

    def extensions(self, ring):
        r"""
        Return the extensions of this valuation to ``ring``.

        EXAMPLES::

            sage: R.<x> = QQ[]
            sage: v = GaussValuation(R, QQ.valuation(2))
            sage: w = v.augmentation(x^2 + x + 1, 1)
            sage: w.extensions(GaussianIntegers().fraction_field()['x'])                # needs sage.rings.number_field
            [[ Gauss valuation induced by 2-adic valuation, v(x^2 + x + 1) = 1 ]]

        """
        if ring is self.domain():
            return [self]

        from sage.rings.polynomial.polynomial_ring import is_PolynomialRing
        if is_PolynomialRing(ring):  # univariate
            base_valuations = self._base_valuation.extensions(ring)
            phi = self.phi().change_ring(ring.base_ring())

            ret = []
            for v in base_valuations:
                if v.is_key(phi):
                    ret.append(AugmentedValuation(v, phi, self._mu))
                else:
                    F = v.equivalence_decomposition(phi)
                    for f, e in F:
                        # We construct a valuation with [v, w(phi) = mu] which should be such that
                        # self(phi) = self._mu, i.e., w(phi) = w(unit) + sum e_i * w(f_i) where
                        # the sum runs over all the factors in the equivalence decomposition of phi
                        # Solving for mu gives
                        mu = (self._mu - v(F.unit()) - sum([ee * v(ff) for ff, ee in F if ff != f])) / e
                        ret.append(AugmentedValuation(v, f, mu))
            return ret

        return super().extensions(ring)

    def restriction(self, ring):
        r"""
        Return the restriction of this valuation to ``ring``.

        EXAMPLES::

            sage: # needs sage.rings.number_field
            sage: K = GaussianIntegers().fraction_field()
            sage: R.<x> = K[]
            sage: v = GaussValuation(R, K.valuation(2))
            sage: w = v.augmentation(x^2 + x + 1, 1)
            sage: w.restriction(QQ['x'])                                                # needs sage.lins.singular
            [ Gauss valuation induced by 2-adic valuation, v(x^2 + x + 1) = 1 ]
        """
        if ring.is_subring(self.domain()):
            base = self._base_valuation.restriction(ring)
            if ring.is_subring(self.domain().base_ring()):
                return base
            from sage.rings.polynomial.polynomial_ring import is_PolynomialRing
            if is_PolynomialRing(ring):  # univariate
                return base.augmentation(self.phi().change_ring(ring.base_ring()), self._mu)
        return super().restriction(ring)

    def uniformizer(self):
        r"""
        Return a uniformizing element for this valuation.

        EXAMPLES::

            sage: R.<x> = QQ[]
            sage: v = GaussValuation(R, QQ.valuation(2))
            sage: w = v.augmentation(x^2 + x + 1, 1)

            sage: w.uniformizer()
            2

        """
        return self.element_with_valuation(self.value_group()._generator)

    def is_gauss_valuation(self):
        r"""
        Return whether this valuation is a Gauss valuation.

        EXAMPLES::

            sage: R.<x> = QQ[]
            sage: v = GaussValuation(R, QQ.valuation(2))
            sage: w = v.augmentation(x^2 + x + 1, 1)

            sage: w.is_gauss_valuation()
            False

        """
        assert(self._mu > 0)
        return False

    def monic_integral_model(self, G):
        r"""
        Return a monic integral irreducible polynomial which defines the same
        extension of the base ring of the domain as the irreducible polynomial
        ``G`` together with maps between the old and the new polynomial.

        EXAMPLES::

            sage: R.<x> = QQ[]
            sage: v = GaussValuation(R, QQ.valuation(2))
            sage: w = v.augmentation(x^2 + x + 1, 1)
            sage: w.monic_integral_model(5*x^2 + 1/2*x + 1/4)
            (Ring endomorphism of Univariate Polynomial Ring in x over Rational Field
               Defn: x |--> 1/2*x,
             Ring endomorphism of Univariate Polynomial Ring in x over Rational Field
               Defn: x |--> 2*x,
             x^2 + 1/5*x + 1/5)

        """
        return self._base_valuation.monic_integral_model(G)

    def _ge_(self, other):
        r"""
        Return whether this valuation is greater or equal than ``other``
        everywhere.

        EXAMPLES::

            sage: R.<x> = QQ[]
            sage: v = GaussValuation(R, QQ.valuation(2))
            sage: w = v.augmentation(x^2 + x + 1, 1)
            sage: w >= v
            True
            sage: ww = v.augmentation(x^2 + x + 1, 2)
            sage: ww >= w
            True
            sage: www = w.augmentation(x^4 + 2*x^3 + 5*x^2 + 8*x + 3, 16/3)
            sage: www >= w
            True
            sage: www >= ww
            False

        """
        from .gauss_valuation import GaussValuation_generic
        if other.is_trivial():
            return other.is_discrete_valuation()
        if isinstance(other, GaussValuation_generic):
            return self._base_valuation >= other
        if isinstance(other, AugmentedValuation_base):
            if self(other._phi) >= other._mu:
                return self >= other._base_valuation
            else:
                return False

        return super()._ge_(other)

    def is_trivial(self):
        r"""
        Return whether this valuation is trivial, i.e., zero outside of zero.

        EXAMPLES::

            sage: R.<x> = QQ[]
            sage: v = GaussValuation(R, QQ.valuation(2))
            sage: w = v.augmentation(x^2 + x + 1, 1)
            sage: w.is_trivial()
            False

        """
        # We need to override the default implementation from valuation_space
        # because that one uses uniformizer() which might not be implemented if
        # the base ring is not a field.
        return False

    def scale(self, scalar):
        r"""
        Return this valuation scaled by ``scalar``.

        EXAMPLES::

            sage: R.<x> = QQ[]
            sage: v = GaussValuation(R, QQ.valuation(2))
            sage: w = v.augmentation(x^2 + x + 1, 1)
            sage: 3*w # indirect doctest
            [ Gauss valuation induced by 3 * 2-adic valuation, v(x^2 + x + 1) = 3 ]

        """
        if scalar in QQ and scalar > 0 and scalar != 1:
            return self._base_valuation.scale(scalar).augmentation(self.phi(), scalar * self._mu)
        return super().scale(scalar)

    def _residue_ring_generator_name(self):
        r"""
        Return a name for a generator of the residue ring.

        This method is used by :meth:`residue_ring` to work around name clashes
        with names in subrings of the residue ring.

        EXAMPLES::

            sage: R.<x> = QQ[]
            sage: v = GaussValuation(R, QQ.valuation(2))
            sage: w = v.augmentation(x^2 + x + 1, 1)
            sage: w._residue_ring_generator_name()
            'u1'

        """
        base = self._base_valuation.residue_ring().base()
        # we need a name for a generator that is not present already in base
        generator = 'u' + str(len(self.augmentation_chain()) - 1)
        while True:
            try:
                base(generator)
                generator = 'u' + generator
            except NameError:
                # use this name, it has no meaning in base
                return generator
            except TypeError:
                # use this name, base can not handle strings, so hopefully,
                # there are no variable names (such as in QQ or GF(p))
                return generator

    def _relative_size(self, f):
        r"""
        Return an estimate on the coefficient size of ``f``.

        The number returned is an estimate on the factor between the number of
        bits used by ``f`` and the minimal number of bits used by an element
        congruent to ``f``.

        This is used by :meth:`simplify` to decide whether simplification of
        coefficients is going to lead to a significant shrinking of the
        coefficients of ``f``.

        EXAMPLES::

            sage: # needs sage.rings.number_field
            sage: R.<u> = QQ[]
            sage: K.<u> = QQ.extension(u^2 + u + 1)
            sage: S.<x> = K[]
            sage: v = GaussValuation(S, K.valuation(2))
            sage: w = v.augmentation(x^2 + x + u, 1/2)
            sage: w._relative_size(x^2 + x + 1)
            1
            sage: w._relative_size(1048576*x^2 + 1048576*x + 1048576)
            11

        """
        return self._base_valuation._relative_size(f)

    def is_negative_pseudo_valuation(self):
        r"""
        Return whether this valuation attains `-\infty`.

        EXAMPLES:

        No element in the domain of an augmented valuation can have valuation
        `-\infty`, so this method always returns ``False``::

            sage: R.<x> = QQ[]
            sage: v = GaussValuation(R, valuations.TrivialValuation(QQ))
            sage: w = v.augmentation(x, infinity)
            sage: w.is_negative_pseudo_valuation()
            False

        """
        return False

    def change_domain(self, ring):
        r"""
        Return this valuation over ``ring``.

        EXAMPLES:

        We can change the domain of an augmented valuation even if there is no coercion between rings::

            sage: # needs sage.rings.number_field
            sage: R.<x> = GaussianIntegers()[]
            sage: v = GaussValuation(R, GaussianIntegers().valuation(2))
            sage: v = v.augmentation(x, 1)
            sage: v.change_domain(QQ['x'])
            [ Gauss valuation induced by 2-adic valuation, v(x) = 1 ]

        """
        from sage.rings.polynomial.polynomial_ring import is_PolynomialRing
        if is_PolynomialRing(ring) and ring.variable_name() == self.domain().variable_name():
            return self._base_valuation.change_domain(ring).augmentation(self.phi().change_ring(ring.base_ring()), self._mu, check=False)
        return super().change_domain(ring)


class FinalAugmentedValuation(AugmentedValuation_base, FinalInductiveValuation):
    r"""
    An augmented valuation which can not be augmented anymore, either because
    it augments a trivial valuation or because it is infinite.

    EXAMPLES::

        sage: R.<x> = QQ[]
        sage: v = GaussValuation(R, valuations.TrivialValuation(QQ))
        sage: w = v.augmentation(x, 1)

    """
    def __init__(self, parent, v, phi, mu):
        r"""
        TESTS::

            sage: R.<x> = QQ[]
            sage: v = GaussValuation(R, valuations.TrivialValuation(QQ))
            sage: w = v.augmentation(x, 1)
            sage: from sage.rings.valuation.augmented_valuation import FinalAugmentedValuation
            sage: isinstance(w, FinalAugmentedValuation)
            True

        """
        AugmentedValuation_base.__init__(self, parent, v, phi, mu)
        FinalInductiveValuation.__init__(self, parent, phi)

    @cached_method
    def residue_ring(self):
        r"""
        Return the residue ring of this valuation, i.e., the elements of
        non-negative valuation modulo the elements of positive valuation.

        EXAMPLES::

            sage: R.<x> = QQ[]
            sage: v = GaussValuation(R, valuations.TrivialValuation(QQ))

            sage: w = v.augmentation(x, 1)
            sage: w.residue_ring()
            Rational Field

            sage: w = v.augmentation(x^2 + x + 1, infinity)
            sage: w.residue_ring()                                                      # needs sage.rings.number_field
            Number Field in u1 with defining polynomial x^2 + x + 1

        An example with a non-trivial base valuation::

            sage: v = GaussValuation(R, QQ.valuation(2))
            sage: w = v.augmentation(x^2 + x + 1, infinity)
            sage: w.residue_ring()                                                      # needs sage.rings.finite_rings
            Finite Field in u1 of size 2^2

        Since trivial extensions of finite fields are not implemented, the
        resulting ring might be identical to the residue ring of the underlying
        valuation::

            sage: w = v.augmentation(x, infinity)
            sage: w.residue_ring()
            Finite Field of size 2

        TESTS:

        We avoid clashes in generator names::

            sage: # needs sage.rings.function_field
            sage: K.<x> = FunctionField(QQ)
            sage: v = K.valuation(x^2 + 2)
            sage: R.<y> = K[]
            sage: L.<y> = K.extension(y^2 + x^2)
            sage: w = v.extension(L)
            sage: w.residue_field()
            Number Field in uu1 with defining polynomial y^2 - 2 over its base field
            sage: w.residue_field().base_field()
            Number Field in u1 with defining polynomial x^2 + 2

        """
        # the following is correct, even if the polynomial ring is not over a field

        base = self._base_valuation.residue_ring().base()
        if self.psi().degree() > 1:
            generator = self._residue_ring_generator_name()
            return base.extension(self.psi(), names=generator)
        else:
            # Do not call extension() if self.psi().degree() == 1:
            # In that case the resulting field appears to be the same as the original field,
            # however, it is not == to the original field (for finite fields at
            # least) but a distinct copy (this is a bug in finite field's
            # extension() implementation.)
            return base

    def reduce(self, f, check=True, degree_bound=None, coefficients=None, valuations=None):
        r"""
        Reduce ``f`` module this valuation.

        INPUT:

        - ``f`` -- an element in the domain of this valuation

        - ``check`` -- whether or not to check whether ``f`` has non-negative
          valuation (default: ``True``)

        - ``degree_bound`` -- an a-priori known bound on the degree of the
          result which can speed up the computation (default: not set)

        - ``coefficients`` -- the coefficients of ``f`` as produced by
          :meth:`~sage.rings.valuation.developing_valuation.DevelopingValuation.coefficients`
          or ``None`` (default: ``None``); this can be used to speed up the
          computation when the expansion of ``f`` is already known from a
          previous computation.

        - ``valuations`` -- the valuations of ``coefficients`` or ``None``
          (default: ``None``); ignored

        OUTPUT:

        an element of the :meth:`residue_ring` of this valuation, the reduction
        modulo the ideal of elements of positive valuation

        EXAMPLES::

            sage: R.<x> = QQ[]
            sage: v = GaussValuation(R, valuations.TrivialValuation(QQ))

            sage: w = v.augmentation(x, 1)
            sage: w.reduce(x^2 + x + 1)
            1

            sage: w = v.augmentation(x^2 + x + 1, infinity)
            sage: w.reduce(x)                                                           # needs sage.rings.number_field
            u1

        TESTS:

        Cases with non-trivial base valuation::

            sage: # needs sage.libs.ntl
            sage: R.<u> = Qq(4, 10)
            sage: S.<x> = R[]
            sage: v = GaussValuation(S)
            sage: v.reduce(x)
            x
            sage: v.reduce(S(u))
            u0
            sage: w = v.augmentation(x^2 + x + u, 1/2)
            sage: w.reduce(S.one())
            1
            sage: w.reduce(S(2))
            0
            sage: w.reduce(S(u))
            u0
            sage: w.reduce(x)  # this gives the generator of the residue field extension of w over v
            u1
            sage: f = (x^2 + x + u)^2 / 2
            sage: w.reduce(f)
            x
            sage: w.reduce(f + x + 1)
            x + u1 + 1
            sage: # needs sage.libs.ntl
            sage: ww = w.augmentation((x^2 + x + u)^2 + 2, 5/3)
            sage: g = ((x^2 + x + u)^2 + 2)^3 / 2^5
            sage: ww.reduce(g)
            x
            sage: ww.reduce(f)
            1
            sage: ww.is_equivalent(f, 1)
            True
            sage: ww.reduce(f * g)
            x
            sage: ww.reduce(f + g)
            x + 1

        """
        f = self.domain().coerce(f)

        if check:
            v = self(f)
            if v < 0:
                raise ValueError("f must have non-negative valuation")
            elif v > 0:
                return self.residue_ring().zero()

        if coefficients is None:
            constant_term = next(self.coefficients(f))
        else:
            constant_term = coefficients[0]
        constant_term_reduced = self._base_valuation.reduce(constant_term)
        return constant_term_reduced(self._residue_field_generator())

    @cached_method
    def _residue_field_generator(self):
        r"""
        Return a root of :meth:`psi` in :meth:`residue_ring`.

        EXAMPLES::

            sage: R.<x> = QQ[]
            sage: v = GaussValuation(R, valuations.TrivialValuation(QQ))

            sage: w = v.augmentation(x, 1)
            sage: w._residue_field_generator()
            0

            sage: w = v.augmentation(x^2 + x + 1, infinity)
            sage: w._residue_field_generator()                                          # needs sage.rings.number_field
            u1

        A case with non-trivial base valuation::

            sage: # needs sage.libs.ntl
            sage: R.<u> = Qq(4, 10)
            sage: S.<x> = R[]
            sage: v = GaussValuation(S)
            sage: w = v.augmentation(x^2 + x + u, infinity)
            sage: w._residue_field_generator()                                          # needs sage.rings.number_field
            u1

        """
        if self.psi().degree() == 1:
            ret = self.residue_ring()(-self.psi()[0])
        else:
            ret = self.residue_ring().gen()

        assert self.psi()(ret).is_zero()
        return ret

    def lift(self, F):
        r"""
        Return a polynomial which reduces to ``F``.

        INPUT:

        - ``F`` -- an element of the :meth:`residue_ring`

        ALGORITHM:

        We simply undo the steps performed in :meth:`reduce`.

        OUTPUT:

        A polynomial in the domain of the valuation with reduction ``F``

        EXAMPLES::

            sage: R.<x> = QQ[]
            sage: v = GaussValuation(R, valuations.TrivialValuation(QQ))

            sage: w = v.augmentation(x, 1)
            sage: w.lift(1/2)
            1/2

            sage: w = v.augmentation(x^2 + x + 1, infinity)
            sage: w.lift(w.residue_ring().gen())                                        # needs sage.rings.number_field
            x

        A case with non-trivial base valuation::

            sage: # needs sage.libs.ntl
            sage: R.<u> = Qq(4, 10)
            sage: S.<x> = R[]
            sage: v = GaussValuation(S)
            sage: w = v.augmentation(x^2 + x + u, infinity)
            sage: w.lift(w.residue_ring().gen())                                        # needs sage.rings.number_field
            (1 + O(2^10))*x

        TESTS:

        Verify that :trac:`30305` has been resolved::

            sage: # needs sage.rings.number_field
            sage: R.<T> = QQ[]
            sage: K.<zeta> = NumberField(T^2 + T + 1)
            sage: R.<x> = K[]
            sage: v0 = GaussValuation(R, valuations.TrivialValuation(K))
            sage: v = v0.augmentation(x^2 + x + 2, 1)
            sage: v.lift(v.reduce(x)) == x
            True

        """
        F = self.residue_ring().coerce(F)

        if F.is_zero():
            return self.domain().zero()
        if F.is_one():
            return self.domain().one()

        # Write F as a polynomial in self._residue_field_generator()
        # We only have to do that if psi is non-trivial
        if self.psi().degree() > 1:
            from sage.rings.polynomial.polynomial_quotient_ring_element import PolynomialQuotientRingElement
            from sage.rings.function_field.element_polymod import FunctionFieldElement_polymod
            from sage.rings.number_field.number_field_element import NumberFieldElement_relative
            from sage.rings.polynomial.polynomial_ring_constructor import PolynomialRing
            if isinstance(F, PolynomialQuotientRingElement):
                G = F.lift()
            elif isinstance(F, FunctionFieldElement_polymod):
                G = F.element()
            elif isinstance(F, NumberFieldElement_relative):
                G = PolynomialRing(F.base_ring(), 'x')(list(F))
            else:
                G = F.polynomial()
            assert(G(self._residue_field_generator()) == F)
            F = G.change_variable_name(self._base_valuation.residue_ring().variable_name())

        H = self._base_valuation.lift(F)
        return self.domain()(H)


class NonFinalAugmentedValuation(AugmentedValuation_base, NonFinalInductiveValuation):
    r"""
    An augmented valuation which can be augmented further.

    EXAMPLES::

        sage: R.<x> = QQ[]
        sage: v = GaussValuation(R, QQ.valuation(2))
        sage: w = v.augmentation(x^2 + x + 1, 1)

    """
    def __init__(self, parent, v, phi, mu):
        r"""
        TESTS::

            sage: R.<x> = QQ[]
            sage: v = GaussValuation(R, QQ.valuation(2))
            sage: w = v.augmentation(x^2 + x + 1, 1)
            sage: from sage.rings.valuation.augmented_valuation import NonFinalAugmentedValuation
            sage: isinstance(w, NonFinalAugmentedValuation)
            True

        """
        AugmentedValuation_base.__init__(self, parent, v, phi, mu)
        NonFinalInductiveValuation.__init__(self, parent, phi)

    @cached_method
    def residue_ring(self):
        r"""
        Return the residue ring of this valuation, i.e., the elements of
        non-negative valuation modulo the elements of positive valuation.

        EXAMPLES::

            sage: R.<x> = QQ[]
            sage: v = GaussValuation(R, QQ.valuation(2))
            sage: w = v.augmentation(x^2 + x + 1, 1)
            sage: w.residue_ring()                                                      # needs sage.rings.finite_rings
            Univariate Polynomial Ring in x over Finite Field in u1 of size 2^2

        Since trivial valuations of finite fields are not implemented, the
        resulting ring might be identical to the residue ring of the underlying
        valuation::

            sage: w = v.augmentation(x, 1)
            sage: w.residue_ring()
            Univariate Polynomial Ring in x over Finite Field of size 2 (using ...)

        """
        from sage.categories.fields import Fields
        if self.domain().base() not in Fields():
            raise NotImplementedError("only implemented for polynomial rings over fields")

        base = self._base_valuation.residue_ring().base()
        if self.psi().degree() > 1:
            generator = self._residue_ring_generator_name()
            base = base.extension(self.psi(), names=generator)
        else:
            # Do not call extension() if self.psi().degree() == 1:
            # In that case the resulting field appears to be the same as the original field,
            # however, it is not == to the original field (for finite fields at
            # least) but a distinct copy (this is a bug in finite field's
            # extension() implementation.)
            pass
        return base[self.domain().variable_name()]

    def reduce(self, f, check=True, degree_bound=None, coefficients=None, valuations=None):
        r"""
        Reduce ``f`` module this valuation.

        INPUT:

        - ``f`` -- an element in the domain of this valuation

        - ``check`` -- whether or not to check whether ``f`` has non-negative
          valuation (default: ``True``)

        - ``degree_bound`` -- an a-priori known bound on the degree of the
          result which can speed up the computation (default: not set)

        - ``coefficients`` -- the coefficients of ``f`` as produced by
          :meth:`~sage.rings.valuation.developing_valuation.DevelopingValuation.coefficients`
          or ``None`` (default: ``None``); this can be used to speed up the
          computation when the expansion of ``f`` is already known from a
          previous computation.

        - ``valuations`` -- the valuations of ``coefficients`` or ``None``
          (default: ``None``)

        OUTPUT:

        an element of the :meth:`residue_ring` of this valuation, the reduction
        modulo the ideal of elements of positive valuation

        ALGORITHM:

        We follow the algorithm given in the proof of Theorem 12.1 of [Mac1936I]_:
        If ``f`` has positive valuation, the reduction is simply zero.
        Otherwise, let `f=\sum f_i\phi^i` be the expansion of `f`, as computed
        by
        :meth:`~sage.rings.valuation.developing_valuation.DevelopingValuation.coefficients`.
        Since the valuation is zero, the exponents `i` must all be multiples of
        `\tau`, the index the value group of the base valuation in the value
        group of this valuation.  Hence, there is an
        :meth:`~sage.rings.valuation.inductive_valuation.InductiveValuation.equivalence_unit`
        `Q` with the same valuation as `\phi^\tau`. Let `Q'` be its
        :meth:`~sage.rings.valuation.inductive_valuation.InductiveValuation.equivalence_reciprocal`.
        Now, rewrite each term `f_i\phi^{i\tau}=(f_iQ^i)(\phi^\tau Q^{-1})^i`;
        it turns out that the second factor in this expression is a lift of the
        generator of the :meth:`~sage.rings.valuation.valuation_space.DiscretePseudoValuationSpace.ElementMethods.residue_field`.
        The reduction of the first factor can be computed recursively.

        EXAMPLES::

            sage: # needs sage.libs.ntl
            sage: R.<u> = Qq(4, 10)
            sage: S.<x> = R[]
            sage: v = GaussValuation(S)
            sage: v.reduce(x)
            x
            sage: v.reduce(S(u))
            u0
            sage: w = v.augmentation(x^2 + x + u, 1/2)
            sage: w.reduce(S.one())
            1
            sage: w.reduce(S(2))
            0
            sage: w.reduce(S(u))
            u0
            sage: w.reduce(x)  # this gives the generator of the residue field extension of w over v
            u1
            sage: f = (x^2 + x + u)^2 / 2
            sage: w.reduce(f)
            x
            sage: w.reduce(f + x + 1)
            x + u1 + 1
            sage: ww = w.augmentation((x^2 + x + u)^2 + 2, 5/3)
            sage: g = ((x^2 + x + u)^2 + 2)^3 / 2^5
            sage: ww.reduce(g)
            x
            sage: ww.reduce(f)
            1
            sage: ww.is_equivalent(f, 1)
            True
            sage: ww.reduce(f * g)
            x
            sage: ww.reduce(f + g)
            x + 1

        """
        f = self.domain().coerce(f)

        if self.lower_bound(f) > 0:
            return self.residue_ring().zero()

        tau = self.value_group().index(self._base_valuation.value_group())

        if coefficients is None:
            coefficients = self.coefficients(f)
            if degree_bound is not None:
                coefficients = islice(coefficients, 0, tau*degree_bound + 1, 1)
        coefficients = list(coefficients)

        if valuations is None:
            valuations = []
        valuations = valuations[::tau]

        # rewrite as sum of f_i phi^{i tau}, i.e., drop the coefficients that
        # can have no influence on the reduction
        for i, c in enumerate(coefficients):
            if i % tau != 0:
                if check:
                    v = self._base_valuation(c) + i*self._mu
                    assert v != 0  # this can not happen for an augmented valuation
                    if v < 0:
                        raise ValueError("f must not have negative valuation")
            else:
                # the validity of the coefficients with i % tau == 0 is checked by
                # the recursive call to reduce below
                # replace f_i by f_i Q^{i tau}
                if i//tau >= len(valuations):
                    # we do not know the correct valuation of the coefficient, but
                    # the computation is faster if we know that the coefficient
                    # has positive valuation
                    valuations.append(self._base_valuation.lower_bound(c) + i*self._mu)
                v = valuations[i//tau]
                if v is infinity or v > 0:
                    coefficients[i] = self.domain().zero()
                    valuations[i//tau] = infinity
                else:
                    coefficients[i] = c * self._Q(i//tau)
                    valuations[i//tau] -= i*self._mu

        coefficients = coefficients[::tau]

        # recursively reduce the f_i Q^{i tau}
        C = [self._base_valuation.reduce(c, check=False)(self._residue_field_generator())
             if valuations[i] is not infinity
             else self._base_valuation.residue_ring().zero()
             for i, c in enumerate(coefficients)]

        # reduce the Q'^i phi^i
        return self.residue_ring()(C)

    @cached_method
    def _residue_field_generator(self):
        r"""
        Return a root of :meth:`psi` in :meth:`residue_ring`.

        EXAMPLES::

            sage: # needs sage.libs.ntl
            sage: R.<u> = Qq(4, 10)
            sage: S.<x> = R[]
            sage: v = GaussValuation(S)
            sage: w = v.augmentation(x^2 + x + u, 1/2)
            sage: w._residue_field_generator()
            u1

        """
        if self.residue_ring() == self._base_valuation.residue_ring():
            assert self.psi().degree() == 1
            ret = self.residue_ring().base()(-self.psi()[0])
        else:
            ret = self.residue_ring().base().gen()

        assert ret.parent() is self.residue_ring().base()
        assert self.psi()(ret).is_zero()
        return ret

    def lift(self, F, report_coefficients=False):
        r"""
        Return a polynomial which reduces to ``F``.

        INPUT:

        - ``F`` -- an element of the :meth:`residue_ring`

        - ``report_coefficients`` -- whether to return the coefficients of the
          :meth:`~sage.rings.valuation.developing_valuation.DevelopingValuation.phi`-adic
          expansion or the actual polynomial (default: ``False``, i.e., return
          the polynomial)

        OUTPUT:

        A polynomial in the domain of the valuation with reduction ``F``, monic
        if ``F`` is monic.

        ALGORITHM:

        Since this is the inverse of :meth:`reduce`, we only have to go backwards
        through the algorithm described there.

        EXAMPLES::

            sage: # needs sage.libs.ntl
            sage: R.<u> = Qq(4, 10)
            sage: S.<x> = R[]
            sage: v = GaussValuation(S)
            sage: w = v.augmentation(x^2 + x + u, 1/2)
            sage: y = w.residue_ring().gen()
            sage: u1 = w.residue_ring().base().gen()
            sage: # needs sage.libs.ntl
            sage: w.lift(1)
            1 + O(2^10)
            sage: w.lift(0)
            0
            sage: w.lift(u1)
            (1 + O(2^10))*x
            sage: w.reduce(w.lift(y)) == y
            True
            sage: w.reduce(w.lift(y + u1 + 1)) == y + u1 + 1
            True
            sage: ww = w.augmentation((x^2 + x + u)^2 + 2, 5/3)
            sage: y = ww.residue_ring().gen()
            sage: u2 = ww.residue_ring().base().gen()
            sage: ww.reduce(ww.lift(y)) == y
            True
            sage: ww.reduce(ww.lift(1)) == 1
            True
            sage: ww.reduce(ww.lift(y + 1)) == y +  1
            True

        A more complicated example::

            sage: # needs sage.libs.ntl
            sage: v = GaussValuation(S)
            sage: w = v.augmentation(x^2 + x + u, 1)
            sage: ww = w.augmentation((x^2 + x + u)^2 + 2*x*(x^2 + x + u) + 4*x, 3)
            sage: u = ww.residue_ring().base().gen()
            sage: F = ww.residue_ring()(u); F
            u2
            sage: f = ww.lift(F); f
            (2^-1 + O(2^9))*x^2 + (2^-1 + O(2^9))*x + u*2^-1 + O(2^9)
            sage: F == ww.reduce(f)
            True

        """
        F = self.residue_ring().coerce(F)

        from sage.categories.fields import Fields
        if not self.domain().base_ring() in Fields():
            raise NotImplementedError("only implemented for polynomial rings over fields")

        if F.is_constant():
            if F.is_zero():
                return self.domain().zero()
            if F.is_one():
                return self.domain().one()

        R0 = self._base_valuation.residue_ring()

        # in the last step of reduce, the f_iQ^i are reduced, and evaluated at
        # the generator of the residue field
        # here, we undo this:
        coeffs = [R0(c if self.psi().degree() == 1
                     else list(c._vector_() if hasattr(c, '_vector_')
                               else c.list()))
                  for c in F.coefficients(sparse=False)]
        coeffs = [self._base_valuation.lift(c) for c in coeffs]
        # now the coefficients correspond to the expansion with (f_iQ^i)(Q^{-1} phi)^i

        # now we undo the factors of Q^i (the if else is necessary to handle the case when mu is infinity, i.e., when _Q_reciprocal() is undefined)
        coeffs = [(c if i == 0 else c*self._Q_reciprocal(i)).map_coefficients(_lift_to_maximal_precision)
                  for i, c in enumerate(coeffs)]
        # reduce the coefficients mod phi; the part that exceeds phi has no effect on the reduction of the coefficient
        coeffs = [next(self.coefficients(c)) for c in coeffs]

        if report_coefficients:
            return coeffs

        RR = self.domain().change_ring(self.domain())

        tau = self.value_group().index(self._base_valuation.value_group())
        ret = RR(coeffs)(self.phi()**tau)
        ret = ret.map_coefficients(_lift_to_maximal_precision)
        return ret

    def lift_to_key(self, F, check=True):
        r"""
        Lift the irreducible polynomial ``F`` to a key polynomial.

        INPUT:

        - ``F`` -- an irreducible non-constant polynomial in the
          :meth:`residue_ring` of this valuation

        - ``check`` -- whether or not to check correctness of ``F`` (default:
          ``True``)

        OUTPUT:

        A polynomial `f` in the domain of this valuation which is a key
        polynomial for this valuation and which, for a suitable equivalence
        unit `R`, satisfies that the reduction of `Rf` is ``F``

        ALGORITHM:

        We follow the algorithm described in Theorem 13.1 [Mac1936I]_ which, after
        a :meth:`lift` of ``F``, essentially shifts the valuations of all terms
        in the `\phi`-adic expansion up and then kills the leading coefficient.

        EXAMPLES::

            sage: # needs sage.libs.ntl
            sage: R.<u> = Qq(4, 10)
            sage: S.<x> = R[]
            sage: v = GaussValuation(S)
            sage: w = v.augmentation(x^2 + x + u, 1/2)
            sage: y = w.residue_ring().gen()
            sage: f = w.lift_to_key(y + 1); f
            (1 + O(2^10))*x^4 + (2 + O(2^11))*x^3 + (1 + u*2 + O(2^10))*x^2 + (u*2 + O(2^11))*x + (u + 1) + u*2 + O(2^10)
            sage: w.is_key(f)
            True

        A more complicated example::

            sage: # needs sage.libs.ntl
            sage: v = GaussValuation(S)
            sage: w = v.augmentation(x^2 + x + u, 1)
            sage: ww = w.augmentation((x^2 + x + u)^2 + 2*x*(x^2 + x + u) + 4*x, 3)
            sage: u = ww.residue_ring().base().gen()
            sage: y = ww.residue_ring().gen()
            sage: f = ww.lift_to_key(y^3+y+u)
            sage: f.degree()
            12
            sage: ww.is_key(f)
            True

        """
        F = self.residue_ring().coerce(F)

        from sage.categories.fields import Fields
        if not self.domain().base_ring() in Fields():
            raise NotImplementedError("only implemented for polynomial rings over fields")

        if check:
            if self._base_valuation.is_gauss_valuation() and self._mu is infinity:
                raise TypeError("there are no keys over this valuation")
            if F.is_constant():
                raise ValueError("F must not be constant")
            if not F.is_monic():
                raise ValueError("F must be monic")
            if not F.is_irreducible():
                raise ValueError("F must be irreducible")

        if F == F.parent().gen():
            return self.phi()

        coefficients = self.lift(F, report_coefficients=True)[:-1]
        coefficients = [c * self._Q(F.degree()) for i, c in enumerate(coefficients)] + [self.domain().one()]
        if len(coefficients) >= 2:
            # In the phi-adic development, the second-highest coefficient could
            # spill over into the highest coefficient (which is a constant one)
            # so we need to mod it away.
            # This can not happen for other coefficients because self._Q() has
            # degree at most the degree of phi.
            coefficients[-2] %= self.phi()
        tau = self.value_group().index(self._base_valuation.value_group())
        vf = self._mu * tau * F.degree()
        ret = self.domain().change_ring(self.domain())([c for c in coefficients])(self.phi()**tau)
        ret = self.simplify(ret, error=vf, force=True)
        ret = ret.map_coefficients(_lift_to_maximal_precision)
        assert (ret == self.phi()) == (F == F.parent().gen())
        assert self.is_key(ret)
        return ret

    @cached_method
    def _Q(self, e):
        r"""
        Return the polynomial `Q^e` used in the construction to :meth:`reduce` an
        element to the :meth:`residue_ring`.

        EXAMPLES::

            sage: R.<x> = QQ[]
            sage: v = GaussValuation(R, QQ.valuation(2))
            sage: w = v.augmentation(x^2 + x + 1, 1)

            sage: w._Q(1)
            2

        """
        tau = self.value_group().index(self._base_valuation.value_group())
        v = self._mu * tau
        return self._pow(self.equivalence_unit(v), e, error=v*e, effective_degree=0)

    @cached_method
    def _Q_reciprocal(self, e=1):
        r"""
        Return the :meth:`equivalence_reciprocal` of the ``e``-th power of
        :meth:`_Q`.

        EXAMPLES::

            sage: R.<x> = QQ[]
            sage: v = GaussValuation(R, QQ.valuation(2))
            sage: w = v.augmentation(x^2 + x + 1, 1)

            sage: w._Q_reciprocal()
            1/2

        """
        if e == 1:
            return self.equivalence_reciprocal(self._Q(1), check=False)

        tau = self.value_group().index(self._base_valuation.value_group())
        v = -self._mu * tau
        ret = self._pow(self._Q_reciprocal(1), e, error=v*e, effective_degree=0)

        assert self.is_equivalence_unit(ret)
        # essentially this checks that the reduction of Q'*phi^tau is the
        # generator of the residue field
        assert self._base_valuation.reduce(self._Q(e)*ret)(self._residue_field_generator()).is_one()

        return ret


class FiniteAugmentedValuation(AugmentedValuation_base, FiniteInductiveValuation):
    r"""
    A finite augmented valuation, i.e., an augmented valuation which is
    discrete, or equivalently an augmented valuation which assigns to its last
    key polynomial a finite valuation.

    EXAMPLES::

        sage: # needs sage.libs.ntl
        sage: R.<u> = Qq(4, 5)
        sage: S.<x> = R[]
        sage: v = GaussValuation(S)
        sage: w = v.augmentation(x^2 + x + u, 1/2)

    """
    def __init__(self, parent, v, phi, mu):
        r"""
        EXAMPLES::

            sage: # needs sage.libs.ntl
            sage: R.<u> = Qq(4, 5)
            sage: S.<x> = R[]
            sage: v = GaussValuation(S)
            sage: w = v.augmentation(x^2 + x + u, 1/2)
            sage: from sage.rings.valuation.augmented_valuation import FiniteAugmentedValuation
            sage: isinstance(w, FiniteAugmentedValuation)
            True

        """
        AugmentedValuation_base.__init__(self, parent, v, phi, mu)
        FiniteInductiveValuation.__init__(self, parent, phi)

    @cached_method
    def value_group(self):
        r"""
        Return the value group of this valuation.

        EXAMPLES::

            sage: # needs sage.libs.ntl
            sage: R.<u> = Qq(4, 5)
            sage: S.<x> = R[]
            sage: v = GaussValuation(S)
            sage: w = v.augmentation(x^2 + x + u, 1/2)
            sage: w.value_group()
            Additive Abelian Group generated by 1/2
            sage: ww = w.augmentation((x^2 + x + u)^2 + 2, 5/3)
            sage: ww.value_group()
            Additive Abelian Group generated by 1/6

        """
        return self._base_valuation.value_group() + self._mu

    def value_semigroup(self):
        r"""
        Return the value semigroup of this valuation.

        EXAMPLES::

            sage: # needs sage.libs.ntl
            sage: R.<u> = Zq(4, 5)
            sage: S.<x> = R[]
            sage: v = GaussValuation(S)
            sage: w = v.augmentation(x^2 + x + u, 1/2)
            sage: w.value_semigroup()
            Additive Abelian Semigroup generated by 1/2
            sage: ww = w.augmentation((x^2 + x + u)^2 + 2, 5/3)
            sage: ww.value_semigroup()
            Additive Abelian Semigroup generated by 1/2, 5/3

        """
        return self._base_valuation.value_semigroup() + self._mu

    def valuations(self, f, coefficients=None, call_error=False):
        r"""
        Return the valuations of the `f_i\phi^i` in the expansion `f=\sum_i
        f_i\phi^i`.

        INPUT:

        - ``f`` -- a polynomial in the domain of this valuation

        - ``coefficients`` -- the coefficients of ``f`` as produced by
          :meth:`~sage.rings.valuation.developing_valuation.DevelopingValuation.coefficients`
          or ``None`` (default: ``None``); this can be used to speed up the
          computation when the expansion of ``f`` is already known from a
          previous computation.

        - ``call_error`` -- whether or not to speed up the computation by
          assuming that the result is only used to compute the valuation of
          ``f`` (default: ``False``)

        OUTPUT:

        An iterator over rational numbers (or infinity) `[v(f_0), v(f_1\phi), \dots]`

        EXAMPLES::

            sage: # needs sage.libs.ntl
            sage: R.<u> = Qq(4, 5)
            sage: S.<x> = R[]
            sage: v = GaussValuation(S)
            sage: w = v.augmentation(x^2 + x + u, 1/2)
            sage: list(w.valuations( x^2 + 1 ))
            [0, 1/2]
            sage: ww = w.augmentation((x^2 + x + u)^2 + 2, 5/3)
            sage: list(ww.valuations( ((x^2 + x + u)^2 + 2)^3 ))
            [+Infinity, +Infinity, +Infinity, 5]

        """
        f = self.domain().coerce(f)

        if call_error:
            lowest_valuation = infinity
        for i, c in enumerate(coefficients or self.coefficients(f)):
            if call_error:
                if lowest_valuation is not infinity:
                    v = self._base_valuation.lower_bound(c)
                    if v is infinity or v >= lowest_valuation:
                        yield infinity
                        continue
            v = self._base_valuation(c)
            if v is infinity:
                yield v
            else:
                ret = v + i*self._mu
                if call_error:
                    if lowest_valuation is infinity or ret < lowest_valuation:
                        lowest_valuation = ret
                yield ret

    def simplify(self, f, error=None, force=False, effective_degree=None, size_heuristic_bound=32, phiadic=False):
        r"""
        Return a simplified version of ``f``.

        Produce an element which differs from ``f`` by an element of valuation
        strictly greater than the valuation of ``f`` (or strictly greater than
        ``error`` if set.)

        INPUT:

        - ``f`` -- an element in the domain of this valuation

        - ``error`` -- a rational, infinity, or ``None`` (default: ``None``),
          the error allowed to introduce through the simplification

        - ``force`` -- whether or not to simplify ``f`` even if there is
          heuristically no change in the coefficient size of ``f`` expected
          (default: ``False``)

        - ``effective_degree`` -- when set, assume that coefficients beyond
          ``effective_degree`` in the :meth:`~sage.rings.valuation.developing_valuation.DevelopingValuation.phi`-adic development can be
          safely dropped (default: ``None``)

        - ``size_heuristic_bound`` -- when ``force`` is not set, the expected
          factor by which the coefficients need to shrink to perform an actual
          simplification (default: 32)

        - ``phiadic`` -- whether to simplify the coefficients in the
          `\phi`-adic expansion recursively. This often times leads to huge
          coefficients in the `x`-adic expansion (default: ``False``, i.e., use
          an `x`-adic expansion.)

        EXAMPLES::

            sage: # needs sage.libs.ntl
            sage: R.<u> = Qq(4, 5)
            sage: S.<x> = R[]
            sage: v = GaussValuation(S)
            sage: w = v.augmentation(x^2 + x + u, 1/2)
            sage: w.simplify(x^10/2 + 1, force=True)
            (u + 1)*2^-1 + O(2^4)

        Check that :trac:`25607` has been resolved, i.e., the coefficients
        in the following example are small::`

            sage: # needs sage.libs.ntl sage.rings.number_field
            sage: R.<x> = QQ[]
            sage: K.<a> = NumberField(x^3 + 6)
            sage: R.<x> = K[]
            sage: v = GaussValuation(R, K.valuation(2))
            sage: v = v.augmentation(x, 3/2)
            sage: v = v.augmentation(x^2 + 8, 13/4)
            sage: v = v.augmentation(x^4 + 16*x^2 + 32*x + 64, 20/3)
            sage: F.<x> = FunctionField(K)
            sage: S.<y> = F[]
            sage: v = F.valuation(v)
            sage: G = y^2 - 2*x^5 + 8*x^3 + 80*x^2 + 128*x + 192
            sage: v.mac_lane_approximants(G)
            [[ Gauss valuation induced by Valuation on rational function field induced by [ Gauss valuation induced by 2-adic valuation, v(x) = 3/2, v(x^2 + 8) = 13/4, v(x^4 + 16*x^2 + 32*x + 64) = 20/3 ], v(y + 4*x + 8) = 31/8 ]]

        """
        f = self.domain().coerce(f)

        if effective_degree is not None:
            if (QQ(f.degree()) / self.phi().degree()).ceil() > effective_degree:
                f = self.domain().change_ring(self.domain())(list(islice(self.coefficients(f), 0, int(effective_degree) + 1, 1)))(self.phi())

        if f.degree() < self.phi().degree():
            return self._base_valuation.simplify(f, error=error, force=force, size_heuristic_bound=size_heuristic_bound, phiadic=phiadic)

        if not force and self._relative_size(f) < size_heuristic_bound:
            return f

        if error is None:
            # if the caller was sure that we should simplify, then we should try to do the best simplification possible
            error = self(f) if force else self.upper_bound(f)

        if phiadic is None:
            phiadic = False
        # We ignore the user's choice when x == phi, as the non-phi-adic
        # algorithm is the same but slower then.
        if phiadic or self.phi() == self.phi().parent().gen():
            coefficients = list(self.coefficients(f))
            valuations = list(self.valuations(f, coefficients=coefficients))
            return self.domain().change_ring(self.domain())([
                    0 if valuations[i] > error
                    else self._base_valuation.simplify(c, error=error-i*self._mu, force=force, phiadic=True)
                    for (i, c) in enumerate(coefficients)])(self.phi())
        else:
            # We iterate through the coefficients of the polynomial (in the
            # usual x-adic way) starting from the leading coefficient and try
            # to replace the coefficient with a simpler one recursively.
            # This is a quite expensive operation but small coefficients can
            # speed up the surrounding calls drastically.
            for i in range(f.degree(), -1, -1):
                j = i // self.phi().degree()

                coefficients = list(islice(f.list(), int(j * self.phi().degree()),
                                           int(i) + 1))
                g = self.domain()(coefficients)
                ng = self._base_valuation.simplify(g, error=error-j*self._mu, force=force, phiadic=False)
                if g != ng:
                    f -= (g - ng)*self.phi()**j
            return f

    def lower_bound(self, f):
        r"""
        Return a lower bound of this valuation at ``f``.

        Use this method to get an approximation of the valuation of ``f``
        when speed is more important than accuracy.

        ALGORITHM:

        The main cost of evaluation is the computation of the
        :meth:`~sage.rings.valuation.developing_valuation.DevelopingValuation.coefficients`
        of the :meth:`~sage.rings.valuation.developing_valuation.DevelopingValuation.phi`-adic
        expansion of ``f`` (which often leads to coefficient bloat.) So unless
        :meth:`~sage.rings.valuation.developing_valuation.DevelopingValuation.phi`
        is trivial, we fall back to valuation which this valuation augments
        since it is guaranteed to be smaller everywhere.

        EXAMPLES::

            sage: # needs sage.libs.ntl
            sage: R.<u> = Qq(4, 5)
            sage: S.<x> = R[]
            sage: v = GaussValuation(S)
            sage: w = v.augmentation(x^2 + x + u, 1/2)
            sage: w.lower_bound(x^2 + x + u)
            0

        """
        f = self.domain().coerce(f)

        if self.phi() == self.domain().gen():
            constant_valuation = self.restriction(f.base_ring())
            ret = infinity
            for i, c in enumerate(f.coefficients(sparse=False)):
                v = constant_valuation.lower_bound(c)
                if v is infinity:
                    continue
                v += i * self._mu
                if ret is infinity or v < ret:
                    ret = v
            return ret
        else:
            return self._base_valuation.lower_bound(f)

    def upper_bound(self, f):
        r"""
        Return an upper bound of this valuation at ``f``.

        Use this method to get an approximation of the valuation of ``f``
        when speed is more important than accuracy.

        ALGORITHM:

        Any entry of :meth:`valuations` serves as an upper bound. However,
        computation of the :meth:`~sage.rings.valuation.developing_valuation.DevelopingValuation.phi`-adic
        expansion of ``f`` is quite costly.
        Therefore, we produce an upper bound on the last entry of
        :meth:`valuations`, namely the valuation of the leading coefficient of
        ``f`` plus the valuation of the appropriate power of :meth:`~sage.rings.valuation.developing_valuation.DevelopingValuation.phi`.

        EXAMPLES::

            sage: # needs sage.libs.ntl
            sage: R.<u> = Qq(4, 5)
            sage: S.<x> = R[]
            sage: v = GaussValuation(S)
            sage: w = v.augmentation(x^2 + x + u, 1/2)
            sage: w.upper_bound(x^2 + x + u)
            1/2

        """
        f = self.domain().coerce(f)

        len_coefficients_bound = (QQ(f.degree()) / self.phi().degree()).ceil()
        return self.restriction(f.base_ring())(f.leading_coefficient()) + len_coefficients_bound * self._mu


class FinalFiniteAugmentedValuation(FiniteAugmentedValuation, FinalAugmentedValuation):
    r"""
    An augmented valuation which is discrete, i.e., which assigns a finite
    valuation to its last key polynomial, but which can not be further
    augmented.

    EXAMPLES::

        sage: R.<x> = QQ[]
        sage: v = GaussValuation(R, valuations.TrivialValuation(QQ))
        sage: w = v.augmentation(x, 1)

    """
    def __init__(self, parent, v, phi, mu):
        r"""
        TESTS::

            sage: R.<x> = QQ[]
            sage: v = GaussValuation(R, valuations.TrivialValuation(QQ))
            sage: w = v.augmentation(x, 1)
            sage: from sage.rings.valuation.augmented_valuation import FinalFiniteAugmentedValuation
            sage: isinstance(w, FinalFiniteAugmentedValuation)
            True

        """
        FiniteAugmentedValuation.__init__(self, parent, v, phi, mu)
        FinalAugmentedValuation.__init__(self, parent, v, phi, mu)


class NonFinalFiniteAugmentedValuation(FiniteAugmentedValuation, NonFinalAugmentedValuation):
    r"""
    An augmented valuation which is discrete, i.e., which assigns a finite
    valuation to its last key polynomial, and which can be augmented further.

    EXAMPLES::

        sage: R.<x> = QQ[]
        sage: v = GaussValuation(R, QQ.valuation(2))
        sage: w = v.augmentation(x, 1)
    """
    def __init__(self, parent, v, phi, mu):
        r"""
        TESTS::

            sage: R.<x> = QQ[]
            sage: v = GaussValuation(R, QQ.valuation(2))
            sage: w = v.augmentation(x, 1)
            sage: from sage.rings.valuation.augmented_valuation import NonFinalFiniteAugmentedValuation
            sage: isinstance(w, NonFinalFiniteAugmentedValuation)
            True

        """
        FiniteAugmentedValuation.__init__(self, parent, v, phi, mu)
        NonFinalAugmentedValuation.__init__(self, parent, v, phi, mu)


class InfiniteAugmentedValuation(FinalAugmentedValuation, InfiniteInductiveValuation):
    r"""
    An augmented valuation which is infinite, i.e., which assigns valuation
    infinity to its last key polynomial (and which can therefore not be
    augmented further.)

    EXAMPLES::

        sage: R.<x> = QQ[]
        sage: v = GaussValuation(R, QQ.valuation(2))
        sage: w = v.augmentation(x, infinity)

    """
    def __init__(self, parent, v, phi, mu):
        r"""
        TESTS::

            sage: R.<x> = QQ[]
            sage: v = GaussValuation(R, QQ.valuation(2))
            sage: w = v.augmentation(x, infinity)
            sage: from sage.rings.valuation.augmented_valuation import InfiniteAugmentedValuation
            sage: isinstance(w, InfiniteAugmentedValuation)
            True

        """
        FinalAugmentedValuation.__init__(self, parent, v, phi, mu)
        InfiniteInductiveValuation.__init__(self, parent, phi)

    @cached_method
    def value_group(self):
        r"""
        Return the value group of this valuation.

        EXAMPLES::

            sage: # needs sage.libs.ntl
            sage: R.<u> = Qq(4, 5)
            sage: S.<x> = R[]
            sage: v = GaussValuation(S)
            sage: w = v.augmentation(x, infinity)
            sage: w.value_group()
            Additive Abelian Group generated by 1

        """
        return self._base_valuation.value_group()

    @cached_method
    def value_semigroup(self):
        r"""
        Return the value semigroup of this valuation.

        EXAMPLES::

            sage: # needs sage.libs.ntl
            sage: R.<u> = Zq(4, 5)
            sage: S.<x> = R[]
            sage: v = GaussValuation(S)
            sage: w = v.augmentation(x, infinity)
            sage: w.value_semigroup()
            Additive Abelian Semigroup generated by 1

        """
        return self._base_valuation.value_semigroup()

    def valuations(self, f, coefficients=None, call_error=False):
        r"""
        Return the valuations of the `f_i\phi^i` in the expansion `f=\sum_i
        f_i\phi^i`.

        INPUT:

        - ``f`` -- a polynomial in the domain of this valuation

        - ``coefficients`` -- the coefficients of ``f`` as produced by
          :meth:`~sage.rings.valuation.developing_valuation.DevelopingValuation.coefficients`
          or ``None`` (default: ``None``); this can be used to speed up the
          computation when the expansion of ``f`` is already known from a
          previous computation.

        - ``call_error`` -- whether or not to speed up the computation by
          assuming that the result is only used to compute the valuation of
          ``f`` (default: ``False``)

        OUTPUT:

        An iterator over rational numbers (or infinity) `[v(f_0), v(f_1\phi), \dots]`

        EXAMPLES::

            sage: # needs sage.libs.ntl
            sage: R.<u> = Qq(4, 5)
            sage: S.<x> = R[]
            sage: v = GaussValuation(S)
            sage: w = v.augmentation(x, infinity)
            sage: list(w.valuations(x^2 + 1))
            [0, +Infinity, +Infinity]

        """
        f = self.domain().coerce(f)

        num_infty_coefficients = f.degree() // self.phi().degree()
        if coefficients is not None:
            constant_coefficient = coefficients[0]
        else:
            constant_coefficient = next(self.coefficients(f))
        yield self._base_valuation(constant_coefficient)
        for i in range(num_infty_coefficients):
            yield infinity

    def simplify(self, f, error=None, force=False, effective_degree=None):
        r"""
        Return a simplified version of ``f``.

        Produce an element which differs from ``f`` by an element of valuation
        strictly greater than the valuation of ``f`` (or strictly greater than
        ``error`` if set.)

        INPUT:

        - ``f`` -- an element in the domain of this valuation

        - ``error`` -- a rational, infinity, or ``None`` (default: ``None``),
          the error allowed to introduce through the simplification

        - ``force`` -- whether or not to simplify ``f`` even if there is
          heuristically no change in the coefficient size of ``f`` expected
          (default: ``False``)

        - ``effective_degree`` -- ignored; for compatibility with other
          ``simplify`` methods

        EXAMPLES::

            sage: # needs sage.libs.ntl
            sage: R.<u> = Qq(4, 5)
            sage: S.<x> = R[]
            sage: v = GaussValuation(S)
            sage: w = v.augmentation(x^2 + x + u, infinity)
            sage: w.simplify(x^10/2 + 1, force=True)
            (u + 1)*2^-1 + O(2^4)

        """
        f = self.domain().coerce(f)

        if error is None:
            error = self(f) if force else self.upper_bound(f)

        if error is infinity:
            return f

        return self.domain()(self._base_valuation.simplify(next(self.coefficients(f)), error=error, force=force))

    def lower_bound(self, f):
        r"""
        Return a lower bound of this valuation at ``f``.

        Use this method to get an approximation of the valuation of ``f``
        when speed is more important than accuracy.

        EXAMPLES::

            sage: # needs sage.libs.ntl
            sage: R.<u> = Qq(4, 5)
            sage: S.<x> = R[]
            sage: v = GaussValuation(S)
            sage: w = v.augmentation(x^2 + x + u, infinity)
            sage: w.lower_bound(x^2 + x + u)
            +Infinity

        """
        return self._base_valuation.lower_bound(next(self.coefficients(f)))

    def upper_bound(self, f):
        r"""
        Return an upper bound of this valuation at ``f``.

        Use this method to get an approximation of the valuation of ``f``
        when speed is more important than accuracy.

        EXAMPLES::

            sage: # needs sage.libs.ntl
            sage: R.<u> = Qq(4, 5)
            sage: S.<x> = R[]
            sage: v = GaussValuation(S)
            sage: w = v.augmentation(x^2 + x + u, infinity)
            sage: w.upper_bound(x^2 + x + u)
            +Infinity

        """
        return self._base_valuation.upper_bound(next(self.coefficients(f)))<|MERGE_RESOLUTION|>--- conflicted
+++ resolved
@@ -1,7 +1,4 @@
-<<<<<<< HEAD
 # sage_setup: distribution = sagemath-pari
-=======
->>>>>>> 31aeca52
 r"""
 Augmented valuations on polynomial rings
 
@@ -592,7 +589,7 @@
             sage: R.<x> = K[]
             sage: v = GaussValuation(R, K.valuation(2))
             sage: w = v.augmentation(x^2 + x + 1, 1)
-            sage: w.restriction(QQ['x'])                                                # needs sage.lins.singular
+            sage: w.restriction(QQ['x'])                                                # needs sage.libs.singular
             [ Gauss valuation induced by 2-adic valuation, v(x^2 + x + 1) = 1 ]
         """
         if ring.is_subring(self.domain()):
