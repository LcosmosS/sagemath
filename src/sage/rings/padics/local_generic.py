r"""
Local Generic

Superclass for `p`-adic and power series rings.

AUTHORS:

- David Roe
"""

# *****************************************************************************
#       Copyright (C) 2007-2013 David Roe <roed.math@gmail.com>
#                               William Stein <wstein@gmail.com>
#                          2022 Julian Rüth <julian.rueth@fsfe.org.
#
#  Distributed under the terms of the GNU General Public License (GPL)
#  as published by the Free Software Foundation; either version 2 of
#  the License, or (at your option) any later version.
#
#                  https://www.gnu.org/licenses/
# *****************************************************************************

from copy import copy
from sage.rings.ring import CommutativeRing
from sage.categories.complete_discrete_valuation import CompleteDiscreteValuationRings, CompleteDiscreteValuationFields
from sage.structure.parent import Parent
from sage.rings.integer import Integer
from sage.rings.integer_ring import ZZ
from sage.rings.infinity import Infinity

class LocalGeneric(CommutativeRing):
    def __init__(self, base, prec, names, element_class, category=None):
        r"""
        Initialize ``self``.

        EXAMPLES::

            sage: R = Zp(5) #indirect doctest
            sage: R.precision_cap()
            20

        In :trac:`14084`, the category framework has been implemented for p-adic rings::

            sage: TestSuite(R).run()
            sage: K = Qp(7)
            sage: TestSuite(K).run()

        TESTS::

            sage: R = Zp(5, 5, 'fixed-mod')
            sage: R._repr_option('element_is_atomic')
            False

            sage: R = Zp(3, 10,'fixed-mod')
            sage: R.is_finite()
            False
            sage: R.cardinality()
            +Infinity

            sage: Qp(11).is_finite()
            False
            sage: Qp(11).cardinality()
            +Infinity
        """
        self._prec = prec
        self.Element = element_class
        if category is None:
            if self.is_field():
                category = CompleteDiscreteValuationFields()
            else:
                category = CompleteDiscreteValuationRings()
            category = category.Metric().Complete().Infinite()
        CommutativeRing.__init__(self, base, names=(names,), normalize=False, category=category)

    def is_zero(self):
<<<<<<< HEAD
=======
        r"""
        Return whether this is the zero ring, i.e., `False`.

        EXAMPLES::

            sage: R = ZpCA(5, 15)
            sage: R.is_zero()
            False

        """
>>>>>>> 234be739
        return False

    def is_capped_relative(self):
        r"""
        Return whether this `p`-adic ring bounds precision in a capped
        relative fashion.

        The relative precision of an element is the power of `p`
        modulo which the unit part of that element is defined.  In a
        capped relative ring, the relative precision of elements are
        bounded by a constant depending on the ring.

        EXAMPLES::

            sage: R = ZpCA(5, 15)
            sage: R.is_capped_relative()
            False
            sage: R(5^7)
            5^7 + O(5^15)
            sage: S = Zp(5, 15)
            sage: S.is_capped_relative()
            True
            sage: S(5^7)
            5^7 + O(5^22)
        """
        return self._prec_type() == 'capped-rel'

    def is_capped_absolute(self):
        r"""
        Return whether this `p`-adic ring bounds precision in a
        capped absolute fashion.

        The absolute precision of an element is the power of `p`
        modulo which that element is defined.  In a capped absolute
        ring, the absolute precision of elements are bounded by a
        constant depending on the ring.

        EXAMPLES::

            sage: R = ZpCA(5, 15)
            sage: R.is_capped_absolute()
            True
            sage: R(5^7)
            5^7 + O(5^15)
            sage: S = Zp(5, 15)
            sage: S.is_capped_absolute()
            False
            sage: S(5^7)
            5^7 + O(5^22)
        """
        return self._prec_type() == 'capped-abs'

    def is_fixed_mod(self):
        r"""
        Return whether this `p`-adic ring bounds precision in a fixed
        modulus fashion.

        The absolute precision of an element is the power of `p`
        modulo which that element is defined.  In a fixed modulus
        ring, the absolute precision of every element is defined to be
        the precision cap of the parent.  This means that some
        operations, such as division by `p`, don't return a well defined
        answer.

        EXAMPLES::

            sage: R = ZpFM(5,15)
            sage: R.is_fixed_mod()
            True
            sage: R(5^7,absprec=9)
            5^7
            sage: S = ZpCA(5, 15)
            sage: S.is_fixed_mod()
            False
            sage: S(5^7,absprec=9)
            5^7 + O(5^9)
        """
        return self._prec_type() == 'fixed-mod'

    def is_floating_point(self):
        r"""
        Return whether this `p`-adic ring bounds precision in a floating
        point fashion.

        The relative precision of an element is the power of `p`
        modulo which the unit part of that element is defined.  In a
        floating point ring, elements do not store precision, but arithmetic
        operations truncate to a relative precision depending on the ring.

        EXAMPLES::

            sage: R = ZpCR(5, 15)
            sage: R.is_floating_point()
            False
            sage: R(5^7)
            5^7 + O(5^22)
            sage: S = ZpFP(5, 15)
            sage: S.is_floating_point()
            True
            sage: S(5^7)
            5^7
        """
        return self._prec_type() == 'floating-point'

    def is_lattice_prec(self):
        r"""
        Return whether this `p`-adic ring bounds precision using
        a lattice model.

        In lattice precision, relationships between elements
        are stored in a precision object of the parent, which
        allows for optimal precision tracking at the cost of
        increased memory usage and runtime.

        EXAMPLES::

            sage: R = ZpCR(5, 15)
            sage: R.is_lattice_prec()
            False
            sage: x = R(25, 8)
            sage: x - x
            O(5^8)
            sage: S = ZpLC(5, 15)
            doctest:...: FutureWarning: This class/method/function is marked as experimental. It, its functionality or its interface might change without a formal deprecation.
            See http://trac.sagemath.org/23505 for details.
            sage: S.is_lattice_prec()
            True
            sage: x = S(25, 8)
            sage: x - x
            O(5^30)
        """
        return self._prec_type().startswith('lattice-')

    def is_relaxed(self):
        r"""
        Return whether this `p`-adic ring bounds precision in a relaxed
        fashion.

        In a relaxed ring, elements have mechanisms for computing
        themselves to greater precision.

        EXAMPLES::

            sage: R = Zp(5)
            sage: R.is_relaxed()
            False
        """
        return False

    def _latex_(self):
        r"""
        Latex.

        EXAMPLES::

            sage: latex(Zq(27,names='a')) #indirect doctest
            \Bold{Z}_{3^{3}}
        """
        return self._repr_(do_latex = True)

    def change(self, **kwds):
        r"""
        Return a new ring with changed attributes.

        INPUT:

        The following arguments are applied to every ring in the tower:

        - ``type`` -- string, the precision type
        - ``p`` -- the prime of the ground ring.  Defining polynomials
                   will be converted to the new base rings.
        - ``print_mode`` -- string
        - ``print_pos`` -- bool
        - ``print_sep`` -- string
        - ``print_alphabet`` -- dict
        - ``show_prec`` -- bool
        - ``check`` -- bool
        - ``label`` -- string (only for lattice precision)

        The following arguments are only applied to the top ring in the tower:

        - ``var_name`` -- string
        - ``res_name`` -- string
        - ``unram_name`` -- string
        - ``ram_name`` -- string
        - ``names`` -- string
        - ``modulus`` -- polynomial

        The following arguments have special behavior:

        - ``prec`` -- integer.  If the precision is increased on an extension ring,
                       the precision on the base is increased as necessary (respecting ramification).
                       If the precision is decreased, the precision of the base is unchanged.

        - ``field`` -- bool.  If ``True``, switch to a tower of fields via the fraction field.
                        If False, switch to a tower of rings of integers.

        - ``q`` -- prime power.  Replace the initial unramified extension of `\QQ_p` or `\ZZ_p`
                    with an unramified extension of residue cardinality `q`.
                    If the initial extension is ramified, add in an unramified extension.

        - ``base`` -- ring or field. Use a specific base ring instead of recursively
                       calling :meth:`change` down the tower.

        See the :mod:`constructors <sage.rings.padics.factory>` for more details on the
        meaning of these arguments.

        EXAMPLES:

        We can use this method to change the precision::

            sage: Zp(5).change(prec=40)
            5-adic Ring with capped relative precision 40

        or the precision type::

            sage: Zp(5).change(type="capped-abs")
            5-adic Ring with capped absolute precision 20

        or even the prime::

            sage: ZpCA(3).change(p=17)
            17-adic Ring with capped absolute precision 20

        You can switch between the ring of integers and its fraction field::

            sage: ZpCA(3).change(field=True)
            3-adic Field with capped relative precision 20

        You can also change print modes::

            sage: R = Zp(5).change(prec=5, print_mode='digits')
            sage: repr(~R(17))
            '...13403'

        Changing print mode to 'digits' works for Eisenstein extensions::

            sage: S.<x> = ZZ[]
            sage: W.<w> = Zp(3).extension(x^4 + 9*x^2 + 3*x - 3)
            sage: W.print_mode()
            'series'
            sage: W.change(print_mode='digits').print_mode()
            'digits'

        You can change extensions::

            sage: K.<a> = QqFP(125, prec=4)
            sage: K.change(q=64)
            2-adic Unramified Extension Field in a defined by x^6 + x^4 + x^3 + x + 1
            sage: R.<x> = QQ[]
            sage: K.change(modulus = x^2 - x + 2, print_pos=False)
            5-adic Unramified Extension Field in a defined by x^2 - x + 2

        and variable names::

            sage: K.change(names='b')
            5-adic Unramified Extension Field in b defined by x^3 + 3*x + 3

        and precision::

            sage: Kup = K.change(prec=8); Kup
            5-adic Unramified Extension Field in a defined by x^3 + 3*x + 3
            sage: Kup.precision_cap()
            8
            sage: Kup.base_ring()
            5-adic Field with floating precision 8

        If you decrease the precision, the precision of the base stays the same::

            sage: Kdown = K.change(prec=2); Kdown
            5-adic Unramified Extension Field in a defined by x^3 + 3*x + 3
            sage: Kdown.precision_cap()
            2
            sage: Kdown.base_ring()
            5-adic Field with floating precision 4

        Changing the prime works for extensions::

            sage: x = polygen(ZZ)
            sage: R.<a> = Zp(5).extension(x^2 + 2)
            sage: S = R.change(p=7)
            sage: S.defining_polynomial(exact=True)
            x^2 + 2
            sage: A.<y> = Zp(5)[]
            sage: R.<a> = Zp(5).extension(y^2 + 2)
            sage: S = R.change(p=7)
            sage: S.defining_polynomial(exact=True)
            y^2 + 2

        ::

            sage: R.<a> = Zq(5^3)
            sage: S = R.change(prec=50)
            sage: S.defining_polynomial(exact=True)
            x^3 + 3*x + 3

        Changing label for lattice precision (the precision lattice is not copied)::

            sage: R = ZpLC(37, (8,11))
            sage: S = R.change(label = "change"); S
            37-adic Ring with lattice-cap precision (label: change)
            sage: S.change(label = "new")
            37-adic Ring with lattice-cap precision (label: new)

        Changing from a base field to an unramified extension::

            sage: K = Qp(2)
            sage: L.<a> = K.change(q=4); L
            2-adic Unramified Extension Field in a defined by x^2 + x + 1

        """
        # We support both print_* and * for *=mode, pos, sep, alphabet
        for atr in ('print_mode', 'print_pos', 'print_sep', 'print_alphabet'):
            if atr in kwds:
                kwds[atr[6:]] = kwds.pop(atr)
        def get_unramified_modulus(q, res_name):
            from sage.rings.finite_rings.finite_field_constructor import FiniteField as GF
            return GF(q, res_name).modulus().change_ring(ZZ)
        n = None
        q = None
        from .padic_base_generic import pAdicBaseGeneric
        if 'q' in kwds and isinstance(self.base_ring(), pAdicBaseGeneric):
            q = kwds.pop('q')
            if isinstance(q, (tuple, list)):
                p, n = q
            else:
                if not isinstance(q, (Integer, int)):
                    raise TypeError("q must be an integer or a tuple (p, n)")
                p, n = ZZ(q).is_prime_power(get_data=True)
            if n == 0:
                raise ValueError("q must be a prime power")
            if 'p' in kwds and kwds['p'] != p:
                raise ValueError("q does not match p")
            kwds['p'] = p
        functor, ring = self.construction(forbid_frac_field=True)
        functor = copy(functor)
        if 'mode' in kwds and 'show_prec' not in kwds:
            new_type = kwds.get('type', self._prec_type())
            cur_type = self._prec_type()
            cur_mode = self._printer._print_mode()
            cur_show_prec = self._printer._show_prec()
            from .factory import _canonicalize_show_prec
            if cur_show_prec == _canonicalize_show_prec(cur_type, cur_mode):
                kwds['show_prec'] = _canonicalize_show_prec(new_type, kwds['mode'])
            else:
                raise RuntimeError
        p = kwds.get('p', functor.p if hasattr(functor, 'p') else self.prime())
        curpstr = str(self.prime())
        functor_dict = getattr(functor, "extras", getattr(functor, "kwds", None))
        # If we are switching to 'digits', or changing p, need to ensure a large enough alphabet.
        if 'alphabet' not in kwds and (kwds.get('mode') == 'digits' or
           (functor_dict['print_mode'].get('mode') == 'digits' and p > getattr(functor, "p", p))):
            from .padic_printing import _printer_defaults
            kwds['alphabet'] = _printer_defaults.alphabet()[:p]
        # For fraction fields of fixed-mod rings, we need to explicitly set show_prec = False
        if 'field' in kwds and 'type' not in kwds:
            if self._prec_type() == 'capped-abs':
                kwds['type'] = 'capped-rel'
            elif self._prec_type() == 'fixed-mod':
                kwds['type'] = 'floating-point'
                kwds['show_prec'] = False # This can be removed once printing of fixed mod elements is changed.

        # There are two kinds of functors possible:
        # CompletionFunctor and AlgebraicExtensionFunctor
        # We distinguish them by the presence of ``prec``,
        if hasattr(functor, "prec"):
            functor.extras = copy(functor.extras)
            functor.extras['print_mode'] = copy(functor.extras['print_mode'])
            if 'type' in kwds and kwds['type'] not in functor._dvr_types:
                raise ValueError("completion type must be one of %s"%(", ".join(functor._dvr_types[1:])))
            if 'field' in kwds:
                field = kwds.pop('field')
                if field:
                    ring = ring.fraction_field()
                elif ring.is_field():
                    ring = ring.ring_of_integers()
            for atr in ('p', 'prec', 'type'):
                if atr in kwds:
                    setattr(functor, atr, kwds.pop(atr))
            if q is not None:
                if 'names' in kwds:
                    names = kwds.pop('names')
                elif 'unram_name' in kwds:
                    names = kwds.pop('unram_name')
                else:
                    raise TypeError("You must specify the name of the generator")
                if isinstance(names, (tuple, list)):
                    names = names[0]
                res_name = kwds.pop('res_name', names + '0')
                modulus = kwds.pop('modulus', get_unramified_modulus(q, res_name))
                implementation = kwds.pop('implementation', 'FLINT')
            # We have to change the way p prints in the default case
            if 'names' in kwds:
                functor.extras['names'] = kwds.pop('names')
            elif functor.extras['names'][0] == curpstr:
                functor.extras['names'] = (str(p),)
            # Labels for lattice precision
            if 'label' in kwds:
                functor.extras['label'] = kwds.pop('label')
            elif 'label' in functor.extras and functor.type not in ['lattice-cap','lattice-float']:
                del functor.extras['label']
            for atr in ('ram_name', 'var_name'):
                if atr in kwds:
                    functor.extras['print_mode'][atr] = kwds.pop(atr)
                elif functor.extras['print_mode'].get(atr) == curpstr:
                    functor.extras['print_mode'][atr] = str(p)
            if 'check' in kwds:
                functor.extras['check'] = kwds.pop('check')
            for atr in ('mode', 'pos', 'unram_name', 'max_ram_terms', 'max_unram_terms', 'max_terse_terms', 'sep', 'alphabet', 'show_prec'):
                if atr in kwds:
                    functor.extras['print_mode'][atr] = kwds.pop(atr)
            if kwds:
                raise ValueError("Extra arguments received: %s"%(", ".join(kwds.keys())))
            if q is not None:
                # Create an unramified extension
                base = functor(ring)
                from .factory import ExtensionFactory
                modulus = modulus.change_ring(base)
                return ExtensionFactory(base=base, modulus=modulus, names=names, res_name=res_name, implementation=implementation)
        else:
            functor.kwds = copy(functor.kwds)
            functor.kwds['print_mode'] = copy(functor.kwds['print_mode'])
            if 'prec' in kwds:
                # This will need to be modified once lattice precision supports extensions
                prec = kwds.pop('prec')
                baseprec = (prec - 1) // self.relative_e() + 1
                if baseprec > self.base_ring().precision_cap():
                    kwds['prec'] = baseprec
                functor.precs = [prec]
            from sage.rings.padics.padic_base_generic import pAdicBaseGeneric
            if 'names' in kwds:
                functor.names = [kwds.pop('names')]
            modulus = None
            if 'modulus' in kwds:
                modulus = kwds.pop('modulus')
                if n is not None and modulus.degree() != n:
                    raise ValueError("modulus must have degree matching q")
            elif q is not None:
                if self.relative_e() == 1:
                    # If q is specified, replace the modulus with one from q.
                    modulus = get_unramified_modulus(q, functor.kwds.get('res_name', functor.names[0] + '0'))
                elif self.relative_f() != 1:
                    raise ValueError("Cannot change q in mixed extensions")
            for atr in ('var_name', 'res_name', 'unram_name', 'ram_name'):
                if atr in kwds:
                    functor.kwds[atr] = kwds.pop(atr)
            if 'check' in kwds:
                functor.kwds['check'] = kwds['check']
            for atr in ('mode', 'pos', 'max_ram_terms', 'max_unram_terms', 'max_terse_terms', 'sep', 'alphabet', 'show_prec'):
                if atr in kwds:
                    functor.kwds['print_mode'][atr] = kwds[atr]
            if 'base' in kwds:
                ring = kwds['base']
            else:
                if q is not None and self.relative_f() == 1:
                    kwds['q'] = q
                ring = ring.change(**kwds)
            if modulus is None:
                if len(functor.polys) != 1:
                    raise RuntimeError("Unexpected number of defining polynomials")
                modulus = functor.polys[0]
            if isinstance(modulus.base_ring(), pAdicBaseGeneric):
                modulus.change_ring(ring)
            functor.polys = [modulus]
        return functor(ring)

    def precision_cap(self):
        r"""
        Return the precision cap for this ring.

        EXAMPLES::

            sage: R = Zp(3, 10,'fixed-mod'); R.precision_cap()
            10
            sage: R = Zp(3, 10,'capped-rel'); R.precision_cap()
            10
            sage: R = Zp(3, 10,'capped-abs'); R.precision_cap()
            10

        .. NOTE::

            This will have different meanings depending on the type of
            local ring.  For fixed modulus rings, all elements are
            considered modulo ``self.prime()^self.precision_cap()``.
            For rings with an absolute cap (i.e. the class
            ``pAdicRingCappedAbsolute``), each element has a precision
            that is tracked and is bounded above by
            ``self.precision_cap()``.  Rings with relative caps
            (e.g. the class ``pAdicRingCappedRelative``) are the same
            except that the precision is the precision of the unit
            part of each element.
        """
        return self._prec

    def _precision_cap(self):
        r"""
        Return the precision cap for this ring, in the format
        used by the factory methods to create the ring.

        For most `p`-adic types, this is the same as :meth:`precision_cap`,
        but there is a difference for lattice precision.

        EXAMPLES::

            sage: Zp(17,34)._precision_cap()
            34
        """
        return self._prec

    def is_exact(self):
        r"""
        Return whether this `p`-adic ring is exact, i.e. ``False``.

        EXAMPLES::

            sage: R = Zp(5, 3, 'fixed-mod'); R.is_exact()
            False
        """
        return False

    def residue_characteristic(self):
        r"""
        Return the characteristic of the :meth:`residue_field`.

        EXAMPLES::

            sage: R = Zp(3, 5, 'capped-rel'); R.residue_characteristic()
            3
        """
        return self.residue_class_field().characteristic()

    def defining_polynomial(self, var='x', exact=False):
        r"""
        Return the defining polynomial of this local ring.

        INPUT:

        - ``var`` -- string (default: ``'x'``), the name of the variable

        - ``exact`` -- a boolean (default: ``False``), whether to return the
          underlying exact  defining polynomial rather than the one with coefficients
          in the base ring.

        OUTPUT:

        The defining polynomial of this ring as an extension over its ground ring

        EXAMPLES::

            sage: R = Zp(3, 3, 'fixed-mod')

            sage: R.defining_polynomial().parent()
            Univariate Polynomial Ring in x over 3-adic Ring of fixed modulus 3^3
            sage: R.defining_polynomial('foo')
            foo

            sage: R.defining_polynomial(exact=True).parent()
            Univariate Polynomial Ring in x over Integer Ring
        """
        from sage.rings.polynomial.polynomial_ring_constructor import PolynomialRing
        if exact:
            from sage.rings.integer_ring import ZZ
            return PolynomialRing(ZZ,var).gen()
        else:
            return PolynomialRing(self,var).gen()

    def ground_ring(self):
        r"""
        Return the ring that this is an extension of.

        If this is already the :meth:`ground_ring_of_tower`, then return the ring itself.

        EXAMPLES::

            sage: R = Zp(3, 5, 'fixed-mod')
            sage: S = Zp(3, 4, 'fixed-mod')
            sage: R.ground_ring() is R
            True
            sage: S.ground_ring() is R
            False

        """
        return self.base_ring()

    def ground_ring_of_tower(self):
        r"""
        Return the ground ring of the tower of ring extensions this ring lives in.

        EXAMPLES::

            sage: R = Zp(5)
            sage: R.ground_ring_of_tower()
            5-adic Ring with capped relative precision 20

        ::

            sage: R = Zp(5,5)
            sage: S.<x> = R[]
            sage: f = x^5 + 75*x^3 - 15*x^2 +125*x - 5
            sage: W.<w> = R.ext(f)
            sage: W.ground_ring()
            5-adic Ring with capped relative precision 5

        """
        if self.ground_ring() is self:
            return self
        return self.ground_ring().ground_ring_of_tower()

    def absolute_degree(self):
        r"""
        Return the degree of this ring over the :meth:`ground_ring_of_tower`.

        EXAMPLES::

            sage: K.<a> = Qq(3^5)
            sage: K.absolute_degree()
            5

            sage: L.<pi> = Qp(3).extension(x^2 - 3)
            sage: L.absolute_degree()
            2
        """
        return self.absolute_e() * self.absolute_f()

    def relative_degree(self):
        r"""
        Return the degree of this extension over its :meth:`ground_ring`.

        EXAMPLES::

            sage: K.<a> = Qq(3^5)
            sage: K.relative_degree()
            5

            sage: L.<pi> = Qp(3).extension(x^2 - 3)
            sage: L.relative_degree()
            2

            sage: Qp(3).relative_degree()
            1

        """
        if self.base_ring() is self:
            return ZZ(1)
        raise NotImplementedError(f"{self} does not implement relative degree yet")

    def degree(self):
        r"""
        Return the degree of this ring.

        Only supported if the :meth:`ground_ring` is not an extension itself.
        Use :meth:`relative_degree` and :meth:`absolute_degree` instead.

        EXAMPLES::

            sage: K.<a> = Qq(3^5)
            sage: K.degree()
            5

            sage: L.<pi> = Qp(3).extension(x^2 - 3)
            sage: L.degree()
            2

        """
        if self.base_ring() is self.ground_ring_of_tower():
            return self.absolute_degree()
        raise NotImplementedError("For a relative extension you must use relative_degree or absolute_degree instead")

    def absolute_e(self):
        r"""
        Return the absolute ramification index of this ring over
        :meth:`ground_ring_of_tower`.

        EXAMPLES::

            sage: K.<a> = Qq(3^5)
            sage: K.absolute_e()
            1

            sage: L.<pi> = Qp(3).extension(x^2 - 3)
            sage: L.absolute_e()
            2
        """
        if self is self.base_ring():
            return ZZ(1)
        return self.relative_e() * self.base_ring().absolute_e()

    def absolute_ramification_index(self):
        r"""
        Return the absolute ramification index of this ring over
        :meth:`ground_ring_of_tower`.

        EXAMPLES::

            sage: K.<a> = Qq(3^5)
            sage: K.absolute_ramification_index()
            1

            sage: L.<pi> = Qp(3).extension(x^2 - 3)
            sage: L.absolute_ramification_index()
            2
        """
        return self.absolute_e()

    def relative_e(self):
        r"""
        Return the ramification index of this ring over :meth:`ground_ring`.

        EXAMPLES::

            sage: K.<a> = Qq(3^5)
            sage: K.relative_e()
            1

            sage: L.<pi> = Qp(3).extension(x^2 - 3)
            sage: L.relative_e()
            2
        """
        if self.base_ring() is self:
            return ZZ(1)
        raise NotImplementedError(f"{self} does not implement relative_e yet")

    def relative_ramification_index(self):
        r"""
        Return the ramification index of this ring over its :meth:`ground_ring`.

        EXAMPLES::

            sage: K.<a> = Qq(3^5)
            sage: K.relative_ramification_index()
            1

            sage: L.<pi> = Qp(3).extension(x^2 - 3)
            sage: L.relative_ramification_index()
            2
        """
        return self.relative_e()

    def e(self):
        r"""
        Return the ramification index of this ring.

        Only supported if the :meth:`ground_ring` is not an extension itself.
        Use :meth:`relative_e` and :meth:`absolute_e` instead.

        EXAMPLES::

            sage: K.<a> = Qq(3^5)
            sage: K.e()
            1

            sage: L.<pi> = Qp(3).extension(x^2 - 3)
            sage: L.e()
            2
        """
        if self.base_ring() is self.ground_ring_of_tower():
            return self.absolute_e()
        raise NotImplementedError("For a relative extension you must use relative_e or absolute_e instead")

    def ramification_index(self):
        r"""
        Return the ramification index of this ring.

        Only supported if the :meth:`ground_ring` is not an extension itself.
        Use :meth:`relative_e` and :meth:`absolute_e` instead.

        EXAMPLES::

            sage: K.<a> = Qq(3^5)
            sage: K.ramification_index()
            1

            sage: L.<pi> = Qp(3).extension(x^2 - 3)
            sage: L.ramification_index()
            2
        """
        if self.base_ring() is self.ground_ring_of_tower():
            return self.absolute_ramification_index()
        raise NotImplementedError("For a relative extension you must use relative_ramification_index or absolute_ramification_index instead")
        return self.e()

    def absolute_f(self):
        r"""
        Return the degree of the :meth:`residue_field` over its prime subfield.

        EXAMPLES::

            sage: K.<a> = Qq(3^5)
            sage: K.absolute_f()
            5

            sage: L.<pi> = Qp(3).extension(x^2 - 3)
            sage: L.absolute_f()
            1
        """
        if self is self.base_ring():
            return ZZ(1)
        return self.relative_f() * self.base_ring().absolute_f()

    def absolute_inertia_degree(self):
        r"""
        Return the degree of the :meth:`residue_field` over its prime subfield.

        EXAMPLES::

            sage: K.<a> = Qq(3^5)
            sage: K.absolute_inertia_degree()
            5

            sage: L.<pi> = Qp(3).extension(x^2 - 3)
            sage: L.absolute_inertia_degree()
            1
        """
        return self.absolute_f()

    def relative_f(self):
        r"""
        Return the degree of the residual extension over its base ring.

        EXAMPLES:

        An unramified extension::

            sage: K.<a> = Qq(3^5)
            sage: K.relative_f()
            5

        ::

            sage: L.<a> = Qp(2).extension(x^2 + 2*x + 4)
            sage: L.relative_f()
            2

        A totally ramified extension::

            sage: L.<pi> = Qp(3).extension(x^2 - 3)
            sage: L.relative_f()
            1

        A trivial extension::

            sage: L.<a> = Qp(2).extension(x - 2)
            sage: L.relative_f()
            1

        """
        return self.relative_degree() // self.relative_e()

    def relative_inertia_degree(self):
        r"""
        Return the degree of the residual extension over its base ring ring.

        EXAMPLES::

            sage: K.<a> = Qq(3^5)
            sage: K.relative_inertia_degree()
            5

            sage: L.<pi> = Qp(3).extension(x^2 - 3)
            sage: L.relative_inertia_degree()
            1
        """
        return self.relative_f()

    def f(self):
        r"""
        Return the degree of the residual extension.

        Only supported if the :meth:`ground_ring` is not an extension itself.
        Use :meth:`relative_e` and :meth:`absolute_e` instead.

        EXAMPLES::

            sage: K.<a> = Qq(3^5)
            sage: K.f()
            5

            sage: L.<pi> = Qp(3).extension(x^2 - 3)
            sage: L.f()
            1
        """
        if self.base_ring() is self.ground_ring_of_tower():
            return self.absolute_f()
        raise NotImplementedError("For a relative extension you must use relative_f or absolute_f instead")

    def inertia_degree(self):
        r"""
        Return the degree of the residual extension.

        Only supported if the :meth:`ground_ring` is not an extension itself.
        Use :meth:`relative_e` and :meth:`absolute_e` instead.

        EXAMPLES::

            sage: K.<a> = Qq(3^5)
            sage: K.inertia_degree()
            5

            sage: L.<pi> = Qp(3).extension(x^2 - 3)
            sage: L.inertia_degree()
            1
        """
        if self.base_ring() is self.ground_ring_of_tower():
            return self.absolute_inertia_degree()
        raise NotImplementedError("For a relative extension you must use relative_inertia_degree or absolute_inertia_degree instead")

    def inertia_subring(self):
        r"""
        Return the relative inertia subring.

        EXAMPLES::

            sage: R = Zp(5)
            sage: R.inertia_subring()
            5-adic Ring with capped relative precision 20

        ::

            sage: A = Zp(7,10)
            sage: S.<x> = A[]
            sage: B.<t> = A.ext(x^2+7)
            sage: B.inertia_subring()
            7-adic Ring with capped relative precision 10

        ::

            sage: R.<a> = Zq(25)
            sage: R.inertia_subring()
            5-adic Unramified Extension Ring in a defined by x^2 + 4*x + 2

        """
        if self.relative_ramification_index() == 1:
            return self
        if self.relative_inertia_degree() == 1:
            return self.base_ring()

        raise NotImplementedError(f"inertia subring not implemented for {self}")

    def maximal_unramified_subextension(self):
        r"""
        Return the maximal unramified subextension.

        EXAMPLES::

            sage: R = Zp(5)
            sage: R.maximal_unramified_subextension()
            5-adic Ring with capped relative precision 20

        """
        return self.inertia_subring()

    def uniformiser(self):
        r"""
        Return a uniformiser for ``self``, ie a generator for the unique maximal ideal.

        EXAMPLES::

            sage: R = Zp(5)
            sage: R.uniformiser()
            5 + O(5^21)
            sage: A = Zp(7,10)
            sage: S.<x> = A[]
            sage: B.<t> = A.ext(x^2+7)
            sage: B.uniformiser()
            t + O(t^21)
        """
        return self.uniformizer()

    def uniformiser_pow(self, n):
        r"""
        Return the `n`th power of the uniformiser of ``self`` (as an element of ``self``).

        EXAMPLES::

            sage: R = Zp(5)
            sage: R.uniformiser_pow(5)
            5^5 + O(5^25)
        """
        return self.uniformizer_pow(n)

    def ext(self, *args, **kwds):
        r"""
        Construct an extension of self.  See :meth:`extension` for more details.

        EXAMPLES::

            sage: A = Zp(7,10)
            sage: S.<x> = A[]
            sage: B.<t> = A.ext(x^2+7)
            sage: B.uniformiser()
            t + O(t^21)
        """
        return self.extension(*args, **kwds)

    def _test_add_bigoh(self, **options):
        r"""
        Perform tests on ``add_bigoh``.

        EXAMPLES::

            sage: K = Qp(3)
            sage: K._test_add_bigoh()

        """
        tester = self._tester(**options)
        for x in tester.some_elements():
            tester.assertEqual(x.add_bigoh(x.precision_absolute()), x)
            from sage.rings.infinity import infinity
            tester.assertEqual(x.add_bigoh(infinity), x)
            tester.assertEqual(x.add_bigoh(x.precision_absolute()+1), x)

            y = x.add_bigoh(0)
            tester.assertIs(y.parent(), self)
            if self.is_capped_absolute():
                tester.assertEqual(y.precision_absolute(), 0)
                tester.assertEqual(y, self.zero())
            elif self.is_capped_relative() or self.is_lattice_prec():
                tester.assertLessEqual(y.precision_absolute(), 0)
            elif self.is_fixed_mod() or self.is_floating_point():
                tester.assertGreaterEqual((x-y).valuation(), 0)

            # if absprec < 0, then the result is in the fraction field (see #13591)
            y = x.add_bigoh(-1)
            tester.assertIs(y.parent(), self.fraction_field())
            if not self.is_floating_point() and not self.is_fixed_mod():
                tester.assertLessEqual(y.precision_absolute(), -1)

            # make sure that we handle very large values correctly
            if self._prec_type() not in [ 'lattice-float', 'relaxed' ]:   # no cap in these models
                absprec = Integer(2)**1000
                tester.assertEqual(x.add_bigoh(absprec), x)

    def _test_residue(self, **options):
        r"""
        Perform some tests on the residue field of this ring.

        EXAMPLES::

            sage: R = Zp(2)
            sage: R._test_residue()

        """
        tester = self._tester(**options)
        tester.assertEqual(self.residue_field().characteristic(), self.residue_characteristic())

        for x in tester.some_elements():
            errors = []
            if x.precision_absolute() <= 0:
                from .precision_error import PrecisionError
                errors.append(PrecisionError)
            if x.valuation() < 0:
                errors.append(ValueError)
            if errors:
                with tester.assertRaises(tuple(errors)):
                    x.residue()
                continue
            y = x.residue()
            # residue() is in `Z/pZ` which is not identical to the residue field `F_p`
            tester.assertEqual(y.parent().cardinality(), self.residue_field().cardinality())
            z = self(y)
            tester.assertGreater((x-z).valuation(), 0)

        for x in self.residue_field().some_elements():
            y = self(x)
            if x.is_zero():
                tester.assertGreater(y.valuation(), 0)
            else:
                tester.assertEqual(y.valuation(), 0)
            z = y.residue()
            tester.assertEqual(x, z)

    def _matrix_flatten_precision(self, M):
        r"""
        Rescale rows and columns of ``M`` so that the minimal
        absolute precision of each row and column is equal to
        the cap.

        This method is useful for increasing the numerical
        stability. It is called by :meth:`_matrix_smith_form`
        and :meth:`_matrix_determinant`

        Only for internal use.

        OUTPUT:

        The lists of valuations by which rows and columns,
        respectively, have been shifted.

        EXAMPLES::

            sage: K = Qp(2, print_mode='digits', prec=10)
            sage: M = matrix(K, 2, 2, [K(1,5),K(2,7),K(3,3),K(5,8)])
            sage: M
            [   ...00001  ...0000010]
            [     ...011 ...00000101]
            sage: K._matrix_flatten_precision(M)
            ([5, 7], [0, -2])
            sage: M
            [   ...0000100000    ...0000010000]
            [   ...0110000000 ...0000010100000]
        """
        parent = M.base_ring()
        cap = parent.precision_cap()
        n = M.nrows()
        m = M.ncols()
        shift_rows = n * [ ZZ(0) ]
        shift_cols = m * [ ZZ(0) ]
        for i in range(n):
            prec = min(M[i,j].precision_absolute() for j in range(m))
            if prec is Infinity or prec == cap:
                continue
            shift_rows[i] = s = cap - prec
            for j in range(m):
                M[i,j] <<= s
        for j in range(m):
            prec = min(M[i,j].precision_absolute() for i in range(n))
            if prec is Infinity or prec == cap:
                continue
            shift_cols[j] = s = cap - prec
            for i in range(n):
                M[i,j] <<= s
        return shift_rows, shift_cols


    def _matrix_smith_form(self, M, transformation, integral, exact):
        r"""
        Return the Smith normal form of the matrix `M`.

        This method gets called by
        :meth:`sage.matrix.matrix2.Matrix.smith_form` to compute the Smith
        normal form over local rings and fields.

        The entries of the Smith normal form are normalized such that non-zero
        entries of the diagonal are powers of the distinguished uniformizer.

        INPUT:

        - ``M`` -- a matrix over this ring

        - ``transformation`` -- a boolean; whether the transformation matrices
          are returned

        - ``integral`` -- a subring of the base ring or ``True``; the entries
          of the transformation matrices are in this ring.  If ``True``, the
          entries are in the ring of integers of the base ring.

        - ``exact`` -- boolean.  If ``True``, the diagonal smith form will
          be exact, or raise a ``PrecisionError`` if this is not possible.
          If ``False``, the diagonal entries will be inexact, but the
          transformation matrices will be exact.

        EXAMPLES::

            sage: A = Zp(5, prec=10, print_mode="digits")
            sage: M = matrix(A, 2, 2, [2, 7, 1, 6])

            sage: S, L, R = M.smith_form()  # indirect doctest
            sage: S
            [ ...1     0]
            [    0 ...10]
            sage: L
            [...222222223          ...]
            [...444444444         ...2]
            sage: R
            [...0000000001 ...2222222214]
            [            0 ...0000000001]

        If not needed, it is possible to avoid the computation of
        the transformations matrices `L` and `R`::

            sage: M.smith_form(transformation=False)  # indirect doctest
            [ ...1     0]
            [    0 ...10]

        This method works for rectangular matrices as well::

            sage: M = matrix(A, 3, 2, [2, 7, 1, 6, 3, 8])
            sage: S, L, R = M.smith_form()  # indirect doctest
            sage: S
            [ ...1     0]
            [    0 ...10]
            [    0     0]
            sage: L
            [...222222223          ...          ...]
            [...444444444         ...2          ...]
            [...444444443         ...1         ...1]
            sage: R
            [...0000000001 ...2222222214]
            [            0 ...0000000001]

        If some of the elementary divisors have valuation larger than the
        minimum precision of any entry in the matrix, then they are
        reported as an inexact zero::

            sage: A = ZpCA(5, prec=10)
            sage: M = matrix(A, 2, 2, [5, 5, 5, 5])
            sage: M.smith_form(transformation=False, exact=False)  # indirect doctest
            [5 + O(5^10)     O(5^10)]
            [    O(5^10)     O(5^10)]

        However, an error is raised if the precision on the entries is
        not enough to determine which column to use as a pivot at some point::

            sage: M = matrix(A, 2, 2, [A(0,5), A(5^6,10), A(0,8), A(5^7,10)]); M
            [       O(5^5) 5^6 + O(5^10)]
            [       O(5^8) 5^7 + O(5^10)]
            sage: M.smith_form(transformation=False, exact=False)  # indirect doctest
            Traceback (most recent call last):
            ...
            PrecisionError: not enough precision to compute Smith normal form

        TESTS::

            sage: A = ZpCR(5, prec=10)
            sage: M = zero_matrix(A, 2)
            sage: M.smith_form(transformation=False)  # indirect doctest
            [0 0]
            [0 0]

            sage: M = matrix(2, 2, [ A(0,10), 0, 0, 0] )
            sage: M.smith_form(transformation=False)  # indirect doctest
            Traceback (most recent call last):
            ...
            PrecisionError: some elementary divisors indistinguishable from zero (try exact=False)
            sage: M.smith_form(transformation=False, exact=False)  # indirect doctest
            [O(5^10) O(5^10)]
            [O(5^10) O(5^10)]
        """
        from sage.rings.infinity import infinity
        from .precision_error import PrecisionError
        from copy import copy
        n = M.nrows()
        m = M.ncols()
        if m > n:
            ## It's easier below if we can always deal with precision on left.
            if transformation:
                d, u, v = self._matrix_smith_form(M.transpose(), True, integral, exact)
                return d.transpose(), v.transpose(), u.transpose()
            else:
                return self._matrix_smith_form(M.transpose(), False, integral, exact).transpose()
        smith = M.parent()(0)
        S = copy(M)
        Z = self.integer_ring()
        if integral is None or integral is self or integral is (not self.is_field()):
            integral = not self.is_field()
            R = self
        elif integral is True or integral is Z:
            # This is a field, but we want the integral smith form
            # The diagonal matrix may not be integral, but the transformations should be
            R = Z
            integral = True
        elif integral is False or integral is self.fraction_field():
            # This is a ring, but we want the field smith form
            # The diagonal matrix should be over this ring, but the transformations should not
            R = self.fraction_field()
            integral = False
        else:
            raise NotImplementedError("Smith normal form over this subring")
        ## the difference between ball_prec and inexact_ring is just for lattice precision.
        ball_prec = R._prec_type() in ['capped-rel','capped-abs']
        inexact_ring = R._prec_type() not in ['fixed-mod','floating-point']

        if not integral:
            shift_rows, shift_cols = self._matrix_flatten_precision(S)

        precS = min(x.precision_absolute() for x in S.list())
        if transformation:
            from sage.matrix.special import identity_matrix
            left = identity_matrix(R,n)
            right = identity_matrix(R,m)

        if ball_prec and precS is infinity: # capped-rel and M = 0 exactly
            return (smith, left, right) if transformation else smith

        val = -infinity
        for piv in range(m): # m <= n
            curval = infinity
            pivi = pivj = piv
            # allzero tracks whether every possible pivot is zero.
            # if so, we can stop.  allzero is also used in detecting some
            # precision problems: if we can't determine what pivot has
            # the smallest valuation, or if exact=True and some elementary
            # divisor is zero modulo the working precision
            allzero = True
            # allexact is tracked because there is one case where we can correctly
            # deduce the exact smith form even with some elementary divisors zero:
            # if the bottom right block consists entirely of exact zeros.
            allexact = True
            for i in range(piv,n):
                for j in range(piv,m):
                    Sij = S[i,j]
                    v = Sij.valuation()
                    allzero = allzero and Sij.is_zero()
                    if exact: # we only care in this case
                        allexact = allexact and Sij.precision_absolute() is infinity
                    if v < curval:
                        pivi = i
                        pivj = j
                        curval = v
                        if v == val:
                            break
                else:
                    continue
                break
            val = curval

            if inexact_ring and not allzero and val >= precS:
                if ball_prec:
                    raise PrecisionError("not enough precision to compute Smith normal form")
                precS = min([ S[i,j].precision_absolute() for i in range(piv,n) for j in range(piv,m) ])
                if val >= precS:
                    raise PrecisionError("not enough precision to compute Smith normal form")

            if allzero:
                if exact:
                    if allexact:
                        # We need to finish checking allexact since we broke out of the loop early
                        for i in range(i,n):
                            for j in range(piv,m):
                                allexact = allexact and S[i,j].precision_absolute() is infinity
                                if not allexact:
                                    break
                            else:
                                continue
                            break
                    if not allexact:
                        raise PrecisionError("some elementary divisors indistinguishable from zero (try exact=False)")
                break

            # We swap the lowest valuation pivot into position
            S.swap_rows(pivi,piv)
            S.swap_columns(pivj,piv)
            if transformation:
                left.swap_rows(pivi,piv)
                right.swap_columns(pivj,piv)

            # ... and clear out this row and column.  Note that we
            # will deal with precision later, thus the call to lift_to_precision
            smith[piv,piv] = self(1) << val
            inv = (S[piv,piv] >> val).inverse_of_unit()
            if ball_prec:
                inv = inv.lift_to_precision()
            for i in range(piv+1,n):
                scalar = -inv * Z(S[i,piv] >> val)
                if ball_prec:
                    scalar = scalar.lift_to_precision()
                S.add_multiple_of_row(i,piv,scalar,piv+1)
                if transformation:
                    left.add_multiple_of_row(i,piv,scalar)
            if transformation:
                left.rescale_row(piv,inv)
                for j in range(piv+1,m):
                    scalar = -inv * Z(S[piv,j] >> val)
                    if ball_prec:
                        scalar = scalar.lift_to_precision()
                    right.add_multiple_of_column(j,piv,scalar)
        else:
            # We use piv as an upper bound on a range below, and need to set it correctly
            # in the case that we didn't break out of the loop
            piv = m
        # We update the precision on left
        # The bigoh measures the effect of multiplying by row operations
        # on the left in order to clear out the digits in the smith form
        # with valuation at least precS
        if ball_prec and exact and transformation:
            for j in range(n):
                delta = min(left[i,j].valuation() - smith[i,i].valuation() for i in range(piv))
                if delta is not infinity:
                    for i in range(n):
                        left[i,j] = left[i,j].add_bigoh(precS + delta)
        ## Otherwise, we update the precision on smith
        if ball_prec and not exact:
            smith = smith.apply_map(lambda x: x.add_bigoh(precS))
        ## We now have to adjust the elementary divisors (and precision) in the non-integral case
        if not integral:
            for i in range(piv):
                v = smith[i,i].valuation()
                if transformation:
                    for j in range(n):
                        left[i,j] >>= v
                if exact:
                    smith[i,i] = self(1)
                else:
                    for j in range(n):
                        smith[i,j] = smith[i,j] >> v
            if transformation:
                for i in range(n):
                    for j in range(n):
                        left[i,j] <<= shift_rows[j]
                for i in range(m):
                    for j in range(m):
                        right[i,j] <<= shift_cols[i]
        if transformation:
            return smith, left, right
        else:
            return smith

    def _test_matrix_smith(self, **options):
        r"""
        Test that :meth:`_matrix_smith_form` works correctly.

        EXAMPLES::

            sage: ZpCA(5, 15)._test_matrix_smith()

        """
        tester = self._tester(**options)
        tester.assertEqual(self.residue_field().characteristic(), self.residue_characteristic())

        from itertools import chain
        from sage.all import MatrixSpace
        from .precision_error import PrecisionError
        matrices = chain(*[MatrixSpace(self, n, m).some_elements() for n in (1,3,7) for m in (1,4,7)])
        for M in tester.some_elements(matrices):
            bases = [self]
            if self is not self.integer_ring():
                bases.append(self.integer_ring())
            for base in bases:
                try:
                    S,U,V = M.smith_form(integral=base)
                except PrecisionError:
                    continue

                if self.is_exact() or self._prec_type() not in ['fixed-mod','floating-point']:
                    tester.assertEqual(U*M*V, S)

                tester.assertEqual(U.nrows(), U.ncols())
                tester.assertEqual(U.base_ring(), base)

                tester.assertEqual(V.nrows(), V.ncols())
                tester.assertEqual(V.base_ring(), base)

                for d in S.diagonal():
                    if not d.is_zero():
                        tester.assertTrue(d.unit_part().is_one())

                for (d,dd) in zip(S.diagonal(), S.diagonal()[1:]):
                    tester.assertTrue(d.divides(dd))

    def _matrix_determinant(self, M):
        r"""
        Return the determinant of the matrix `M`.

        This method gets called by
        :meth:`sage.matrix.matrix2.Matrix.determinant`.

        INPUT:

        - ``M`` -- a matrix over this ring

        ALGORITHM:

        We flatten the absolute precision in order to increase
        the numerical stability.

        We row-echelonize the matrix by always choosing the
        pivot of smallest valuation and allowing permutations
        of columns.

        Then we compute separately the value of the determinant
        (as the product of the diagonal entries of the row-echelon
        form) and a bound on the precision on it.

        EXAMPLES::

            sage: R = Qp(5,10)
            sage: M = matrix(R, 2, 2, [1, 6, 2, 7])
            sage: M.determinant()  # indirect doctest
            4*5 + 4*5^2 + 4*5^3 + 4*5^4 + 4*5^5 + 4*5^6 + 4*5^7 + 4*5^8 + 4*5^9 + O(5^10)

            sage: (5*M).determinant()  # indirect doctest
            4*5^3 + 4*5^4 + 4*5^5 + 4*5^6 + 4*5^7 + 4*5^8 + 4*5^9 + 4*5^10 + 4*5^11 + O(5^12)

        Sometimes, we gain precision on the determinant::

            sage: M = matrix(R, 3, 3,
            ....:             [R(16820,7), R(73642,7), R( 3281,7),
            ....:              R(67830,7), R(63768,7), R(76424,7),
            ....:              R(37790,7), R(38784,7), R(69287,7)])
            sage: M.determinant()  # indirect doctest
            4*5^5 + 4*5^6 + 3*5^7 + 2*5^8 + O(5^9)

        TESTS:

        We check the stability of our algorithm::

            sage: for dim in range(3,10):
            ....:     M = matrix(dim, dim, [ R(1) for _ in range(dim^2) ])
            ....:     print(M.determinant())
            O(5^20)
            O(5^30)
            O(5^40)
            O(5^50)
            O(5^60)
            O(5^70)
            O(5^80)

            sage: A = random_matrix(Qp(5),4)
            sage: B = random_matrix(Qp(5),4)
            sage: (A*B).det() == A.det()*B.det()
            True
            sage: A.change_ring(QQ).det() == A.det()
            True
            sage: matrix(Qp(37),[0]).determinant()
            0
            sage: matrix(Qp(37),[O(37)]).determinant()
            O(37)
        """
        n = M.nrows()

        # For 2x2 matrices, we use the formula
        if n == 2:
            return M[0,0]*M[1,1] - M[0,1]*M[1,0]

        R = M.base_ring()
        track_precision = R._prec_type() in ['capped-rel','capped-abs']

        S = copy(M)
        shift_rows, shift_cols = self._matrix_flatten_precision(S)
        shift = sum(shift_rows) + sum(shift_cols)
        det = R(1)

        sign = 1
        valdet = 0
        val = -Infinity
        for piv in range(n):
            pivi = pivj = piv
            curval = S[pivi, pivj].valuation()
            for i in range(piv,n):
                for j in range(piv,n):
                    v = S[i,j].valuation()
                    if v < curval:
                        pivi = i
                        pivj = j
                        curval = v
                        if v == val:
                            break
                else:
                    continue
                break
            val = curval
            if S[pivi,pivj] == 0:
                if track_precision:
                    return R(0, valdet + (n-piv)*val - shift)
                else:
                    return R(0)

            valdet += val
            S.swap_rows(pivi,piv)
            if pivi > piv:
                sign = -sign
            S.swap_columns(pivj,piv)
            if pivj > piv:
                sign = -sign

            det *= S[piv,piv]
            inv = ~(S[piv,piv] >> val)
            for i in range(piv+1,n):
                scalar = -inv * (S[i,piv] >> val)
                if track_precision:
                    scalar = scalar.lift_to_precision()
                S.add_multiple_of_row(i,piv,scalar)

        if track_precision:
            relprec = +Infinity
            relprec_neg = 0
            for i in range(n):
                prec = Infinity
                for j in range(n):
                    prec = min(prec, S[i,j].precision_absolute())
                prec -= S[i,i].valuation()
                if prec < relprec:
                    relprec = prec
                if prec < 0:
                    relprec_neg += prec
            if relprec_neg < 0:
                relprec = relprec_neg
            det = (sign*det).add_bigoh(valdet+relprec)
        else:
            det = sign*det
        return det >> shift<|MERGE_RESOLUTION|>--- conflicted
+++ resolved
@@ -73,8 +73,6 @@
         CommutativeRing.__init__(self, base, names=(names,), normalize=False, category=category)
 
     def is_zero(self):
-<<<<<<< HEAD
-=======
         r"""
         Return whether this is the zero ring, i.e., `False`.
 
@@ -85,7 +83,6 @@
             False
 
         """
->>>>>>> 234be739
         return False
 
     def is_capped_relative(self):
