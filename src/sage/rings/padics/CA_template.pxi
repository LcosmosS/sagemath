--- conflicted
+++ resolved
@@ -41,7 +41,6 @@
 from sage.categories.sets_cat import Sets
 from sage.categories.sets_with_partial_maps import SetsWithPartialMaps
 from sage.categories.homset import Hom
-from sage.misc.superseded import deprecated_function_alias, deprecation
 
 cdef class CAElement(pAdicTemplateElement):
     cdef int _set(self, x, long val, long xprec, absprec, relprec) except -1:
@@ -770,217 +769,8 @@
 
             :meth:`sage.misc.cachefunc._cache_key`
         """
-<<<<<<< HEAD
-        tuple_recursive = lambda l: tuple(tuple_recursive(x) for x in l) if isinstance(l, list) else l
-        return (self.parent(), tuple_recursive(self.expansion()), self.precision_absolute())
-
-    def expansion(self, n = None, lift_mode = 'simple', start_val = None):
-        """
-        Returns a list of coefficients of `p` starting with `p^0`.
-
-        For each lift mode, this function returns a list of `a_i` so
-        that this element can be expressed as
-
-        .. MATH::
-
-            \pi^v \cdot \sum_{i=0}^\infty a_i \pi^i
-
-        where `v` is the valuation of this element when the parent is
-        a field, and `v = 0` otherwise.
-
-        Different lift modes affect the choice of `a_i`.  When
-        ``lift_mode`` is ``'simple'``, the resulting `a_i` will be
-        non-negative: if the residue field is `\mathbb{F}_p` then they
-        will be integers with `0 \le a_i < p`; otherwise they will be
-        a list of integers in the same range giving the coefficients
-        of a polynomial in the indeterminant representing the maximal
-        unramified subextension.
-
-        Choosing ``lift_mode`` as ``'smallest'`` is similar to
-        ``'simple'``, but uses a balanced representation `-p/2 < a_i
-        \le p/2`.
-
-        Finally, setting ``lift_mode = 'teichmuller'`` will yield
-        Teichmuller representatives for the `a_i`: `a_i^q = a_i`.  In
-        this case the `a_i` will also be `p`-adic elements.
-
-        INPUT:
-
-        - ``n`` -- integer (default ``None``).  If given, returns the corresponding
-          entry in the expansion.
-
-        - ``lift_mode`` -- ``'simple'``, ``'smallest'`` or
-          ``'teichmuller'`` (default ``'simple'``)
-
-        - ``start_val`` -- start at this valuation rather than the
-          default (`0` or the valuation of this element).  If
-          ``start_val`` is larger than the valuation of this element
-          a ``ValueError`` is raised.
-
-        .. NOTE::
-
-            Use slice operators to get a particular range.
-
-        EXAMPLES::
-
-            sage: R = ZpCA(7,6); a = R(12837162817); a
-            3 + 4*7 + 4*7^2 + 4*7^4 + O(7^6)
-            sage: L = a.expansion(); L
-            [3, 4, 4, 0, 4]
-            sage: sum([L[i] * 7^i for i in range(len(L))]) == a
-            True
-            sage: L = a.expansion(lift_mode='smallest'); L
-            [3, -3, -2, 1, -3, 1]
-            sage: sum([L[i] * 7^i for i in range(len(L))]) == a
-            True
-            sage: L = a.expansion(lift_mode='teichmuller'); L
-            [3 + 4*7 + 6*7^2 + 3*7^3 + 2*7^5 + O(7^6),
-            O(7^5),
-            5 + 2*7 + 3*7^3 + O(7^4),
-            1 + O(7^3),
-            3 + 4*7 + O(7^2),
-            5 + O(7)]
-            sage: sum([L[i] * 7^i for i in range(len(L))])
-            3 + 4*7 + 4*7^2 + 4*7^4 + O(7^6)
-
-        If the element has positive valuation then the list will start
-        with some zeros::
-
-            sage: a = R(7^3 * 17)
-            sage: a.expansion()
-            [0, 0, 0, 3, 2]
-
-        You can ask for a specific entry in the expansion::
-
-            sage: a = R(7^2 * 11)
-            sage: a.expansion(2)
-            4
-            sage: a.expansion(2, lift_mode='smallest')
-            -3
-            sage: a.expansion(2, lift_mode='teichmuller')
-            4 + 2*7 + 3*7^3 + O(7^4)
-        """
-        if lift_mode == 'teichmuller':
-            zero = self.parent()(0)
-        else:
-            # needs to be defined in the linkage file.
-            zero = _list_zero
-        if n in ('simple', 'smallest', 'teichmuller'):
-            deprecation(14825, "Interface to expansion has changed; first argument now n")
-            if not isinstance(lift_mode, basestring):
-                start_val = lift_mode
-            lift_mode = n
-            n = None
-        elif isinstance(n, slice):
-            return self.slice(n.start, n.stop, n.step)
-        elif n is not None:
-            if n >= self.absprec:
-                raise PrecisionError
-            elif ciszero(self.value, self.prime_pow) or n < 0:
-                return _list_zero
-        if ciszero(self.value, self.prime_pow):
-            return []
-        if lift_mode == 'teichmuller':
-            if n is None:
-                vlist = self.teichmuller_expansion()
-            else:
-                return self.teichmuller_expansion(n - self.valuation_c())
-        elif lift_mode == 'simple':
-            vlist = clist(self.value, self.absprec, True, self.prime_pow)
-        elif lift_mode == 'smallest':
-            vlist = clist(self.value, self.absprec, False, self.prime_pow)
-        else:
-            raise ValueError("unknown lift_mode")
-        if n is not None:
-            try:
-                return vlist[n]
-            except IndexError:
-                return zero
-        if start_val is not None:
-            if start_val > 0:
-                if start_val > self.valuation_c():
-                    raise ValueError("starting valuation must be smaller than the element's valuation.  See slice()")
-                vlist = vlist[start_val:]
-            elif start_val < 0:
-                vlist = [zero] * (-start_val) + vlist
-        return vlist
-
-    list = deprecated_function_alias(14825, expansion)
-
-    def teichmuller_expansion(self, n = None):
-        r"""
-        Returns a list `[a_0, a_1,\ldots, a_n]` such that
-
-        - `a_i^q = a_i`, where `q` is the cardinality of the residue field,
-
-        - ``self.unit_part()`` equals `\sum_{i = 0}^n a_i \pi^i`, and
-
-        - if `a_i \ne 0`, the absolute precision of `a_i` is
-          ``self.precision_relative() - i``
-
-        INPUT:
-
-        - ``n`` -- integer (default ``None``).  If given, returns the
-          coefficient of `\pi^n` in the expansion (of the unit part).
-
-        EXAMPLES::
-
-            sage: R = ZpCA(5,6); R(70).expansion(lift_mode='teichmuller') #indirect doctest
-            [4 + 4*5 + 4*5^2 + 4*5^3 + 4*5^4 + O(5^5),
-            3 + 3*5 + 2*5^2 + 3*5^3 + O(5^4),
-            2 + 5 + 2*5^2 + O(5^3),
-            1 + O(5^2),
-            4 + O(5)]
-            sage: R(70).teichmuller_expansion(1)
-            3 + 3*5 + 2*5^2 + 3*5^3 + O(5^4)
-        """
-        cdef CAElement list_elt
-        cdef long ordp
-        if n is None:
-            ans = PyList_New(0)
-            if ciszero(self.value, self.prime_pow):
-                return ans
-            self = self.unit_part()
-        elif n < 0:
-            list_elt = self._new_c()
-            csetzero(list_elt.value, self.prime_pow)
-            list_elt.abspec = self.prime_pow.prec_cap
-            return list_elt
-        elif ciszero(self.value, self.prime_pow):
-            raise PrecisionError
-        else:
-            self = self.unit_part()
-            if n >= self.absprec:
-                raise PrecisionError
-            # We only need one list_elt
-            list_elt = self._new_c()
-        cdef long curpower = self.absprec
-        cdef long goal
-        if n is not None: goal = self.absprec - n
-        cdef CAElement tmp = self._new_c()
-        ccopy(tmp.value, self.value, self.prime_pow)
-        while not ciszero(tmp.value, tmp.prime_pow) and curpower > 0:
-            if n is None: list_elt = self._new_c()
-            cteichmuller(list_elt.value, tmp.value, curpower, self.prime_pow)
-            if ciszero(list_elt.value, self.prime_pow):
-                cshift_notrunc(tmp.value, tmp.value, -1, curpower-1, self.prime_pow)
-            else:
-                csub(tmp.value, tmp.value, list_elt.value, curpower, self.prime_pow)
-                cshift_notrunc(tmp.value, tmp.value, -1, curpower-1, self.prime_pow)
-                creduce(tmp.value, tmp.value, curpower-1, self.prime_pow)
-            list_elt.absprec = curpower
-            if n is None:
-                PyList_Append(ans, list_elt)
-            elif curpower == goal:
-                return list_elt
-            curpower -= 1
-        return ans
-=======
         tuple_recursive = lambda l: tuple(tuple_recursive(x) for x in l) if hasattr(l, '__iter__') else l
         return (self.parent(), tuple_recursive(trim_zeros(list(self.expansion()))), self.precision_absolute())
->>>>>>> 04a15791
-
-    teichmuller_list = deprecated_function_alias(14825, teichmuller_expansion)
 
     def _teichmuller_set_unsafe(self):
         """
@@ -999,15 +789,10 @@
             11 + O(17^5)
             sage: a._teichmuller_set_unsafe(); a
             11 + 14*17 + 2*17^2 + 12*17^3 + 15*17^4 + O(17^5)
-<<<<<<< HEAD
-            sage: a.expansion(lift_mode='teichmuller')
-            [11 + 14*17 + 2*17^2 + 12*17^3 + 15*17^4 + O(17^5)]
-=======
             sage: E = a.expansion(lift_mode='teichmuller'); E
             17-adic expansion of 11 + 14*17 + 2*17^2 + 12*17^3 + 15*17^4 + O(17^5) (teichmuller)
             sage: list(E)
             [11 + 14*17 + 2*17^2 + 12*17^3 + 15*17^4 + O(17^5), O(17^5), O(17^5), O(17^5), O(17^5)]
->>>>>>> 04a15791
 
         Note that if you set an element which is congruent to 0 you
         get 0 to maximum precision::
