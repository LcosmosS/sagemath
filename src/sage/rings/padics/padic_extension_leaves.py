"""
`p`-adic Extension Leaves

The final classes for extensions of Zp and Qp (ie classes that are not
just designed to be inherited from).

AUTHORS:

- David Roe
"""

# ****************************************************************************
#       Copyright (C) 2008 David Roe <roed.math@gmail.com>
#                          William Stein <wstein@gmail.com>
#                     2022 Julian Rüth <julian.rueth@fsfe.org>
#
#  Distributed under the terms of the GNU General Public License (GPL)
#  as published by the Free Software Foundation; either version 2 of
#  the License, or (at your option) any later version.
#
#                  https://www.gnu.org/licenses/
# ****************************************************************************

from sage.rings.integer_ring import ZZ
from sage.rings.finite_rings.integer_mod_ring import Zmod
from .pow_computer_ext import PowComputer_ext_maker
from .pow_computer_flint import PowComputer_flint_maker
from sage.libs.ntl.ntl_ZZ_pX import ntl_ZZ_pX

from .unramified_extension_generic import UnramifiedExtensionGeneric
from .eisenstein_extension_generic import EisensteinExtensionGeneric

from .generic_nodes import pAdicCappedRelativeRingGeneric, \
                          pAdicCappedRelativeFieldGeneric, \
                          pAdicCappedAbsoluteRingGeneric, \
                          pAdicFixedModRingGeneric, \
                          pAdicFloatingPointRingGeneric, \
                          pAdicFloatingPointFieldGeneric

from .padic_ZZ_pX_FM_element import pAdicZZpXFMElement
from .padic_ZZ_pX_CR_element import pAdicZZpXCRElement
from .padic_ZZ_pX_CA_element import pAdicZZpXCAElement
from .qadic_flint_CR import qAdicCappedRelativeElement
from .qadic_flint_CA import qAdicCappedAbsoluteElement
from .qadic_flint_FM import qAdicFixedModElement
from .qadic_flint_FP import qAdicFloatingPointElement


def _make_integral_poly(exact_modulus, p, prec):
    """
    Convert a defining polynomial into one with integral coefficients.

    INPUT:

    - ``exact_modulus`` -- a univariate polynomial

    - ``p`` -- a prime

    - ``prec`` -- the precision

    EXAMPLES::

        sage: from sage.rings.padics.padic_extension_leaves import _make_integral_poly
        sage: R.<x> = QQ[]
        sage: f = _make_integral_poly(x^2 - 2, 5, 3); f
        x^2 - 2
        sage: f.parent()
        Univariate Polynomial Ring in x over Integer Ring
        sage: f = _make_integral_poly(x^2 - 2/7, 5, 3); f
        x^2 + 89
        sage: f.parent()
        Univariate Polynomial Ring in x over Integer Ring
    """
    try:
        return exact_modulus.change_ring(ZZ)
    except TypeError:
        return exact_modulus.change_ring(Zmod(p**prec)).change_ring(ZZ)


class UnramifiedExtensionRingCappedRelative(UnramifiedExtensionGeneric, pAdicCappedRelativeRingGeneric):
    """
    TESTS::

        sage: R.<a> = ZqCR(27,10000)
        sage: TestSuite(R).run(skip='_test_log',max_runs=4)  # long time
    """
    def __init__(self, exact_modulus, poly, prec, print_mode, shift_seed, names, implementation='FLINT'):
        """
        A capped relative representation of Zq.

        INPUT:

        - ``exact_modulus`` -- the original polynomial defining the extension.
          This could be a polynomial with integer coefficients, for example,
          while ``poly`` has coefficients in a `p`-adic ring.

        - ``poly`` -- t polynomial with coefficients in :meth:`base_ring`
          defining this extension

        - ``prec`` -- the precision cap of this ring

        - ``print_mode`` -- a dictionary of print options

        - ``shift_seed`` -- unused

        - ``names`` -- a 4-tuple, ``(variable_name, residue_name,
          unramified_subextension_variable_name, uniformizer_name)``

        EXAMPLES::

            sage: R.<a> = ZqCR(27,10000); R #indirect doctest
            3-adic Unramified Extension Ring in a defined by x^3 + 2*x + 1

            sage: R.<a> = ZqCR(next_prime(10^30)^3, 3); R.prime()
            1000000000000000000000000000057
        """
        self._shift_seed = None
        self._implementation = implementation
        if implementation == 'NTL':
            ntl_poly = ntl_ZZ_pX([a.lift() for a in poly.list()], poly.base_ring().prime()**prec)
            if prec <= 30:
                self.prime_pow = PowComputer_ext_maker(poly.base_ring().prime(), prec, prec, prec, False, ntl_poly, "small", "u")
            else:
                self.prime_pow = PowComputer_ext_maker(poly.base_ring().prime(), 30, prec, prec, False, ntl_poly, "big", "u")
            element_class = pAdicZZpXCRElement
        else:
            Zpoly = _make_integral_poly(exact_modulus, poly.base_ring().prime(), prec)
            cache_limit = min(prec, 30)
            self.prime_pow = PowComputer_flint_maker(poly.base_ring().prime(), cache_limit, prec, prec, False, Zpoly, prec_type='capped-rel')
            element_class = qAdicCappedRelativeElement
        UnramifiedExtensionGeneric.__init__(self, exact_modulus, poly, prec, print_mode, names, element_class)
        if implementation != 'NTL':
            from .qadic_flint_CR import pAdicCoercion_ZZ_CR, pAdicConvert_QQ_CR
            self.register_coercion(pAdicCoercion_ZZ_CR(self))
            self.register_conversion(pAdicConvert_QQ_CR(self))

class UnramifiedExtensionFieldCappedRelative(UnramifiedExtensionGeneric, pAdicCappedRelativeFieldGeneric):
    """
    TESTS::

        sage: R.<a> = QqCR(27,10000)
        sage: TestSuite(R).run(skip='_test_log',max_runs=4)  # long time
    """
    def __init__(self, exact_modulus, poly, prec, print_mode, shift_seed, names, implementation='FLINT'):
        r"""
        A representation of Qq.

        INPUT:

        - ``exact_modulus`` -- the original polynomial defining the extension.
          This could be a polynomial with rational coefficients, for example,
          while ``poly`` has coefficients in a `p`-adic field.

        - ``poly`` -- the polynomial with coefficients in :meth:`base_ring`
          defining this extension

        - ``prec`` -- the precision cap of this ring

        - ``print_mode`` -- a dictionary of print options

        - ``shift_seed`` -- unused

        - ``names`` -- a 4-tuple, ``(variable_name, residue_name,
          unramified_subextension_variable_name, uniformizer_name)``

        EXAMPLES::

            sage: R.<a> = Qq(27,10000); R #indirect doctest
            3-adic Unramified Extension Field in a defined by x^3 + 2*x + 1

            sage: R.<a> = Qq(next_prime(10^30)^3, 3); R.prime()
            1000000000000000000000000000057
        """
        # Currently doesn't support polynomials with non-integral coefficients
        self._shift_seed = None
        self._implementation = implementation
        if implementation == 'NTL':
            ntl_poly = ntl_ZZ_pX([a.lift() for a in poly.list()], poly.base_ring().prime()**prec)
            if prec <= 30:
                self.prime_pow = PowComputer_ext_maker(poly.base_ring().prime(), prec, prec, prec, True, ntl_poly, "small", "u")
            else:
                self.prime_pow = PowComputer_ext_maker(poly.base_ring().prime(), 30, prec, prec, True, ntl_poly, "big", "u")
            element_class = pAdicZZpXCRElement
        else:
            Zpoly = _make_integral_poly(exact_modulus, poly.base_ring().prime(), prec)
            cache_limit = min(prec, 30)
            self.prime_pow = PowComputer_flint_maker(poly.base_ring().prime(), cache_limit, prec, prec, True, Zpoly, prec_type='capped-rel')
            element_class = qAdicCappedRelativeElement
        UnramifiedExtensionGeneric.__init__(self, exact_modulus, poly, prec, print_mode, names, element_class)
        if implementation != 'NTL':
            from .qadic_flint_CR import pAdicCoercion_ZZ_CR, pAdicCoercion_QQ_CR
            self.register_coercion(pAdicCoercion_ZZ_CR(self))
            self.register_coercion(pAdicCoercion_QQ_CR(self))

    def _coerce_map_from_(self, R):
        r"""
        Return a coercion from ``R`` into this ring or ``True`` if the default
        conversion map can be used to perform a coercion.

        EXAMPLES::

            sage: R.<a> = QqCR(27)
            sage: R.coerce_map_from(ZqCR(27,names='a')) # indirect doctest
            Ring morphism:
              From: 3-adic Unramified Extension Ring in a defined by x^3 + 2*x + 1
              To:   3-adic Unramified Extension Field in a defined by x^3 + 2*x + 1
            sage: R.coerce_map_from(ZqCA(27,names='a')) # indirect doctest
            Ring morphism:
              From: 3-adic Unramified Extension Ring in a defined by x^3 + 2*x + 1
              To:   3-adic Unramified Extension Field in a defined by x^3 + 2*x + 1
        """
        if isinstance(R, UnramifiedExtensionRingCappedRelative) and R.fraction_field() is self:
            from sage.rings.padics.qadic_flint_CR import pAdicCoercion_CR_frac_field
            return pAdicCoercion_CR_frac_field(R, self)
        if isinstance(R, UnramifiedExtensionRingCappedAbsolute) and R.fraction_field() is self:
            from sage.rings.padics.qadic_flint_CA import pAdicCoercion_CA_frac_field
            return pAdicCoercion_CA_frac_field(R, self)

        return super()._coerce_map_from_(R)


class UnramifiedExtensionRingCappedAbsolute(UnramifiedExtensionGeneric, pAdicCappedAbsoluteRingGeneric):
    """
    TESTS::

        sage: R.<a> = ZqCA(27,10000)
        sage: TestSuite(R).run(skip='_test_log',max_runs=4)  # long time
    """
    def __init__(self, exact_modulus, poly, prec, print_mode, shift_seed, names, implementation='FLINT'):
        """
        A capped absolute representation of Zq.

        INPUT:

        - ``exact_modulus`` -- the original polynomial defining the extension.
          This could be a polynomial with integer coefficients, for example,
          while poly has coefficients in a `p`-adic ring.

        - ``poly`` -- the polynomial with coefficients in :meth:`base_ring`
          defining this extension

        - ``prec`` -- the precision cap of this ring

        - ``print_mode`` -- A dictionary of print options

        - ``shift_seed`` -- unused

        - ``names`` -- a 4-tuple, ``(variable_name, residue_name,
          unramified_subextension_variable_name, uniformizer_name)``

        EXAMPLES::

            sage: R.<a> = ZqCA(27,10000); R #indirect doctest
            3-adic Unramified Extension Ring in a defined by x^3 + 2*x + 1

            sage: R.<a> = ZqCA(next_prime(10^30)^3, 3); R.prime()
            1000000000000000000000000000057
        """
        # Currently doesn't support polynomials with non-integral coefficients
        self._shift_seed = None
        self._implementation = implementation
        if implementation == 'NTL':
            ntl_poly = ntl_ZZ_pX([a.lift() for a in poly.list()], poly.base_ring().prime()**prec)
            if prec <= 30:
                self.prime_pow = PowComputer_ext_maker(poly.base_ring().prime(), prec, prec, prec, True, ntl_poly, "small", "u")
            else:
                self.prime_pow = PowComputer_ext_maker(poly.base_ring().prime(), 30, prec, prec, True, ntl_poly, "big", "u")
            element_class = pAdicZZpXCAElement
        else:
            Zpoly = _make_integral_poly(exact_modulus, poly.base_ring().prime(), prec)
            cache_limit = min(prec, 30)
            self.prime_pow = PowComputer_flint_maker(poly.base_ring().prime(), cache_limit, prec, prec, False, Zpoly, prec_type='capped-abs')
            element_class = qAdicCappedAbsoluteElement
        UnramifiedExtensionGeneric.__init__(self, exact_modulus, poly, prec, print_mode, names, element_class)
        if implementation != 'NTL':
            from .qadic_flint_CA import pAdicCoercion_ZZ_CA, pAdicConvert_QQ_CA
            self.register_coercion(pAdicCoercion_ZZ_CA(self))
            self.register_conversion(pAdicConvert_QQ_CA(self))

class UnramifiedExtensionRingFixedMod(UnramifiedExtensionGeneric, pAdicFixedModRingGeneric):
    """
    TESTS::

        sage: R.<a> = ZqFM(27,10000)
        sage: TestSuite(R).run(skip='_test_log',max_runs=4) # long time
    """
    def __init__(self, exact_modulus, poly, prec, print_mode, shift_seed, names, implementation='FLINT'):
        """
        A fixed modulus representation of Zq.

        INPUT:

        - ``exact_modulus`` -- the original polynomial defining the extension.
          This could be a polynomial with integer coefficients, for example,
          while ``poly`` has coefficients in a `p`-adic field.

        - ``poly`` -- the polynomial with coefficients in :meth:`base_ring`
          defining this extension

        - ``prec`` -- the precision cap of this ring

        - ``print_mode`` -- a dictionary of print options

        - ``shift_seed`` -- unused

        - ``names`` -- a 4-tuple, ``(variable_name, residue_name, unramified_subextension_variable_name, uniformizer_name)``

        EXAMPLES::

            sage: R.<a> = ZqFM(27,10000); R #indirect doctest
            3-adic Unramified Extension Ring in a defined by x^3 + 2*x + 1

            sage: R.<a> = ZqFM(next_prime(10^30)^3, 3); R.prime()
            1000000000000000000000000000057
        """
        self._shift_seed = None
        self._implementation = implementation
        if implementation == 'NTL':
            ntl_poly = ntl_ZZ_pX([a.lift() for a in poly.list()], poly.base_ring().prime()**prec)
            self.prime_pow = PowComputer_ext_maker(poly.base_ring().prime(), max(min(prec - 1, 30), 1), prec, prec, False, ntl_poly, "FM", "u")
            element_class = pAdicZZpXFMElement
        else:
            Zpoly = _make_integral_poly(exact_modulus, poly.base_ring().prime(), prec)
            cache_limit = 0 # prevents caching
            self.prime_pow = PowComputer_flint_maker(poly.base_ring().prime(), cache_limit, prec, prec, False, Zpoly, prec_type='fixed-mod')
            element_class = qAdicFixedModElement
        UnramifiedExtensionGeneric.__init__(self, exact_modulus, poly, prec, print_mode, names, element_class)
        if implementation != 'NTL':
            from .qadic_flint_FM import pAdicCoercion_ZZ_FM, pAdicConvert_QQ_FM
            self.register_coercion(pAdicCoercion_ZZ_FM(self))
            self.register_conversion(pAdicConvert_QQ_FM(self))

class UnramifiedExtensionRingFloatingPoint(UnramifiedExtensionGeneric, pAdicFloatingPointRingGeneric):
    """
    TESTS::

        sage: R.<a> = ZqFP(27,10000); R == loads(dumps(R))
        True
    """
    def __init__(self, exact_modulus, poly, prec, print_mode, shift_seed, names, implementation='FLINT'):
        """
        A floating point representation of Zq.

        INPUT:

        - ``exact_modulus`` -- the original polynomial defining the extension.
          This could be a polynomial with integer coefficients, for example,
          while ``poly`` has coefficients in Zp.

        - ``poly`` -- the polynomial with coefficients in :meth:`base_ring`
          defining this extension

        - ``prec`` -- the precision cap of this ring

        - ``print_mode`` -- a dictionary of print options

        - ``shift_seed`` -- unused

        - ``names`` -- a 4-tuple, ``(variable_name, residue_name, unramified_subextension_variable_name, uniformizer_name)``

        EXAMPLES::

            sage: R.<a> = ZqFP(27,10000); R #indirect doctest
            3-adic Unramified Extension Ring in a defined by x^3 + 2*x + 1
            sage: R.<a> = ZqFP(next_prime(10^30)^3, 3); R.prime()
            1000000000000000000000000000057

        TESTS:

        Check that :trac:`23228` has been resolved::

            sage: a % R.prime()
            a

        """
        self._shift_seed = None
        self._implementation = implementation
        if implementation == 'NTL':
            raise NotImplementedError
        Zpoly = _make_integral_poly(exact_modulus, poly.base_ring().prime(), prec)
        cache_limit = min(prec, 30)
        self.prime_pow = PowComputer_flint_maker(poly.base_ring().prime(), cache_limit, prec, prec, False, Zpoly, prec_type='floating-point')
        UnramifiedExtensionGeneric.__init__(self, exact_modulus, poly, prec, print_mode, names, qAdicFloatingPointElement)
        from .qadic_flint_FP import pAdicCoercion_ZZ_FP, pAdicConvert_QQ_FP
        self.register_coercion(pAdicCoercion_ZZ_FP(self))
        self.register_conversion(pAdicConvert_QQ_FP(self))


class UnramifiedExtensionFieldFloatingPoint(UnramifiedExtensionGeneric, pAdicFloatingPointFieldGeneric):
    """
    TESTS::

        sage: R.<a> = QqFP(27,10000); R == loads(dumps(R))
        True
    """
    def __init__(self, exact_modulus, poly, prec, print_mode, shift_seed, names, implementation='FLINT'):
        """
        A representation of Qq.

        INPUT:

        - ``exact_modulus`` -- the original polynomial defining the extension.
          This could be a polynomial with rational coefficients, for example,
          while ``poly`` has coefficients in a `p`-adic field.

        - ``poly`` -- the polynomial with coefficients in :meth:`base_ring`
          defining this extension

        - ``prec`` -- the precision cap of this ring

        - ``print_mode`` -- a dictionary of print options

        - ``shift_seed`` -- unused

        - ``names`` -- a 4-tuple, ``(variable_name, residue_name, unramified_subextension_variable_name, uniformizer_name)``

        EXAMPLES::

            sage: R.<a> = QqFP(27,10000); R #indirect doctest
            3-adic Unramified Extension Field in a defined by x^3 + 2*x + 1
            sage: R.<a> = Qq(next_prime(10^30)^3, 3); R.prime()
            1000000000000000000000000000057
        """
        # Currently doesn't support polynomials with non-integral coefficients
        self._shift_seed = None
        self._implementation = implementation
        if implementation == 'NTL':
            raise NotImplementedError
        Zpoly = _make_integral_poly(exact_modulus, poly.base_ring().prime(), prec)
        cache_limit = min(prec, 30)
        self.prime_pow = PowComputer_flint_maker(poly.base_ring().prime(), cache_limit, prec, prec, True, Zpoly, prec_type='floating-point')
        UnramifiedExtensionGeneric.__init__(self, exact_modulus, poly, prec, print_mode, names, qAdicFloatingPointElement)
        from .qadic_flint_FP import pAdicCoercion_ZZ_FP, pAdicCoercion_QQ_FP
        self.register_coercion(pAdicCoercion_ZZ_FP(self))
        self.register_coercion(pAdicCoercion_QQ_FP(self))

    def _coerce_map_from_(self, R):
        r"""
        Return a coercion from ``R`` into this ring or ``True`` if the default
        conversion map can be used to perform a coercion.

        EXAMPLES::

            sage: R.<a> = QqFP(27)
            sage: R.coerce_map_from(ZqFP(27,names='a')) # indirect doctest
            Ring morphism:
              From: 3-adic Unramified Extension Ring in a defined by x^3 + 2*x + 1
              To:   3-adic Unramified Extension Field in a defined by x^3 + 2*x + 1
        """
        if isinstance(R, UnramifiedExtensionRingFloatingPoint) and R.fraction_field() is self:
            from sage.rings.padics.qadic_flint_FP import pAdicCoercion_FP_frac_field
            return pAdicCoercion_FP_frac_field(R, self)

        return super(UnramifiedExtensionFieldFloatingPoint, self)._coerce_map_from_(R)

class EisensteinExtensionRingCappedRelative(EisensteinExtensionGeneric, pAdicCappedRelativeRingGeneric):
    """
    TESTS::

        sage: R = Zp(3, 10000, print_pos=False); S.<x> = ZZ[]; f = x^3 + 9*x - 3
        sage: W.<w> = R.ext(f)
        sage: TestSuite(R).run(skip='_test_log',max_runs=4)  # long time
    """
    def __init__(self, exact_modulus, poly, prec, print_mode, shift_seed, names, implementation='NTL'):
        """
        A capped relative representation of an eisenstein extension of Zp.

        INPUT:

        - ``exact_modulus`` -- the original polynomial defining the extension.
          This could be a polynomial with integer coefficients, for example,
          while ``poly`` has coefficients in a `p`-adic ring.

        - ``poly`` -- the polynomial with coefficients in :meth:`base_ring`
          defining this extension

        - ``prec`` -- the precision cap of this ring

        - ``print_mode`` -- a dictionary of print options

        - ``shift_seed`` -- unused

        - ``names`` -- a 4-tuple, ``(variable_name, residue_name, unramified_subextension_variable_name, uniformizer_name)``

        EXAMPLES::

            sage: R = Zp(3, 10000, print_pos=False); S.<x> = ZZ[]; f = x^3 + 9*x - 3
            sage: W.<w> = R.ext(f); W #indirect doctest
            3-adic Eisenstein Extension Ring in w defined by x^3 + 9*x - 3
            sage: W.precision_cap()
            30000

            sage: R.<p> = Zp(next_prime(10^30), 3, print_pos=False); S.<x> = ZZ[]; f = x^3 + p^2*x - p
            sage: W.<w> = R.ext(f); W.prime()
            1000000000000000000000000000057
            sage: W.precision_cap()
            9
        """
        unram_prec = (prec + poly.degree() - 1) // poly.degree()
        ntl_poly = ntl_ZZ_pX([a.lift() for a in poly.list()], poly.base_ring().prime()**unram_prec)
        shift_poly = ntl_ZZ_pX([a.lift() for a in shift_seed.list()], shift_seed.base_ring().prime()**unram_prec)
        if unram_prec <= 30:
            self.prime_pow = PowComputer_ext_maker(poly.base_ring().prime(), unram_prec, unram_prec, prec, False, ntl_poly, "small", "e", shift_poly)
        else:
            self.prime_pow = PowComputer_ext_maker(poly.base_ring().prime(), 30, unram_prec, prec, False, ntl_poly, "big", "e", shift_poly)
        self._shift_seed = shift_seed
        self._implementation = implementation
        EisensteinExtensionGeneric.__init__(self, exact_modulus, poly, prec, print_mode, names, pAdicZZpXCRElement)

class EisensteinExtensionFieldCappedRelative(EisensteinExtensionGeneric, pAdicCappedRelativeFieldGeneric):
    """
    TESTS::

        sage: R = Qp(3, 10000, print_pos=False); S.<x> = ZZ[]; f = x^3 + 9*x - 3
        sage: W.<w> = R.ext(f)
        sage: TestSuite(R).run(skip='_test_log',max_runs=4)  # long time
    """
    def __init__(self, exact_modulus, poly, prec, print_mode, shift_seed, names, implementation='NTL'):
        """
        A capped relative representation of an eisenstein extension of Qp.

        INPUT:

        - ``exact_modulus`` -- the original polynomial defining the extension.
          This could be a polynomial with rational coefficients, for example,
          while ``poly`` has coefficients in a `p`-adic field.

        - ``poly`` -- the polynomial with coefficients in :meth:`base_ring`
          defining this extension

        - ``prec`` -- the precision cap of this ring

        - ``print_mode`` -- a dictionary of print options

        - ``shift_seed`` -- unused

        - ``names`` -- a 4-tuple, ``(variable_name, residue_name, unramified_subextension_variable_name, uniformizer_name)``

        EXAMPLES::

            sage: R = Qp(3, 10000, print_pos=False); S.<x> = ZZ[]; f = x^3 + 9*x - 3
            sage: W.<w> = R.ext(f); W #indirect doctest
            3-adic Eisenstein Extension Field in w defined by x^3 + 9*x - 3
            sage: W.precision_cap()
            30000

            sage: R.<p> = Qp(next_prime(10^30), 3, print_pos=False); S.<x> = ZZ[]; f = x^3 + p^2*x - p
            sage: W.<w> = R.ext(f); W.prime()
            1000000000000000000000000000057
            sage: W.precision_cap()
            9
        """
        # Currently doesn't support polynomials with non-integral coefficients
        unram_prec = (prec + poly.degree() - 1) // poly.degree()
        ntl_poly = ntl_ZZ_pX([a.lift() for a in poly.list()], poly.base_ring().prime()**unram_prec)
        shift_poly = ntl_ZZ_pX([a.lift() for a in shift_seed.list()], shift_seed.base_ring().prime()**unram_prec)
        if unram_prec <= 30:
            self.prime_pow = PowComputer_ext_maker(poly.base_ring().prime(), unram_prec, unram_prec, prec, True, ntl_poly, "small", "e", shift_poly)
        else:
            self.prime_pow = PowComputer_ext_maker(poly.base_ring().prime(), 30, unram_prec, prec, True, ntl_poly, "big", "e", shift_poly)
        self._shift_seed = shift_seed
        self._implementation = implementation
        EisensteinExtensionGeneric.__init__(self, exact_modulus, poly, prec, print_mode, names, pAdicZZpXCRElement)

class EisensteinExtensionRingCappedAbsolute(EisensteinExtensionGeneric, pAdicCappedAbsoluteRingGeneric):
    """
    TESTS::

        sage: R = ZpCA(3, 10000, print_pos=False); S.<x> = ZZ[]; f = x^3 + 9*x - 3
        sage: W.<w> = R.ext(f)
        sage: TestSuite(R).run(skip='_test_log',max_runs=4)  # long time
    """
    def __init__(self, exact_modulus, poly, prec, print_mode, shift_seed, names, implementation):
        """
        A capped absolute representation of an eisenstein extension of Zp.

        INPUT:

        - ``exact_modulus`` -- the original polynomial defining the extension.
          This could be a polynomial with integer coefficients, for example,
          while ``poly`` has coefficients in a `p`-adic ring.

        - ``poly`` -- the polynomial with coefficients in :meth:`base_ring`
          defining this extension

        - ``prec`` -- the precision cap of this ring

        - ``print_mode`` -- a dictionary of print options

        - ``shift_seed`` -- unused

        - ``names`` -- a 4-tuple, ``(variable_name, residue_name, unramified_subextension_variable_name, uniformizer_name)``

        EXAMPLES::

            sage: R = ZpCA(3, 10000, print_pos=False); S.<x> = ZZ[]; f = x^3 + 9*x - 3
            sage: W.<w> = R.ext(f); W
            3-adic Eisenstein Extension Ring in w defined by x^3 + 9*x - 3
            sage: W.precision_cap()
            30000

            sage: R.<p> = ZpCA(next_prime(10^30), 3, print_pos=False); S.<x> = ZZ[]; f = x^3 + p^2*x - p
            sage: W.<w> = R.ext(f); W.prime()
            1000000000000000000000000000057
            sage: W.precision_cap()
            9
        """
        unram_prec = (prec + poly.degree() - 1) // poly.degree()
        ntl_poly = ntl_ZZ_pX([a.lift() for a in poly.list()], poly.base_ring().prime()**unram_prec)
        shift_poly = ntl_ZZ_pX([a.lift() for a in shift_seed.list()], shift_seed.base_ring().prime()**unram_prec)
        if unram_prec <= 30:
            self.prime_pow = PowComputer_ext_maker(poly.base_ring().prime(), unram_prec, unram_prec, prec, False, ntl_poly, "small", "e", shift_poly)
        else:
            self.prime_pow = PowComputer_ext_maker(poly.base_ring().prime(), 30, unram_prec, prec, False, ntl_poly, "big", "e", shift_poly)
        self._shift_seed = shift_seed
        self._implementation = implementation
        EisensteinExtensionGeneric.__init__(self, exact_modulus, poly, prec, print_mode, names, pAdicZZpXCAElement)

class EisensteinExtensionRingFixedMod(EisensteinExtensionGeneric, pAdicFixedModRingGeneric):
    """
    TESTS::

        sage: R = ZpFM(3, 10000, print_pos=False); S.<x> = ZZ[]; f = x^3 + 9*x - 3
        sage: W.<w> = R.ext(f)
        sage: TestSuite(R).run(skip='_test_log',max_runs=4)  # long time
    """
    def __init__(self, exact_modulus, poly, prec, print_mode, shift_seed, names, implementation='NTL'):
        """
        A fixed modulus representation of an eisenstein extension of Zp.

        INPUT:

        - ``exact_modulus`` -- the original polynomial defining the extension.
          This could be a polynomial with integer coefficients, for example,
          while ``poly`` has coefficients in a `p`-adic ring.

        - ``poly`` -- the polynomial with coefficients in :meth:`base_ring`
          defining this extension

        - ``prec`` -- the precision cap of this ring

        - ``print_mode`` -- a dictionary of print options

        - ``shift_seed`` -- unused

        - ``names`` -- a 4-tuple, ``(variable_name, residue_name, unramified_subextension_variable_name, uniformizer_name)``

        EXAMPLES::

            sage: R = ZpFM(3, 10000, print_pos=False); S.<x> = ZZ[]; f = x^3 + 9*x - 3
            sage: W.<w> = R.ext(f); W #indirect doctest
            3-adic Eisenstein Extension Ring in w defined by x^3 + 9*x - 3
            sage: W.precision_cap()
            30000

            sage: R.<p> = ZpFM(next_prime(10^30), 3, print_pos=False); S.<x> = ZZ[]; f = x^3 + p^2*x - p
            sage: W.<w> = R.ext(f); W.prime()
            1000000000000000000000000000057
            sage: W.precision_cap()
            9
        """
        unram_prec = (prec + poly.degree() - 1) // poly.degree()
        ntl_poly = ntl_ZZ_pX([a.lift() for a in poly.list()], poly.base_ring().prime()**unram_prec)
<<<<<<< HEAD
        shift_poly = ntl_ZZ_pX([a.lift() for a in shift_seed.list()],
                               shift_seed.base_ring().prime()**unram_prec)
=======
        shift_poly = ntl_ZZ_pX([a.lift() for a in shift_seed.list()], shift_seed.base_ring().prime()**unram_prec)
>>>>>>> 68ad5275
        # deal with prec not a multiple of e better.
        self.prime_pow = PowComputer_ext_maker(poly.base_ring().prime(), max(min(unram_prec - 1, 30), 1), unram_prec, prec, False, ntl_poly, "FM", "e", shift_poly)
        self._shift_seed = shift_seed
        self._implementation = implementation
        EisensteinExtensionGeneric.__init__(self, exact_modulus, poly, prec, print_mode, names, pAdicZZpXFMElement)

    def fraction_field(self):
        """
        Eisenstein extensions with fixed modulus do not support fraction fields.

        EXAMPLES::

            sage: S.<x> = ZZ[]
            sage: R.<a> = ZpFM(5).extension(x^2 - 5)
            sage: R.fraction_field()
            Traceback (most recent call last):
            ...
            TypeError: This implementation of the p-adic ring does not support fields of fractions.
        """
        raise TypeError("This implementation of the p-adic ring does not support fields of fractions.")<|MERGE_RESOLUTION|>--- conflicted
+++ resolved
@@ -661,12 +661,8 @@
         """
         unram_prec = (prec + poly.degree() - 1) // poly.degree()
         ntl_poly = ntl_ZZ_pX([a.lift() for a in poly.list()], poly.base_ring().prime()**unram_prec)
-<<<<<<< HEAD
         shift_poly = ntl_ZZ_pX([a.lift() for a in shift_seed.list()],
                                shift_seed.base_ring().prime()**unram_prec)
-=======
-        shift_poly = ntl_ZZ_pX([a.lift() for a in shift_seed.list()], shift_seed.base_ring().prime()**unram_prec)
->>>>>>> 68ad5275
         # deal with prec not a multiple of e better.
         self.prime_pow = PowComputer_ext_maker(poly.base_ring().prime(), max(min(unram_prec - 1, 30), 1), unram_prec, prec, False, ntl_poly, "FM", "e", shift_poly)
         self._shift_seed = shift_seed
