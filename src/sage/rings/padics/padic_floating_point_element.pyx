--- conflicted
+++ resolved
@@ -166,11 +166,7 @@
 
         TESTS::
 
-<<<<<<< HEAD
-            sage: ZpFP(5)(0).lift()  #indirect doctest
-=======
             sage: ZpFP(5)(0).lift()  # indirect doctest
->>>>>>> ffa0785a
             0
             sage: R = QpFP(5); R(0).lift()
             0
@@ -203,11 +199,7 @@
 
         EXAMPLES::
 
-<<<<<<< HEAD
-            sage: R = ZpFP(17, 10); a = ~R(14); pari(a)  #indirect doctest
-=======
             sage: R = ZpFP(17, 10); a = ~R(14); pari(a)  # indirect doctest
->>>>>>> ffa0785a
             11 + 3*17 + 17^2 + 6*17^3 + 13*17^4 + 15*17^5 + 10*17^6 + 3*17^7 + 17^8 + 6*17^9 + O(17^10)
             sage: pari(R(0))                                                            # needs sage.libs.pari
             0
@@ -220,11 +212,7 @@
 
         EXAMPLES::
 
-<<<<<<< HEAD
-            sage: R = ZpFP(5, 10); a = R(17); pari(a)  #indirect doctest
-=======
             sage: R = ZpFP(5, 10); a = R(17); pari(a)  # indirect doctest
->>>>>>> ffa0785a
             2 + 3*5 + O(5^10)
             sage: pari(R(0))                                                            # needs sage.libs.pari
             0
@@ -433,12 +421,8 @@
 
         EXAMPLES::
 
-<<<<<<< HEAD
-            sage: R.<w> = Zq(7^2,5)                                                     # needs sage.libs.ntl
-=======
             sage: # needs sage.libs.ntl
             sage: R.<w> = Zq(7^2,5)
->>>>>>> ffa0785a
             sage: x = R(7*w)
             sage: x.exp(algorithm="newton")   # indirect doctest
             1 + w*7 + (4*w + 2)*7^2 + (w + 6)*7^3 + 5*7^4 + O(7^5)
