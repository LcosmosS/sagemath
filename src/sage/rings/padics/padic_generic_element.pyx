"""
p-Adic Generic Element

Elements of `p`-Adic Rings and Fields

AUTHORS:

- David Roe

- Genya Zaytman: documentation

- David Harvey: doctests

- Julian Rueth: fixes for exp() and log(), implemented gcd, xgcd

"""

#*****************************************************************************
#       Copyright (C) 2007-2013 David Roe <roed@math.harvard.edu>
#                     2007      William Stein <wstein@gmail.com>
#                     2013-2014 Julian Rueth <julian.rueth@gmail.com>
#
#  Distributed under the terms of the GNU General Public License (GPL)
#  as published by the Free Software Foundation; either version 2 of
#  the License, or (at your option) any later version.
#
#                  http://www.gnu.org/licenses/
#*****************************************************************************
from __future__ import absolute_import

from sage.ext.stdsage cimport PY_NEW
cimport sage.rings.padics.local_generic_element
from sage.libs.gmp.mpz cimport mpz_set_si
from sage.rings.padics.local_generic_element cimport LocalGenericElement
from sage.rings.padics.precision_error import PrecisionError
from sage.rings.rational cimport Rational
from sage.rings.integer cimport Integer
from sage.rings.infinity import infinity
from sage.structure.element import coerce_binop


cdef long maxordp = (1L << (sizeof(long) * 8 - 2)) - 1

cdef class pAdicGenericElement(LocalGenericElement):
    cpdef int _cmp_(left, right) except -2:
        """
        First compare valuations, then compare normalized
        residue of unit part.

        EXAMPLES::

            sage: R = Zp(19, 5,'capped-rel','series'); K = Qp(19, 5, 'capped-rel', 'series')
            sage: a = R(2); a
            2 + O(19^5)
            sage: b = R(3); b
            3 + O(19^5)
            sage: a < b
            True
            sage: a = K(2); a
            2 + O(19^5)
            sage: b = K(3); b
            3 + O(19^5)
            sage: a < b
            True

        ::

            sage: R = Zp(5); a = R(5, 6); b = R(5 + 5^6, 8)
            sage: a == b #indirect doctest
            True

        ::

            sage: R = Zp(5)
            sage: a = R(17)
            sage: b = R(21)
            sage: a == b
            False
            sage: a < b
            True

        ::

            sage: R = ZpCA(5)
            sage: a = R(17)
            sage: b = R(21)
            sage: a == b
            False
            sage: a < b
            True

        ::

            sage: R = ZpFM(5)
            sage: a = R(17)
            sage: b = R(21)
            sage: a == b
            False
            sage: a < b
            True
        """
        m = min(left.precision_absolute(), right.precision_absolute())
        x_ordp = left.valuation()
        if x_ordp >= m :
            x_ordp = infinity
        y_ordp = right.valuation()
        if y_ordp >= m :
            y_ordp = infinity
        if x_ordp < y_ordp:
            return -1
        elif x_ordp > y_ordp:
            return 1
        else:  # equal ordp
            if x_ordp is infinity:
                return 0 # since both are zero
            else:
                return (<pAdicGenericElement>left.unit_part())._cmp_units(right.unit_part())

    cdef int _cmp_units(left, pAdicGenericElement right) except -2:
        raise NotImplementedError

    cdef int _set_from_Integer(self, Integer x, absprec, relprec) except -1:
        raise NotImplementedError
    cdef int _set_from_mpz(self, mpz_t x) except -1:
        raise NotImplementedError
    cdef int _set_from_mpz_rel(self, mpz_t x, long relprec) except -1:
        raise NotImplementedError
    cdef int _set_from_mpz_abs(self, mpz_t value, long absprec) except -1:
        raise NotImplementedError
    cdef int _set_from_mpz_both(self, mpz_t x, long absprec, long relprec) except -1:
        raise NotImplementedError

    cdef int _set_from_Rational(self, Rational x, absprec, relprec) except -1:
        raise NotImplementedError
    cdef int _set_from_mpq(self, mpq_t x) except -1:
        raise NotImplementedError
    cdef int _set_from_mpq_rel(self, mpq_t x, long relprec) except -1:
        raise NotImplementedError
    cdef int _set_from_mpq_abs(self, mpq_t value, long absprec) except -1:
        raise NotImplementedError
    cdef int _set_from_mpq_both(self, mpq_t x, long absprec, long relprec) except -1:
        raise NotImplementedError

    cdef int _pshift_self(self, long shift) except -1:
        raise NotImplementedError

    cdef int _set_inexact_zero(self, long absprec) except -1:
        raise NotImplementedError
    cdef int _set_exact_zero(self) except -1:
        raise TypeError("this type of p-adic does not support exact zeros")

    cpdef bint _is_exact_zero(self) except -1:
        """
        Returns True if self is exactly zero.  Since
        non-capped-relative elements cannot be exact, this function
        always returns False.

        EXAMPLES::

            sage: ZpCA(17)(0)._is_exact_zero()
            False
        """
        return False

    cpdef bint _is_inexact_zero(self) except -1:
        """
        Returns True if self is indistinguishable from zero, but not
        exactly zero.

        EXAMPLES::

            sage: Zp(5)(0,5)._is_inexact_zero()
            True
        """
        raise NotImplementedError

    cpdef bint _is_zero_rep(self) except -1:
        """
        Returns True is self is indistinguishable from zero.

        EXAMPLES::

            sage: ZpCA(17)(0,15)._is_zero_rep()
            True
        """
        return self._is_inexact_zero() or self._is_exact_zero()

    cdef bint _set_prec_abs(self, long absprec) except -1:
        self._set_prec_both(absprec, (<PowComputer_class>self.parent().prime_pow).prec_cap)

    cdef bint _set_prec_rel(self, long relprec) except -1:
        self._set_prec_both((<PowComputer_class>self.parent().prime_pow).prec_cap, relprec)

    cdef bint _set_prec_both(self, long absprec, long relprec) except -1:
        return 0

<<<<<<< HEAD
    @coerce_binop
=======
>>>>>>> c8ae6a7b
    def _quo_rem(self, right):
        """
        Quotient with remainder.

        We choose the remainder to have the same p-adic expansion
        as the numerator, but truncated at the valuation of the denominator.

        EXAMPLES::

            sage: R = Zp(3, 5)
            sage: R(12).quo_rem(R(2))
            (2*3 + O(3^6), 0)
            sage: R(2).quo_rem(R(12))
            (O(3^4), 2 + O(3^5))
            sage: q, r = R(4).quo_rem(R(12)); q, r
            (1 + 2*3 + 2*3^3 + O(3^4), 1 + O(3^5))
            sage: 12*q + r == 4
            True

        In general, the remainder is returned with maximal precision.
        However, it is not the case when the valuation of the divisor
        is greater than the absolute precision on the numerator::

            sage: R(1,2).quo_rem(R(81))
            (O(3^0), 1 + O(3^2))

        For fields the normal quotient always has remainder 0:

            sage: K = Qp(3, 5)
            sage: K(12).quo_rem(K(2))
            (2*3 + O(3^6), 0)
            sage: q, r = K(4).quo_rem(K(12)); q, r
            (3^-1 + O(3^4), 0)
            sage: 12*q + r == 4
            True

        You can get the same behavior for fields as for rings
        by using this underscored method::

            sage: K(12)._quo_rem(K(2))
            (2*3 + O(3^6), 0)
            sage: K(2)._quo_rem(K(12))
            (O(3^4), 2 + O(3^5))
        """
        if right._is_exact_zero():
            raise ZeroDivisionError("cannot divide by zero")
        if right.is_zero():
            raise PrecisionError("cannot divide by something indistinguishable from zero")
        K = self.parent()
        R = K.integer_ring()
        sval = self.valuation()
        diff = sval - right.valuation()
        srelprec = self.precision_relative()
        if diff + srelprec < 0:
            return K(0,0), self
        if srelprec == 0:
            return K(0,diff), K(0)
        if diff >= 0:  # remainder is 0
            return K(self/right), K(0)
        unit = R(self.unit_part())
        high = (unit << diff) >> (diff - sval)
        return K(high/right), K(self-high).lift_to_precision()

    def __floordiv__(self, right):
        """
        Divides self by right and throws away the nonintegral part if
        self.parent() is not a field.

        There are a number of reasonable definitions for floor
        division.  Any definition should satisfy the following
        identity:

        (1) a = (a // b) * b + a % b

        If a and b lie in a field, then setting a % b = 0 and a // b =
        a / b provides a canonical way of satisfying this equation.

        However, for elements of integer rings, there are many choices
        of definitions for a // b and a % b that satisfy this
        equation.  Since p-adic rings in Sage come equipped with a
        uniformizer pi, we can use the choice of uniformizer in our
        definitions.  Here are some other criteria we might ask for:

        (2) If b = pi^k, the series expansion (in terms of pi) of a //
        b is just the series expansion of a, shifted over by k terms.

        (2') The series expansion of a % pi^k has no terms above
        pi^(k-1).

        The conditions (2) and (2') are equivalent.  But when we
        generalize these conditions to arbitrary b they diverge.

        (3) For general b, the series expansion of a // b is just the
        series expansion of a / b, truncating terms with negative
        exponents of pi.

        (4) For general b, the series expansion of a % b has no terms
        above b.valuation() - 1.

        In order to satisfy (3), one defines

        a // b = (a / b.unit_part()) >> b.valuation()
        a % b = a - (a // b) * b

        In order to satisfy (4), one defines

        a % b = a.lift() % pi.lift()^b.valuation()
        a // b = ((a - a % b) >> b.valuation()) / b.unit_part()


        In Sage we choose option (4) since it has better precision behavior.

        EXAMPLES::

            sage: R = ZpCA(5); a = R(129378); b = R(2398125)
            sage: a // b #indirect doctest
            1 + 2*5 + 2*5^3 + 4*5^4 + 5^6 + 5^7 + 5^8 + 4*5^9 + 2*5^10 + 4*5^11 + 4*5^12 + 2*5^13 + 3*5^14 + O(5^16)
            sage: a / b
            4*5^-4 + 3*5^-3 + 2*5^-2 + 5^-1 + 3 + 3*5 + 4*5^2 + 2*5^4 + 2*5^6 + 4*5^7 + 5^9 + 5^10 + 5^11 + O(5^12)
            sage: a % b
            3 + O(5^20)
            sage: a
            3 + 2*5^4 + 5^5 + 3*5^6 + 5^7 + O(5^20)
            sage: (a // b) * b + a % b
            3 + 2*5^4 + 5^5 + 3*5^6 + 5^7 + O(5^20)

        The alternative definition::

            sage: c = (a // b.unit_part()) >> b.valuation(); c
            3 + 3*5 + 4*5^2 + 2*5^4 + 2*5^6 + 4*5^7 + 5^9 + 5^10 + 5^11 + O(5^12)
            sage: othermod = a - c*b; othermod
            3 + 5^4 + 3*5^5 + 2*5^6 + 4*5^7 + 5^8 + O(5^16)
        """
        right = self.parent()(right)
        if right._is_inexact_zero():
            raise PrecisionError("cannot divide by something indistinguishable from zero")
        elif right._is_exact_zero():
            raise ZeroDivisionError("cannot divide by zero")
        return self._floordiv_(right)

    cpdef _floordiv_(self, right):
        """
        Implements floor division.

        EXAMPLES::

            sage: R = Zp(5, 5); a = R(77)
            sage: a // 15 # indirect doctest
            5 + O(5^4)
        """
        return self.quo_rem(right, integral=True)[0]

    def __getitem__(self, n):
        r"""
        Returns the coefficient of `p^n` in the series expansion of this
        element, as an integer in the range `0` to `p-1`.

        EXAMPLES::

            sage: R = Zp(7,4,'capped-rel','series'); a = R(1/3); a
            5 + 4*7 + 4*7^2 + 4*7^3 + O(7^4)
            sage: a[0] #indirect doctest
            doctest:warning
            ...
            DeprecationWarning: __getitem__ is changing to match the behavior of number fields. Please use expansion instead.
            See http://trac.sagemath.org/14825 for details.
            5
            sage: a[1]
            4

        Negative indices do not have the special meaning they have for regular
        python lists. In the following example, ``a[-1]`` is simply the
        coefficient of `7^{-1}`::

            sage: K = Qp(7,4,'capped-rel')
            sage: b = K(1/7 + 7); b
            7^-1 + 7 + O(7^3)
            sage: b[-2]
            0
            sage: b[-1]
            1
            sage: b[0]
            0
            sage: b[1]
            1
            sage: b[2]
            0

        It is an error to access coefficients which are beyond the precision
        bound::

            sage: b[3]
            Traceback (most recent call last):
            ...
            PrecisionError
            sage: b[-2]
            0

        Slices also work::

            sage: a[0:2]
            5 + 4*7 + O(7^2)
            sage: a[-1:3:2]
            5 + 4*7^2 + O(7^3)
            sage: b[0:2]
            7 + O(7^2)
            sage: b[-1:3:2]
            7^-1 + 7 + O(7^3)

        If the slice includes coefficients which are beyond the precision
        bound, they are ignored. This is similar to the behaviour of slices of
        python lists::

            sage: a[3:7]
            4*7^3 + O(7^4)
            sage: b[3:7]
            O(7^3)

        For extension elements, "zeros" match the behavior of
        ``list``::

            sage: S.<a> = Qq(125)
            sage: a[-2]
            []

        .. SEEALSO::

            :meth:`sage.rings.padics.local_generic_element.LocalGenericElement.slice`
        """
        from sage.misc.superseded import deprecation
        deprecation(14825, "__getitem__ is changing to match the behavior of number fields. Please use expansion instead.")
        return self.expansion(n)

    def __invert__(self):
        r"""
        Returns the multiplicative inverse of self.

        EXAMPLES::

            sage: R = Zp(7,4,'capped-rel','series'); a = R(3); a
            3 + O(7^4)
            sage: ~a #indirect doctest
            5 + 4*7 + 4*7^2 + 4*7^3 + O(7^4)

        .. NOTE::

            The element returned is an element of the fraction field.
        """
        return ~self.parent().fraction_field()(self, relprec = self.precision_relative())

    cpdef _mod_(self, right):
        """
        If self is in a field, returns 0.  If in a ring, returns a
        p-adic integer such that

        (1) a = (a // b) * b + a % b

        holds.

        WARNING: The series expansion of a % b continues above the
        valuation of b.

        The definitions of a // b and a % b are intertwined by
        equation (1).  If a and b lie in a field, then setting a % b =
        0 and a // b = a / b provides a canonical way of satisfying
        this equation.

        However, for elements of integer rings, there are many choices
        of definitions for a // b and a % b that satisfy this
        equation.  Since p-adic rings in Sage come equipped with a
        uniformizer pi, we can use the choice of uniformizer in our
        definitions.  Here are some other criteria we might ask for:

        (2) If b = pi^k, the series expansion (in terms of pi) of a //
        b is just the series expansion of a, shifted over by k terms.

        (2') The series expansion of a % pi^k has no terms above
        pi^(k-1).

        The conditions (2) and (2') are equivalent.  But when we
        generalize these conditions to arbitrary b they diverge.

        (3) For general b, the series expansion of a // b is just the
        series expansion of a / b, truncating terms with negative
        exponents of pi.

        (4) For general b, the series expansion of a % b has no terms
        above b.valuation() - 1.

        In order to satisfy (3), one defines

        a // b = (a / b.unit_part()) >> b.valuation()
        a % b = a - (a // b) * b

        In order to satisfy (4), one defines

        a % b = a.lift() % pi.lift()^b.valuation()
        a // b = ((a - a % b) >> b.valuation()) / b.unit_part()


        In Sage we choose option (4) because it has better precision behavior.

        EXAMPLES::

            sage: R = ZpCA(5); a = R(129378); b = R(2398125)
            sage: a % b
            3 + O(5^20)
        """
        return self._quo_rem(right, integral=True)[1]

    #def _is_exact_zero(self):
    #    return False

    #def _is_inexact_zero(self):
    #    return self.is_zero() and not self._is_exact_zero()

    def str(self, mode=None):
        """
        Returns a string representation of self.

        EXAMPLES::

            sage: Zp(5,5,print_mode='bars')(1/3).str()[3:]
            '1|3|1|3|2'
        """
        return self._repr_(mode=mode)

    def _repr_(self, mode=None, do_latex=False):
        """
        Returns a string representation of this element.

        INPUT:

        - ``mode`` -- allows one to override the default print mode of
          the parent (default: ``None``).

        - ``do_latex`` -- whether to return a latex representation or
          a normal one.

        EXAMPLES::

            sage: Zp(5,5)(1/3) # indirect doctest
            2 + 3*5 + 5^2 + 3*5^3 + 5^4 + O(5^5)
        """
        return self.parent()._printer.repr_gen(self, do_latex, mode=mode)

    def additive_order(self, prec):
        r"""
        Returns the additive order of self, where self is considered
        to be zero if it is zero modulo `p^{\mbox{prec}}`.

        INPUT:

        - ``self`` -- a p-adic element
        - ``prec`` -- an integer

        OUTPUT:

        integer -- the additive order of self

        EXAMPLES::

            sage: R = Zp(7, 4, 'capped-rel', 'series'); a = R(7^3); a.additive_order(3)
            1
            sage: a.additive_order(4)
            +Infinity
            sage: R = Zp(7, 4, 'fixed-mod', 'series'); a = R(7^5); a.additive_order(6)
            1
        """
        if self.is_zero(prec):
            return Integer(1)
        else:
            return infinity

    def minimal_polynomial(self, name):
        """
        Returns a minimal polynomial of this `p`-adic element, i.e., ``x - self``

        INPUT:

        - ``self`` -- a `p`-adic element

        - ``name`` -- string: the name of the variable

        EXAMPLES::

            sage: Zp(5,5)(1/3).minimal_polynomial('x')
            (1 + O(5^5))*x + (3 + 5 + 3*5^2 + 5^3 + 3*5^4 + O(5^5))
        """
        R = self.parent()[name]
        return R.gen() - R(self)

    def norm(self, ground=None):
        """
        Returns the norm of this `p`-adic element over the ground ring.

        .. WARNING::

            This is not the `p`-adic absolute value.  This is a field
            theoretic norm down to a ground ring.  If you want the
            `p`-adic absolute value, use the ``abs()`` function
            instead.

        INPUT:

        - ``ground`` -- a subring of the parent (default: base ring)

        EXAMPLES::

            sage: Zp(5)(5).norm()
            5 + O(5^21)
        """
        if (ground is not None) and (ground != self.parent()):
            raise ValueError("Ground Ring not a subfield")
        else:
            return self

    def trace(self, ground=None):
        """
        Returns the trace of this `p`-adic element over the ground ring

        INPUT:

        - ``ground`` -- a subring of the ground ring (default: base
          ring)

        OUTPUT:

        - ``element`` -- the trace of this `p`-adic element over the
          ground ring

        EXAMPLES::

            sage: Zp(5,5)(5).trace()
            5 + O(5^6)
        """
        if (ground is not None) and (ground != self.parent()):
            raise ValueError("Ground ring not a subring")
        else:
            return self

    def algdep(self, n):
        """
        Returns a polynomial of degree at most `n` which is approximately
        satisfied by this number. Note that the returned polynomial need not be
        irreducible, and indeed usually won't be if this number is a good
        approximation to an algebraic number of degree less than `n`.

        ALGORITHM: Uses the PARI C-library ``algdep`` command.

        INPUT:

        - ``self`` -- a p-adic element
        - ``n`` -- an integer

        OUTPUT:

        polynomial -- degree n polynomial approximately satisfied by self

        EXAMPLES::

            sage: K = Qp(3,20,'capped-rel','series'); R = Zp(3,20,'capped-rel','series')
            sage: a = K(7/19); a
            1 + 2*3 + 3^2 + 3^3 + 2*3^4 + 2*3^5 + 3^8 + 2*3^9 + 3^11 + 3^12 + 2*3^15 + 2*3^16 + 3^17 + 2*3^19 + O(3^20)
            sage: a.algdep(1)
            19*x - 7
            sage: K2 = Qp(7,20,'capped-rel')
            sage: b = K2.zeta(); b.algdep(2)
            x^2 - x + 1
            sage: K2 = Qp(11,20,'capped-rel')
            sage: b = K2.zeta(); b.algdep(4)
            x^4 - x^3 + x^2 - x + 1
            sage: a = R(7/19); a
            1 + 2*3 + 3^2 + 3^3 + 2*3^4 + 2*3^5 + 3^8 + 2*3^9 + 3^11 + 3^12 + 2*3^15 + 2*3^16 + 3^17 + 2*3^19 + O(3^20)
            sage: a.algdep(1)
            19*x - 7
            sage: R2 = Zp(7,20,'capped-rel')
            sage: b = R2.zeta(); b.algdep(2)
            x^2 - x + 1
            sage: R2 = Zp(11,20,'capped-rel')
            sage: b = R2.zeta(); b.algdep(4)
            x^4 - x^3 + x^2 - x + 1
        """
        # TODO: figure out if this works for extension rings.  If not, move this to padic_base_generic_element.
        from sage.arith.all import algdep
        return algdep(self, n)

    def algebraic_dependency(self, n):
        """
        Returns a polynomial of degree at most `n` which is approximately
        satisfied by this number.  Note that the returned polynomial need not
        be irreducible, and indeed usually won't be if this number is a good
        approximation to an algebraic number of degree less than `n`.

        ALGORITHM: Uses the PARI C-library algdep command.

        INPUT:

        - ``self`` -- a p-adic element
        - ``n`` -- an integer

        OUTPUT:

        polynomial -- degree n polynomial approximately satisfied by self

        EXAMPLES::

            sage: K = Qp(3,20,'capped-rel','series'); R = Zp(3,20,'capped-rel','series')
            sage: a = K(7/19); a
            1 + 2*3 + 3^2 + 3^3 + 2*3^4 + 2*3^5 + 3^8 + 2*3^9 + 3^11 + 3^12 + 2*3^15 + 2*3^16 + 3^17 + 2*3^19 + O(3^20)
            sage: a.algebraic_dependency(1)
            19*x - 7
            sage: K2 = Qp(7,20,'capped-rel')
            sage: b = K2.zeta(); b.algebraic_dependency(2)
            x^2 - x + 1
            sage: K2 = Qp(11,20,'capped-rel')
            sage: b = K2.zeta(); b.algebraic_dependency(4)
            x^4 - x^3 + x^2 - x + 1
            sage: a = R(7/19); a
            1 + 2*3 + 3^2 + 3^3 + 2*3^4 + 2*3^5 + 3^8 + 2*3^9 + 3^11 + 3^12 + 2*3^15 + 2*3^16 + 3^17 + 2*3^19 + O(3^20)
            sage: a.algebraic_dependency(1)
            19*x - 7
            sage: R2 = Zp(7,20,'capped-rel')
            sage: b = R2.zeta(); b.algebraic_dependency(2)
            x^2 - x + 1
            sage: R2 = Zp(11,20,'capped-rel')
            sage: b = R2.zeta(); b.algebraic_dependency(4)
            x^4 - x^3 + x^2 - x + 1
        """
        return self.algdep(n)

    #def exp_artin_hasse(self):
    #    """
    #    Returns the Artin-Hasse exponential of self.

    #    This is defined by: E_p(x) = exp(x + x^p/p + x^(p^2)/p^2 + ...)
    #    """
    #    raise NotImplementedError

    def dwork_expansion(self, bd=20, a=0):
        r"""
        Return the value of a function defined by Dwork.

        Used to compute the `p`-adic Gamma function, see :meth:`gamma`.

        INPUT:

        - ``bd`` -- integer. Is a bound for precision, defaults to 20
        - ``a``  -- integer. Offset parameter, defaults to 0

        OUTPUT:

        A ``p``-- adic integer.

        .. NOTE::

            This is based on GP code written by Fernando Rodriguez
            Villegas (http://www.ma.utexas.edu/cnt/cnt-frames.html).
            William Stein sped it up for GP
            (http://sage.math.washington.edu/home/wstein/www/home/wbhart/pari-2.4.2.alpha/src/basemath/trans2.c).
            The output is a `p`-adic integer from Dwork's expansion,
            used to compute the `p`-adic gamma function as in [RV]_
            section 6.2.
            The coefficients of the expansion are now cached to speed up
            multiple evaluation, as in the trace formula for hypergeometric
            motives.

        REFERENCES:

        .. [RV] Rodriguez Villegas, Fernando. Experimental Number Theory.
           Oxford Graduate Texts in Mathematics 13, 2007.

        EXAMPLES::

            sage: R = Zp(17)
            sage: x = R(5+3*17+13*17^2+6*17^3+12*17^5+10*17^(14)+5*17^(17)+O(17^(19)))
            sage: x.dwork_expansion(18)
            16 + 7*17 + 11*17^2 + 4*17^3 + 8*17^4 + 10*17^5 + 11*17^6 + 6*17^7 
            + 17^8 + 8*17^10 + 13*17^11 + 9*17^12 + 15*17^13  + 2*17^14 + 6*17^15 
            + 7*17^16 + 6*17^17 + O(17^18)

            sage: R = Zp(5)
            sage: x = R(3*5^2+4*5^3+1*5^4+2*5^5+1*5^(10)+O(5^(20)))
            sage: x.dwork_expansion()
            4 + 4*5 + 4*5^2 + 4*5^3 + 2*5^4 + 4*5^5 + 5^7 + 3*5^9 + 4*5^10 + 3*5^11 
            + 5^13 + 4*5^14 + 2*5^15 + 2*5^16 + 2*5^17 + 3*5^18 + O(5^20)

        This test was added in :trac:`24433`::

            sage: F = Qp(7)
            sage: F(4).gamma()
            6 + O(7^20)
            sage: -F(1).dwork_expansion(a=3)
            6 + 4*7^19 + O(7^20)
        """
        R = self.parent()
        cdef int p = R.prime()
        cdef int b = a
        cdef int k

        s = R.zero().add_bigoh(bd)
        t = R.one().add_bigoh(bd)
        try:
            v = R.dwork_coeffs
        except AttributeError:
            v = None
        if v is not None and len(v) < p * bd:
            v = None
        if v is not None:
            for k in range(bd):
                s += t * v[p*k+b]
                t *= (self + k)
        else:
            u = [t]
            v = []
            for j in range(1, p):
                u.append(u[j-1] / j)
            for k in range(bd):
                v += [x << k for x in u]
                s += t * (u[a] << k)
                t *= (self + k)
                u[0] = ((u[-1] + u[0]) / (k+1)) >> 1
                for j in range(1, p):
                    u[j] = (u[j-1] + u[j]) / (j + (k+1) * p )
            R.dwork_coeffs = v
        return -s

    def gamma(self, algorithm='pari'):
        r"""
        Return the value of the `p`-adic Gamma function.

        INPUT:

        - ``algorithm`` -- string. Can be set to ``'pari'`` to call
          the pari function, or ``'sage'`` to call the function
          implemented in sage.  set to ``'pari'`` by default, since
          pari is about 10 times faster than sage.

        OUTPUT:

        - a `p`-adic integer

        .. NOTE::

            This is based on GP code written by Fernando Rodriguez
            Villegas (http://www.ma.utexas.edu/cnt/cnt-frames.html).
            William Stein sped it up for GP
            (http://sage.math.washington.edu/home/wstein/www/home/wbhart/pari-2.4.2.alpha/src/basemath/trans2.c).
            The 'sage' version uses dwork_expansion() to compute the
            `p`-adic gamma function of self as in [RV]_ section 6.2.

        EXAMPLES:

        This example illustrates ``x.gamma()`` for `x` a `p`-adic unit::

            sage: R = Zp(7)
            sage: x = R(2+3*7^2+4*7^3+O(7^20))
            sage: x.gamma('pari')
            1 + 2*7^2 + 4*7^3 + 5*7^4 + 3*7^5 + 7^8 + 7^9 + 4*7^10 + 3*7^12 
            + 7^13 + 5*7^14 + 3*7^15 + 2*7^16 + 2*7^17 + 5*7^18 + 4*7^19 + O(7^20)
            sage: x.gamma('sage')
            1 + 2*7^2 + 4*7^3 + 5*7^4 + 3*7^5 + 7^8 + 7^9 + 4*7^10 + 3*7^12 
            + 7^13 + 5*7^14 + 3*7^15 + 2*7^16 + 2*7^17 + 5*7^18 + 4*7^19 + O(7^20)
            sage: x.gamma('pari') == x.gamma('sage')
            True

        Now ``x.gamma()`` for `x` a `p`-adic integer but not a unit::

            sage: R = Zp(17)
            sage: x = R(17+17^2+3*17^3+12*17^8+O(17^13))
            sage: x.gamma('pari')
            1 + 12*17 + 13*17^2 + 13*17^3 + 10*17^4 + 7*17^5 + 16*17^7 
            + 13*17^9 + 4*17^10 + 9*17^11 + 17^12 + O(17^13)
            sage: x.gamma('sage')
            1 + 12*17 + 13*17^2 + 13*17^3 + 10*17^4 + 7*17^5 + 16*17^7 
            + 13*17^9 + 4*17^10 + 9*17^11 + 17^12 + O(17^13)
            sage: x.gamma('pari') == x.gamma('sage')
            True

        Finally, this function is not defined if `x` is not a `p`-adic integer::

            sage: K = Qp(7)
            sage: x = K(7^-5 + 2*7^-4 + 5*7^-3 + 2*7^-2 + 3*7^-1 + 3 + 3*7 
            ....:       + 7^3 + 4*7^4 + 5*7^5 + 6*7^8 + 3*7^9 + 6*7^10 + 5*7^11 + 6*7^12 
            ....:       + 3*7^13 + 5*7^14 + O(7^15))
            sage: x.gamma()
            Traceback (most recent call last):
            ...
            ValueError: The p-adic gamma function only works on elements of Zp

        TESTS:

        We check that :trac:`23784` is resolved::

            sage: Zp(5)(0).gamma()
            1 + O(5^20)

        Check the cached version of `dwork_expansion` from :trac:`24433`::

            sage: p = next_prime(200)
            sage: F = Qp(p)
            sage: l1 = [F(a/(p-1)).gamma(algorithm='pari') for a in range(p-1)]
            sage: l2 = [F(a/(p-1)).gamma(algorithm='sage') for a in range(p-1)]
            sage: all(l1[i] == l2[i] for i in range(p-1))
            True
        """
        if self.valuation() < 0:
            raise ValueError('The p-adic gamma function only works '
                             'on elements of Zp')
        parent = self.parent()
        n = self.precision_absolute()
        if n is infinity:
            # Have to deal with exact zeros separately
            return parent(1)
        if algorithm == 'pari':
            return parent(self.__pari__().gamma())
        elif algorithm == 'sage':
            p = parent.prime()
            bd = n + 2*n//p
            k = Integer(-self.residue(field=False)) # avoid GF(p) for efficiency
            x = (self+k) >> 1
            return -x.dwork_expansion(bd, a=k)

    @coerce_binop
    def gcd(self, other):
        r"""
        Return a greatest common divisor of ``self`` and ``other``.

        INPUT:

        - ``other`` -- an element in the same ring as ``self``

        AUTHORS:

        - Julian Rueth (2012-10-19): initial version

        .. NOTE::

            Since the elements are only given with finite precision,
            their greatest common divisor is in general not unique (not even up
            to units). For example `O(3)` is a representative for the elements
            0 and 3 in the 3-adic ring `\ZZ_3`. The greatest common
            divisor of `O(3)` and `O(3)` could be (among others) 3 or 0 which
            have different valuation. The algorithm implemented here, will
            return an element of minimal valuation among the possible greatest
            common divisors.

        EXAMPLES:

        The greatest common divisor is either zero or a power of the
        uniformizing parameter::

            sage: R = Zp(3)
            sage: R.zero().gcd(R.zero())
            0
            sage: R(3).gcd(9)
            3 + O(3^21)

        A non-zero result is always lifted to the maximal precision possible in
        the ring::

            sage: a = R(3,2); a
            3 + O(3^2)
            sage: b = R(9,3); b
            3^2 + O(3^3)
            sage: a.gcd(b)
            3 + O(3^21)
            sage: a.gcd(0)
            3 + O(3^21)

        If both elements are zero, then the result is zero with the precision
        set to the smallest of their precisions::

            sage: a = R.zero(); a
            0
            sage: b = R(0,2); b
            O(3^2)
            sage: a.gcd(b)
            O(3^2)

        One could argue that it is mathematically correct to return `9 +
        O(3^{22})` instead. However, this would lead to some confusing
        behaviour::

            sage: alternative_gcd = R(9,22); alternative_gcd
            3^2 + O(3^22)
            sage: a.is_zero()
            True
            sage: b.is_zero()
            True
            sage: alternative_gcd.is_zero()
            False

        If exactly one element is zero, then the result depends on the
        valuation of the other element::

            sage: R(0,3).gcd(3^4)
            O(3^3)
            sage: R(0,4).gcd(3^4)
            O(3^4)
            sage: R(0,5).gcd(3^4)
            3^4 + O(3^24)

        Over a field, the greatest common divisor is either zero (possibly with
        finite precision) or one::

            sage: K = Qp(3)
            sage: K(3).gcd(0)
            1 + O(3^20)
            sage: K.zero().gcd(0)
            0
            sage: K.zero().gcd(K(0,2))
            O(3^2)
            sage: K(3).gcd(4)
            1 + O(3^20)

        TESTS:

        The implementation also works over extensions::

            sage: K = Qp(3)
            sage: R.<a> = K[]
            sage: L.<a> = K.extension(a^3-3)
            sage: (a+3).gcd(3)
            1 + O(a^60)

            sage: R = Zp(3)
            sage: S.<a> = R[]
            sage: S.<a> = R.extension(a^3-3)
            sage: (a+3).gcd(3)
            a + O(a^61)

            sage: K = Qp(3)
            sage: R.<a> = K[]
            sage: L.<a> = K.extension(a^2-2)
            sage: (a+3).gcd(3)
            1 + O(3^20)

            sage: R = Zp(3)
            sage: S.<a> = R[]
            sage: S.<a> = R.extension(a^2-2)
            sage: (a+3).gcd(3)
            1 + O(3^20)

        For elements with a fixed modulus::

            sage: R = ZpFM(3)
            sage: R(3).gcd(9)
            3 + O(3^20)

        And elements with a capped absolute precision::

            sage: R = ZpCA(3)
            sage: R(3).gcd(9)
            3 + O(3^20)

        """
        if self.is_zero() and other.is_zero():
            if self.valuation() < other.valuation():
                return self
            else:
                return other

        if self.parent().is_field():
            return self.parent().one()

        if min(self.valuation(),other.valuation()) >= min(self.precision_absolute(),other.precision_absolute()):
            return self.parent().zero().add_bigoh(min(self.precision_absolute(),other.precision_absolute()))

        return self.parent().uniformiser_pow( min(self.valuation(),other.valuation()) )

    @coerce_binop
    def xgcd(self, other):
        r"""
        Compute the extended gcd of this element and ``other``.

        INPUT:

        - ``other`` -- an element in the same ring

        OUTPUT:

        A tuple ``r``, ``s``, ``t`` such that ``r`` is a greatest common
        divisor of this element and ``other`` and ``r = s*self + t*other``.

        AUTHORS:

        - Julian Rueth (2012-10-19): initial version

        .. NOTE::

            Since the elements are only given with finite precision, their
            greatest common divisor is in general not unique (not even up to
            units). For example `O(3)` is a representative for the elements 0
            and 3 in the 3-adic ring `\ZZ_3`. The greatest common
            divisor of `O(3)` and `O(3)` could be (among others) 3 or 0 which
            have different valuation. The algorithm implemented here, will
            return an element of minimal valuation among the possible greatest
            common divisors.

        EXAMPLES:

        The greatest common divisor is either zero or a power of the
        uniformizing parameter::

            sage: R = Zp(3)
            sage: R.zero().xgcd(R.zero())
            (0, 1 + O(3^20), 0)
            sage: R(3).xgcd(9)
            (3 + O(3^21), 1 + O(3^20), 0)

        Unlike for :meth:`gcd`, the result is not lifted to the maximal
        precision possible in the ring; it is such that ``r = s*self +
        t*other`` holds true::

            sage: a = R(3,2); a
            3 + O(3^2)
            sage: b = R(9,3); b
            3^2 + O(3^3)
            sage: a.xgcd(b)
            (3 + O(3^2), 1 + O(3), 0)
            sage: a.xgcd(0)
            (3 + O(3^2), 1 + O(3), 0)

        If both elements are zero, then the result is zero with
        the precision set to the smallest of their precisions::

            sage: a = R.zero(); a
            0
            sage: b = R(0,2); b
            O(3^2)
            sage: a.xgcd(b)
            (O(3^2), 0, 1 + O(3^20))

        If only one element is zero, then the result depends on its precision::

            sage: R(9).xgcd(R(0,1))
            (O(3), 0, 1 + O(3^20))
            sage: R(9).xgcd(R(0,2))
            (O(3^2), 0, 1 + O(3^20))
            sage: R(9).xgcd(R(0,3))
            (3^2 + O(3^22), 1 + O(3^20), 0)
            sage: R(9).xgcd(R(0,4))
            (3^2 + O(3^22), 1 + O(3^20), 0)

        Over a field, the greatest common divisor is either zero (possibly with
        finite precision) or one::

            sage: K = Qp(3)
            sage: K(3).xgcd(0)
            (1 + O(3^20), 3^-1 + O(3^19), 0)
            sage: K.zero().xgcd(0)
            (0, 1 + O(3^20), 0)
            sage: K.zero().xgcd(K(0,2))
            (O(3^2), 0, 1 + O(3^20))
            sage: K(3).xgcd(4)
            (1 + O(3^20), 3^-1 + O(3^19), 0)

        TESTS:

        The implementation also works over extensions::

            sage: K = Qp(3)
            sage: R.<a> = K[]
            sage: L.<a> = K.extension(a^3-3)
            sage: (a+3).xgcd(3)
            (1 + O(a^60),
             a^-1 + 2*a + a^3 + 2*a^4 + 2*a^5 + 2*a^8 + 2*a^9
              + 2*a^12 + 2*a^13 + 2*a^16 + 2*a^17 + 2*a^20 + 2*a^21 + 2*a^24
              + 2*a^25 + 2*a^28 + 2*a^29 + 2*a^32 + 2*a^33 + 2*a^36 + 2*a^37
              + 2*a^40 + 2*a^41 + 2*a^44 + 2*a^45 + 2*a^48 + 2*a^49 + 2*a^52
              + 2*a^53 + 2*a^56 + 2*a^57 + O(a^59),
             0)

            sage: R = Zp(3)
            sage: S.<a> = R[]
            sage: S.<a> = R.extension(a^3-3)
            sage: (a+3).xgcd(3)
            (a + O(a^61),
             1 + 2*a^2 + a^4 + 2*a^5 + 2*a^6 + 2*a^9 + 2*a^10
              + 2*a^13 + 2*a^14 + 2*a^17 + 2*a^18 + 2*a^21 + 2*a^22 + 2*a^25
              + 2*a^26 + 2*a^29 + 2*a^30 + 2*a^33 + 2*a^34 + 2*a^37 + 2*a^38
              + 2*a^41 + 2*a^42 + 2*a^45 + 2*a^46 + 2*a^49 + 2*a^50 + 2*a^53
              + 2*a^54 + 2*a^57 + 2*a^58 + O(a^60),
             0)

            sage: K = Qp(3)
            sage: R.<a> = K[]
            sage: L.<a> = K.extension(a^2-2)
            sage: (a+3).xgcd(3)
            (1 + O(3^20),
             2*a + (a + 1)*3 + (2*a + 1)*3^2 + (a + 2)*3^4 + 3^5
              + (2*a + 2)*3^6 + a*3^7 + (2*a + 1)*3^8 + (a + 2)*3^10 + 3^11
              + (2*a + 2)*3^12 + a*3^13 + (2*a + 1)*3^14 + (a + 2)*3^16
              + 3^17 + (2*a + 2)*3^18 + a*3^19 + O(3^20),
             0)

            sage: R = Zp(3)
            sage: S.<a> = R[]
            sage: S.<a> = R.extension(a^2-2)
            sage: (a+3).xgcd(3)
            (1 + O(3^20),
             2*a + (a + 1)*3 + (2*a + 1)*3^2 + (a + 2)*3^4 + 3^5
              + (2*a + 2)*3^6 + a*3^7 + (2*a + 1)*3^8 + (a + 2)*3^10 + 3^11
              + (2*a + 2)*3^12 + a*3^13 + (2*a + 1)*3^14 + (a + 2)*3^16 + 3^17
              + (2*a + 2)*3^18 + a*3^19 + O(3^20),
             0)

        For elements with a fixed modulus::

            sage: R = ZpFM(3)
            sage: R(3).xgcd(9)
            (3 + O(3^20), 1 + O(3^20), O(3^20))

        And elements with a capped absolute precision::

            sage: R = ZpCA(3)
            sage: R(3).xgcd(9)
            (3 + O(3^20), 1 + O(3^19), O(3^20))

        """
        s,t = self.parent().zero(), self.parent().zero()
        if self.is_zero() and other.is_zero():
            if self.valuation() <= other.valuation():
                s = self.parent().one()
            else:
                t = self.parent().one()
        elif self.parent().is_field():
            if not self.is_zero():
                s = ~self
            else:
                t = ~other
        elif self.valuation() < other.valuation():
            if self.is_zero():
                s = self.parent().one()
            else:
                s = self.unit_part().inverse_of_unit()
        else:
            if other.is_zero():
                t = self.parent().one()
            else:
                t = other.unit_part().inverse_of_unit()

        return s*self+t*other,s,t

    def is_square(self): #should be overridden for lazy elements
        """
        Returns whether self is a square

        INPUT:

        - ``self`` -- a p-adic element

        OUTPUT:

        boolean -- whether self is a square

        EXAMPLES::

            sage: R = Zp(3,20,'capped-rel')
            sage: R(0).is_square()
            True
            sage: R(1).is_square()
            True
            sage: R(2).is_square()
            False

        TESTS::

            sage: R(3).is_square()
            False
            sage: R(4).is_square()
            True
            sage: R(6).is_square()
            False
            sage: R(9).is_square()
            True

            sage: R2 = Zp(2,20,'capped-rel')
            sage: R2(0).is_square()
            True
            sage: R2(1).is_square()
            True
            sage: R2(2).is_square()
            False
            sage: R2(3).is_square()
            False
            sage: R2(4).is_square()
            True
            sage: R2(5).is_square()
            False
            sage: R2(6).is_square()
            False
            sage: R2(7).is_square()
            False
            sage: R2(8).is_square()
            False
            sage: R2(9).is_square()
            True

            sage: K = Qp(3,20,'capped-rel')
            sage: K(0).is_square()
            True
            sage: K(1).is_square()
            True
            sage: K(2).is_square()
            False
            sage: K(3).is_square()
            False
            sage: K(4).is_square()
            True
            sage: K(6).is_square()
            False
            sage: K(9).is_square()
            True
            sage: K(1/3).is_square()
            False
            sage: K(1/9).is_square()
            True

            sage: K2 = Qp(2,20,'capped-rel')
            sage: K2(0).is_square()
            True
            sage: K2(1).is_square()
            True
            sage: K2(2).is_square()
            False
            sage: K2(3).is_square()
            False
            sage: K2(4).is_square()
            True
            sage: K2(5).is_square()
            False
            sage: K2(6).is_square()
            False
            sage: K2(7).is_square()
            False
            sage: K2(8).is_square()
            False
            sage: K2(9).is_square()
            True
            sage: K2(1/2).is_square()
            False
            sage: K2(1/4).is_square()
            True
       """
        if self._is_exact_zero() or self._is_inexact_zero():
            return True
        elif self.parent().prime() != 2:
            return (self.valuation() % 2 == 0) and (self.unit_part().residue(1).is_square())
        else:
            #won't work for general extensions...
            return (self.valuation() % 2 == 0) and (self.unit_part().residue(3) == 1)

    def is_squarefree(self):
        r"""
        Return whether this element is squarefree, i.e., whether there exists
        no non-unit `g` such that `g^2` divides this element.

        EXAMPLES:

        The zero element is never squarefree::

            sage: K = Qp(2)
            sage: K.zero().is_squarefree()
            False

        In `p`-adic rings, only elements of valuation at most 1 are
        squarefree::

            sage: R = Zp(2)
            sage: R(1).is_squarefree()
            True
            sage: R(2).is_squarefree()
            True
            sage: R(4).is_squarefree()
            False

        This works only if the precision is known sufficiently well::

            sage: R(0,1).is_squarefree()
            Traceback (most recent call last):
            ...
            PrecisionError: element not known to sufficient precision to decide squarefreeness
            sage: R(0,2).is_squarefree()
            False
            sage: R(1,1).is_squarefree()
            True

        For fields we are not so strict about the precision and treat inexact
        zeros as the zero element::

            K(0,0).is_squarefree()
            False

        """
        if self.parent().is_field():
            if self.is_zero():
                return False
            return True
        else:
            v = self.valuation()
            if v >= 2:
                return False
            elif self.is_zero():
                raise PrecisionError("element not known to sufficient precision to decide squarefreeness")
            else:
                return True

    #def log_artin_hasse(self):
    #    raise NotImplementedError

    def multiplicative_order(self, prec = None):
        r"""
        Returns the multiplicative order of self, where self is
        considered to be one if it is one modulo `p^{\mbox{prec}}`.

        INPUT:

        - ``self`` -- a p-adic element
        - ``prec`` -- an integer

        OUTPUT:

        - integer -- the multiplicative order of self

        EXAMPLES::

            sage: K = Qp(5,20,'capped-rel')
            sage: K(-1).multiplicative_order(20)
            2
            sage: K(1).multiplicative_order(20)
            1
            sage: K(2).multiplicative_order(20)
            +Infinity
            sage: K(5).multiplicative_order(20)
            +Infinity
            sage: K(1/5).multiplicative_order(20)
            +Infinity
            sage: K.zeta().multiplicative_order(20)
            4

        Over unramified extensions::

            sage: L1.<a> = Qq(5^3)
            sage: c = L1.teichmuller(a)
            sage: c.multiplicative_order()
            124
            sage: c^124
            1 + O(5^20)

        Over totally ramified extensions::

            sage: L2.<pi> = Qp(5).extension(x^4 + 5*x^3 + 10*x^2 + 10*x + 5)
            sage: u = 1 + pi
            sage: u.multiplicative_order()
            5
            sage: v = L2.teichmuller(2)
            sage: v.multiplicative_order()
            4
            sage: (u*v).multiplicative_order()
            20

        TESTS::

            sage: R = Zp(5,20,'capped-rel')
            sage: R(-1).multiplicative_order(20)
            2
            sage: R(1).multiplicative_order(20)
            1
            sage: R(2).multiplicative_order(20)
            +Infinity
            sage: R(3).multiplicative_order(20)
            +Infinity
            sage: R(4).multiplicative_order(20)
            +Infinity
            sage: R(5).multiplicative_order(20)
            +Infinity
            sage: R(25).multiplicative_order(20)
            +Infinity
            sage: R.zeta().multiplicative_order(20)
            4
        """
        if prec is not None:
            self = self.add_bigoh(prec)
        if self == 0 or self.valuation() != 0:
            return infinity
        parent = self.parent()
        p = parent.prime()

        # Compute the multiplicative order outside p
        res = self.residue()
        order = res.multiplicative_order()
        self /= parent.teichmuller(self)
        if self == 1:
            return order

        # Compute multiplicative order at p
        e = parent.e()
        if not (p-1).divides(e):
            return infinity
        n = e.valuation(p)
        for _ in range(n+1):
            order *= p
            self = self**p
            if self == 1:
                return order
        return infinity

    def valuation(self, p = None):
        """
        Returns the valuation of this element.

        INPUT:

        - ``self`` -- a p-adic element
        - ``p`` -- a prime (default: None). If specified, will make sure that p==self.parent().prime()

        NOTE: The optional argument p is used for consistency with the valuation methods on integer and rational.

        OUTPUT:

        integer -- the valuation of self

        EXAMPLES::

            sage: R = Zp(17, 4,'capped-rel')
            sage: a = R(2*17^2)
            sage: a.valuation()
            2
            sage: R = Zp(5, 4,'capped-rel')
            sage: R(0).valuation()
            +Infinity

        TESTS::

            sage: R(1).valuation()
            0
            sage: R(2).valuation()
            0
            sage: R(5).valuation()
            1
            sage: R(10).valuation()
            1
            sage: R(25).valuation()
            2
            sage: R(50).valuation()
            2
            sage: R = Qp(17, 4)
            sage: a = R(2*17^2)
            sage: a.valuation()
            2
            sage: R = Qp(5, 4)
            sage: R(0).valuation()
            +Infinity
            sage: R(1).valuation()
            0
            sage: R(2).valuation()
            0
            sage: R(5).valuation()
            1
            sage: R(10).valuation()
            1
            sage: R(25).valuation()
            2
            sage: R(50).valuation()
            2
            sage: R(1/2).valuation()
            0
            sage: R(1/5).valuation()
            -1
            sage: R(1/10).valuation()
            -1
            sage: R(1/25).valuation()
            -2
            sage: R(1/50).valuation()
            -2

            sage: K.<a> = Qq(25)
            sage: K(0).valuation()
            +Infinity

            sage: R(1/50).valuation(5)
            -2
            sage: R(1/50).valuation(3)
            Traceback (most recent call last):
            ...
            ValueError: Ring (5-adic Field with capped relative precision 4) residue field of the wrong characteristic.
        """
        if not p is None and p != self.parent().prime():
            raise ValueError('Ring (%s) residue field of the wrong characteristic.' % self.parent())
        cdef long v = self.valuation_c()
        if v == maxordp:
            return infinity
        if v == -maxordp:
            return -infinity
        cdef Integer ans = PY_NEW(Integer)
        mpz_set_si(ans.value, v)
        return ans

    cdef long valuation_c(self):
        """
        This function is overridden in subclasses to provide an
        actual implementation of valuation.

        For exact zeros, ``maxordp`` is returned, rather than infinity.

        EXAMPLES:

        For example, the valuation function on pAdicCappedRelativeElements
        uses an overridden version of this function.

        ::

            sage: Zp(5)(5).valuation() #indirect doctest
            1
        """
        raise NotImplementedError

    cpdef val_unit(self):
        """
        Return ``(self.valuation(), self.unit_part())``. To be overridden in
        derived classes.

        EXAMPLES::

            sage: Zp(5,5)(5).val_unit()
            (1, 1 + O(5^5))
        """
        raise NotImplementedError

    def ordp(self, p = None):
        r"""
        Returns the valuation of self, normalized so that the valuation of `p` is 1

        INPUT:

        - ``self`` -- a p-adic element
        - ``p`` -- a prime (default: ``None``). If specified, will make sure that ``p == self.parent().prime()``

        NOTE: The optional argument p is used for consistency with the valuation methods on integer and rational.


        OUTPUT:

        integer -- the valuation of self, normalized so that the valuation of `p` is 1

        EXAMPLES::

            sage: R = Zp(5,20,'capped-rel')
            sage: R(0).ordp()
            +Infinity
            sage: R(1).ordp()
            0
            sage: R(2).ordp()
            0
            sage: R(5).ordp()
            1
            sage: R(10).ordp()
            1
            sage: R(25).ordp()
            2
            sage: R(50).ordp()
            2
            sage: R(1/2).ordp()
            0
        """
        return self.valuation(p) / self.parent().ramification_index()

    def rational_reconstruction(self):
        r"""
        Returns a rational approximation to this `p`-adic number

        This will raise an ArithmeticError if there are no valid
        approximations to the unit part with numerator and
        denominator bounded by ``sqrt(p^absprec / 2)``.

        .. SEEALSO::

            :meth:`_rational_`

        OUTPUT:

        rational -- an approximation to self

        EXAMPLES::

            sage: R = Zp(5,20,'capped-rel')
            sage: for i in range(11):
            ....:     for j in range(1,10):
            ....:         if j == 5:
            ....:             continue
            ....:         assert i/j == R(i/j).rational_reconstruction()
        """
        if self.is_zero(self.precision_absolute()):
            return Rational(0)
        p = self.parent().prime()
        alpha = self.unit_part().lift()
        m = Integer(p**self.precision_relative())
        from sage.arith.all import rational_reconstruction
        r = rational_reconstruction(alpha, m)
        return (Rational(p)**self.valuation())*r

    def _rational_(self):
        r"""
        Return a rational approximation to this `p`-adic number.

        If there is no good rational approximation to the unit part,
        will just return the integer approximation.

        EXAMPLES::

            sage: R = Zp(7,5)
            sage: QQ(R(125)) # indirect doctest
            125
        """
        try:
            return self.rational_reconstruction()
        except ArithmeticError:
            p = self.parent().prime()
            return Rational(p**self.valuation() * self.unit_part().lift())

    def _number_field_(self, K):
        r"""
        Return an element of K approximating this p-adic number.

        INPUT:

        - ``K`` -- a number field

        EXAMPLES::

            sage: R.<a> = Zq(125)
            sage: K = R.exact_field()
            sage: a._number_field_(K)
            a
        """
        Kbase = K.base_ring()
        if K.defining_polynomial() != self.parent().defining_polynomial(exact=True):
            # Might convert to K's base ring.
            return Kbase(self)
        L = [Kbase(c) for c in self.polynomial().list()]
        if len(L) < K.degree():
            L += [Kbase(0)] * (K.degree() - len(L))
        return K(L)

    def _log_generic(self, aprec, mina=0):
        r"""
        Return ``\log(self)`` for ``self`` equal to 1 in the residue field

        This is a helper method for :meth:`log`.

        INPUT:

        - ``aprec`` -- an integer, the precision to which the result is
          correct. ``aprec`` must not exceed the precision cap of the ring over
          which this element is defined.

        - ``mina`` -- an integer (default: 0), the series will check `n` up to
          this valuation (and beyond) to see if they can contribute to the
          series.

        ALGORITHM:

        The computation uses the series

        .. MATH::

            -\log(1-x)=\sum_{n=1}^\infty \frac{x^n}{n}.

        For the result to be correct to precision ``aprec``, we sum all terms
        for which the valuation of `x^n/n` is stricly smaller than ``aprec``.

        EXAMPLES::

            sage: r = Qp(5,prec=4)(6)
            sage: r._log_generic(2)
            5 + O(5^2)
            sage: r._log_generic(4)
            5 + 2*5^2 + 4*5^3 + O(5^4)
            sage: r._log_generic(100)
            5 + 2*5^2 + 4*5^3 + O(5^4)

            sage: r = Zp(5,prec=4,type='fixed-mod')(6)
            sage: r._log_generic(5)
            5 + 2*5^2 + 4*5^3 + O(5^4)

        Only implemented for elements congruent to 1 modulo the maximal ideal::

            sage: r = Zp(5,prec=4,type='fixed-mod')(2)
            sage: r._log_generic(5)
            Traceback (most recent call last):
            ...
            ValueError: Input value (=2 + O(5^4)) must be 1 in the residue field

        """
        x = 1-self
        R = self.parent()
        # to get the precision right over capped-absolute rings, we have to
        # work over the capped-relative fraction field
        if R.is_capped_absolute():
            R = R.fraction_field()
            x = R(x)

        alpha=x.valuation()
        if alpha<=0:
            raise ValueError('Input value (=%s) must be 1 in the residue field' % self)

        e=R.ramification_index()
        p=R.prime()

        # we sum all terms of the power series of log into total
        total=R.zero()

        # pre-compute x^p/p into x2p_p
        if mina == 0 and alpha*p - e > aprec:
            # The value of x^p/p is not needed in that case
            x2p_p = R(0)
        elif R.is_capped_relative():
            if p*alpha >= e:
                x2p_p = x**p/p
            else:
                # x^p/p has negative valuation, so we need to be much
                # more careful about precision.
                x = x.lift_to_precision()
                x2p_p = x**p/p
        else:
            xu=x.unit_part()
            pu=R(p).unit_part()
            x2p_p=((xu**p)*pu.inverse_of_unit())*R.uniformizer_pow(p*alpha-e)

        # To get result right to precision aprec, we need all terms for which
        # the valuation of x^n/n is strictly smaller than aprec.
        # If we rewrite n=u*p^a with u a p-adic unit, then these are the terms
        # for which u<(aprec+a*v(p))/(v(x)*p^a).
        # Two sum over these terms, we run two nested loops, the outer one
        # iterates over the possible values for a, the inner one iterates over
        # the possible values for u.
        upper_u = (aprec/alpha).floor()
        if mina > 0 or upper_u > 0:
            a=0
            p2a=1       # p^a
            x2pa = x    # x^(p^a)

            # In the unramified case, we can stop summing terms as soon as
            # there are no u for a given a to sum over. In the ramified case,
            # it can happen that for some initial a there are no such u but
            # later in the series there are such u again. mina can be set to
            # take care of this by summing at least to a=mina-1
            while True:
                # we compute the sum for the possible values for u using Horner's method
                inner_sum = R.zero()
                for u in xrange(upper_u,0,-1):
                    # We want u to be a p-adic unit
                    if u%p==0:
                        new_term = R.zero()
                    else:
                        new_term = ~R(u)

                    # This hack is to deal with rings that don't lift to fields
                    if u > 1 or x2p_p.is_zero():
                        inner_sum = (inner_sum+new_term)*x2pa
                    else:
                        inner_sum = (inner_sum+new_term)*(x2p_p**a)*(x**(p2a-a*p))

                total -= inner_sum

                # Now increase a and check if a new iteration of the loop is needed
                a += 1
                p2a = p2a*p
                upper_u = ((aprec+a*e)/(alpha*p2a)).floor()
                if a >= mina and upper_u <= 0: break

                # We perform this last operation after the test
                # because it is costly and may raise OverflowError
                x2pa = x2pa**p

        return total.add_bigoh(aprec)

    def _log_binary_splitting(self, aprec, mina=0):
        r"""
        Return ``\log(self)`` for ``self`` equal to 1 in the residue field

        This is a helper method for :meth:`log`. 
        It uses a fast binary splitting algorithm.

        INPUT:

        - ``aprec`` -- an integer, the precision to which the result is
          correct. ``aprec`` must not exceed the precision cap of the ring over
          which this element is defined.

        - ``mina`` -- an integer (default: 0), the series will check `n` up to
          this valuation (and beyond) to see if they can contribute to the
          series.

        NOTE::

            The function does not check that its argument ``self`` is 
            1 in the residue field. If this assumption is not fullfiled
            the behaviour of the function is not specified.

        ALGORITHM:

        1. Raise `u` to the power `p^v` for a suitable `v` in order
           to make it closer to 1. (`v` is chosen such that `p^v` is
           close to the precision.)

        2. Write

        .. MATH::

            u^{p-1} = \prod_{i=1}^\infty (1 - a_i p^{(v+1)*2^i})

        with `0 \leq a_i < p^{(v+1)*2^i}` and compute 
        `\log(1 - a_i p^{(v+1)*2^i})` using the standard Taylor expansion

        .. MATH::

            \log(1 - x) = -x - 1/2 x^2 - 1/3 x^3 - 1/4 x^4 - 1/5 x^5 - \cdots

        together with a binary splitting method.

        3. Divide the result by `p^v`

        The complexity of this algorithm is quasi-linear.

        EXAMPLES::

            sage: r = Qp(5,prec=4)(6)
            sage: r._log_binary_splitting(2)
            5 + O(5^2)
            sage: r._log_binary_splitting(4)
            5 + 2*5^2 + 4*5^3 + O(5^4)
            sage: r._log_binary_splitting(100)
            5 + 2*5^2 + 4*5^3 + O(5^4)

            sage: r = Zp(5,prec=4,type='fixed-mod')(6)
            sage: r._log_binary_splitting(5)
            5 + 2*5^2 + 4*5^3 + O(5^4)

        """
        raise NotImplementedError

    def log(self, p_branch=None, pi_branch=None, aprec=None, change_frac=False, algorithm=None):
        r"""
        Compute the `p`-adic logarithm of this element.

        The usual power series for the logarithm with values in the additive
        group of a `p`-adic ring only converges for 1-units (units congruent to
        1 modulo `p`).  However, there is a unique extension of the logarithm
        to a homomorphism defined on all the units: If `u = a \cdot v` is a
        unit with `v \equiv 1 \pmod{p}` and `a` a Teichmuller representative,
        then we define `log(u) = log(v)`.  This is the correct extension
        because the units `U` split as a product `U = V \times \langle w
        \rangle`, where `V` is the subgroup of 1-units and `w` is a fundamental
        root of unity.  The `\langle w \rangle` factor is torsion, so must go
        to 0 under any homomorphism to the fraction field, which is a torsion
        free group.

        INPUT:

        - ``p_branch`` -- an element in the base ring or its fraction
          field; the implementation will choose the branch of the
          logarithm which sends `p` to ``branch``.

        - ``pi_branch`` -- an element in the base ring or its fraction
          field; the implementation will choose the branch of the
          logarithm which sends the uniformizer to ``branch``.  You
          may specify at most one of ``p_branch`` and ``pi_branch``,
          and must specify one of them if this element is not a unit.

        - ``aprec`` -- an integer or ``None`` (default: ``None``) if not
          ``None``, then the result will only be correct to precision
          ``aprec``.

        - ``change_frac`` -- In general the codomain of the logarithm should be
          in the `p`-adic field, however, for most neighborhoods of 1, it lies
          in the ring of integers. This flag decides if the codomain should be
          the same as the input (default) or if it should change to the
          fraction field of the input.

        - ``algorithm`` -- ``generic``, ``binary_splitting`` or ``None`` (default)
          The generic algorithm evaluates naively the series defining the log,
          namely

          .. MATH::
 
              \log(1-x) = -x - 1/2 x^2 - 1/3 x^3 - 1/4 x^4 - 1/5 x^5 - \cdots

          Its binary complexity is quadratic with respect to the precision.

          The binary splitting algorithm is faster, it has a quasi-linear
          complexity.
          By default, we use the binary splitting if it is available. Otherwise
          we switch to the generic algorithm.

        NOTES:

        What some other systems do:

        - PARI: Seems to define the logarithm for units not congruent
          to 1 as we do.

        - MAGMA: Only implements logarithm for 1-units (as of version 2.19-2)

        .. TODO::

            There is a soft-linear time algorithm for logarithm described
            by Dan Berstein at
            http://cr.yp.to/lineartime/multapps-20041007.pdf

        EXAMPLES::

            sage: Z13 = Zp(13, 10)
            sage: a = Z13(14); a
            1 + 13 + O(13^10)
            sage: a.log()
            13 + 6*13^2 + 2*13^3 + 5*13^4 + 10*13^6 + 13^7 + 11*13^8 + 8*13^9 + O(13^10)

            sage: Q13 = Qp(13, 10)
            sage: a = Q13(14); a
            1 + 13 + O(13^10)
            sage: a.log()
            13 + 6*13^2 + 2*13^3 + 5*13^4 + 10*13^6 + 13^7 + 11*13^8 + 8*13^9 + O(13^10)

        Note that the relative precision decreases when we take log.
        Precisely the absolute precision on ``\log(a)`` agrees with the relative
        precision on ``a`` thanks to the relation ``d\log(a) = da/a``.

        The call `log(a)` works as well::

            sage: log(a)
            13 + 6*13^2 + 2*13^3 + 5*13^4 + 10*13^6 + 13^7 + 11*13^8 + 8*13^9 + O(13^10)
            sage: log(a) == a.log()
            True

        The logarithm is not only defined for 1-units::

            sage: R = Zp(5,10)
            sage: a = R(2)
            sage: a.log()
            2*5 + 3*5^2 + 2*5^3 + 4*5^4 + 2*5^6 + 2*5^7 + 4*5^8 + 2*5^9 + O(5^10)

        If you want to take the logarithm of a non-unit you must specify either
        ``p_branch`` or ``pi_branch``::

            sage: b = R(5)
            sage: b.log()
            Traceback (most recent call last):
            ...
            ValueError: You must specify a branch of the logarithm for non-units
            sage: b.log(p_branch=4)
            4 + O(5^10)
            sage: c = R(10)
            sage: c.log(p_branch=4)
            4 + 2*5 + 3*5^2 + 2*5^3 + 4*5^4 + 2*5^6 + 2*5^7 + 4*5^8 + 2*5^9 + O(5^10)

        The branch parameters are only relevant for elements of non-zero
        valuation::

            sage: a.log(p_branch=0)
            2*5 + 3*5^2 + 2*5^3 + 4*5^4 + 2*5^6 + 2*5^7 + 4*5^8 + 2*5^9 + O(5^10)
            sage: a.log(p_branch=1)
            2*5 + 3*5^2 + 2*5^3 + 4*5^4 + 2*5^6 + 2*5^7 + 4*5^8 + 2*5^9 + O(5^10)

        Logarithms can also be computed in extension fields. First, in an
        Eisenstein extension::

            sage: R = Zp(5,5)
            sage: S.<x> = ZZ[]
            sage: f = x^4 + 15*x^2 + 625*x - 5
            sage: W.<w> = R.ext(f)
            sage: z = 1 + w^2 + 4*w^7; z
            1 + w^2 + 4*w^7 + O(w^20)
            sage: z.log()
            w^2 + 2*w^4 + 3*w^6 + 4*w^7 + w^9 + 4*w^10 + 4*w^11 + 4*w^12 + 3*w^14 + w^15 + w^17 + 3*w^18 + 3*w^19 + O(w^20)

        In an extension, there will usually be a difference between
        specifying ``p_branch`` and ``pi_branch``::

            sage: b = W(5)
            sage: b.log()
            Traceback (most recent call last):
            ...
            ValueError: You must specify a branch of the logarithm for non-units
            sage: b.log(p_branch=0)
            O(w^20)
            sage: b.log(p_branch=w)
            w + O(w^20)
            sage: b.log(pi_branch=0)
            3*w^2 + 2*w^4 + 2*w^6 + 3*w^8 + 4*w^10 + w^13 + w^14 + 2*w^15 + 2*w^16 + w^18 + 4*w^19 + O(w^20)
            sage: b.unit_part().log()
            3*w^2 + 2*w^4 + 2*w^6 + 3*w^8 + 4*w^10 + w^13 + w^14 + 2*w^15 + 2*w^16 + w^18 + 4*w^19 + O(w^20)
            sage: y = w^2 * 4*w^7; y
            4*w^9 + O(w^29)
            sage: y.log(p_branch=0)
            2*w^2 + 2*w^4 + 2*w^6 + 2*w^8 + w^10 + w^12 + 4*w^13 + 4*w^14 + 3*w^15 + 4*w^16 + 4*w^17 + w^18 + 4*w^19 + O(w^20)
            sage: y.log(p_branch=w)
            w + 2*w^2 + 2*w^4 + 4*w^5 + 2*w^6 + 2*w^7 + 2*w^8 + 4*w^9 + w^10 + 3*w^11 + w^12 + 4*w^14 + 4*w^16 + 2*w^17 + w^19 + O(w^20)

        Check that log is multiplicative::

            sage: y.log(p_branch=0) + z.log() - (y*z).log(p_branch=0)
            O(w^20)

        Now an unramified example::

            sage: g = x^3 + 3*x + 3
            sage: A.<a> = R.ext(g)
            sage: b = 1 + 5*(1 + a^2) + 5^3*(3 + 2*a)
            sage: b.log()
            (a^2 + 1)*5 + (3*a^2 + 4*a + 2)*5^2 + (3*a^2 + 2*a)*5^3 + (3*a^2 + 2*a + 2)*5^4 + O(5^5)

        Check that log is multiplicative::

            sage: c = 3 + 5^2*(2 + 4*a)
            sage: b.log() + c.log() - (b*c).log()
            O(5^5)

        We illustrate the effect of the precision argument::

            sage: R = ZpCA(7,10)
            sage: x = R(41152263); x
            5 + 3*7^2 + 4*7^3 + 3*7^4 + 5*7^5 + 6*7^6 + 7^9 + O(7^10)
            sage: x.log(aprec = 5)
            7 + 3*7^2 + 4*7^3 + 3*7^4 + O(7^5)
            sage: x.log(aprec = 7)
            7 + 3*7^2 + 4*7^3 + 3*7^4 + 7^5 + 3*7^6 + O(7^7)
            sage: x.log()
            7 + 3*7^2 + 4*7^3 + 3*7^4 + 7^5 + 3*7^6 + 7^7 + 3*7^8 + 4*7^9 + O(7^10)

        The logarithm is not defined for zero::

            sage: R.zero().log()
            Traceback (most recent call last):
            ...
            ValueError: logarithm is not defined at zero

        For elements in a `p`-adic ring, the logarithm will be returned in the
        same ring::

            sage: x = R(2)
            sage: x.log().parent()
            7-adic Ring with capped absolute precision 10
            sage: x = R(14)
            sage: x.log(p_branch=0).parent()
            7-adic Ring with capped absolute precision 10

        This is not possible if the logarithm has negative valuation::

            sage: R = ZpCA(3,10)
            sage: S.<x> = R[]
            sage: f = x^3 - 3
            sage: W.<w> = R.ext(f)
            sage: w.log(p_branch=2)
            Traceback (most recent call last):
            ...
            ValueError: logarithm is not integral, use change_frac=True to obtain a result in the fraction field
            sage: w.log(p_branch=2, change_frac=True)
            2*w^-3 + O(w^24)

        TESTS:

        Check that the generic algorithm and the binary splitting algorithm
        returns the same answers::

            sage: p = 17
            sage: R = Zp(p)
            sage: a = 1 + p*R.random_element()
            sage: l1 = a.log(algorithm='generic')
            sage: l2 = a.log(algorithm='binary_splitting')
            sage: l1 == l2
            True
            sage: l1.precision_absolute() == l2.precision_absolute()
            True

        Check multiplicativity::

            sage: p = 11
            sage: R = Zp(p, prec=1000)

            sage: x = 1 + p*R.random_element()
            sage: y = 1 + p*R.random_element()
            sage: log(x*y) == log(x) + log(y)
            True

            sage: x = y = 0
            sage: while x == 0:
            ....:     x = R.random_element()
            sage: while y == 0:
            ....:     y = R.random_element()
            sage: branch = R.random_element()
            sage: (x*y).log(p_branch=branch) == x.log(p_branch=branch) + y.log(p_branch=branch)
            True

        Note that multiplicativity may fail in the fixed modulus setting
        due to rounding errors::

            sage: R = ZpFM(2, prec=5)
            sage: R(180).log(p_branch=0) == R(30).log(p_branch=0) + R(6).log(p_branch=0)
            False

        Check that log is the inverse of exp::

            sage: p = 11
            sage: R = Zp(p, prec=1000)
            sage: a = 1 + p*R.random_element()
            sage: exp(log(a)) == a
            True

            sage: a = p*R.random_element()
            sage: log(exp(a)) == a
            True

        Check that results are consistent over a range of precision::

            sage: max_prec = 40
            sage: p = 3
            sage: K = Zp(p, max_prec)
            sage: full_log = (K(1 + p)).log()
            sage: for prec in range(2, max_prec):
            ....:     ll1 = (K(1+p).add_bigoh(prec)).log()
            ....:     ll2 = K(1+p).log(prec)
            ....:     assert ll1 == full_log
            ....:     assert ll2 == full_log
            ....:     assert ll1.precision_absolute() == prec

        Check that ``aprec`` works for fixed-mod elements::

            sage: R = ZpFM(7,10)
            sage: x = R(41152263); x
            5 + 3*7^2 + 4*7^3 + 3*7^4 + 5*7^5 + 6*7^6 + 7^9 + O(7^10)
            sage: x.log(aprec = 5)
            7 + 3*7^2 + 4*7^3 + 3*7^4 + O(7^10)
            sage: x.log(aprec = 7)
            7 + 3*7^2 + 4*7^3 + 3*7^4 + 7^5 + 3*7^6 + O(7^10)
            sage: x.log()
            7 + 3*7^2 + 4*7^3 + 3*7^4 + 7^5 + 3*7^6 + 7^7 + 3*7^8 + 4*7^9 + O(7^10)

        Check that precision is computed correctly in highly ramified
        extensions::

            sage: S.<x> = ZZ[]
            sage: K = Qp(5,5)
            sage: f = x^625 - 5*x - 5
            sage: W.<w> = K.extension(f)
            sage: z = 1 - w^2 + O(w^11)
            sage: x = 1 - z
            sage: z.log().precision_absolute()
            -975
            sage: (x^5/5).precision_absolute()
            -570
            sage: (x^25/25).precision_absolute()
            -975
            sage: (x^125/125).precision_absolute()
            -775

            sage: z = 1 - w + O(w^2)
            sage: x = 1 - z
            sage: z.log().precision_absolute()
            -1625
            sage: (x^5/5).precision_absolute()
            -615
            sage: (x^25/25).precision_absolute()
            -1200
            sage: (x^125/125).precision_absolute()
            -1625
            sage: (x^625/625).precision_absolute()
            -1250

            sage: z.log().precision_relative()
            250

        Performances::

            sage: R = Zp(17, prec=10^6)
            sage: a = R.random_element()
            sage: b = a.log(p_branch=0)   # should be rather fast

        AUTHORS:

        - William Stein: initial version

        - David Harvey (2006-09-13): corrected subtle precision bug (need to
          take denominators into account! -- see :trac:`53`)

        - Genya Zaytman (2007-02-14): adapted to new `p`-adic class

        - Amnon Besser, Marc Masdeu (2012-02-21): complete rewrite, valid for
          generic `p`-adic rings.

        - Soroosh Yazdani (2013-02-1): Fixed a precision issue in
          :meth:`_log_generic`.  This should really fix the issue with
          divisions.

        - Julian Rueth (2013-02-14): Added doctests, some changes for
          capped-absolute implementations.

        - Xavier Caruso (2017-06): Added binary splitting type algorithms
          over Qp

        """
        if self.is_zero():
            raise ValueError('logarithm is not defined at zero')
        if p_branch is not None and pi_branch is not None:
            raise ValueError("You may only specify a branch of the logarithm in one way")
        R = self.parent()
        p = R.prime()
        q = p**R.f()

        if self.is_padic_unit():
            total = R.zero()
        else:
            if pi_branch is None:
                if p_branch is None:
                    raise ValueError("You must specify a branch of the logarithm for non-units")
                pi_branch = (p_branch - R._log_unit_part_p()) / R.e()
            total = self.valuation() * pi_branch
        y = self.unit_part()
        x = 1 - y

        if x.valuation()>0:
            denom=Integer(1)
        else:
            y=y**(q-1) # Is it better to multiply it by Teichmuller element?
            denom=Integer(q-1)
            x = 1 - y

        minaprec = y.precision_absolute()
        minn = 0
        e = R.e()
        if e != 1:
            xval = x.valuation()
            lamb = minaprec - xval
            if lamb > 0 and lamb*(p-1) <= e:
                # This is the precision region where the absolute
                # precision of the answer might be less than the
                # absolute precision of the input

                # kink is the number of times we multiply the relative
                # precision by p before starting to add e instead.
                kink = (e // (lamb * (p-1))).exact_log(p) + 1

                # deriv0 is within 1 of the n yielding the minimal
                # absolute precision
                deriv0 = (e / (minaprec * p.log(prec=53))).floor().exact_log(p)

                # These are the absolute precisions of x^(p^n) at potential minimum points
                L = [(minaprec * p**n - n * e, n) for n in [0, kink, deriv0, deriv0+1]]
                L.sort()
                minaprec = L[0][0]
                minn = L[0][1]

        if aprec is None or aprec > minaprec:
            aprec=minaprec

        if algorithm is None:
            try:
                # The binary splitting algorithm is supposed to be faster
                log_unit = y._log_binary_splitting(aprec, minn)
            except NotImplementedError:
                log_unit = y._log_generic(aprec, minn)
        elif algorithm == "generic":
            log_unit = y._log_generic(aprec, minn)
        elif algorithm == "binary_splitting":
            log_unit = y._log_binary_splitting(aprec, minn)
        else:
            raise ValueError("Algorithm must be either 'generic', 'binary_splitting' or None")

        retval = total + log_unit*R(denom).inverse_of_unit()
        if not change_frac:
            if retval.valuation() < 0 and not R.is_field():
                raise ValueError("logarithm is not integral, use change_frac=True to obtain a result in the fraction field")
            retval=R(retval)
        return retval.add_bigoh(aprec)


    def _exp_generic(self, aprec):
        r"""
        Compute the exponential power series of this element, using Horner's
        evaluation and only one division.

        This is a helper method for :meth:`exp`.

        INPUT:

        - ``aprec`` -- an integer, the precision to which to compute the
          exponential

        EXAMPLES::

            sage: R.<w> = Zq(7^2,5)
            sage: x = R(7*w)
            sage: x.exp(algorithm="generic")   # indirect doctest
            1 + w*7 + (4*w + 2)*7^2 + (w + 6)*7^3 + 5*7^4 + O(7^5)

        AUTHORS:

        - Genya Zaytman (2007-02-15)

        - Amnon Besser, Marc Masdeu (2012-02-23): Complete rewrite

        - Soroosh Yazdani (2013-02-01): Added the code for capped relative

        - Julian Rueth (2013-02-14): Rewrite to solve some precision problems
          in the capped-absolute case

        """
        R=self.parent()
        p=self.parent().prime()
        e=self.parent().ramification_index()
        x_unit=self.unit_part()
        p_unit=R(p).unit_part().lift_to_precision()
        x_val=self.valuation()

        # the valuation of n! is bounded by e*n/(p-1), therefore the valuation
        # of self^n/n! is bigger or equal to n*x_val - e*n/(p-1). So, we only
        # have to sum terms for which n does not exceed N
        N = (aprec // (x_val - e/(p-1))).floor()

        # We evaluate the exponential series:
        # First, we compute the value of x^N+N*x^(N-1)+...+x*N!+N! using
        # Horner's method. Then, we divide by N!.
        # This would only work for capped relative elements since for other
        # elements, we would lose too much precision in the multiplications
        # with natural numbers. Therefore, we emulate the behaviour of
        # capped-relative elements and keep track of the unit part and the
        # valuation separately.

        # the value of x^N+N*x^(N-1)+...+x*N!+N!
        series_unit,series_val = R.one(), 0

        # we compute the value of N! as we go through the loop
        nfactorial_unit,nfactorial_val = R.one(),0

        nmodp = N%p
        for n in range(N,0,-1):
            # multiply everything by x
            series_val += x_val
            series_unit *= x_unit

            # compute the new value of N*(N-1)*...
            if nmodp == 0:
                n_pval, n_punit = Integer(n).val_unit(p)
                nfactorial_unit *= R(n_punit) * p_unit**n_pval
                nfactorial_val += n_pval*e
                nmodp = p
            else:
                nfactorial_unit *= n
            nmodp -= 1

            # now add N*(N-1)*...
            common_val = min(nfactorial_val, series_val)
            series_unit = (series_unit<<(series_val-common_val)) + (nfactorial_unit<<(nfactorial_val-common_val))
            series_val = common_val

        # multiply the result by N!
        return series_unit*nfactorial_unit.inverse_of_unit()<<(series_val-nfactorial_val)

    def _exp_binary_splitting(self, aprec):
        """
        Compute the exponential power series of this element

        This is a helper method for :meth:`exp`.

        INPUT:

        - ``aprec`` -- an integer, the precision to which to compute the
          exponential

        NOTE::

            The function does not check that its argument ``self`` is 
            the disk of convergence of ``exp``. If this assumption is not 
            fullfiled the behaviour of the function is not specified.

        ALGORITHM:

        Write

        .. MATH::

            self = \sum_{i=1}^\infty a_i p^{2^i}

        with `0 \leq a_i < p^{2^i}` and compute 
        `\exp(a_i p^{2^i})` using the standard Taylor expansion

        .. MATH::

            \exp(x) = 1 + x + x^2/2 + x^3/6 + x^4/24 + \cdots

        together with a binary splitting method.

        The binary complexity of this algorithm is quasi-linear.

        EXAMPLES::

            sage: R = Zp(7,5)
            sage: x = R(7)
            sage: x.exp(algorithm="binary_splitting")   # indirect doctest
            1 + 7 + 4*7^2 + 2*7^3 + O(7^5)

        """
        raise NotImplementedError("The binary splitting algorithm is not implemented for the parent: %s" % self.parent())

    def _exp_newton(self, aprec, log_algorithm=None):
        """
        Compute the exponential power series of this element

        This is a helper method for :meth:`exp`.

        INPUT:

        - ``aprec`` -- an integer, the precision to which to compute the
          exponential

        - ``log_algorithm`` (default: None) -- the algorithm used for
          computing the logarithm. This attribute is passed to the log
          method. See :meth:`log` for more details about the possible
          algorithms.

        NOTE::

            The function does not check that its argument ``self`` is 
            the disk of convergence of ``exp``. If this assumption is not 
            fullfiled the behaviour of the function is not specified.

        ALGORITHM:

        Solve the equation `\log(x) = self` using the Newton scheme::

        .. MATH::

            x_{i+1} = x_i \cdot (1 + self - \log(x_i))

        The binary complexity of this algorithm is roughly the same
        than that of the computation of the logarithm.

        EXAMPLES::

            sage: R.<w> = Zq(7^2,5)
            sage: x = R(7*w)
            sage: x.exp(algorithm="newton")   # indirect doctest
            1 + w*7 + (4*w + 2)*7^2 + (w + 6)*7^3 + 5*7^4 + O(7^5)
        """
        R = self.parent()
        e = R.e()
        a = R(1,aprec)
        l = R(0,aprec)
        if R.prime() == 2:
            trunc = e + 1
            while trunc < aprec:
                trunc = 2*trunc - e
                b = (self-l).add_bigoh(trunc).lift_to_precision(aprec)
                a *= 1+b
                l += (1+b).log(aprec, algorithm=log_algorithm)
        else:
            trunc = 1
            while trunc < aprec:
                trunc = 2*trunc
                b = (self-l).add_bigoh(trunc).lift_to_precision(aprec)
                a *= 1+b
                l += (1+b).log(aprec, algorithm=log_algorithm)
        return a


    def exp(self, aprec = None, algorithm=None):
        r"""
        Compute the `p`-adic exponential of this element if the exponential
        series converges.

        INPUT:

        - ``aprec`` -- an integer or ``None`` (default: ``None``); if
          specified, computes only up to the indicated precision.

        - ``algorithm`` -- ``generic``, ``binary_splitting``, ``newton`` 
          or ``None`` (default)
          The generic algorithm evaluates naively the series defining the
          exponential, namely

          .. MATH::
 
              \exp(x) = 1 + x + x^2/2 + x^3/6 + x^4/24 + \cdots

          Its binary complexity is quadratic with respect to the precision.

          The binary splitting algorithm is faster, it has a quasi-linear
          complexity.

          The ``Newton`` algorithms solve the equation `\log(x) = self` using
          a Newton scheme. It runs roughly as fast as the computation of the
          logarithm.

          By default, we use the binary splitting if it is available. 
          If it is not, we use the Newton algorithm if a fast algorithm for
          computing the logarithm is available.
          Otherwise we switch to the generic algorithm.

        EXAMPLES:

        :meth:`log` and :meth:`exp` are inverse to each other::

            sage: Z13 = Zp(13, 10)
            sage: a = Z13(14); a
            1 + 13 + O(13^10)
            sage: a.log().exp()
            1 + 13 + O(13^10)

        An error occurs if this is called with an element for which the
        exponential series does not converge::

            sage: Z13.one().exp()
            Traceback (most recent call last):
            ...
            ValueError: Exponential does not converge for that input.

        The next few examples illustrate precision when computing `p`-adic
        exponentials::

            sage: R = Zp(5,10)
            sage: e = R(2*5 + 2*5**2 + 4*5**3 + 3*5**4 + 5**5 + 3*5**7 + 2*5**8 + 4*5**9).add_bigoh(10); e
            2*5 + 2*5^2 + 4*5^3 + 3*5^4 + 5^5 + 3*5^7 + 2*5^8 + 4*5^9 + O(5^10)
            sage: e.exp()*R.teichmuller(4)
            4 + 2*5 + 3*5^3 + O(5^10)

        ::

            sage: K = Qp(5,10)
            sage: e = K(2*5 + 2*5**2 + 4*5**3 + 3*5**4 + 5**5 + 3*5**7 + 2*5**8 + 4*5**9).add_bigoh(10); e
            2*5 + 2*5^2 + 4*5^3 + 3*5^4 + 5^5 + 3*5^7 + 2*5^8 + 4*5^9 + O(5^10)
            sage: e.exp()*K.teichmuller(4)
            4 + 2*5 + 3*5^3 + O(5^10)

        Logarithms and exponentials in extension fields. First, in an
        Eisenstein extension::

            sage: R = Zp(5,5)
            sage: S.<x> = R[]
            sage: f = x^4 + 15*x^2 + 625*x - 5
            sage: W.<w> = R.ext(f)
            sage: z = 1 + w^2 + 4*w^7; z
            1 + w^2 + 4*w^7 + O(w^20)
            sage: z.log().exp()
            1 + w^2 + 4*w^7 + O(w^20)

        Now an unramified example::

            sage: R = Zp(5,5)
            sage: S.<x> = R[]
            sage: g = x^3 + 3*x + 3
            sage: A.<a> = R.ext(g)
            sage: b = 1 + 5*(1 + a^2) + 5^3*(3 + 2*a); b
            1 + (a^2 + 1)*5 + (2*a + 3)*5^3 + O(5^5)
            sage: b.log().exp()
            1 + (a^2 + 1)*5 + (2*a + 3)*5^3 + O(5^5)

        TESTS:

        Check that results are consistent over a range of precision::

            sage: max_prec = 40
            sage: p = 3
            sage: K = Zp(p, max_prec)
            sage: full_exp = (K(p)).exp()
            sage: for prec in range(2, max_prec):
            ....:     ll = (K(p).add_bigoh(prec)).exp()
            ....:     assert ll == full_exp
            ....:     assert ll.precision_absolute() == prec
            sage: K = Qp(p, max_prec)
            sage: full_exp = (K(p)).exp()
            sage: for prec in range(2, max_prec):
            ....:     ll = (K(p).add_bigoh(prec)).exp()
            ....:     assert ll == full_exp
            ....:     assert ll.precision_absolute() == prec

        Check that this also works for capped-absolute implementations::

            sage: Z13 = ZpCA(13, 10)
            sage: a = Z13(14); a
            1 + 13 + O(13^10)
            sage: a.log().exp()
            1 + 13 + O(13^10)

            sage: R = ZpCA(5,5)
            sage: S.<x> = R[]
            sage: f = x^4 + 15*x^2 + 625*x - 5
            sage: W.<w> = R.ext(f)
            sage: z = 1 + w^2 + 4*w^7; z
            1 + w^2 + 4*w^7 + O(w^20)
            sage: z.log().exp()
            1 + w^2 + 4*w^7 + O(w^20)

        Check that this also works for fixed-mod implementations::

            sage: Z13 = ZpFM(13, 10)
            sage: a = Z13(14); a
            1 + 13 + O(13^10)
            sage: a.log().exp()
            1 + 13 + O(13^10)

            sage: R = ZpFM(5,5)
            sage: S.<x> = R[]
            sage: f = x^4 + 15*x^2 + 625*x - 5
            sage: W.<w> = R.ext(f)
            sage: z = 1 + w^2 + 4*w^7; z
            1 + w^2 + 4*w^7 + O(w^20)
            sage: z.log().exp()
            1 + w^2 + 4*w^7 + O(w^20)

        Some corner cases::

            sage: Z2 = Zp(2, 5)
            sage: Z2(2).exp()
            Traceback (most recent call last):
            ...
            ValueError: Exponential does not converge for that input.

            sage: S.<x> = Z2[]
            sage: W.<w> = Z2.ext(x^3-2)
            sage: (w^2).exp()
            Traceback (most recent call last):
            ...
            ValueError: Exponential does not converge for that input.
            sage: (w^3).exp()
            Traceback (most recent call last):
            ...
            ValueError: Exponential does not converge for that input.
            sage: (w^4).exp()
            1 + w^4 + w^5 + w^7 + w^9 + w^10 + w^14 + O(w^15)

        Check that all algorithms output the same result::

            sage: R = Zp(5,50)
            sage: a = 5 * R.random_element()
            sage: bg = a.exp(algorithm="generic")
            sage: bbs = a.exp(algorithm="binary_splitting")
            sage: bn = a.exp(algorithm="newton")
            sage: bg == bbs
            True
            sage: bg == bn
            True

        Performances::

            sage: R = Zp(17,10^6)
            sage: a = 17 * R.random_element()
            sage: b = a.exp()    # should be rather fast

        AUTHORS:

        - Genya Zaytman (2007-02-15)

        - Amnon Besser, Marc Masdeu (2012-02-23): Complete rewrite

        - Julian Rueth (2013-02-14): Added doctests, fixed some corner cases

        - Xavier Caruso (2017-06): Added binary splitting and Newton algorithms

        """
        p = self.parent().prime()

        if (p-1)*self.valuation() <= self.parent().ramification_index():
            raise ValueError('Exponential does not converge for that input.')

        # The optimal absolute precision on exp(self)
        # is the absolution precision on self
        maxprec = min(self.precision_absolute(), self.parent().precision_cap())
        if aprec is None or aprec > maxprec:
            aprec = maxprec

        if algorithm is None:
            try:
                ans = self._exp_binary_splitting(aprec)
            except NotImplementedError:
                try:
                    ans = self._exp_newton(aprec, log_algorithm='binary_splitting')
                except NotImplementedError:
                    ans = self._exp_generic(aprec)
        elif algorithm == 'generic':
            ans = self._exp_generic(aprec)
        elif algorithm == 'binary_splitting':
            ans = self._exp_binary_splitting(aprec)
        elif algorithm == 'newton':
            ans = self._exp_newton(aprec)
        return ans.add_bigoh(aprec)
        

    def square_root(self, extend=True, all=False, algorithm=None):
        r"""
        Return the square root of this `p`-adic number.

        INPUT:

        - ``self`` -- a `p`-adic element.

        - ``extend`` -- a boolean (default: ``True``); if ``True``, return a 
          square root in an extension if necessary; if ``False`` and no root 
          exists in the given ring or field, raise a ValueError.

        - ``all`` -- a boolean (default: ``False``); if ``True``, return a 
          list of all square roots.

        - ``algorithm`` -- ``"pari"``, ``"sage"`` or ``None`` (default: 
          ``None``); Sage provides an implementation for any extension of 
          `Q_p` whereas only square roots over `Q_p` is implemented in Pari;
          the default is ``"pari"`` if the ground field is `Q_p`, ``"sage"``
          otherwise.

        OUTPUT:

        The square root or the list of all square roots of this `p`-adic 
        number.

        NOTE:

        The square root is chosen (resp. the square roots are ordered) in
        a deterministic way.

        EXAMPLES::

            sage: R = Zp(3, 20)
            sage: R(0).square_root()
            0

            sage: R(1).square_root()
            1 + O(3^20)

            sage: R(2).square_root(extend=False)
            Traceback (most recent call last):
            ...
            ValueError: element is not a square

            sage: -R(4).square_root()
            2 + O(3^20)

            sage: R(9).square_root()
            3 + O(3^21)

        When `p = 2`, the precision of the square root is less
        than the input::

            sage: R2 = Zp(2, 20)
            sage: R2(1).square_root()
            1 + O(2^19)
            sage: R2(4).square_root()
            2 + O(2^20)

            sage: R.<t> = Zq(2^10, 10)
            sage: u = 1 + 8*t
            sage: u.square_root()
            1 + t*2^2 + t^2*2^3 + t^2*2^4 + (t^4 + t^3 + t^2)*2^5 + (t^4 + t^2)*2^6 + (t^5 + t^2)*2^7 + (t^6 + t^5 + t^4 + t^2)*2^8 + O(2^9)

            sage: R.<a> = Zp(2).extension(x^3 - 2)
            sage: u = R(1 + a^4 + a^5 + a^7 + a^8, 10); u
            1 + a^4 + a^5 + a^7 + a^8 + O(a^10)
            sage: v = u.square_root(); v
            1 + a^2 + a^4 + a^6 + O(a^7)

        However, observe that the precision increases to its original value 
        when we recompute the square of the square root::

            sage: v^2
            1 + a^4 + a^5 + a^7 + a^8 + O(a^10)

        If the input does not have enough precision in order to determine if
        the given element has a square root in the ground field, an error is 
        raised::

            sage: R(1, 6).square_root()
            Traceback (most recent call last):
            ...
            PrecisionError: not enough precision to be sure that this element has a square root

            sage: R(1, 7).square_root()
            1 + O(a^4)

            sage: R(1+a^6, 7).square_root(extend=False)
            Traceback (most recent call last):
            ...
            ValueError: element is not a square

        In particular, an error is raised when we try to compute the square
        root of an inexact

        TESTS::

            sage: R = Qp(5, 100)
            sage: c = R.random_element()
            sage: s = (c^2).square_root()
            sage: s == c or s == -c
            True

        """
        # We first check trivial cases and precision
        if self._is_exact_zero():
            return self
        parent = self.parent()
        if self.is_zero() or (parent.prime() == 2 and self.precision_relative() < 1 + 2*parent.e()):
            raise PrecisionError("not enough precision to be sure that this element has a square root")

        if algorithm is None:
            if parent.degree() == 1:
                algorithm = "pari"
            else:
                algorithm = "sage"

        if algorithm == "pari":
            from sage.libs.pari.all import PariError
            ans = None
            try:
                # use pari
                ans = parent(self.__pari__().sqrt())
            except PariError:
                # todo: should eventually change to return an element of
                # an extension field
                pass
        elif algorithm == "sage":
            ans = self._square_root()
        if ans is not None:
            if list(ans.expansion()) > list((-ans).expansion()):
                ans = -ans
            if all:
                return [ans, -ans]
            else:
                return ans
        if extend:
            raise NotImplementedError("extending using the sqrt function not yet implemented")
        elif all:
            return []
        else:
            raise ValueError("element is not a square")

    def _square_root(self):
        """
        Return the square root of this `p`-adic number
        or ``None`` if this number does not have a square root

        NOTE:

        This is the Sage implementation used in :meth:`square_root`.

        This method assumes that the input is given at relative precision
        at least 1 if `p > 2` and relative precision at least `2e + 1` if
        `p = 2` (where `e` is the absolute ramification index).
        This is the minimal precision to be sure whether this number has
        or has not a square root.

        TESTS::

            sage: Q2 = Qp(2,20,'capped-rel')
            sage: Q2(1)._square_root()
            1 + O(2^19)
            sage: Q2(4)._square_root()
            2 + O(2^20)

            sage: Q5 = Qp(5,20,'capped-rel')
            sage: Q5(1)._square_root()
            1 + O(5^20)
            sage: Q5(-1)._square_root() == Q5.teichmuller(2) or Q5(-1).square_root() == Q5.teichmuller(3)
            True

            sage: Z3 = Zp(3,20,'capped-abs')
            sage: Z3(1).square_root()
            1 + O(3^20)
            sage: Z3(4).square_root() in [ Z3(2), -Z3(2) ]
            True
            sage: Z3(9).square_root()
            3 + O(3^19)

            sage: Z2 = Zp(2,20,'capped-abs')
            sage: Z2(1).square_root()
            1 + O(2^19)
            sage: Z2(4).square_root()
            2 + O(2^18)
            sage: Z2(9).square_root() in [ Z2(3), -Z2(3) ]
            True
            sage: Z2(17).square_root()
            1 + 2^3 + 2^5 + 2^6 + 2^7 + 2^9 + 2^10 + 2^13 + 2^16 + 2^17 + O(2^19)

            sage: Z5 = Zp(5,20,'capped-abs')
            sage: Z5(1).square_root()
            1 + O(5^20)
            sage: Z5(-1).square_root() == Z5.teichmuller(2) or Z5(-1).square_root() == Z5.teichmuller(3)
            True
        """
        ring = self.parent()
        p = ring.prime()
        e = ring.e()

        # First, we check valuation and renormalize if needed
        val = self.valuation()
        if val % 2 == 1:
            return None
        a = self >> val
        prec = a.precision_absolute()

        # We compute the square root of 1/a in the residue field
        abar = a.residue()
        try:
            xbar = 1/abar.sqrt(extend=False)
        except ValueError:
            return None
        x = ring(xbar)
        curprec = 1

        # When p is 2, we lift sqrt(1/a) modulo 2*pi (pi = uniformizer)
        if p == 2:   # We assume here that the relative precision is at least 2*e + 1
            x = x.lift_to_precision(e+1)

            # We will need 1/a at higher precision
            ainv = ~(a.add_bigoh(2*e+1))

            # We lift modulo 2
            k = ring.residue_field()
            while curprec < e:   # curprec is the number of correct digits of x
                # recomputing x^2 is not necessary:
                # we can alternatively update it after each update of x
                # (which is theoretically a bit faster)
                b = (ainv - x**2) >> (2*curprec)
                if b == 0: break
                for i in range(e - curprec):
                    if i % 2 == 0:
                        try:
                            cbar = k(b.expansion(i)).sqrt(extend=False)
                        except ValueError:
                            return None
                        c = ring(cbar).lift_to_precision()
                        x += c << (curprec + i//2)
                    else:
                        if b.expansion(i) != 0:
                            return None
                curprec = (curprec + e + 1) // 2

            # We lift one step further
            from sage.rings.polynomial.polynomial_ring_constructor import PolynomialRing
            S = PolynomialRing(k, name='x')
            b = (ainv - x**2) >> (2*e)
            AS = S([ b.residue(), xbar*k(ring(2,e+1).expansion(e)), 1 ])
            roots = AS.roots()
            if len(roots) == 0:
                return None
            x += ring(roots[0][0]) << e

            # For Newton iteration, we redefine curprec
            # as (a lower bound on) valuation(a*x^2 - 1)
            curprec = 2*e + 1

        # We perform Newton iteration
        while curprec < prec:
            if p == 2:
                curprec -= e
            curprec <<= 1
            x = x.lift_to_precision(min(prec,curprec))
            x += x * (1 - a*x*x) / 2

        return (a*x) << (val // 2)


    def __abs__(self):
        """
        Return the `p`-adic absolute value of ``self``.

        This is normalized so that the absolute value of `p` is `1/p`.

        EXAMPLES::

            sage: abs(Qp(5)(15))
            1/5
            sage: abs(Qp(7)(0))
            0

        An unramified extension::

            sage: R = Zp(5,5)
            sage: P.<x> = PolynomialRing(R)
            sage: Z25.<u> = R.ext(x^2 - 3)
            sage: abs(u)
            1
            sage: abs(u^24-1)
            1/5

        A ramified extension::

            sage: W.<w> = R.ext(x^5 + 75*x^3 - 15*x^2 + 125*x - 5)
            sage: abs(w)
            0.724779663677696
            sage: abs(W(0))
            0.000000000000000
        """
        return self.abs()

    cpdef abs(self, prec=None):
        """
        Return the `p`-adic absolute value of ``self``.

        This is normalized so that the absolute value of `p` is `1/p`.

        INPUT:

        - ``prec`` -- Integer.  The precision of the real field in which
          the answer is returned.  If ``None``, returns a rational for
          absolutely unramified fields, or a real with 53 bits of
          precision for ramified fields.

        EXAMPLES::

            sage: a = Qp(5)(15); a.abs()
            1/5
            sage: a.abs(53)
            0.200000000000000
            sage: Qp(7)(0).abs()
            0
            sage: Qp(7)(0).abs(prec=20)
            0.00000

        An unramified extension::

            sage: R = Zp(5,5)
            sage: P.<x> = PolynomialRing(R)
            sage: Z25.<u> = R.ext(x^2 - 3)
            sage: u.abs()
            1
            sage: (u^24-1).abs()
            1/5

        A ramified extension::

            sage: W.<w> = R.ext(x^5 + 75*x^3 - 15*x^2 + 125*x - 5)
            sage: w.abs()
            0.724779663677696
            sage: W(0).abs()
            0.000000000000000
        """
        K = self.parent()
        if not prec and K.e() > 1:
            prec = 53
        if prec:
            from sage.rings.real_mpfr import RealField
            if self.is_zero():
                return RealField(prec).zero()
            return RealField(prec)(K.prime())**(-self.ordp())
        else:
            if self.is_zero():
                return Rational(0)
            return Rational(K.prime())**(-self.valuation())

    cpdef bint _is_base_elt(self, p) except -1:
        """
        Return ``True`` if this element is an element of Zp or Qp (rather than
        an extension).

        INPUT:

        - ``p`` -- a prime, which is compared with the parent of this element.

        EXAMPLES::

            sage: a = Zp(5)(3); a._is_base_elt(5)
            True
            sage: a._is_base_elt(17)
            False

        """
        raise NotImplementedError

    def _polylog_res_1(self, n):
        """
        Return `Li_n(`self`)` , the `n`th `p`-adic polylogarithm of ``self``, assuming that self is congruent to 1 mod p.
        This is an internal function, used by :meth:`polylog`.

        INPUT:

            - ``n`` -- a non-negative integer

        OUTPUT:

            - Li_n(self)

        EXAMPLES ::

            sage: Qp(2)(-1)._polylog_res_1(6) == 0
            True

        ::
            sage: Qp(5)(1)._polylog_res_1(1)
            Traceback (most recent call last):
            ...
            ValueError: Polylogarithm is not defined for 1.
        """
        from sage.rings.power_series_ring import PowerSeriesRing
        from sage.functions.other import ceil,floor
        from sage.rings.padics.factory import Qp
        from sage.misc.all import verbose

        if self == 1:
            raise ValueError('Polylogarithm is not defined for 1.')

        p = self.parent().prime()
        prec = self.precision_absolute()

        K = self.parent().fraction_field()
        z = K(self)

        hsl = max(prec / ((z - 1).valuation()) + 1, prec*(p == 2))
        N = floor(prec - n*(hsl - 1).log(p))

        verbose(hsl, level=3)

        def bound(m):
            return prec - m + Integer(1-2**(m-1)).valuation(p) - m*(hsl - 1).log(p)

        gsl = max([_findprec(1/(p-1), 1, _polylog_c(m,p) + bound(m), p) for m in range(2,n+1)])
        verbose(gsl, level=3)
        g = _compute_g(p, n, max([bound(m) + m*floor((gsl-1).log(p)) for m in range(2, n+1)]), gsl)
        verbose(g, level=3)
        S = PowerSeriesRing(K, default_prec = ceil(hsl), names='t')
        t = S.gen()
        log1plust = (1+t).log()
        log1plusti = 1

        G = (n+1)*[0]
        for i in range(n+1):
            G[i] = (log1plusti)/Integer(i).factorial()
            log1plusti *= log1plust

        verbose(G, level=3)

        H = (n+1)*[0]
        H[2] = -sum([((-t)**i)/Integer(i)**2 for i in range(1,hsl+2)])
        for i in range(2, n):
            H[i+1] = (H[i]/(1+t) + G[i]/t).integral()
            if (i + 1) % 2 == 1:
                if p != 2:
                    H[i+1] += (2**i*p**(i+1)*g[i+1](1/K(2)))/((1-2**i)*(p**(i+1) - 1))
                else:
                    H[i+1] += (2**i*H[i+1](K(-2)))/(1 - 2**(i+1))

        verbose(H, level=3)
        return (H[n](z - 1) - ((z.log(0))**(n-1)*(1 - z).log(0))/Integer(n-1).factorial()).add_bigoh(N)

    def polylog(self, n):
        """
        Return `Li_n(self)` , the `n`th `p`-adic polylogarithm of this element.

        INPUT:

            - ``n`` -- a non-negative integer

        OUTPUT:

            - `Li_n(self)`

        EXAMPLES:

        The `n`-th polylogarithm of `-1` is `0` for even `n` ::

            sage: Qp(13)(-1).polylog(6) == 0
            True

        We can check some identities, for example those mentioned in [DCW2016]_ ::

            sage: x = Qp(7, prec=30)(1/3)
            sage: (x^2).polylog(4) - 8*x.polylog(4) - 8*(-x).polylog(4) == 0
            True

        ::

            sage: x = Qp(5, prec=30)(4)
            sage: x.polylog(2) + (1/x).polylog(2) + x.log(0)**2/2 == 0
            True

        ::

            sage: x = Qp(11, prec=30)(2)
            sage: x.polylog(2) + (1-x).polylog(2) + x.log(0)**2*(1-x).log(0) == 0
            True

        `Li_1(z) = -\log(1-z)` for `|z| < 1` ::

            sage: Qp(5)(10).polylog(1) == -Qp(5)(1-10).log(0)
            True

        The polylogarithm of 1 is not defined ::

            sage: Qp(5)(1).polylog(1)
            Traceback (most recent call last):
            ...
            ValueError: Polylogarithm is not defined for 1.


        The polylogarithm of 0 is 0 ::

            sage: Qp(11)(0).polylog(7)
            0

        ALGORITHM:

        The algorithm of Besser-de Jeu, as described in [BdJ2008]_ is used.

        REFERENCES:

        .. [BdJ2008] Besser, Amnon, and Rob de Jeu. "Li^(p)-Service? An Algorithm
             for Computing p-Adic Polylogarithms." Mathematics of Computation
             (2008): 1105-1134.

        .. [DCW2016] Dan-Cohen, Ishai, and Stefan Wewers. "Mixed Tate motives and the
             unit equation." International Mathematics Research Notices
             2016.17 (2016): 5291-5354.

        AUTHORS:

        - Jennifer Balakrishnan - Initial implementation
        - Alex J. Best (2017-07-21) - Extended to other residue disks

        .. TODO::

            - Implement for extensions
            - Use the change method to create K from self.parent()


        """
        from sage.rings.power_series_ring import PowerSeriesRing
        from sage.rings.padics.factory import Qp
        from sage.misc.all import verbose
        from sage.functions.other import ceil,floor
        from sage.rings.infinity import PlusInfinity

        if self.parent().degree() != 1:
            raise NotImplementedError("Polylogarithms are not currently implemented for elements of extensions")
            # TODO implement this (possibly after the change method for padic generic elements is added).

        prec = self.precision_absolute()

        p = self.parent().prime()
        K = self.parent().fraction_field()

        z = K(self)
        n = Integer(n)

        if z.valuation() < 0:
            verbose("residue oo, using functional equation for reciprocal. %d %s"%(n,str(self)), level=2)
            return (-1)**(n+1)*(1/z).polylog(n)-(z.log(0)**n)/K(n.factorial())

        zeta = K.teichmuller(z)

        # Which residue disk are we in?
        if zeta == 0:
            if z.precision_absolute() == PlusInfinity():
                return K(0)
            verbose("residue 0, using series. %d %s"%(n,str(self)), level=2)
            M = ceil((prec/z.valuation()).log(p))
            N = prec - n*M
            ret = K(0)
            for m in range(M + 1):
                zpm = z**(p**m)
                ret += p**(-m*n)*sum(zpm**k/Integer(k)**n for k in
                        range(1, _findprec(p**m*z.valuation(), 0, N + n*m, p)) if k % p != 0)

            return ret.add_bigoh(N)

        if zeta == 1:
            if z == 1:
                raise ValueError("Polylogarithm is not defined for 1.")
            verbose("residue 1, using _polylog_res_1. %d %s"%(n,str(self)), level=2)
            return self._polylog_res_1(n)

        # Set up precision bounds
        tsl = prec / (z - zeta).valuation() + 1
        N = floor(prec - n*(tsl - 1).log(p))
        gsl = max([_findprec(1/(p-1), 1, prec - m + _polylog_c(m,p) - m*(tsl - 1).log(p), p) for m in range(1,n+1)])

        gtr = _compute_g(p, n, prec + n*(gsl - 1).log(p), gsl)

        K = Qp(p, prec)

        # Residue disk around zeta
        verbose("general case. %d %s"%(n, str(self)), level=2)
        Li_i_zeta = [0] + [p**i/(p**i-1)*gtr[i](1/(1-zeta)) for i in range(1,n+1)]

        T = PowerSeriesRing(K, default_prec=ceil(tsl), names='t')
        t = T.gen()
        F = (n+1)*[0]
        F[0] = (zeta+t)/(1-zeta-t)
        for i in range(n):
            F[i+1] = Li_i_zeta[i+1] + (F[i]/(zeta + t)).integral()

        return (F[n](z - zeta)).add_bigoh(N)


# Module functions used by polylog
def _polylog_c(n, p):
    """
    Return c(n, p) = p/(p-1) - (n-1)/log(p) + (n-1)*log(n*(p-1)/log(p),p) + log(2*p*(p-1)*n/log(p), p)
    as defined in Prop 6.1 of [BdJ2008]_ which is used as a precision bound.
    This is an internal function, used by :meth:`polylog`.

    EXAMPLES::

        sage: sage.rings.padics.padic_generic_element._polylog_c(1, 2)
        log(4/log(2))/log(2) + 2

    REFERENCES:

    Prop. 6.1 of

        .. [BdJ2008] Besser, Amnon, and Rob de Jeu. "Li^(p)-Service? An Algorithm
             for Computing p-Adic Polylogarithms." Mathematics of Computation
             (2008): 1105-1134.

    """
    return p/(p-1) - (n-1)/p.log() + (n-1)*(n*(p-1)/p.log()).log(p) + (2*p*(p-1)*n/p.log()).log(p)

def _findprec(c_1, c_2, c_3, p):
    """
    Return an integer k such that c_1*k - c_2*log_p(k) > c_3.
    This is an internal function, used by :meth:`polylog`.

    INPUT:

    - `c_1`, `c_2`, `c_3` - positive integers
    - `p` - prime

    OUTPUT:

    ``sl`` such that `kc_1 - c_2 \log_p(k) > c_3` for all `k \ge sl`

    EXAMPLES::

        sage: sage.rings.padics.padic_generic_element._findprec(1, 1, 2, 2)
        5
        sage: 5*1 - 5*log(1, 2) > 2
        True

    REFERENCES:

    Remark 7.11 of

        .. [BdJ2008] Besser, Amnon, and Rob de Jeu. "Li^(p)-Service? An Algorithm
             for Computing p-Adic Polylogarithms." Mathematics of Computation
             (2008): 1105-1134.
    """
    from sage.functions.other import ceil
    k = Integer(max(ceil(c_2/c_1), 2))
    while True:
        if c_1*k - c_2*k.log(p) > c_3:
            return k
        k += 1

def _compute_g(p, n, prec, terms):
    """
    Return the list of power series `g_i = \int(-g_{i-1}/(v-v^2))` used in the computation of polylogarithms.
    This is an internal function, used by :meth:`polylog`.

    EXAMPLES::

        sage: sage.rings.padics.padic_generic_element._compute_g(7, 3, 3, 3)[0]
        (O(7^3))*v^2 + (1 + O(7^3))*v + (O(7^3))

    """
    from sage.rings.power_series_ring import PowerSeriesRing
    from sage.functions.other import ceil
    from sage.rings.padics.factory import Qp

    # Compute the sequence of power series g
    R = PowerSeriesRing(Qp(p, ceil(prec)), default_prec=terms, names='v')
    v = R.gen()
    g = (n+1)*[0]
    g[0] = v - 1 - ((v-1)**p)/(v**p-(v-1)**p)
    for i in range(n):
        g[i+1] = -(g[i]/(v-v**2)).integral()
    return [x.truncate(terms) for x in g]<|MERGE_RESOLUTION|>--- conflicted
+++ resolved
@@ -194,10 +194,6 @@
     cdef bint _set_prec_both(self, long absprec, long relprec) except -1:
         return 0
 
-<<<<<<< HEAD
-    @coerce_binop
-=======
->>>>>>> c8ae6a7b
     def _quo_rem(self, right):
         """
         Quotient with remainder.
