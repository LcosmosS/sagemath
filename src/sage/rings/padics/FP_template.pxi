--- conflicted
+++ resolved
@@ -1878,7 +1878,6 @@
 
         sage: R.<a> = ZqFP(27, implementation='FLINT')
         sage: K = R.fraction_field()
-<<<<<<< HEAD
         sage: f = K.coerce_map_from(R); f
         Ring morphism:
           From: Unramified Extension in a defined by x^3 + 2*x + 1 with floating precision 20 over 3-adic Ring
@@ -1887,12 +1886,6 @@
     TESTS::
 
         sage: TestSuite(f).run()
-=======
-        sage: K.coerce_map_from(R)
-        Ring Coercion morphism:
-          From: Unramified Extension in a defined by x^3 + 2*x + 1 with floating precision 20 over 3-adic Ring
-          To:   Unramified Extension in a defined by x^3 + 2*x + 1 with floating precision 20 over 3-adic Field
->>>>>>> d037d153
     """
     def __init__(self, R, K):
         r"""
@@ -2005,11 +1998,7 @@
             sage: f = K.coerce_map_from(R)
             sage: g = copy(f)   # indirect doctest
             sage: g
-<<<<<<< HEAD
             Ring morphism:
-=======
-            Ring Coercion morphism:
->>>>>>> d037d153
               From: Unramified Extension in a defined by x^3 + 2*x + 1 with floating precision 20 over 3-adic Ring
               To:   Unramified Extension in a defined by x^3 + 2*x + 1 with floating precision 20 over 3-adic Field
             sage: g == f
@@ -2037,11 +2026,7 @@
             sage: f = K.coerce_map_from(R)
             sage: g = copy(f)   # indirect doctest
             sage: g
-<<<<<<< HEAD
             Ring morphism:
-=======
-            Ring Coercion morphism:
->>>>>>> d037d153
               From: Unramified Extension in a defined by x^2 + 2*x + 2 with floating precision 20 over 3-adic Ring
               To:   Unramified Extension in a defined by x^2 + 2*x + 2 with floating precision 20 over 3-adic Field
             sage: g == f
