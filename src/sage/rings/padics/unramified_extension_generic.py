--- conflicted
+++ resolved
@@ -45,11 +45,7 @@
 
         EXAMPLES::
 
-<<<<<<< HEAD
-            sage: R.<a> = Zq(27)  #indirect doctest                                     # needs sage.libs.ntl
-=======
             sage: R.<a> = Zq(27)  # indirect doctest                                    # needs sage.libs.ntl
->>>>>>> ffa0785a
         """
         #base = poly.base_ring()
         #if base.is_field():
