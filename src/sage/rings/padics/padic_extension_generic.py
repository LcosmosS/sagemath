--- conflicted
+++ resolved
@@ -132,13 +132,8 @@
 
     def _extension_type(self):
         """
-<<<<<<< HEAD
         Return the type (``Unramified``, ``Eisenstein``, ``Trivial``) of this
         extension as a string, or the empty string if none apply.
-=======
-        Return the type (``Unramified``, ``Eisenstein``) of this
-        extension as a string, if any.
->>>>>>> 226937df
 
         Used for printing.
         EXAMPLES::
