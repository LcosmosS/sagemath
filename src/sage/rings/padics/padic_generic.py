r"""
p-Adic Generic

A generic superclass for all p-adic parents.

AUTHORS:

- David Roe
- Genya Zaytman: documentation
- David Harvey: doctests
- Julian Rueth (2013-03-16): test methods for basic arithmetic
"""

# ****************************************************************************
#       Copyright (C) 2007-2013 David Roe <roed.math@gmail.com>
#                               William Stein <wstein@gmail.com>
#                               Julian Rueth <julian.rueth@fsfe.org>
#
#  Distributed under the terms of the GNU General Public License (GPL)
#  as published by the Free Software Foundation; either version 2 of
#  the License, or (at your option) any later version.
#
#                  https://www.gnu.org/licenses/
# ****************************************************************************

from sage.misc.misc import some_tuples
from copy import copy

from sage.structure.richcmp import richcmp
from sage.categories.principal_ideal_domains import PrincipalIdealDomains
from sage.categories.morphism import Morphism
from sage.categories.fields import Fields
from sage.rings.infinity import infinity
from .local_generic import LocalGeneric
from sage.rings.ring import PrincipalIdealDomain
from sage.rings.integer import Integer
from sage.rings.infinity import Infinity
from sage.rings.padics.padic_printing import pAdicPrinter
from sage.rings.padics.precision_error import PrecisionError
from sage.misc.cachefunc import cached_method
from sage.structure.richcmp import richcmp_not_equal


class pAdicGeneric(PrincipalIdealDomain, LocalGeneric):
    def __init__(self, base, p, prec, print_mode, names, element_class, category=None):
        r"""
        Initialize ``self``.

        INPUT:

<<<<<<< HEAD
        - ``base`` -- Base ring
=======
        - ``base`` -- Base ring.
>>>>>>> 473cd41f
        - ``p`` -- prime
        - ``print_mode`` -- dictionary of print options
        - ``names`` -- how to print the uniformizer
        - ``element_class`` -- the class for elements of this ring

        EXAMPLES::

            sage: R = Zp(17)  # indirect doctest
        """
        if category is None:
            if self.is_field():
                category = Fields()
            else:
                category = PrincipalIdealDomains()
            category = category.Metric().Complete()
        LocalGeneric.__init__(self, base, prec, names, element_class, category)
        self._printer = pAdicPrinter(self, print_mode)
        self._qth_roots_of_unity = [ (1, Infinity) ]

    def some_elements(self):
        r"""
        Return a list of elements in this ring.

        This is typically used for running generic tests (see :class:`TestSuite`).

        EXAMPLES::

            sage: Zp(2,4).some_elements()
            [0, 1 + O(2^4), 2 + O(2^5), 1 + 2^2 + 2^3 + O(2^4), 2 + 2^2 + 2^3 + 2^4 + O(2^5)]
        """
        p = self(self.prime())
        a = self.gen()
        one = self.one()
        L = [self.zero(), one, p, (one+p+p).inverse_of_unit(), p-p**2]
        if a != p:
            L.extend([a, (one + a + p).inverse_of_unit()])
        if self.is_field():
            L.extend([~(p-p-a),p**(-20)])
        return L

    def _modified_print_mode(self, print_mode):
<<<<<<< HEAD
        """
        Return a dictionary of print options, starting with ``self``'s
=======
        r"""
        Return a dictionary of print options, starting with self's
>>>>>>> 473cd41f
        print options but modified by the options in the dictionary
        ``print_mode``.

        INPUT:

<<<<<<< HEAD
        - ``print_mode`` -- dictionary with keys in

          * mode
          * pos
          * ram_name
          * unram_name
          * var_name
          * max_ram_terms
          * max_unram_terms
          * max_terse_terms
          * sep
          * alphabet
=======
        - ``print_mode`` -- dictionary with keys in ['mode', 'pos', 'ram_name',
          'unram_name', 'var_name', 'max_ram_terms', 'max_unram_terms',
          'max_terse_terms', 'sep', 'alphabet']
>>>>>>> 473cd41f

        EXAMPLES::

            sage: R = Zp(5)
            sage: R._modified_print_mode({'mode': 'bars'})['ram_name']
            '5'
        """
        if print_mode is None:
            print_mode = {}
        elif isinstance(print_mode, str):
            print_mode = {'mode': print_mode}
        for option in ['mode', 'pos', 'ram_name', 'unram_name', 'var_name',
                       'max_ram_terms', 'max_unram_terms', 'max_terse_terms',
                       'sep', 'alphabet', 'show_prec']:
            if option not in print_mode:
                print_mode[option] = self._printer.dict()[option]
        return print_mode

    def ngens(self):
<<<<<<< HEAD
        """
        Return the number of generators of ``self``.
=======
        r"""
        Return the number of generators of self.
>>>>>>> 473cd41f

        We conventionally define this as 1: for base rings, we take a
        uniformizer as the generator; for extension rings, we take a
        root of the minimal polynomial defining the extension.

        EXAMPLES::

            sage: Zp(5).ngens()
            1
            sage: Zq(25,names='a').ngens()
            1
        """
        return 1

    def gens(self):
<<<<<<< HEAD
        """
=======
        r"""
>>>>>>> 473cd41f
        Return a list of generators.

        EXAMPLES::

            sage: R = Zp(5); R.gens()
            [5 + O(5^21)]
            sage: Zq(25,names='a').gens()
            [a + O(5^20)]
            sage: S.<x> = ZZ[]; f = x^5 + 25*x -5; W.<w> = R.ext(f); W.gens()
            [w + O(w^101)]
        """
        return [self.gen()]

    def __richcmp__(self, other, op):
<<<<<<< HEAD
        """
        Rich comparison of ``self`` with ``other``.
=======
        r"""
        Return 0 if self == other, and 1 or -1 otherwise.
>>>>>>> 473cd41f

        We consider two p-adic rings or fields to be equal if they are
        equal mathematically, and also have the same precision cap and
        printing parameters.

        EXAMPLES::

            sage: R = Qp(7)
            sage: S = Qp(7,print_mode='val-unit')
            sage: R == S
            False
            sage: S = Qp(7,type='capped-rel')
            sage: R == S
            True
            sage: R is S
            True
        """
        if not isinstance(other, pAdicGeneric):
            return NotImplemented

        lx = self.prime()
        rx = other.prime()
        if lx != rx:
            return richcmp_not_equal(lx, rx, op)

        lx = self.precision_cap()
        rx = other.precision_cap()
        if lx != rx:
            return richcmp_not_equal(lx, rx, op)

        return self._printer.richcmp_modes(other._printer, op)

    # def ngens(self):
    #     return 1

    # def gen(self, n = 0):
    #     if n != 0:
    #         raise IndexError, "only one generator"
    #     return self(self.prime())

    def print_mode(self):
        r"""
        Return the current print mode as a string.
<<<<<<< HEAD
=======

        INPUT:

        - ``self`` -- a p-adic field

        OUTPUT:

        The print mode for this p-adic field, as a string.
>>>>>>> 473cd41f

        EXAMPLES::

            sage: R = Qp(7,5, 'capped-rel')
            sage: R.print_mode()
            'series'
        """
        return self._printer._print_mode()

    def characteristic(self):
        r"""
<<<<<<< HEAD
        Return the characteristic of ``self``, which is always 0.
=======
        Return the characteristic of self, which is always 0.

        INPUT:

         - ``self`` -- a p-adic parent

        OUTPUT: self's characteristic, i.e., 0.
>>>>>>> 473cd41f

        EXAMPLES::

            sage: R = Zp(3, 10,'fixed-mod'); R.characteristic()
            0
        """
        return Integer(0)

    def prime(self):
<<<<<<< HEAD
        """
        Return the prime, ie the characteristic of the residue field.
=======
        r"""
        Return the prime, ie the characteristic of the residue field.

        INPUT:

        - ``self`` -- a p-adic parent
>>>>>>> 473cd41f

        OUTPUT:

        The characteristic of the residue field.

        EXAMPLES::

            sage: R = Zp(3,5,'fixed-mod')
            sage: R.prime()
            3
        """
        return self.prime_pow._prime()

    def uniformizer_pow(self, n):
        r"""
        Return `p^n`, as an element of ``self``.

<<<<<<< HEAD
        If ``n`` is infinity, returns 0.
=======
        If `n` is infinity, returns 0.
>>>>>>> 473cd41f

        EXAMPLES::

            sage: R = Zp(3, 5, 'fixed-mod')
            sage: R.uniformizer_pow(3)
            3^3
            sage: R.uniformizer_pow(infinity)
            0
        """
        if n is infinity:
            return self(0)
        return self(self.prime_pow.pow_Integer_Integer(n))

    def _unram_print(self):
<<<<<<< HEAD
        """
        For printing; will be ``None`` if the unramified subextension of
        ``self`` is of degree 1 over Z_p or Q_p.
=======
        r"""
        For printing.  Will be ``None`` if the unramified subextension
        of self is of degree 1 over `\ZZ_p` or `\QQ_p`.
>>>>>>> 473cd41f

        EXAMPLES::

            sage: Zp(5)._unram_print()
        """
        return None

    def residue_characteristic(self):
        r"""
        Return the prime, i.e., the characteristic of the residue field.

        OUTPUT:

        The characteristic of the residue field.

        EXAMPLES::

            sage: R = Zp(3,5,'fixed-mod')
            sage: R.residue_characteristic()
            3
        """
        return self.prime()

    def residue_class_field(self):
<<<<<<< HEAD
        """
        Return the residue class field.
=======
        r"""
        Return the residue class field.

        INPUT:

        - ``self`` -- a p-adic ring

        OUTPUT:

        The residue field.
>>>>>>> 473cd41f

        EXAMPLES::

            sage: R = Zp(3,5,'fixed-mod')
            sage: k = R.residue_class_field()
            sage: k
            Finite Field of size 3
        """
        from sage.rings.finite_rings.finite_field_constructor import GF
        return GF(self.prime())

    def residue_field(self):
<<<<<<< HEAD
        """
        Return the residue class field.
=======
        r"""
        Return the residue class field.

        INPUT:

        - ``self`` -- a p-adic ring

        OUTPUT:

         The residue field.
>>>>>>> 473cd41f

        EXAMPLES::

            sage: R = Zp(3,5,'fixed-mod')
            sage: k = R.residue_field()
            sage: k
            Finite Field of size 3
        """
        return self.residue_class_field()

    def residue_ring(self, n):
<<<<<<< HEAD
        """
        Return the quotient of the ring of integers by the ``n``-th
        power of the maximal ideal.
=======
        r"""
        Return the quotient of the ring of integers by the nth power of the maximal ideal.
>>>>>>> 473cd41f

        EXAMPLES::

            sage: R = Zp(11)
            sage: R.residue_ring(3)
            Ring of integers modulo 1331
        """
        from sage.rings.finite_rings.integer_mod_ring import Zmod
        return Zmod(self.prime()**n)

    def residue_system(self):
<<<<<<< HEAD
        """
        Return a list of elements representing all the residue classes.
=======
        r"""
        Return a list of elements representing all the residue classes.

        INPUT:

        - ``self`` -- a p-adic ring

        OUTPUT:

        A list of elements representing all the residue classes.
>>>>>>> 473cd41f

        EXAMPLES::

            sage: R = Zp(3, 5,'fixed-mod')
            sage: R.residue_system()
            [0, 1, 2]
        """
        return [self(i) for i in self.residue_class_field()]

    def _fraction_field_key(self, print_mode=None):
<<<<<<< HEAD
        """
        Changes``print_mode`` from a dictionary to a tuple and raises
        a deprecation warning if it is present.
=======
        r"""
        Change print_mode from a dictionary to a tuple,
        raising a deprecation warning if it is present.
>>>>>>> 473cd41f

        EXAMPLES::

            sage: Zp(5)._fraction_field_key()
            sage: Zp(5)._fraction_field_key({"pos":False})
            doctest:warning
            ...
            DeprecationWarning: Use the change method if you want to change print options in fraction_field()
            See http://trac.sagemath.org/23227 for details.
            (('pos', False),)
        """
        if print_mode is not None:
            from sage.misc.superseded import deprecation
            deprecation(23227, "Use the change method if you want to change print options in fraction_field()")
            return tuple(sorted(print_mode.items()))

    @cached_method(key=_fraction_field_key)
    def fraction_field(self, print_mode=None):
        r"""
        Return the fraction field of this ring or field.

        For `\ZZ_p`, this is the `p`-adic field with the same options,
        and for extensions, it is just the extension of the fraction
        field of the base determined by the same polynomial.

        The fraction field of a capped absolute ring is capped relative,
        and that of a fixed modulus ring is floating point.

        INPUT:

        - ``print_mode`` -- (optional) a dictionary containing print options;
          defaults to the same options as this ring

        OUTPUT:

<<<<<<< HEAD
        - the fraction field of this ring
=======
        The fraction field of this ring.
>>>>>>> 473cd41f

        EXAMPLES::

            sage: R = Zp(5, print_mode='digits', show_prec=False)
            sage: K = R.fraction_field(); K(1/3)
            31313131313131313132
            sage: L = R.fraction_field({'max_ram_terms':4}); L(1/3)
            doctest:warning
            ...
            DeprecationWarning: Use the change method if you want to change print options in fraction_field()
            See http://trac.sagemath.org/23227 for details.
            3132
            sage: U.<a> = Zq(17^4, 6, print_mode='val-unit', print_max_terse_terms=3)
            sage: U.fraction_field()
            17-adic Unramified Extension Field in a defined by x^4 + 7*x^2 + 10*x + 3
            sage: U.fraction_field({"pos":False}) == U.fraction_field()
            False

        TESTS::

            sage: R = ZpLC(2); R
            doctest:...: FutureWarning: This class/method/function is marked as experimental. It, its functionality or its interface might change without a formal deprecation.
            See http://trac.sagemath.org/23505 for details.
            2-adic Ring with lattice-cap precision
            sage: K = R.fraction_field(); K
            2-adic Field with lattice-cap precision

            sage: K = QpLC(2); K2 = K.fraction_field({'mode':'terse'})
            sage: K2 is K
            False
            sage: K = QpLC(2, label='test'); K
            2-adic Field with lattice-cap precision (label: test)
            sage: K.fraction_field()
            2-adic Field with lattice-cap precision (label: test)
            sage: K.fraction_field({'mode':'series'}) is K
            True
        """
        if self.is_field() and print_mode is None:
            return self
        if print_mode is None:
            return self.change(field=True)
        else:
            return self.change(field=True, **print_mode)

    def integer_ring(self, print_mode=None):
        r"""
        Return the ring of integers of this ring or field.

        For `\QQ_p`, this is the `p`-adic ring with the same options,
        and for extensions, it is just the extension of the ring
        of integers of the base determined by the same polynomial.

        INPUT:

        - ``print_mode`` -- (optional) a dictionary containing print options;
          defaults to the same options as this ring

        OUTPUT:

<<<<<<< HEAD
        - the ring of elements of this field with nonnegative valuation
=======
        The ring of elements of this field with nonnegative valuation.
>>>>>>> 473cd41f

        EXAMPLES::

            sage: K = Qp(5, print_mode='digits', show_prec=False)
            sage: R = K.integer_ring(); R(1/3)
            31313131313131313132
            sage: S = K.integer_ring({'max_ram_terms':4}); S(1/3)
            doctest:warning
            ...
            DeprecationWarning: Use the change method if you want to change print options in integer_ring()
            See http://trac.sagemath.org/23227 for details.
            3132
            sage: U.<a> = Qq(17^4, 6, print_mode='val-unit', print_max_terse_terms=3)
            sage: U.integer_ring()
            17-adic Unramified Extension Ring in a defined by x^4 + 7*x^2 + 10*x + 3
            sage: U.fraction_field({"print_mode":"terse"}) == U.fraction_field()
            doctest:warning
            ...
            DeprecationWarning: Use the change method if you want to change print options in fraction_field()
            See http://trac.sagemath.org/23227 for details.
            False

        TESTS::

            sage: K = QpLC(2); K
            2-adic Field with lattice-cap precision
            sage: R = K.integer_ring(); R
            2-adic Ring with lattice-cap precision

            sage: R = ZpLC(2); R2 = R.integer_ring({'mode':'terse'})
            sage: R2 is R
            False
            sage: R = ZpLC(2, label='test'); R
            2-adic Ring with lattice-cap precision (label: test)
            sage: R.integer_ring()
            2-adic Ring with lattice-cap precision (label: test)
            sage: R.integer_ring({'mode':'series'}) is R
            True
        """
        # Currently does not support fields with non integral defining
        # polynomials.  This should change when the padic_general_extension
        # framework gets worked out.
        if not self.is_field() and print_mode is None:
            return self
        if print_mode is None:
            return self.change(field=False)
        else:
            from sage.misc.superseded import deprecation
            deprecation(23227, "Use the change method if you want to change print options in integer_ring()")
            return self.change(field=False, **print_mode)

    def teichmuller(self, x, prec = None):
        r"""
<<<<<<< HEAD
        Return the Teichmuller representative of ``x``.

        INPUT:

=======
        Return the Teichmüller representative of `x`.

        INPUT:

        - ``self`` -- a p-adic ring
>>>>>>> 473cd41f
        - ``x`` -- something that can be cast into ``self``

        OUTPUT:

<<<<<<< HEAD
        - the teichmuller lift of ``x``
=======
        The Teichmüller lift of `x`.
>>>>>>> 473cd41f

        EXAMPLES::

            sage: R = Zp(5, 10, 'capped-rel', 'series')
            sage: R.teichmuller(2)
            2 + 5 + 2*5^2 + 5^3 + 3*5^4 + 4*5^5 + 2*5^6 + 3*5^7 + 3*5^9 + O(5^10)
            sage: R = Qp(5, 10,'capped-rel','series')
            sage: R.teichmuller(2)
            2 + 5 + 2*5^2 + 5^3 + 3*5^4 + 4*5^5 + 2*5^6 + 3*5^7 + 3*5^9 + O(5^10)
            sage: R = Zp(5, 10, 'capped-abs', 'series')
            sage: R.teichmuller(2)
            2 + 5 + 2*5^2 + 5^3 + 3*5^4 + 4*5^5 + 2*5^6 + 3*5^7 + 3*5^9 + O(5^10)
            sage: R = Zp(5, 10, 'fixed-mod', 'series')
            sage: R.teichmuller(2)
            2 + 5 + 2*5^2 + 5^3 + 3*5^4 + 4*5^5 + 2*5^6 + 3*5^7 + 3*5^9
            sage: R = Zp(5,5)
            sage: S.<x> = R[]
            sage: f = x^5 + 75*x^3 - 15*x^2 +125*x - 5
            sage: W.<w> = R.ext(f)
            sage: y = W.teichmuller(3); y
            3 + 3*w^5 + w^7 + 2*w^9 + 2*w^10 + 4*w^11 + w^12 + 2*w^13 + 3*w^15
             + 2*w^16 + 3*w^17 + w^18 + 3*w^19 + 3*w^20 + 2*w^21 + 2*w^22
             + 3*w^23 + 4*w^24 + O(w^25)
            sage: y^5 == y
            True
            sage: g = x^3 + 3*x + 3
            sage: A.<a> = R.ext(g)
            sage: b = A.teichmuller(1 + 2*a - a^2); b
            (4*a^2 + 2*a + 1) + 2*a*5 + (3*a^2 + 1)*5^2 + (a + 4)*5^3
             + (a^2 + a + 1)*5^4 + O(5^5)
            sage: b^125 == b
            True

        We check that :trac:`23736` is resolved::

            sage: R.teichmuller(GF(5)(2))
            2 + 5 + 2*5^2 + 5^3 + 3*5^4 + O(5^5)

        AUTHORS:

        - Initial version: David Roe
        - Quadratic time version: Kiran Kedlaya <kedlaya@math.mit.edu> (2007-03-27)
        """
        ans = self(x) if prec is None else self(x, prec)
        # Since Teichmüller representatives are defined at infinite precision,
        # we can lift to precision prec, as long as the absolute precision of ans is positive.
        if ans.precision_absolute() <= 0:
            raise ValueError("not enough precision to determine Teichmuller representative")
        if ans.valuation() > 0:
            return self(0) if prec is None else self(0, prec)
        ans = ans.lift_to_precision(prec)
        if ans is x:
            ans = copy(ans)
        ans._teichmuller_set_unsafe()
        return ans

    def teichmuller_system(self):
        r"""
<<<<<<< HEAD
        Return a set of teichmuller representatives for the invertible
        elements of `\ZZ / p\ZZ`.

        OUTPUT:

        - a list of teichmuller representatives for the invertible
          elements of `\ZZ / p\ZZ`
=======
        Return a set of Teichmüller representatives for the invertible
        elements of `\ZZ / p\ZZ`.

        INPUT:

        - ``self`` -- a p-adic ring

        OUTPUT:

        A list of Teichmüller representatives for the invertible elements
        of `\ZZ / p\ZZ`.
>>>>>>> 473cd41f

        EXAMPLES::

            sage: R = Zp(3, 5,'fixed-mod', 'terse')
            sage: R.teichmuller_system()
            [1, 242]

        Check that :trac:`20457` is fixed::

            sage: F.<a> = Qq(5^2,6)
            sage: F.teichmuller_system()[3]
            (2*a + 2) + (4*a + 1)*5 + 4*5^2 + (2*a + 1)*5^3 + (4*a + 1)*5^4 + (2*a + 3)*5^5 + O(5^6)

<<<<<<< HEAD
        .. TODO::
=======
        .. NOTE::
>>>>>>> 473cd41f

            Should this return 0 as well?
        """
        R = self.residue_class_field()
        prec = self.precision_cap()
        return [self.teichmuller(self(i).lift_to_precision(prec))
                for i in R if i != 0]

#     def different(self):
#         raise NotImplementedError

#     def automorphisms(self):
#         r"""
#         Returns the group of automorphisms of `\ZZ_p`, i.e. the trivial group.
#         """
#         raise NotImplementedError

#     def galois_group(self):
#         r"""
#         Returns the Galois group of `\ZZ_p`, i.e. the trivial group.
#         """
#         raise NotImplementedError

#     def hasGNB(self):
#         r"""
#         Returns whether or not `\ZZ_p` has a Gauss Normal Basis.
#         """
#         raise NotImplementedError

    def extension(self, modulus, prec = None, names = None, print_mode = None, implementation='FLINT', **kwds):
        r"""
        Create an extension of this p-adic ring.

        EXAMPLES::

            sage: k = Qp(5)
            sage: R.<x> = k[]
            sage: l.<w> = k.extension(x^2-5); l
            5-adic Eisenstein Extension Field in w defined by x^2 - 5

            sage: F = list(Qp(19)['x'](cyclotomic_polynomial(5)).factor())[0][0]
            sage: L = Qp(19).extension(F, names='a')
            sage: L
            19-adic Unramified Extension Field in a defined by x^2 + 8751674996211859573806383*x + 1
        """
        if isinstance(modulus, list):
            if len(modulus) == 0:
                return self
            else:
                return self.extension(modulus[-1], prec=prec[-1],
                                      names=names[-1],
                                      implementation=implementation[-1],
                                      print_mode=print_mode, **kwds).extension(
                                          modulus[:-1], prec=prec[:-1],
                                          names=names[:-1],
                                          implementation=implementation[:-1],
                                          print_mode=print_mode, **kwds)
        from sage.rings.padics.factory import ExtensionFactory
        if print_mode is None:
            print_mode = {}
        elif isinstance(print_mode, str):
            print_mode = {'print_mode': print_mode}
        else:
            if not isinstance(print_mode, dict):
                print_mode = dict(print_mode)
            for option in ['mode', 'pos', 'max_ram_terms', 'max_unram_terms', 'max_terse_terms', 'sep', 'alphabet']:
                if option in print_mode:
                    print_mode["print_" + option] = print_mode[option]
                    del print_mode[option]
                elif "print_" + option not in print_mode:
                    if "print_" + option in kwds:
                        print_mode["print_" + option] = kwds["print_" + option]
                    else:
                        print_mode["print_" + option] = self._printer.dict()[option]
            for option in ['ram_name', 'unram_name', 'var_name']:
                if option not in print_mode:
                    if option in kwds:
                        print_mode[option] = kwds[option]
                    else:
                        print_mode[option] = self._printer.dict()[option]
        return ExtensionFactory(base=self, modulus=modulus, prec=prec, names=names, check = True, implementation=implementation, **print_mode)

    def _is_valid_homomorphism_(self, codomain, im_gens, base_map=None):
        r"""
        Check whether the given images and map on the base ring determine a
        valid homomorphism to the codomain.

        EXAMPLES::

            sage: R.<x> = ZZ[]
            sage: K.<a> = Qq(25, modulus=x^2-2)
            sage: L.<b> = Qq(625, modulus=x^4-2)
            sage: K._is_valid_homomorphism_(L, [b^2])
            True
            sage: L._is_valid_homomorphism_(L, [b^3])
            False
            sage: z = L(-1).sqrt()
            sage: L._is_valid_homomorphism_(L, [z*b])
            True
            sage: L._is_valid_homomorphism_(L, [-b])
            True

            sage: W.<w> = K.extension(x^2 - 5)
            sage: cc = K.hom([-a])
            sage: W._is_valid_homomorphism_(W, [w], base_map=cc)
            True
            sage: W._is_valid_homomorphism_(W, [-w], base_map=cc)
            True
            sage: W._is_valid_homomorphism_(W, [w+1])
            False
        """
        K = self.base_ring()
        if base_map is None and not codomain.has_coerce_map_from(K):
            return False
        if len(im_gens) != 1:
            raise ValueError("Wrong number of generators")
        if self is K:
            # Qp or Zp, so either base_map is not None or there's a coercion to the codomain
            # We check that the im_gens has the right length and value
            return im_gens[0] == codomain(self.prime())
        # Now we're an extension.  We check that the defining polynomial maps to zero
        f = self.modulus()
        if base_map is not None:
            f = f.change_ring(base_map)
        return f(im_gens[0]) == 0

    def _test_add(self, **options):
        r"""
        Test addition of elements of this ring.

        INPUT:

        - ``options`` -- any keyword arguments accepted by :meth:`_tester`

        EXAMPLES::

            sage: Zp(3)._test_add()

        .. SEEALSO::

            :class:`TestSuite`
        """
        tester = self._tester(**options)
        elements = tester.some_elements()

        for x in elements:
            y = x + self.zero()
            tester.assertEqual(y,x)
            tester.assertEqual(y.precision_absolute(),x.precision_absolute())
            tester.assertEqual(y.precision_relative(),x.precision_relative())

        for x,y in some_tuples(elements, 2, tester._max_runs):
            z = x + y
            tester.assertIs(z.parent(), self)
            zprec = min(x.precision_absolute(), y.precision_absolute())
            if self.is_lattice_prec():
                tester.assertGreaterEqual(z.precision_absolute(), zprec)
            elif not self.is_floating_point():
                tester.assertEqual(z.precision_absolute(), zprec)
            tester.assertGreaterEqual(z.valuation(), min(x.valuation(),y.valuation()))
            if x.valuation() != y.valuation():
                tester.assertEqual(z.valuation(), min(x.valuation(),y.valuation()))
            tester.assertTrue(y.is_equal_to(z-x,zprec))
            tester.assertTrue(x.is_equal_to(z-y,zprec))

    def _test_sub(self, **options):
        r"""
        Test subtraction on elements of this ring.

        INPUT:

        - ``options`` -- any keyword arguments accepted by :meth:`_tester`

        EXAMPLES::

            sage: Zp(3)._test_sub()

        .. SEEALSO::

            :class:`TestSuite`
        """
        tester = self._tester(**options)

        elements = list(tester.some_elements())
        for x in elements:
            y = x - self.zero()
            tester.assertEqual(y, x)
            tester.assertEqual(y.precision_absolute(), x.precision_absolute())
            tester.assertEqual(y.precision_relative(), x.precision_relative())

        for x,y in some_tuples(elements, 2, tester._max_runs):
            z = x - y
            tester.assertIs(z.parent(), self)
            zprec = min(x.precision_absolute(), y.precision_absolute())
            if self.is_lattice_prec():
                tester.assertGreaterEqual(z.precision_absolute(), zprec)
            elif not self.is_floating_point():
                tester.assertEqual(z.precision_absolute(), zprec)
            tester.assertGreaterEqual(z.valuation(), min(x.valuation(),y.valuation()))
            if x.valuation() != y.valuation():
                tester.assertEqual(z.valuation(), min(x.valuation(),y.valuation()))
            tester.assertTrue((-y).is_equal_to(z - x,zprec))
            tester.assertTrue(x.is_equal_to(z + y,zprec))

    def _test_invert(self, **options):
        """
        Test multiplicative inversion of elements of this ring.

        INPUT:

        - ``options`` -- any keyword arguments accepted by :meth:`_tester`

        EXAMPLES::

            sage: Zp(3)._test_invert()

        .. SEEALSO::

            :class:`TestSuite`
        """
        tester = self._tester(**options)

        elements = tester.some_elements()
        for x in elements:
            try:
                y = ~x
            except (ZeroDivisionError, PrecisionError, ValueError):
                tester.assertFalse(x.is_unit())
                if not self.is_fixed_mod():
                    tester.assertTrue(x.is_zero())
            else:
                try:
                    e = y * x
                except ZeroDivisionError:
                    tester.assertTrue(self.is_floating_point() and (x.is_zero() or y.is_zero()))
                else:
                    tester.assertFalse(x.is_zero())
                    tester.assertIs(y.parent(), self if self.is_fixed_mod() else self.fraction_field())
                    tester.assertTrue(e.is_one())
                    tester.assertEqual(e.precision_relative(), x.precision_relative())
                    tester.assertEqual(y.valuation(), -x.valuation())

    def _test_mul(self, **options):
        r"""
        Test multiplication of elements of this ring.

        INPUT:

        - ``options`` -- any keyword arguments accepted by :meth:`_tester`

        EXAMPLES::

            sage: Zp(3)._test_mul()

        .. SEEALSO::

            :class:`TestSuite`
        """
        tester = self._tester(**options)

        elements = list(tester.some_elements())
        for x,y in some_tuples(elements, 2, tester._max_runs):
            z = x * y
            tester.assertIs(z.parent(), self)
            if self.is_capped_relative() or self.is_floating_point():
                tester.assertEqual(z.precision_relative(), min(x.precision_relative(), y.precision_relative()))
            else:
                tester.assertLessEqual(z.precision_relative(), min(x.precision_relative(), y.precision_relative()))
            if not z.is_zero():
                tester.assertEqual(z.valuation(), x.valuation() + y.valuation())

    def _test_div(self, **options):
        r"""
        Test division of elements of this ring.

        INPUT:

        - ``options`` -- any keyword arguments accepted by :meth:`_tester`

        EXAMPLES::

            sage: Zp(3)._test_div()

        .. SEEALSO::

            :class:`TestSuite`
        """
        tester = self._tester(**options)

        elements = list(tester.some_elements())
        for x,y in some_tuples(elements, 2, tester._max_runs):
            try:
                z = x / y
            except (ZeroDivisionError, PrecisionError, ValueError):
                if self.is_fixed_mod():
                    tester.assertFalse(y.is_unit())
                else:
                    tester.assertTrue(y.is_zero())
            else:
                try:
                    xx = z*y
                except ZeroDivisionError:
                    tester.assertTrue(self.is_floating_point() and (z.is_zero() or y.is_zero()))
                else:
                    tester.assertFalse(y.is_zero())
                    tester.assertIs(z.parent(), self if self.is_fixed_mod() else self.fraction_field())
                    # The following might be false if there is an absolute cap
                    # tester.assertEqual(z.precision_relative(), min(x.precision_relative(), y.precision_relative()))
                    if not x.is_zero():
                        tester.assertEqual(z.valuation(), x.valuation() - y.valuation())
                    tester.assertEqual(xx, x)

    def _test_neg(self, **options):
        r"""
        Test the negation operator on elements of this ring.

        INPUT:

        - ``options`` -- any keyword arguments accepted by :meth:`_tester`

        EXAMPLES::

            sage: Zp(3)._test_neg()

        .. SEEALSO::

            :class:`TestSuite`
        """
        tester = self._tester(**options)
        for x in tester.some_elements():
            y = -x
            tester.assertIs(y.parent(), self)
            tester.assertTrue((x+y).is_zero())
            tester.assertEqual(y.valuation(),x.valuation())
            tester.assertEqual(x.precision_absolute(),y.precision_absolute())
            tester.assertEqual(x.precision_relative(),y.precision_relative())
            tester.assertEqual(x.is_zero(),y.is_zero())
            tester.assertEqual(x.is_unit(),y.is_unit())

    def _test_shift(self, **options):
        """
        Test the shift operator on elements of this ring.

        INPUT:

        - ``options`` -- any keyword arguments accepted by :meth:`_tester`

        EXAMPLES::

            sage: Zp(3)._test_shift()

        .. SEEALSO::

            :class:`TestSuite`
        """
        tester = self._tester(**options)
        if self.is_relaxed():
            cap = self.default_prec()
        else:
            cap = self.precision_cap()
        k = self.residue_field()
        for v in range(min(cap,10)):
            if self.is_capped_absolute() or self.is_fixed_mod():
                prec = cap - v
            else:
                prec = cap
            b = self.uniformizer_pow(v)
            for x in tester.some_elements():
                y = (x << v) >> v
                if x._is_exact_zero() or self.is_field():
                    tester.assertEqual(x, y)
                else:
                    tester.assertTrue(x.is_equal_to(y, prec))
                y = (x >> v) << v
                if x._is_exact_zero() or self.is_field():
                    tester.assertEqual(x, y)
                else:
                    for i in range(min(v,prec)):
                        tester.assertEqual(k(y.expansion(i)), 0)
                    for i in range(v,prec):
                        tester.assertEqual(y.expansion(i), x.expansion(i))
                    xx = y + (x % b)
                    tester.assertTrue(xx.is_equal_to(x,prec))


    def _test_log(self, **options):
        r"""
        Test the log operator on elements of this ring.

        INPUT:

        - ``options`` -- any keyword arguments accepted by :meth:`_tester`

        EXAMPLES::

            sage: Zp(3)._test_log()

        .. SEEALSO::

            :class:`TestSuite`
        """
        tester = self._tester(**options)
        for x in tester.some_elements():
            if x.is_zero():
                continue
            try:
                l = x.log(p_branch=0)
                tester.assertIs(l.parent(), self)
            except ValueError:
                l = x.log(p_branch=0, change_frac=True)
            if self.is_capped_absolute() or self.is_capped_relative():
                if self.absolute_e() == 1:
                    tester.assertEqual(l.precision_absolute(), x.precision_relative())
                else:
                    tester.assertLessEqual(l.precision_absolute(), x.precision_relative())

        if self.is_capped_absolute() or self.is_capped_relative():
            # In the fixed modulus setting, rounding errors may occur
            for x, y, b in tester.some_elements(repeat=3):
                if (x*y).is_zero():
                    continue
                r1 = x.log(pi_branch=b) + y.log(pi_branch=b)
                r2 = (x*y).log(pi_branch=b)
                tester.assertEqual(r1, r2)

            p = self.prime()
            for x in tester.some_elements():
                if x.is_zero():
                    continue
                if p == 2:
                    a = 4 * x.unit_part()
                else:
                    a = p * x.unit_part()
                b = a.exp().log()
                c = (1+a).log().exp()
                tester.assertEqual(a, b)
                tester.assertEqual(1+a, c)

    def _test_teichmuller(self, **options):
        r"""
        Test Teichmüller lifts.

        INPUT:

        - ``options`` -- any keyword arguments accepted by :meth:`_tester`

        EXAMPLES::

            sage: Zp(3)._test_teichmuller()

        .. SEEALSO::

            :class:`TestSuite`
        """
        tester = self._tester(**options)

        for x in tester.some_elements():
            try:
                y = self.teichmuller(x)
            except ValueError:
                tester.assertTrue(x.valuation() < 0 or x.precision_absolute()==0)
            else:
                try:
                    tester.assertEqual(x.residue(), y.residue())
                except (NotImplementedError, AttributeError):
                    pass
                if self.is_relaxed():
                    tester.assertTrue(y.is_equal_at_precision(y**self.residue_field().order(), self.default_prec()))
                else:
                    tester.assertEqual(y**self.residue_field().order(), y)

    def _test_convert_residue_field(self, **options):
        r"""
        Test that conversion of residue field elements back to this ring works.

        INPUT:

         - ``options`` -- any keyword arguments accepted by :meth:`_tester`

        EXAMPLES::

            sage: Zp(3)._test_convert_residue_field()

        .. SEEALSO::

            :class:`TestSuite`
        """
        tester = self._tester(**options)

        for x in tester.some_elements():
            if x.valuation() < 0:
                continue
            if x.precision_absolute() <= 0:
                continue
            y = x.residue()
            z = self(y)
            tester.assertEqual(z.residue(), y)

    @cached_method
    def _log_unit_part_p(self):
        r"""
        Compute the logarithm of the unit-part of `p`.

        If `\pi` is the uniformizer in this ring, then we can uniquely write
        `p=\pi^e u` where `u` is a `\pi`-adic unit. This method computes the
        logarithm of `u`.

        This is a helper method for
        :meth:`sage.rings.padics.padic_generic_element.pAdicGenericElement.log`.

        TESTS::

            sage: R = Qp(3,5)
            sage: R._log_unit_part_p()
            O(3^5)

            sage: S.<x> = ZZ[]
            sage: W.<pi> = R.extension(x^3-3)
            sage: W._log_unit_part_p()
            O(pi^15)

            sage: W.<pi> = R.extension(x^3-3*x-3)
            sage: W._log_unit_part_p()
            2 + pi + 2*pi^2 + pi^4 + pi^5 + 2*pi^7 + 2*pi^8 + pi^9 + 2*pi^10 + pi^11 + pi^12 + 2*pi^14 + O(pi^15)
        """
        return self(self.prime()).unit_part().log()

    def frobenius_endomorphism(self, n=1):
<<<<<<< HEAD
        """
        Return the `n`-th power of the absolute arithmetic Frobenius
=======
        r"""
        Return the `n`-th power of the absolute arithmetic Frobeninus
>>>>>>> 473cd41f
        endomorphism on this field.

        INPUT:

        -  ``n`` -- an integer (default: 1)

        EXAMPLES::

            sage: K.<a> = Qq(3^5)
            sage: Frob = K.frobenius_endomorphism(); Frob
            Frobenius endomorphism on 3-adic Unramified Extension
            ... lifting a |--> a^3 on the residue field
            sage: Frob(a) == a.frobenius()
            True

        We can specify a power::

            sage: K.frobenius_endomorphism(2)
            Frobenius endomorphism on 3-adic Unramified Extension
            ... lifting a |--> a^(3^2) on the residue field

        The result is simplified if possible::

            sage: K.frobenius_endomorphism(6)
            Frobenius endomorphism on 3-adic Unramified Extension
            ... lifting a |--> a^3 on the residue field
            sage: K.frobenius_endomorphism(5)
            Identity endomorphism of 3-adic Unramified Extension ...

        Comparisons work::

            sage: K.frobenius_endomorphism(6) == Frob
            True
        """
        from .morphism import FrobeniusEndomorphism_padics
        return FrobeniusEndomorphism_padics(self, n)

    def _test_elements_eq_transitive(self, **options):
        r"""
        The operator ``==`` is not transitive for `p`-adic numbers.

        We disable the check of the category framework by overriding
        this method.

        EXAMPLES::

            sage: R = Zp(3)
            sage: R(3) == R(0,1)
            True
            sage: R(0,1) == R(6)
            True
            sage: R(3) == R(6)
            False
            sage: R._test_elements_eq_transitive()
        """
        pass

    def valuation(self):
        r"""
        Return the `p`-adic valuation on this ring.

        OUTPUT:

        A valuation that is normalized such that the rational prime `p` has
        valuation 1.

        EXAMPLES::

            sage: K = Qp(3)
            sage: R.<a> = K[]
            sage: L.<a> = K.extension(a^3 - 3)
            sage: v = L.valuation(); v
            3-adic valuation
            sage: v(3)
            1
            sage: L(3).valuation()
            3

        The normalization is chosen such that the valuation restricts to the
        valuation on the base ring::

            sage: v(3) == K.valuation()(3)
            True
            sage: v.restriction(K) == K.valuation()
            True

        .. SEEALSO::

            :meth:`NumberField_generic.valuation() <sage.rings.number_field.number_field.NumberField_generic.valuation>`,
            :meth:`Order.valuation() <sage.rings.number_field.order.Order.valuation>`
        """
        from sage.rings.padics.padic_valuation import pAdicValuation
        return pAdicValuation(self)

    def _primitive_qth_root_of_unity(self, exponent):
        r"""
        Compute the ``p^exponent``-th roots of unity in this ring.

        INPUT:

        - ``exponent`` -- an integer or ``Infinity``

        OUTPUT:

        A triple ``(zeta, n, nextzeta)`` where

        - ``zeta`` is a generator of the group of ``p^exponent``-th
          roots of unity in this ring, and
        - ``p^n`` is the order of ``zeta``.
        - ``nextzeta`` is the result of ``zeta._inverse_pth_root()``
          if ``n`` is positive and ``None`` otherwise

        TESTS::

            sage: K.<a> = Qq(2^3, 5)
            sage: S.<x> = K[]
            sage: L.<pi> = K.extension(x^2 + 2*x + 2)
            sage: zeta = L.primitive_root_of_unity(); zeta # indirect doctest
            a + a*pi + pi^2 + a*pi^4 + a*pi^5 + a^2*pi^8 + a^2*pi^9 + O(pi^10)
            sage: zeta.parent() is L
            True
        """
        n = len(self._qth_roots_of_unity)

        # We check if the result is cached
        if exponent < n-1:
            return self._qth_roots_of_unity[exponent][0], exponent, self._qth_roots_of_unity[exponent+1]
        zeta, accuracy = self._qth_roots_of_unity[-1]
        if accuracy is not Infinity:
            return self._qth_roots_of_unity[-2][0], n-2, (zeta, accuracy)

        # It is not, so we compute it
        while accuracy is Infinity and n <= exponent + 1:
            self._qth_roots_of_unity[-1] = (self(zeta), Infinity)  # to avoid multiple conversions
            if n == 1:  # case of pth root of unity
                p = self.prime()
                e = self.absolute_e()
                k = self.residue_field()
                if e % (p-1) != 0:
                    # No pth root of unity in this ring
                    zeta = accuracy = None
                else:
                    rho = -k(self(p).expansion(e))
                    try:
                        r = rho.nth_root(p-1)
                    except ValueError:
                        # No pth root of unity in this ring
                        zeta = accuracy = None
                    else:
                        # We compute a primitive pth root of unity
                        m = e // (p-1)
                        prec = self.precision_cap() + e * (1 + m.valuation(p))
                        ring = self.change(prec=prec)
                        zeta = 1 + (ring(r).lift_to_precision() << m)
                        curprec = m*p + 1
                        while curprec < prec:
                            curprec -= e
                            curprec = min(2*curprec + e, p*curprec)
                            zeta = zeta.lift_to_precision(min(prec,curprec))
                            zeta += zeta * (1 - zeta**p) // p
            else:
                zeta, accuracy = zeta._inverse_pth_root()
                assert accuracy is not None
            self._qth_roots_of_unity.append((zeta, accuracy))
            n += 1
        return self._qth_roots_of_unity[-2][0], n-2, self._qth_roots_of_unity[-1]

    def primitive_root_of_unity(self, n=None, order=False):
        r"""
        Return a generator of the group of ``n``-th roots of unity
        in this ring.

        INPUT:

        - ``n`` -- an integer or ``None`` (default: ``None``)

        - ``order`` -- a boolean (default: ``False``)

        OUTPUT:

        A generator of the group of ``n``-th roots of unity.
        If ``n`` is ``None``, a generator of the full group of roots
        of unity is returned.

        If ``order`` is ``True``, the order of the above group is
        returned as well.

        EXAMPLES::

            sage: R = Zp(5, 10)
            sage: zeta = R.primitive_root_of_unity(); zeta
            2 + 5 + 2*5^2 + 5^3 + 3*5^4 + 4*5^5 + 2*5^6 + 3*5^7 + 3*5^9 + O(5^10)
            sage: zeta == R.teichmuller(2)
            True

        Now we consider an example with non trivial ``p``-th roots of unity::

            sage: W = Zp(3, 2)
            sage: S.<x> = W[]
            sage: R.<pi> = W.extension((x+1)^6 + (x+1)^3 + 1)

            sage: zeta, order = R.primitive_root_of_unity(order=True)
            sage: zeta
            2 + 2*pi + 2*pi^3 + 2*pi^7 + 2*pi^8 + 2*pi^9 + pi^11 + O(pi^12)
            sage: order
            18
            sage: zeta.multiplicative_order()
            18

            sage: zeta, order = R.primitive_root_of_unity(24, order=True)
            sage: zeta
            2 + pi^3 + 2*pi^7 + 2*pi^8 + 2*pi^10 + 2*pi^11 + O(pi^12)
            sage: order   # equal to gcd(18,24)
            6
            sage: zeta.multiplicative_order()
            6
        """
        p = self.prime()
        k = self.residue_field()
        prec = self.precision_cap()
        c = k.cardinality()

        # We compute a primitive qth root of unity
        # where q is the highest power of p dividing exponent
        if n is None:
            qthzeta, s, _ = self._primitive_qth_root_of_unity(Infinity)
            m = c - 1
        else:
            qthzeta, s, _ = self._primitive_qth_root_of_unity(n.valuation(p))
            m = n.gcd(c - 1)
        qthzeta = self(qthzeta)

        # We now compute a primitive mth root of qthzeta
        if m == 1:
            zeta = qthzeta
        else:
            zeta = self(k.multiplicative_generator() ** ((c-1) // m))
            invm = self(1/m)
            curprec = 1
            while curprec < prec:
                curprec *= 2
                zeta = zeta.lift_to_precision(min(prec,curprec))
                zeta += invm * zeta * (1 - qthzeta*zeta**m)

        if order:
            return zeta, m * p**s
        else:
            return zeta

    def roots_of_unity(self, n=None):
        r"""
        Return all the ``n``-th roots of unity in this ring.

        INPUT:

        - ``n`` -- an integer or ``None`` (default: ``None``); if
          ``None``, the full group of roots of unity is returned

        EXAMPLES::

            sage: R = Zp(5, 10)
            sage: roots = R.roots_of_unity(); roots
            [1 + O(5^10),
             2 + 5 + 2*5^2 + 5^3 + 3*5^4 + 4*5^5 + 2*5^6 + 3*5^7 + 3*5^9 + O(5^10),
             4 + 4*5 + 4*5^2 + 4*5^3 + 4*5^4 + 4*5^5 + 4*5^6 + 4*5^7 + 4*5^8 + 4*5^9 + O(5^10),
             3 + 3*5 + 2*5^2 + 3*5^3 + 5^4 + 2*5^6 + 5^7 + 4*5^8 + 5^9 + O(5^10)]

            sage: R.roots_of_unity(10)
            [1 + O(5^10),
             4 + 4*5 + 4*5^2 + 4*5^3 + 4*5^4 + 4*5^5 + 4*5^6 + 4*5^7 + 4*5^8 + 4*5^9 + O(5^10)]

        In this case, the roots of unity are the Teichmüller representatives::

            sage: R.teichmuller_system()
            [1 + O(5^10),
             2 + 5 + 2*5^2 + 5^3 + 3*5^4 + 4*5^5 + 2*5^6 + 3*5^7 + 3*5^9 + O(5^10),
             3 + 3*5 + 2*5^2 + 3*5^3 + 5^4 + 2*5^6 + 5^7 + 4*5^8 + 5^9 + O(5^10),
             4 + 4*5 + 4*5^2 + 4*5^3 + 4*5^4 + 4*5^5 + 4*5^6 + 4*5^7 + 4*5^8 + 4*5^9 + O(5^10)]

        In general, there might be more roots of unity (it happens when the ring has non
        trivial ``p``-th roots of unity)::

            sage: W.<a> = Zq(3^2, 2)
            sage: S.<x> = W[]
            sage: R.<pi> = W.extension((x+1)^2 + (x+1) + 1)

            sage: roots = R.roots_of_unity(); roots
            [1 + O(pi^4),
             a + 2*a*pi + 2*a*pi^2 + a*pi^3 + O(pi^4),
             ...
             1 + pi + O(pi^4),
             a + a*pi^2 + 2*a*pi^3 + O(pi^4),
             ...
             1 + 2*pi + pi^2 + O(pi^4),
             a + a*pi + a*pi^2 + O(pi^4),
             ...]
            sage: len(roots)
            24

        We check that the logarithm of each root of unity vanishes::

            sage: for root in roots:
            ....:     if root.log() != 0:
            ....:         raise ValueError
        """
        zeta, order = self.primitive_root_of_unity(n, order=True)
        return [ zeta**i for i in range(order) ]

    def _roots_univariate_polynomial(self, P, ring, multiplicities, algorithm, secure=False):
        r"""
        Return the roots of ``P`` in the ring ``ring``.

        INPUT:

        - ``P`` - a polynomial defined over this ring

        - ``ring`` -- a ring into which this ring coerces

        - ``multiplicities`` -- a boolean (default: ``True``);
          whether we have to return the multiplicities of each
          root or not

        - ``algorithm`` -- ``"pari"``, ``"sage"`` or ``None`` (default:
          ``None``); Sage provides an implementation for any extension of
          `\QQ_p` whereas only roots of polynomials over `\QQ_p` is implemented
          in Pari; the default is ``"pari"`` if ``ring`` is `\ZZ_p` or `\QQ_p`,
          ``"sage"`` otherwise.

        - ``secure`` -- a boolean (default: ``False``)

        .. NOTE::

<<<<<<< HEAD
            When ``secure`` is ``True``, this method raises an error when 
            the precision on the input polynomial is not enough to determine 
            the number of roots in the ground field. This happens when two 
            roots cannot be separated.
            A typical example is the polynomial
=======
        When ``secure`` is ``True``, this method raises an error when
        the precision on the input polynomial is not enough to determine
        the number of roots in the ground field. This happens when two
        roots cannot be separated.
        A typical example is the polynomial
>>>>>>> 473cd41f

            .. MATH::

                 (1 + O(p^10))*X^2 + O(p^10)*X + O(p^10).

<<<<<<< HEAD
            Indeed its discriminant might be any `p`-adic integer divisible 
            by `p^{10}` (resp. `p^{11}` when `p=2`) and so can be as well 
            zero, a square and a non-square.
            In the first case, the polynomial has one double root; in the
            second case, it has two roots; in the third case, it has no
            root in `\QQ_p`.

            When ``secure`` is ``False``, this method assumes that two 
            inseparable roots actually collapse. In the above example,
            it then answers that the given polynomial has a double root
            `O(p^5)`.
=======
        Indeed its discriminant might be any `p`-adic integer divisible
        by `p^{10}` (resp. `p^{11}` when `p=2`) and so can be as well
        zero, a square and a non-square.
        In the first case, the polynomial has one double root; in the
        second case, it has two roots; in the third case, it has no
        root in `\QQ_p`.

        When ``secure`` is ``False``, this method assumes that two
        inseparable roots actually collapse. In the above example,
        it then answers that the given polynomial has a double root
        `O(p^5)`.
>>>>>>> 473cd41f

        This keyword is ignored when using the ``pari`` algorithm.

        EXAMPLES::

            sage: A = Zp(3, prec=10, print_mode='terse')
            sage: S.<x> = A[]
            sage: P = x^2 - 7
            sage: P.roots()
            [(30793 + O(3^10), 1), (28256 + O(3^10), 1)]
            sage: P.roots(multiplicities=False)
            [30793 + O(3^10), 28256 + O(3^10)]

        We compare with the result given by the method
        :meth:`sage.rings.padics.padic_generic_element.square_root`::

            sage: A(7).square_root(all=True)
            [30793 + O(3^10), 28256 + O(3^10)]

        Here is another example::

            sage: P = x * (x-1) * (x-2) * (x-3) * (x-4)
            sage: P.roots(multiplicities=False)
            [39370 + O(3^10),
             19684 + O(3^10),
             2 + O(3^10),
             3 + O(3^10),
             O(3^10)]

        The result is not quite what we expected.
        In fact, the roots are correct but the precision is not::

            sage: [ root.add_bigoh(9) for root in P.roots(multiplicities=False) ]
            [4 + O(3^9),
             1 + O(3^9),
             2 + O(3^9),
             3 + O(3^9),
             O(3^9)]

        This is due to the fact that we are using ``"pari"`` which does not
        track precision (it can only compute `p`-adic roots of exact polynomials).
        If we are switching to ``"sage"`` then the precision on the result
        becomes correct (but the computation is much slower)::

            sage: P.roots(multiplicities=False, algorithm="sage")
            [0,
             3 + O(3^11),
             1 + O(3^9),
             4 + O(3^9),
             2 + O(3^9)]

        We check that the keyword ``secure`` works as explained above::

            sage: P = x^2 + O(3^10)*x + O(3^10)
            sage: P.roots(algorithm="sage")
            [(O(3^5), 2)]
            sage: P.roots(algorithm="sage", secure=True)
            Traceback (most recent call last):
            ...
            PrecisionError: not enough precision to determine the number of roots

        An example over an extension::

            sage: B.<b> = Zq(3^3, prec=10, print_mode='terse')
            sage: P = B.modulus()

        We check that `P` has no root in `A`::

            sage: P.roots()
            []

        but that it has roots in `B`::

            sage: P.roots(B)
            [(35149 + 57730*b + 41124*b^2 + O(3^10), 1),
             (23900 + 1318*b + 17925*b^2 + O(3^10), 1),
             (b + O(3^10), 1)]

        We check further that the other roots are the conjugates
        of ``b`` under Frobenius::

            sage: b.frobenius()
            23900 + 1318*b + 17925*b^2 + O(3^10)
            sage: b.frobenius().frobenius()
            35149 + 57730*b + 41124*b^2 + O(3^10)

        Root finding works over ramified extensions also::

            sage: E = x^3 - 3*x + 3*b
            sage: C.<pi> = B.extension(E)
            sage: E.roots(C)
            [(pi + O(pi^30), 1)]

            sage: S.<x> = C[]
            sage: P = prod(x - (pi+i) for i in range(5))
            sage: P.roots()
            [(pi + O(pi^29), 1),
             (3 + pi + O(pi^29), 1),
             (1 + pi + O(pi^27), 1),
             (4 + pi + O(pi^27), 1),
             (2 + pi + O(pi^30), 1)]

        TESTS::

            sage: S(0).roots()
            Traceback (most recent call last):
            ...
            ArithmeticError: factorization of 0 is not defined
        """
        if P.is_zero():
            raise ArithmeticError("factorization of 0 is not defined")
        if ring is None:
             ring = self
        if algorithm is None:
            try:
                return self._roots_univariate_polynomial(P, ring, multiplicities, "pari", secure)
            except (NotImplementedError, PrecisionError):
                return self._roots_univariate_polynomial(P, ring, multiplicities, "sage", secure)
        elif algorithm == "pari":
            P = P.change_ring(ring)
            try:
                # note that P.factor() calls pari
                return P._roots_from_factorization(P.factor(), multiplicities)
            except (AttributeError, TypeError):
                raise NotImplementedError("root finding for this polynomial is not implemented in pari")
        elif algorithm == "sage":
            if ring.is_field():
                roots = P.change_ring(ring)._roots(secure, -Infinity, None)
            else:
                K = ring.fraction_field()
                roots = P.change_ring(K)._roots(secure, 0, None)
            if multiplicities:
                return [ (ring(root), m) for (root, m) in roots ]
            else:
                return [ ring(root) for (root, m) in roots ]


class ResidueReductionMap(Morphism):
    r"""
    Reduction map from a p-adic ring or field to its residue field or ring.

    These maps must be created using the :meth:`_create_` method in order
    to support categories correctly.

    EXAMPLES::

        sage: from sage.rings.padics.padic_generic import ResidueReductionMap
        sage: R.<a> = Zq(125); k = R.residue_field()
        sage: f = ResidueReductionMap._create_(R, k); f
        Reduction morphism:
          From: 5-adic Unramified Extension Ring in a defined by x^3 + 3*x + 3
          To:   Finite Field in a0 of size 5^3
    """
    @staticmethod
    def _create_(R, k):
        r"""
        Initialization.  We have to implement this as a static method
        in order to call ``__make_element_class__``.

        INPUT:

        - ``R`` -- a `p`-adic ring or field.
        - ``k`` -- the residue field of ``R``, or a residue ring of ``R``.

        EXAMPLES::

            sage: f = Zmod(49).convert_map_from(Zp(7))
            sage: TestSuite(f).run()
            sage: K.<a> = Qq(125); k = K.residue_field(); f = k.convert_map_from(K)
            sage: TestSuite(f).run()
        """
        if R.is_field():
            from sage.categories.sets_with_partial_maps import SetsWithPartialMaps
            cat = SetsWithPartialMaps()
        else:
            from sage.categories.rings import Rings
            cat = Rings()
        from sage.categories.homset import Hom
        kfield = R.residue_field()
        N = k.cardinality()
        q = kfield.cardinality()
        n = N.exact_log(q)
        if N != q**n:
            raise RuntimeError("N must be a power of q")
        H = Hom(R, k, cat)
        f = H.__make_element_class__(ResidueReductionMap)(H)
        f._n = n
        if kfield is k:
            f._field = True
        else:
            f._field = False
        return f

    def is_surjective(self):
        r"""
        The reduction map is surjective.

        EXAMPLES::

            sage: GF(7).convert_map_from(Qp(7)).is_surjective()
            True
        """
        return True

    def is_injective(self):
        r"""
        The reduction map is far from injective.

        EXAMPLES::

            sage: GF(5).convert_map_from(ZpCA(5)).is_injective()
            False
        """
        return False

    def _call_(self, x):
        r"""
        Evaluate this morphism.

        EXAMPLES::

            sage: R.<a> = Zq(125); k = R.residue_field()
            sage: f = k.convert_map_from(R)
            sage: f(15)
            0
            sage: f(1/(1+a))
            a0^2 + 4*a0 + 4

            sage: Zmod(121).convert_map_from(Qp(11))(3/11)
            Traceback (most recent call last):
            ...
            ValueError: element must have non-negative valuation in order to compute residue.
        """
        return x.residue(self._n, field=self._field, check_prec=self._field)

    def section(self):
<<<<<<< HEAD
        """
        Return the section from the residue ring or field
=======
        r"""
        Returns the section from the residue ring or field
>>>>>>> 473cd41f
        back to the p-adic ring or field.

        EXAMPLES::

            sage: GF(3).convert_map_from(Zp(3)).section()
            Lifting morphism:
              From: Finite Field of size 3
              To:   3-adic Ring with capped relative precision 20
        """
        return ResidueLiftingMap._create_(self.codomain(), self.domain())

    def _repr_type(self):
        r"""
        Type of morphism, for printing.

        EXAMPLES::

            sage: GF(3).convert_map_from(Zp(3))._repr_type()
            'Reduction'
        """
        return "Reduction"

    def _richcmp_(self, other, op):
        r"""
        Compare this element to ``other`` with respect to ``op``.

        EXAMPLES::

            sage: from sage.rings.padics.padic_generic import ResidueReductionMap
            sage: f = ResidueReductionMap._create_(Zp(3), GF(3))
            sage: g = ResidueReductionMap._create_(Zp(3), GF(3))
            sage: f is g
            False
            sage: f == g
            True
        """
        if type(self) != type(other):
            return NotImplemented
        return richcmp((self.domain(), self.codomain()), (other.domain(), other.codomain()), op)

# A class for the Teichmüller lift would also be reasonable....

class ResidueLiftingMap(Morphism):
    r"""
    Lifting map to a p-adic ring or field from its residue field or ring.

    These maps must be created using the :meth:`_create_` method in order
    to support categories correctly.

    EXAMPLES::

        sage: from sage.rings.padics.padic_generic import ResidueLiftingMap
        sage: R.<a> = Zq(125); k = R.residue_field()
        sage: f = ResidueLiftingMap._create_(k, R); f
        Lifting morphism:
          From: Finite Field in a0 of size 5^3
          To:   5-adic Unramified Extension Ring in a defined by x^3 + 3*x + 3
    """
    @staticmethod
    def _create_(k, R):
        r"""
        Initialization.  We have to implement this as a static method
        in order to call ``__make_element_class__``.

        INPUT:

        - ``k`` -- the residue field of ``R``, or a residue ring of ``R``.
        - ``R`` -- a `p`-adic ring or field.

        EXAMPLES::

            sage: f = Zp(3).convert_map_from(Zmod(81))
            sage: TestSuite(f).run()
        """
        from sage.categories.sets_cat import Sets
        from sage.categories.homset import Hom
        kfield = R.residue_field()
        N = k.cardinality()
        q = kfield.cardinality()
        n = N.exact_log(q)
        if N != q**n:
            raise RuntimeError("N must be a power of q")
        H = Hom(k, R, Sets())
        f = H.__make_element_class__(ResidueLiftingMap)(H)
        f._n = n
        return f

    def _call_(self, x):
        r"""
        Evaluate this morphism.

        EXAMPLES::

            sage: R.<a> = Zq(27); k = R.residue_field(); a0 = k.gen()
            sage: f = R.convert_map_from(k); f
            Lifting morphism:
              From: Finite Field in a0 of size 3^3
              To:   3-adic Unramified Extension Ring in a defined by x^3 + 2*x + 1
            sage: f(a0 + 1)
            (a + 1) + O(3)

            sage: Zp(3)(Zmod(81)(0))
            O(3^4)
        """
        R = self.codomain()
        K = R.maximal_unramified_subextension()
        if self._n == 1 or K is R:
            unram_n = self._n
            if K.absolute_degree() == 1:
                lift = K._element_constructor_(x, unram_n)
            else:
                lift = K(x.polynomial().list(), unram_n)
            return R(lift, self._n)
        else:
            #unram_n = (self._n - 1) // R.absolute_e() + 1
            raise NotImplementedError

    def _call_with_args(self, x, args=(), kwds={}):
        r"""
        Evaluate this morphism with extra arguments.

        EXAMPLES::

            sage: f = Zp(2).convert_map_from(Zmod(128))
            sage: f(7, 5) # indirect doctest
            1 + 2 + 2^2 + O(2^5)
        """
        R = self.codomain()
        kwds = dict(kwds) # we're changing it
        if args:
            args = (min(args[0], self._n),) + args[1:]
            absprec = args[0]
        else:
            absprec = kwds['absprec'] = min(kwds.get('absprec', self._n), self._n)
        K = R.maximal_unramified_subextension()
        if absprec == 1 or K is R:
            if K.absolute_degree() == 1:
                lift = K._element_constructor_(x, *args, **kwds)
            else:
                lift = K(x.polynomial().list(), *args, **kwds)
            return R(lift, *args, **kwds)
        else:
            raise NotImplementedError

    def _repr_type(self):
        r"""
        Type of morphism, for printing.

        EXAMPLES::

            sage: Zp(3).convert_map_from(GF(3))._repr_type()
            'Lifting'
        """
        return "Lifting"

    def _richcmp_(self, other, op):
        r"""
        Compare this element to ``other`` with respect to ``op``.

        EXAMPLES::

            sage: from sage.rings.padics.padic_generic import ResidueLiftingMap
            sage: f = ResidueLiftingMap._create_(GF(3), Zp(3))
            sage: g = ResidueLiftingMap._create_(GF(3), Zp(3))
            sage: f is g
            False
            sage: f == g
            True
        """
        if type(self) != type(other):
            return NotImplemented
        return richcmp((self.domain(), self.codomain()), (other.domain(), other.codomain()), op)

def local_print_mode(obj, print_options, pos=None, ram_name=None):
    r"""
    Context manager for safely temporarily changing the print_mode
    of a p-adic ring/field.

    EXAMPLES::

        sage: R = Zp(5)
        sage: R(45)
        4*5 + 5^2 + O(5^21)
        sage: with local_print_mode(R, 'val-unit'):
        ....:     print(R(45))
        5 * 9 + O(5^21)

    .. NOTE::

<<<<<<< HEAD
        For more documentation see ``localvars`` in ``parent_gens.pyx``.
=======
        For more documentation see :class:`sage.structure.parent_gens.localvars`.
>>>>>>> 473cd41f
    """
    if isinstance(print_options, str):
        print_options = {'mode': print_options}
    elif not isinstance(print_options, dict):
        raise TypeError("print_options must be a dictionary or a string")
    if pos is not None:
        print_options['pos'] = pos
    if ram_name is not None:
        print_options['ram_name'] = ram_name
    for option in ['mode', 'pos', 'ram_name', 'unram_name', 'var_name', 'max_ram_terms', 'max_unram_terms', 'max_terse_terms', 'sep', 'alphabet']:
        if option not in print_options:
            print_options[option] = obj._printer.dict()[option]
    return pAdicPrinter(obj, print_options)
<|MERGE_RESOLUTION|>--- conflicted
+++ resolved
@@ -48,11 +48,7 @@
 
         INPUT:
 
-<<<<<<< HEAD
-        - ``base`` -- Base ring
-=======
-        - ``base`` -- Base ring.
->>>>>>> 473cd41f
+        - ``base`` -- base ring
         - ``p`` -- prime
         - ``print_mode`` -- dictionary of print options
         - ``names`` -- how to print the uniformizer
@@ -94,36 +90,26 @@
         return L
 
     def _modified_print_mode(self, print_mode):
-<<<<<<< HEAD
-        """
+
+        r"""
         Return a dictionary of print options, starting with ``self``'s
-=======
-        r"""
-        Return a dictionary of print options, starting with self's
->>>>>>> 473cd41f
         print options but modified by the options in the dictionary
         ``print_mode``.
 
         INPUT:
 
-<<<<<<< HEAD
         - ``print_mode`` -- dictionary with keys in
 
-          * mode
-          * pos
-          * ram_name
-          * unram_name
-          * var_name
-          * max_ram_terms
-          * max_unram_terms
-          * max_terse_terms
-          * sep
-          * alphabet
-=======
-        - ``print_mode`` -- dictionary with keys in ['mode', 'pos', 'ram_name',
-          'unram_name', 'var_name', 'max_ram_terms', 'max_unram_terms',
-          'max_terse_terms', 'sep', 'alphabet']
->>>>>>> 473cd41f
+          * ``mode``
+          * ``pos``
+          * ``ram_name``
+          * ``unram_name``
+          * ``var_name``
+          * ``max_ram_terms``
+          * ``max_unram_terms``
+          * ``max_terse_terms``
+          * ``sep``
+          * ``alphabet``
 
         EXAMPLES::
 
@@ -143,13 +129,8 @@
         return print_mode
 
     def ngens(self):
-<<<<<<< HEAD
-        """
+        r"""
         Return the number of generators of ``self``.
-=======
-        r"""
-        Return the number of generators of self.
->>>>>>> 473cd41f
 
         We conventionally define this as 1: for base rings, we take a
         uniformizer as the generator; for extension rings, we take a
@@ -165,11 +146,7 @@
         return 1
 
     def gens(self):
-<<<<<<< HEAD
-        """
-=======
-        r"""
->>>>>>> 473cd41f
+        r"""
         Return a list of generators.
 
         EXAMPLES::
@@ -184,13 +161,8 @@
         return [self.gen()]
 
     def __richcmp__(self, other, op):
-<<<<<<< HEAD
-        """
+        r"""
         Rich comparison of ``self`` with ``other``.
-=======
-        r"""
-        Return 0 if self == other, and 1 or -1 otherwise.
->>>>>>> 473cd41f
 
         We consider two p-adic rings or fields to be equal if they are
         equal mathematically, and also have the same precision cap and
@@ -234,17 +206,6 @@
     def print_mode(self):
         r"""
         Return the current print mode as a string.
-<<<<<<< HEAD
-=======
-
-        INPUT:
-
-        - ``self`` -- a p-adic field
-
-        OUTPUT:
-
-        The print mode for this p-adic field, as a string.
->>>>>>> 473cd41f
 
         EXAMPLES::
 
@@ -256,17 +217,7 @@
 
     def characteristic(self):
         r"""
-<<<<<<< HEAD
         Return the characteristic of ``self``, which is always 0.
-=======
-        Return the characteristic of self, which is always 0.
-
-        INPUT:
-
-         - ``self`` -- a p-adic parent
-
-        OUTPUT: self's characteristic, i.e., 0.
->>>>>>> 473cd41f
 
         EXAMPLES::
 
@@ -276,17 +227,8 @@
         return Integer(0)
 
     def prime(self):
-<<<<<<< HEAD
-        """
+        r"""
         Return the prime, ie the characteristic of the residue field.
-=======
-        r"""
-        Return the prime, ie the characteristic of the residue field.
-
-        INPUT:
-
-        - ``self`` -- a p-adic parent
->>>>>>> 473cd41f
 
         OUTPUT:
 
@@ -304,11 +246,7 @@
         r"""
         Return `p^n`, as an element of ``self``.
 
-<<<<<<< HEAD
         If ``n`` is infinity, returns 0.
-=======
-        If `n` is infinity, returns 0.
->>>>>>> 473cd41f
 
         EXAMPLES::
 
@@ -323,15 +261,9 @@
         return self(self.prime_pow.pow_Integer_Integer(n))
 
     def _unram_print(self):
-<<<<<<< HEAD
-        """
-        For printing; will be ``None`` if the unramified subextension of
-        ``self`` is of degree 1 over Z_p or Q_p.
-=======
         r"""
         For printing.  Will be ``None`` if the unramified subextension
-        of self is of degree 1 over `\ZZ_p` or `\QQ_p`.
->>>>>>> 473cd41f
+        of ``self`` is of degree 1 over `\ZZ_p` or `\QQ_p`.
 
         EXAMPLES::
 
@@ -356,21 +288,8 @@
         return self.prime()
 
     def residue_class_field(self):
-<<<<<<< HEAD
-        """
+        r"""
         Return the residue class field.
-=======
-        r"""
-        Return the residue class field.
-
-        INPUT:
-
-        - ``self`` -- a p-adic ring
-
-        OUTPUT:
-
-        The residue field.
->>>>>>> 473cd41f
 
         EXAMPLES::
 
@@ -383,21 +302,8 @@
         return GF(self.prime())
 
     def residue_field(self):
-<<<<<<< HEAD
-        """
+        r"""
         Return the residue class field.
-=======
-        r"""
-        Return the residue class field.
-
-        INPUT:
-
-        - ``self`` -- a p-adic ring
-
-        OUTPUT:
-
-         The residue field.
->>>>>>> 473cd41f
 
         EXAMPLES::
 
@@ -409,14 +315,9 @@
         return self.residue_class_field()
 
     def residue_ring(self, n):
-<<<<<<< HEAD
-        """
+        r"""
         Return the quotient of the ring of integers by the ``n``-th
         power of the maximal ideal.
-=======
-        r"""
-        Return the quotient of the ring of integers by the nth power of the maximal ideal.
->>>>>>> 473cd41f
 
         EXAMPLES::
 
@@ -428,21 +329,8 @@
         return Zmod(self.prime()**n)
 
     def residue_system(self):
-<<<<<<< HEAD
-        """
+        r"""
         Return a list of elements representing all the residue classes.
-=======
-        r"""
-        Return a list of elements representing all the residue classes.
-
-        INPUT:
-
-        - ``self`` -- a p-adic ring
-
-        OUTPUT:
-
-        A list of elements representing all the residue classes.
->>>>>>> 473cd41f
 
         EXAMPLES::
 
@@ -453,15 +341,9 @@
         return [self(i) for i in self.residue_class_field()]
 
     def _fraction_field_key(self, print_mode=None):
-<<<<<<< HEAD
-        """
-        Changes``print_mode`` from a dictionary to a tuple and raises
+        r"""
+        Changes ``print_mode`` from a dictionary to a tuple and raises
         a deprecation warning if it is present.
-=======
-        r"""
-        Change print_mode from a dictionary to a tuple,
-        raising a deprecation warning if it is present.
->>>>>>> 473cd41f
 
         EXAMPLES::
 
@@ -497,11 +379,7 @@
 
         OUTPUT:
 
-<<<<<<< HEAD
         - the fraction field of this ring
-=======
-        The fraction field of this ring.
->>>>>>> 473cd41f
 
         EXAMPLES::
 
@@ -561,11 +439,7 @@
 
         OUTPUT:
 
-<<<<<<< HEAD
         - the ring of elements of this field with nonnegative valuation
-=======
-        The ring of elements of this field with nonnegative valuation.
->>>>>>> 473cd41f
 
         EXAMPLES::
 
@@ -619,27 +493,13 @@
 
     def teichmuller(self, x, prec = None):
         r"""
-<<<<<<< HEAD
-        Return the Teichmuller representative of ``x``.
-
-        INPUT:
-
-=======
-        Return the Teichmüller representative of `x`.
-
-        INPUT:
-
-        - ``self`` -- a p-adic ring
->>>>>>> 473cd41f
+        Return the Teichmüller representative of ``x``.
+
         - ``x`` -- something that can be cast into ``self``
 
         OUTPUT:
 
-<<<<<<< HEAD
-        - the teichmuller lift of ``x``
-=======
-        The Teichmüller lift of `x`.
->>>>>>> 473cd41f
+        - the Teichmüller lift of ``x``
 
         EXAMPLES::
 
@@ -698,27 +558,13 @@
 
     def teichmuller_system(self):
         r"""
-<<<<<<< HEAD
-        Return a set of teichmuller representatives for the invertible
-        elements of `\ZZ / p\ZZ`.
-
-        OUTPUT:
-
-        - a list of teichmuller representatives for the invertible
-          elements of `\ZZ / p\ZZ`
-=======
         Return a set of Teichmüller representatives for the invertible
         elements of `\ZZ / p\ZZ`.
 
-        INPUT:
-
-        - ``self`` -- a p-adic ring
-
         OUTPUT:
 
         A list of Teichmüller representatives for the invertible elements
         of `\ZZ / p\ZZ`.
->>>>>>> 473cd41f
 
         EXAMPLES::
 
@@ -732,11 +578,7 @@
             sage: F.teichmuller_system()[3]
             (2*a + 2) + (4*a + 1)*5 + 4*5^2 + (2*a + 1)*5^3 + (4*a + 1)*5^4 + (2*a + 3)*5^5 + O(5^6)
 
-<<<<<<< HEAD
-        .. TODO::
-=======
         .. NOTE::
->>>>>>> 473cd41f
 
             Should this return 0 as well?
         """
@@ -1265,13 +1107,8 @@
         return self(self.prime()).unit_part().log()
 
     def frobenius_endomorphism(self, n=1):
-<<<<<<< HEAD
-        """
-        Return the `n`-th power of the absolute arithmetic Frobenius
-=======
         r"""
         Return the `n`-th power of the absolute arithmetic Frobeninus
->>>>>>> 473cd41f
         endomorphism on this field.
 
         INPUT:
@@ -1604,25 +1441,16 @@
 
         .. NOTE::
 
-<<<<<<< HEAD
             When ``secure`` is ``True``, this method raises an error when 
             the precision on the input polynomial is not enough to determine 
             the number of roots in the ground field. This happens when two 
             roots cannot be separated.
             A typical example is the polynomial
-=======
-        When ``secure`` is ``True``, this method raises an error when
-        the precision on the input polynomial is not enough to determine
-        the number of roots in the ground field. This happens when two
-        roots cannot be separated.
-        A typical example is the polynomial
->>>>>>> 473cd41f
 
             .. MATH::
 
                  (1 + O(p^10))*X^2 + O(p^10)*X + O(p^10).
 
-<<<<<<< HEAD
             Indeed its discriminant might be any `p`-adic integer divisible 
             by `p^{10}` (resp. `p^{11}` when `p=2`) and so can be as well 
             zero, a square and a non-square.
@@ -1634,19 +1462,6 @@
             inseparable roots actually collapse. In the above example,
             it then answers that the given polynomial has a double root
             `O(p^5)`.
-=======
-        Indeed its discriminant might be any `p`-adic integer divisible
-        by `p^{10}` (resp. `p^{11}` when `p=2`) and so can be as well
-        zero, a square and a non-square.
-        In the first case, the polynomial has one double root; in the
-        second case, it has two roots; in the third case, it has no
-        root in `\QQ_p`.
-
-        When ``secure`` is ``False``, this method assumes that two
-        inseparable roots actually collapse. In the above example,
-        it then answers that the given polynomial has a double root
-        `O(p^5)`.
->>>>>>> 473cd41f
 
         This keyword is ignored when using the ``pari`` algorithm.
 
@@ -1883,13 +1698,8 @@
         return x.residue(self._n, field=self._field, check_prec=self._field)
 
     def section(self):
-<<<<<<< HEAD
-        """
+        r"""
         Return the section from the residue ring or field
-=======
-        r"""
-        Returns the section from the residue ring or field
->>>>>>> 473cd41f
         back to the p-adic ring or field.
 
         EXAMPLES::
@@ -2079,11 +1889,7 @@
 
     .. NOTE::
 
-<<<<<<< HEAD
-        For more documentation see ``localvars`` in ``parent_gens.pyx``.
-=======
         For more documentation see :class:`sage.structure.parent_gens.localvars`.
->>>>>>> 473cd41f
     """
     if isinstance(print_options, str):
         print_options = {'mode': print_options}
