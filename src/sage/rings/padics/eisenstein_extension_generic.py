"""
Eisenstein Extension Generic

This file implements the shared functionality for Eisenstein extensions.

AUTHORS:

- David Roe
"""

# ****************************************************************************
#       Copyright (C) 2008 David Roe <roed.math@gmail.com>
#                          William Stein <wstein@gmail.com>
#                     2022 Julian Rüth <julian.rueth@fsfe.org>
#
#  Distributed under the terms of the GNU General Public License (GPL)
#  as published by the Free Software Foundation; either version 2 of
#  the License, or (at your option) any later version.
#
#                  https://www.gnu.org/licenses/
# ****************************************************************************

from .padic_extension_generic import pAdicExtensionGeneric
from sage.rings.infinity import infinity


class EisensteinExtensionGeneric(pAdicExtensionGeneric):
    def __init__(self, exact_modulus, poly, prec, print_mode, names, element_class):
        """
        Initializes self.

        EXAMPLES::

            sage: A = Zp(7,10)
            sage: S.<x> = A[]
            sage: B.<t> = A.ext(x^2+7) #indirect doctest
        """
        pAdicExtensionGeneric.__init__(self, exact_modulus, poly, prec, print_mode, names, element_class)

<<<<<<< HEAD
    def absolute_e(self):
        """
        Return the absolute ramification index of this ring or field
=======
    def relative_e(self):
        """
        Return the relative ramification index of this ring over its base, i.e., its :meth:`degree`.
>>>>>>> 234be739

        EXAMPLES::

            sage: L.<pi> = Qp(3).extension(x^2 - 3)
            sage: L.relative_e()
            2
        """
        return self.modulus().degree()

    def residue_class_field(self):
        """
        Returns the residue class field.

        INPUT:

        - self -- a p-adic ring

        OUTPUT:

        - the residue field

        EXAMPLES::

            sage: A = Zp(7,10)
            sage: S.<x> = A[]
            sage: B.<t> = A.ext(x^2+7)
            sage: B.residue_class_field()
            Finite Field of size 7
        """
        return self.ground_ring().residue_class_field()

    def residue_ring(self, n):
        """
        Return the quotient of the ring of integers by the nth power of its maximal ideal.

        EXAMPLES::

            sage: S.<x> = ZZ[]
            sage: W.<w> = Zp(5).extension(x^2 - 5)
            sage: W.residue_ring(1)
            Ring of integers modulo 5

        The following requires implementing more general Artinian rings::

            sage: W.residue_ring(2)
            Traceback (most recent call last):
            ...
            NotImplementedError
        """
        if n == 1:
            return self.ground_ring().residue_ring(1)
        else:
            raise NotImplementedError

    #def discriminant(self, K=None):
    #    if K is self:
    #        return 1
    #    else:
    #        raise NotImplementedError

    #def automorphisms(self):
    #    raise NotImplementedError

    #def galois_group(self):
    #    r"""
    #    Returns the Galois group of self's fraction field over Qp.
    #    """
    #    ##
    #    ## If K is a number field, then K.galois_group() can return
    #    ## other variants, i.e. via Pari or KASH. We could consider
    #    ## doing this.
    #    ##
    #    raise NotImplementedError

    #def is_abelian(self):
    #    raise NotImplementedError

    #def is_normal(self):
    #    raise NotImplementedError

    def gen(self, n=0):
        """
        Returns a generator for self as an extension of its ground ring.

        EXAMPLES::

            sage: A = Zp(7,10)
            sage: S.<x> = A[]
            sage: B.<t> = A.ext(x^2+7)
            sage: B.gen()
            t + O(t^21)
        """
        if n != 0:
            raise IndexError("only one generator")
        return self([0,1])

    def gen_unram(self):
        """
        An element of this ring that generates the maximal unramified subextension over Qp or Zp.

        EXAMPLES::

            sage: K.<a> = Qq(64)
            sage: R.<x> = K[]
            sage: W.<w> = K.extension(x^2 - 2)
            sage: W.gen_unram()
            a + O(w^40)
        """
        return self(self.ground_ring().gen_unram())

    def uniformizer_pow(self, n):
        """
        Returns the nth power of the uniformizer of self (as an
        element of self).

        EXAMPLES::

            sage: A = Zp(7,10)
            sage: S.<x> = A[]
            sage: B.<t> = A.ext(x^2+7)
            sage: B.uniformizer_pow(5)
            t^5 + O(t^25)
        """
        if n is infinity:
            return self(0)
        else:
            return self(1) << n

    def uniformizer(self):
        """
        Returns the uniformizer of self, ie a generator for the unique
        maximal ideal.

        EXAMPLES::

            sage: A = Zp(7,10)
            sage: S.<x> = A[]
            sage: B.<t> = A.ext(x^2+7)
            sage: B.uniformizer()
            t + O(t^21)
        """
        return self.gen()

    def _uniformizer_print(self):
        """
        Returns a string representation of how the uniformizer of self
        prints.  Mainly for internal use.

        EXAMPLES::

            sage: A = Zp(7,10)
            sage: S.<x> = A[]
            sage: B.<t> = A.ext(x^2+7)
            sage: B._uniformizer_print()
            't'
        """
        return self.variable_name()

#     def has_pth_root(self):
#         raise NotImplementedError

#     def has_root_of_unity(self, n):
#         raise NotImplementedError<|MERGE_RESOLUTION|>--- conflicted
+++ resolved
@@ -37,15 +37,9 @@
         """
         pAdicExtensionGeneric.__init__(self, exact_modulus, poly, prec, print_mode, names, element_class)
 
-<<<<<<< HEAD
-    def absolute_e(self):
-        """
-        Return the absolute ramification index of this ring or field
-=======
     def relative_e(self):
         """
         Return the relative ramification index of this ring over its base, i.e., its :meth:`degree`.
->>>>>>> 234be739
 
         EXAMPLES::
 
