--- conflicted
+++ resolved
@@ -1108,19 +1108,11 @@
 
         Check that inexact elements are treated correctly::
 
-<<<<<<< HEAD
-            sage: K = Qp(2,5)                                                   # optional - sage.rings.padics
-            sage: R.<x> = K[]                                                   # optional - sage.rings.padics
-            sage: L = R.fraction_field()                                        # optional - sage.rings.padics
-            sage: S.<y> = L[]                                                   # optional - sage.rings.padics
-            sage: y(K(1,1)/x)                                                   # optional - sage.rings.padics
-=======
             sage: K = Qp(2, 5)                                                          # optional - sage.rings.padics
             sage: R.<x> = K[]                                                           # optional - sage.rings.padics
             sage: L = R.fraction_field()                                                # optional - sage.rings.padics
             sage: S.<y> = L[]                                                           # optional - sage.rings.padics
             sage: y(K(1,1)/x)                                                           # optional - sage.rings.padics
->>>>>>> 4d20f8a9
             (1 + O(2))/((1 + O(2))*x)
         """
         if self.numerator().is_one():
@@ -1213,14 +1205,9 @@
         EXAMPLES::
 
             sage: R.<t> = QQ[]
-<<<<<<< HEAD
-            sage: h = (t^14 + 2*t^12 - 4*t^11 - 8*t^9 + 6*t^8 + 12*t^6 - 4*t^5 - 8*t^3 + t^2 + 2)/(t^6 + 6*t^5 + 9*t^4 - 2*t^2 - 12*t - 18)
-            sage: h.support()                                                           # optional - sage.libs.pari
-=======
-            sage: h = (t^14 + 2*t^12 - 4*t^11 - 8*t^9 + 6*t^8 + 12*t^6 - 4*t^5
+            sage: h = (t^14 + 2*t^12 - 4*t^11 - 8*t^9 + 6*t^8 + 12*t^6 - 4*t^5          # optional - sage.libs.pari
             ....:      - 8*t^3 + t^2 + 2)/(t^6 + 6*t^5 + 9*t^4 - 2*t^2 - 12*t - 18)
             sage: h.support()
->>>>>>> 4d20f8a9
             [t - 1, t + 3, t^2 + 2, t^2 + t + 1, t^4 - 2]
         """
         L = [fac[0] for fac in self.numerator().factor()] + [fac[0] for fac in self.denominator().factor()]
