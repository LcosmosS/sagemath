<<<<<<< HEAD
# sage_setup: distribution = sagemath-categories
=======
>>>>>>> 89e4c05f
# sage.doctest: needs sage.rings.real_mpfr
"""
Lazy real and complex numbers

These classes are very lazy, in the sense that it doesn't really do anything
but simply sits between exact rings of characteristic 0 and the real numbers.
The values are actually computed when they are cast into a field of fixed
precision.

The main purpose of these classes is to provide a place for exact rings (e.g.
number fields) to embed for the coercion model (as only one embedding can be
specified in the forward direction).

TESTS:

Bug :trac:`21991`::

    sage: a = QuadraticField(5).gen()                                                   # needs sage.rings.number_field
    sage: u = -573147844013817084101/2*a + 1281597540372340914251/2                     # needs sage.rings.number_field
    sage: RealIntervalField(128)(RLF(u)).is_exact()                                     # needs sage.rings.number_field
    False
"""

# ****************************************************************************
#     Copyright (C) 2008 Robert Bradshaw <robertwb@math.washington.edu>
#
#  Distributed under the terms of the GNU General Public License (GPL)
#  as published by the Free Software Foundation; either version 2 of
#  the License, or (at your option) any later version.
#                  https://www.gnu.org/licenses/
# ****************************************************************************

import math
import cmath

cdef add, sub, mul, truediv, pow, neg, inv
from operator import add, sub, mul, pow, neg, inv, truediv

cdef canonical_coercion
from sage.structure.element import canonical_coercion
from sage.structure.element cimport parent
from sage.structure.richcmp cimport richcmp

import sage.categories.map
from sage.categories.morphism cimport Morphism
from sage.rings.ring cimport Field
import sage.rings.infinity
from sage.rings.integer import Integer

cdef QQ, RR, CC, RealField, ComplexField
from sage.rings.rational_field import QQ

cdef late_import():
    global RR, CC, RealField, ComplexField
    if CC is not None:
        return
    try:
        from sage.rings.real_mpfr import RR, RealField
        from sage.rings.complex_mpfr import ComplexField
        from sage.rings.cc import CC
    except ImportError:
        pass

cdef _QQx = None

cdef QQx():
    global _QQx
    if _QQx is None:
        _QQx = QQ['x']
    return _QQx

cdef named_unops = [ 'sqrt', 'erf', 'gamma', 'abs',
                     'floor', 'ceil', 'trunc',
                     'exp', 'log', 'log10', 'log2',
                     'sin', 'cos', 'tan', 'arcsin', 'arccos', 'arctan',
                     'csc', 'sec', 'cot',
                     'sinh', 'cosh', 'tanh', 'arcsinh', 'arccosh', 'arctanh' ]

cdef named_constants = [ 'pi', 'e',
                         'euler_constant', 'catalan_constant' ]

cdef class LazyField(Field):
    """
    The base class for lazy real fields.

    .. WARNING::

        LazyField uses :meth:`__getattr__`, to implement::

            sage: CLF.pi
            3.141592653589794?

        I (NT, 20/04/2012) did not manage to have ``__getattr__`` call
        :meth:`Parent.__getattr__` in case of failure; hence we can't
        use this ``__getattr__`` trick for extension types to recover
        the methods from categories. Therefore, at this point, no
        concrete subclass of this class should be an extension type
        (which is probably just fine)::

            sage: RLF.__class__
            <class 'sage.rings.real_lazy.RealLazyField_class_with_category'>
            sage: CLF.__class__
            <class 'sage.rings.real_lazy.ComplexLazyField_class_with_category'>
    """
    def __init__(self, base=None, names=None, normalize=True, category=None):
        """
        Initialize ``self``.

        EXAMPLES::

            sage: RLF # indirect doctest
            Real Lazy Field

        """
        Field.__init__(self,base or self, names=names, normalize=normalize, category=category)

    Element = LazyWrapper

    def __getattr__(self, name):
        """
        Simulates a list of methods found on the real/complex rings.

        EXAMPLES::

            sage: a = CLF.pi() * CLF.I(); a
            3.141592653589794?*I
            sage: CDF(a)
            3.141592653589793*I
        """
        if name in named_constants:
            return LazyConstant(self, name)
        elif name == 'I' and self == CLF:
            return LazyConstant(self, name)
        else:
            raise AttributeError(name)

    cpdef _coerce_map_from_(self, R):
        r"""
        The only things that coerce into this ring are exact rings that
        embed into `\RR` or `\CC` (depending on whether this field
        is real or complex), that is, exact rings that coerce into all
        rings into which this ring coerces.

        .. NOTE::

            The rings into which this ring coerces are currently the
            corresponding floating-point fields (RealField(p) or
            ComplexField(p)), machine-precision floating-point fields (RDF,
            CDF), and interval fields (RealIntervalField(p),
            ComplexIntervalField(p)). This method should be updated if a new
            parent is added that declares a coercion from RLF/CLF but not from
            one of these, otherwise coercions of elements of type LazyWrapper
            into the new ring might fail.

        EXAMPLES::

            sage: RLF.has_coerce_map_from(ZZ) # indirect doctest
            True
            sage: RLF.has_coerce_map_from(QQ)
            True
            sage: RLF.has_coerce_map_from(AA)                                           # needs sage.rings.number_field
            True
            sage: CLF.has_coerce_map_from(QQbar)                                        # needs sage.rings.number_field
            True
            sage: RLF.has_coerce_map_from(RDF)
            False

            sage: CLF.has_coerce_map_from(QQ)
            True
            sage: CLF.has_coerce_map_from(QQbar)                                        # needs sage.rings.number_field
            True
            sage: CLF.has_coerce_map_from(CC)
            False
            sage: CLF.has_coerce_map_from(RLF)
            True
        """
        if isinstance(R, type):
            if R in [int, long]:
                from sage.sets.pythonclass import Set_PythonType
                return LazyWrapperMorphism(Set_PythonType(R), self)
        elif R.is_exact():
            try:
                ivf = self.interval_field()
            except ImportError:
                return None
            mor = ivf.coerce_map_from(R)
            # Indirect coercions might lead to loops both in the coercion
            # discovery algorithm and when trying to convert LazyWrappers,
            # so we only consider direct coercions.
            if mor is not None and not isinstance(mor, sage.categories.map.FormalCompositeMap):
                mor = ivf.middle_field().coerce_map_from(R)
                if mor is not None and not isinstance(mor, sage.categories.map.FormalCompositeMap):
                    return LazyWrapperMorphism(R, self)
            # We can skip the test for a coercion to RDF/CDF since RR/CC
            # already coerce into it.

    def algebraic_closure(self):
        """
        Returns the algebraic closure of ``self``, i.e., the complex lazy
        field.

        EXAMPLES::

            sage: RLF.algebraic_closure()
            Complex Lazy Field

            sage: CLF.algebraic_closure()
            Complex Lazy Field
        """
        return CLF

    cpdef interval_field(self, prec=None):
        """
        Abstract method to create the corresponding interval field.

        TESTS::

            sage: RLF.interval_field() # indirect doctest
            Real Interval Field with 53 bits of precision
        """
        raise NotImplementedError("subclasses must override this method")


class RealLazyField_class(LazyField):
    r"""
    This class represents the set of real numbers to unspecified precision.
    For the most part it simply wraps exact elements and defers evaluation
    until a specified precision is requested.

    Its primary use is to connect the exact rings (such as number fields) to
    fixed precision real numbers. For example, to specify an embedding of a
    number field `K` into `\RR` one can map into this field and the
    coercion will then be able to carry the mapping to real fields of any
    precision.

    EXAMPLES::

        sage: a = RLF(1/3)
        sage: a
        0.3333333333333334?
        sage: a + 1/5
        0.5333333333333334?
        sage: a = RLF(1/3)
        sage: a
        0.3333333333333334?
        sage: a + 5
        5.333333333333334?
        sage: RealField(100)(a+5)
        5.3333333333333333333333333333

    ::

        sage: CC.0 + RLF(1/3)
        0.333333333333333 + 1.00000000000000*I
        sage: ComplexField(200).0 + RLF(1/3)
        0.33333333333333333333333333333333333333333333333333333333333 + 1.0000000000000000000000000000000000000000000000000000000000*I

    TESTS::

        sage: TestSuite(RLF).run()
    """
    def interval_field(self, prec=None):
        """
        Returns the interval field that represents the same mathematical
        field as ``self``.

        EXAMPLES::

            sage: RLF.interval_field()
            Real Interval Field with 53 bits of precision
            sage: RLF.interval_field(200)
            Real Interval Field with 200 bits of precision
        """
        from sage.rings.real_mpfi import RIF, RealIntervalField
        if prec is None:
            return RIF
        else:
            return RealIntervalField(prec)

    def construction(self):
        """
        Returns the functorial construction of ``self``, namely, the
        completion of the rationals at infinity to infinite precision.

        EXAMPLES::

            sage: c, S = RLF.construction(); S
            Rational Field
            sage: RLF == c(S)
            True
        """
        from sage.categories.pushout import CompletionFunctor
        return CompletionFunctor(sage.rings.infinity.Infinity,
                                 sage.rings.infinity.Infinity,
                                 {'type': 'RLF'}), QQ

    def _latex_(self):
        r"""
        Return a latex representation of ``self``.

        EXAMPLES::

            sage: latex(RLF) # indirect doctest
            \Bold{R}
        """
        return "\\Bold{R}"

    def gen(self, i=0):
        """
        Return the `i`-th generator of ``self``.

        EXAMPLES::

            sage: RLF.gen()
            1
        """
        if i == 0:
            return self(Integer(1))
        else:
            raise ValueError("RLF has only one generator.")

    def _repr_(self):
        """
        Return a string representation of ``self``.

        EXAMPLES::

            sage: RealLazyField()
            Real Lazy Field
        """
        return "Real Lazy Field"

    def __hash__(self):
        """
        Return the hash of ``self``.

        EXAMPLES::

            sage: hash(RLF) == hash(RealLazyField())
            True
        """
        return 1501555429

    def __reduce__(self):
        """
        For pickling.

        TESTS::

            sage: RLF == loads(dumps(RLF))
            True
            sage: RLF is loads(dumps(RLF))
            True
        """
        return RealLazyField, ()


RLF = RealLazyField_class()

def RealLazyField():
    """
    Return the lazy real field.

    EXAMPLES:

    There is only one lazy real field::

        sage: RealLazyField() is RealLazyField()
        True
    """
    return RLF


class ComplexLazyField_class(LazyField):
    """
    This class represents the set of complex numbers to unspecified precision.
    For the most part it simply wraps exact elements and defers evaluation
    until a specified precision is requested.

    For more information, see the documentation of the
    :class:`RLF <sage.rings.real_lazy.RealLazyField_class>`.

    EXAMPLES::

        sage: a = CLF(-1).sqrt()
        sage: a
        1*I
        sage: CDF(a)
        1.0*I
        sage: ComplexField(200)(a)
        1.0000000000000000000000000000000000000000000000000000000000*I

    TESTS::

        sage: TestSuite(CLF).run()
    """
    def __init__(self):
        """
        This lazy field does not evaluate its elements until they are cast into
        a field of fixed precision.

        EXAMPLES::

            sage: a = RLF(1/3); a
            0.3333333333333334?
            sage: Reals(200)(a)
            0.33333333333333333333333333333333333333333333333333333333333
        """
        LazyField.__init__(self, base=RLF)
        self._populate_coercion_lists_(coerce_list=[LazyWrapperMorphism(RLF, self)])

    def interval_field(self, prec=None):
        """
        Returns the interval field that represents the same mathematical
        field as ``self``.

        EXAMPLES::

            sage: CLF.interval_field()
            Complex Interval Field with 53 bits of precision
            sage: CLF.interval_field(333)                                               # needs sage.rings.complex_interval_field
            Complex Interval Field with 333 bits of precision
            sage: CLF.interval_field() is CIF
            True
        """
        if prec is None:
            from sage.rings.cif import CIF
            return CIF
        else:
            from sage.rings.complex_interval_field import ComplexIntervalField
            return ComplexIntervalField(prec)

    def gen(self, i=0):
        """
        Return the `i`-th generator of ``self``.

        EXAMPLES::

            sage: CLF.gen()
            1*I
            sage: ComplexField(100)(CLF.gen())                                          # needs sage.rings.number_field
            1.0000000000000000000000000000*I
        """
        if i == 0:
            from sage.rings.complex_double import CDF
            return LazyAlgebraic(self, [1, 0, 1], CDF.gen())
        else:
            raise ValueError("CLF has only one generator.")

    def construction(self):
        """
        Returns the functorial construction of ``self``, namely,
        algebraic closure of the real lazy field.

        EXAMPLES::

            sage: c, S = CLF.construction(); S
            Real Lazy Field
            sage: CLF == c(S)
            True
        """
        from sage.categories.pushout import AlgebraicClosureFunctor
        return (AlgebraicClosureFunctor(), RLF)

    def _latex_(self):
        r"""
        Return a latex representation of ``self``.

        EXAMPLES::

            sage: latex(CLF) # indirect doctest
            \Bold{C}
        """
        return "\\Bold{C}"

    def _repr_(self):
        """
        Return a string representation of ``self``.

        EXAMPLES::

            sage: CLF
            Complex Lazy Field
        """
        return "Complex Lazy Field"

    def __hash__(self):
        """
        Return the hash of ``self``.

        EXAMPLES::

            sage: from sage.rings.real_lazy import ComplexLazyField_class
            sage: hash(CLF) == hash(ComplexLazyField_class())
            True
        """
        return -1382606040

    def __reduce__(self):
        """
        For pickling.

        TESTS::

            sage: CLF == loads(dumps(CLF))
            True
            sage: CLF is loads(dumps(CLF))
            True
        """
        return ComplexLazyField, ()


CLF = ComplexLazyField_class()

def ComplexLazyField():
    """
    Returns the lazy complex field.

    EXAMPLES:

    There is only one lazy complex field::

        sage: ComplexLazyField() is ComplexLazyField()
        True
    """
    return CLF



cdef int get_new_prec(R, int depth) except -1:
    """
    There are depth operations, so we want at least that many more digits of
    precision.

    Field creation may be expensive, so we want to avoid incrementing by 1 so
    that it is more likely for cached fields to be used.
    """
    cdef int needed_prec = R.prec()
    needed_prec += depth
    if needed_prec % 10 != 0:
        needed_prec += 10 - needed_prec % 10
    return needed_prec


cdef class LazyFieldElement(FieldElement):

    cpdef _add_(left, right):
        """
        Add ``left`` with ``right``.

        EXAMPLES::

            sage: RLF(5) + RLF(1/2) # indirect doctest
            5.5000000000000000?
        """
        if isinstance(left, LazyWrapper) and isinstance(right, LazyWrapper):
            try:
                return left._new_wrapper((<LazyWrapper?>left)._value + (<LazyWrapper?>right)._value)
            except TypeError:
                pass
        return left._new_binop(left, right, add)

    cpdef _sub_(left, right):
        """
        Subtract ``right`` from ``left``.

        EXAMPLES::

            sage: CLF(5) - 2 # indirect doctest
            3
        """
        if isinstance(left, LazyWrapper) and isinstance(right, LazyWrapper):
            try:
                return left._new_wrapper((<LazyWrapper?>left)._value - (<LazyWrapper?>right)._value)
            except TypeError:
                pass
        return left._new_binop(left, right, sub)

    cpdef _mul_(left, right):
        """
        Multiply ``left`` with ``right``.

        EXAMPLES::

            sage: CLF(10) * RLF(5) # indirect doctest
            50
        """
        if isinstance(left, LazyWrapper) and isinstance(right, LazyWrapper):
            try:
                return left._new_wrapper((<LazyWrapper?>left)._value * (<LazyWrapper?>right)._value)
            except TypeError:
                pass
        return left._new_binop(left, right, mul)

    cpdef _div_(left, right):
        """
        Divide ``left`` by ``right``.

        EXAMPLES::

            sage: a = RLF(1) / RLF(6); a # indirect doctest
            0.1666666666666667?
            sage: Reals(300)(a)
            0.166666666666666666666666666666666666666666666666666666666666666666666666666666666666666667
        """
        if isinstance(left, LazyWrapper) and isinstance(right, LazyWrapper):
            try:
                return left._new_wrapper((<LazyWrapper?>left)._value / (<LazyWrapper?>right)._value)
            except TypeError:
                pass
        return left._new_binop(left, right, truediv)

    def __pow__(left, right, dummy):
        """
        Raise ``left`` to the ``right`` power.

        EXAMPLES::

            sage: a = RLF(2) ^ (1/2); a
            1.414213562373095?
            sage: Reals(300)(a)
            1.41421356237309504880168872420969807856967187537694807317667973799073247846210703885038753
        """
        if isinstance(left, LazyWrapper) and isinstance(right, LazyWrapper):
            try:
                return left._new_wrapper((<LazyWrapper>left)._value ** (<LazyWrapper>right)._value)
            except TypeError:
                pass
        if not isinstance(left, LazyFieldElement):
            left = (<LazyFieldElement>right)._new_wrapper(left)
        elif not isinstance(right, LazyFieldElement):
            right = (<LazyFieldElement>left)._new_wrapper(right)
        return (<LazyFieldElement>left)._new_binop(left, right, pow)

    def __neg__(self):
        """
        Return the negation of ``self``.

        EXAMPLES::

            sage: -RLF(7)
            -7
        """
        return self._new_unop(self, neg)

    def __invert__(self):
        """
        Take the reciprocal of ``self``.

        EXAMPLES::

          sage: a = ~RLF(6); a
          0.1666666666666667?
          sage: Reals(90)(a)
          0.16666666666666666666666667
        """
        return self._new_unop(self, inv)

    cpdef _richcmp_(self, other, int op):
        """
        If things are being wrapped, tries to compare values. That failing, it
        tries to compare intervals, which may return a false negative.

        EXAMPLES::

            sage: RLF(3) == RLF(9/3)
            True
            sage: RLF(3) == RLF(4)
            False
            sage: RLF(3) < RLF(5/3)
            False

        TESTS::

            sage: from sage.rings.real_lazy import LazyBinop
            sage: RLF(3) < LazyBinop(RLF, 5, 3, operator.truediv)
            False
            sage: from sage.rings.real_lazy import LazyWrapper
            sage: LazyWrapper(RLF, 3) < LazyWrapper(RLF, 5/3)
            False
            sage: from sage.rings.real_lazy import LazyUnop
            sage: RLF(3) < LazyUnop(RLF, 2, sqrt)
            False
            sage: from sage.rings.real_lazy import LazyNamedUnop
            sage: RLF(3) < LazyNamedUnop(RLF, 0, 'sin')
            False
            sage: from sage.rings.real_lazy import LazyConstant
            sage: RLF(3) < LazyConstant(RLF, 'e')
            False
        """
        left = self
        try:
            if isinstance(self, LazyWrapper) and isinstance(other, LazyWrapper):
                left, right = canonical_coercion((<LazyWrapper>self)._value, (<LazyWrapper>other)._value)
                return richcmp(left, right, op)
        except TypeError:
            pass
        left, right = self.approx(), other.approx()
        return richcmp(left.endpoints(), right.endpoints(), op)

    def __hash__(self):
        """
        Return the hash value of ``self``.

        EXAMPLES::

            sage: a = RLF(3)
            sage: hash(a)
            3
        """
        return hash(complex(self))

    cdef LazyFieldElement _new_wrapper(self, value):
        cdef LazyWrapper e = <LazyWrapper>LazyWrapper.__new__(LazyWrapper)
        e._parent = self._parent
        e._value = value
        return e

    cdef LazyFieldElement _new_binop(self, LazyFieldElement left, LazyFieldElement right, op):
        cdef LazyBinop e = <LazyBinop>LazyBinop.__new__(LazyBinop)
        e._parent = self._parent
        e._left = left
        e._right = right
        e._op = op
        return e

    cdef LazyFieldElement _new_unop(self, LazyFieldElement arg, op):
        cdef LazyUnop e = <LazyUnop>LazyUnop.__new__(LazyUnop)
        e._parent = self._parent
        e._op = op
        e._arg = arg
        return e

    def _repr_(self):
        """
        The string representation of ``self`` is an interval in which
        ``self`` is contained.

        EXAMPLES::

            sage: RLF(3) # indirect doctest
            3
            sage: RLF(1/3)
            0.3333333333333334?
        """
        return str(self.approx())

    def approx(self):
        """
        Returns ``self`` as an element of an interval field.

        EXAMPLES::

            sage: CLF(1/6).approx()
            0.1666666666666667?
            sage: CLF(1/6).approx().parent()
            Complex Interval Field with 53 bits of precision

        When the absolute value is involved, the result might be real::

            sage: # needs sage.symbolic
            sage: z = exp(CLF(1 + I/2)); z
            2.38551673095914? + 1.303213729686996?*I
            sage: r = z.abs(); r
            2.71828182845905?
            sage: parent(z.approx())
            Complex Interval Field with 53 bits of precision
            sage: parent(r.approx())
            Real Interval Field with 53 bits of precision
        """
        return self.eval(self._parent.interval_field())

    def _real_double_(self, R):
        """
        Return ``self`` as a real double.

        EXAMPLES::

            sage: a = RLF(3)
            sage: RDF(a) # indirect doctest
            3.0
        """
        return self.eval(R)

    def _complex_double_(self, R):
        """
        Return ``self`` as a complex double.

        EXAMPLES::

            sage: a = RLF(5)
            sage: CDF(a) # indirect doctest
            5.0
            sage: a = CLF(-1)^(1/4)
            sage: CDF(a)
            0.7071067811865476 + 0.7071067811865475*I
        """
        return self.eval(R)

    def _generic_(self, R):
        """
        Return ``self`` in a generic ring ``R``.

        EXAMPLES::

            sage: a = RLF(2/3)
            sage: RR(a) # indirect doctest
            0.666666666666667
            sage: RR(a^2)
            0.444444444444444
        """
        return self.eval(R)

    _real_mpfi_ = _complex_mpfi_ =_mpfr_ = _complex_mpfr_field_ = _generic_

    def __complex__(self):
        """
        Return ``self`` as a complex.

        EXAMPLES::

            sage: complex(CLF(-1)^(1/4))
            (0.707106781186547...+0.707106781186547...j)
        """
        try:
            return self.eval(complex)
        except Exception:
            return complex(self.eval(ComplexField(53)))

    cpdef eval(self, R):
        """
        Abstract method for converting ``self`` into an element of ``R``.

        EXAMPLES::

            sage: a = RLF(12)
            sage: a.eval(ZZ)
            12
        """
        raise NotImplementedError("Subclasses must override this method.")

    cpdef int depth(self):
        """
        Abstract method for returning the depth of ``self`` as an arithmetic
        expression.

        This is the  maximum number of dependent intermediate expressions when
        evaluating ``self``, and is used to determine the precision needed to
        get the final result to the desired number of bits.

        It is equal to the maximum of the right and left depths, plus one.

        EXAMPLES::

            sage: from sage.rings.real_lazy import LazyBinop
            sage: a = LazyBinop(RLF, 6, 8, operator.mul)
            sage: a.depth()
            1
        """
        raise NotImplementedError("Subclasses must override this method.")

    def __dir__(self):
        """
        Adds the named_unops to ``__dir__`` so that tab completion works.

        TESTS::

            sage: "log" in RLF(sqrt(8)).__dir__()                                       # needs sage.symbolic
            True

        """
        return FieldElement.__dir__(self) + named_unops

    def __getattribute__(self, name):
        """
        Simulates a list of methods found on the real/complex mpfr classes.

        EXAMPLES::

            sage: a = RLF(3)
            sage: a.sqrt()
            1.732050807568878?
            sage: sin(a)                                                                # needs sage.symbolic
            0.1411200080598673?
            sage: RealField(160)(tanh(RLF(3)))
            0.99505475368673045133188018525548847509781385470
        """
        if name in named_unops:
            return LazyNamedUnop(self._parent, self, name)
        else:
            return FieldElement.__getattribute__(self, name)

    def continued_fraction(self):
        r"""
        Return the continued fraction of self.

        EXAMPLES::

            sage: # needs sage.symbolic
            sage: a = RLF(sqrt(2)) + RLF(sqrt(3))
            sage: cf = a.continued_fraction()
            sage: cf
            [3; 6, 1, 5, 7, 1, 1, 4, 1, 38, 43, 1, 3, 2, 1, 1, 1, 1, 2, 4, ...]
            sage: cf.convergent(100)
            444927297812646558239761867973501208151173610180916865469/141414466649174973335183571854340329919207428365474086063
        """
        from sage.rings.continued_fraction import ContinuedFraction_real
        return ContinuedFraction_real(self)


def make_element(parent, *args):
    """
    Create an element of ``parent``.

    EXAMPLES::

        sage: a = RLF(pi) + RLF(sqrt(1/2))  # indirect doctest                          # needs sage.symbolic
        sage: bool(loads(dumps(a)) == a)                                                # needs sage.symbolic
        True
    """
    return parent(*args)

cdef class LazyWrapper(LazyFieldElement):

    cpdef int depth(self):
        """
        Returns the depth of ``self`` as an expression, which is always 0.

        EXAMPLES::

            sage: RLF(4).depth()
            0
        """
        return 0

    def __init__(self, LazyField parent, value, check=True):
        """
        A lazy element that simply wraps an element of another ring.

        EXAMPLES::

            sage: from sage.rings.real_lazy import LazyWrapper
            sage: a = LazyWrapper(RLF, 3)
            sage: a._value
            3
        """
        FieldElement.__init__(self, parent)
        self._value = value
        if check:
            try:
                ivf = self._parent.interval_field()
            except ImportError:
                pass
            else:
                ivf(value)

    def __neg__(self):
        """
        Return the negation of ``self``.

        EXAMPLES::

            sage: from sage.rings.real_lazy import LazyWrapper
            sage: a = LazyWrapper(RLF, 3)
            sage: (-a)._value
            -3
        """
        return self._new_wrapper(-self._value)

    def __invert__(self):
        """
        Return the reciprocal of ``self``.

        EXAMPLES::

            sage: from sage.rings.real_lazy import LazyWrapper
            sage: a = LazyWrapper(RLF, 23)
            sage: ~a
            0.04347826086956522?
            sage: (~a)._value
            1/23
        """
        return self._new_wrapper(~self._value)

    def __float__(self):
        """
        EXAMPLES::

            sage: from sage.rings.real_lazy import LazyWrapper
            sage: a = LazyWrapper(CLF, 19)
            sage: float(a)
            19.0
        """
        return <double>self._value

    def __bool__(self):
        """
        Check to see if ``self`` is not zero.

        EXAMPLES::

            sage: from sage.rings.real_lazy import LazyWrapper
            sage: not LazyWrapper(RLF, 1)
            False
            sage: not LazyWrapper(RLF, 0)
            True
        """
        return not not self._value

    def __hash__(self):
        """
        Return the hash value of ``self``.

        EXAMPLES::

            sage: hash(CLF(-1))
            -2
            sage: hash(RLF(9/4)) == hash(9/4)
            True
        """
        return hash(self._value)

    cpdef eval(self, R):
        """
        Convert ``self`` into an element of ``R``.

        EXAMPLES::

            sage: a = RLF(12)
            sage: a.eval(ZZ)
            12
            sage: a.eval(ZZ).parent()
            Integer Ring
        """
        try:
            mor = R.convert_map_from(parent(self._value))
        except AttributeError:
            return R(self._value)
        if mor is not None and self.parent() not in mor.domains():
            return mor(self._value)
        else:
            raise TypeError("unable to convert {!r} to an element of {}".format(self._value, R))

    def __reduce__(self):
        """
        For pickling.

        TESTS::

            sage: a = RLF(2)
            sage: loads(dumps(a)) == a
            True
        """
        return make_element, (self._parent, self._value)

    def continued_fraction(self):
        r"""
        Return the continued fraction of self.

        EXAMPLES::

            sage: a = RLF(sqrt(2))                                                      # needs sage.symbolic
            sage: a.continued_fraction()                                                # needs sage.symbolic
            [1; 2, 2, 2, 2, 2, 2, 2, 2, 2, 2, 2, 2, 2, 2, 2, 2, 2, 2, 2, ...]
        """
        from sage.rings.continued_fraction import ContinuedFraction_real, ContinuedFraction_infinite
        if isinstance(self._value, (ContinuedFraction_infinite, ContinuedFraction_real)):
            return self._value
        return ContinuedFraction_real(self)


cdef class LazyBinop(LazyFieldElement):

    def __init__(self, LazyField parent, left, right, op):
        """
        A lazy element representing a binary (usually arithmetic) operation
        between two other lazy elements.

        EXAMPLES::

            sage: from sage.rings.real_lazy import LazyBinop
            sage: a = LazyBinop(RLF, 2, 1/3, operator.add)
            sage: a
            2.333333333333334?
            sage: Reals(200)(a)
            2.3333333333333333333333333333333333333333333333333333333333
        """
        FieldElement.__init__(self, parent)
        if not isinstance(left, LazyFieldElement):
            left = self._new_wrapper(left)
        if not isinstance(right, LazyFieldElement):
            right = self._new_wrapper(right)
        self._left = left
        self._right = right
        self._op = op

    cpdef int depth(self):
        """
        Return the depth of ``self`` as an arithmetic expression.

        This is the  maximum number of dependent intermediate expressions when
        evaluating ``self``, and is used to determine the precision needed to
        get the final result to the desired number of bits.

        It is equal to the maximum of the right and left depths, plus one.

        EXAMPLES::

            sage: from sage.rings.real_lazy import LazyBinop
            sage: a = LazyBinop(RLF, 6, 8, operator.mul)
            sage: a.depth()
            1
            sage: b = LazyBinop(RLF, 2, a, operator.sub)
            sage: b.depth()
            2
        """
        cdef int left = self._left.depth()
        cdef int right = self._right.depth()
        return 1 + (left if left > right else right)

    cpdef eval(self, R):
        """
        Convert the operands to elements of ``R``, then perform the operation
        on them.

        EXAMPLES::

            sage: from sage.rings.real_lazy import LazyBinop
            sage: a = LazyBinop(RLF, 6, 8, operator.add)
            sage: a.eval(RR)
            14.0000000000000

        A bit absurd::

            sage: a.eval(str)
            '68'
        """
        left = self._left.eval(R)
        right = self._right.eval(R)
        if self._op is add:
            return left + right
        elif self._op is mul:
            return left * right
        elif self._op is sub:
            return left - right
        elif self._op is truediv:
            return left / right
        elif self._op is pow:
            return left ** right
        else:
            # We only do a call after testing the above because it is a python call.
            return self._op(left, right)

    def __float__(self):
        """
        EXAMPLES::

            sage: from sage.rings.real_lazy import LazyBinop
            sage: a = LazyBinop(RLF, 3, 1/2, operator.sub)
            sage: float(a)
            2.5
            sage: type(float(a))
            <... 'float'>
        """
        cdef double left = self._left
        cdef double right = self._right
        if self._op is add:
            return left + right
        elif self._op is mul:
            return left * right
        elif self._op is sub:
            return left - right
        elif self._op is truediv:
            return left / right
        elif self._op is pow:
            return left ** right
        else:
            # We only do a call here because it is a python call.
            return self._op(left, right)

    def __hash__(self):
        """
        Return the hash value of ``self``.

        EXAMPLES::

            sage: from sage.rings.real_lazy import LazyBinop
            sage: a = LazyBinop(RLF, 5, 1/2, operator.sub)
            sage: b = LazyBinop(RLF, 4, 1/2, operator.add)
            sage: hash(a) == hash(b)
            False
        """
        return hash(self._op(hash(self._left), hash(self._right)))

    def __reduce__(self):
        """
        For pickling.

        TESTS::

            sage: from sage.rings.real_lazy import LazyBinop
            sage: a = LazyBinop(CLF, 3, 2, operator.truediv)
            sage: loads(dumps(a)) == a
            True
        """
        return make_element, (LazyBinop, self._parent, self._left, self._right, self._op)


cdef class LazyUnop(LazyFieldElement):

    def __init__(self, LazyField parent, arg, op):
        """
        Represents a unevaluated single function of one variable.

        EXAMPLES::

            sage: from sage.rings.real_lazy import LazyUnop
            sage: a = LazyUnop(RLF, 3, sqrt); a
            1.732050807568878?
            sage: a._arg
            3
            sage: a._op
            <function sqrt at ...>
            sage: Reals(100)(a)
            1.7320508075688772935274463415
            sage: Reals(100)(a)^2
            3.0000000000000000000000000000
        """
        FieldElement.__init__(self, parent)
        if not isinstance(arg, LazyFieldElement):
            arg = self._new_wrapper(arg)
        self._op = op
        self._arg = arg

    cpdef int depth(self):
        """
        Return the depth of ``self`` as an arithmetic expression.

        This is the  maximum number of dependent intermediate expressions when
        evaluating ``self``, and is used to determine the precision needed to
        get the final result to the desired number of bits.

        It is equal to one more than the depth of its operand.

        EXAMPLES::

            sage: from sage.rings.real_lazy import LazyUnop
            sage: a = LazyUnop(RLF, 3, sqrt)
            sage: a.depth()
            1
            sage: b = LazyUnop(RLF, a, sin)
            sage: b.depth()
            2
        """
        return 1 + self._arg.depth()

    cpdef eval(self, R):
        """
        Convert ``self`` into an element of ``R``.

        EXAMPLES::

            sage: from sage.rings.real_lazy import LazyUnop
            sage: a = LazyUnop(RLF, 3, sqrt)
            sage: a.eval(ZZ)                                                            # needs sage.symbolic
            sqrt(3)
        """
        arg = self._arg.eval(R)
        if self._op is neg:
            return -arg
        elif self._op is inv:
            return ~arg
        return self._op(self._arg.eval(R))

    def __hash__(self):
        """
        Return the hash value of ``self``.

        EXAMPLES::

            sage: hash(RLF(sin(1))) == hash(RLF(sin(1)))                                # needs sage.symbolic
            True
        """
        return hash(self._op(hash(self._arg)))

    def __float__(self):
        """
        Convert ``self`` into a floating point.

        EXAMPLES::

            sage: from sage.rings.real_lazy import LazyUnop
            sage: a = LazyUnop(RLF, 3, sqrt)
            sage: float(a)
            1.7320508075688772
        """
        return self._op(<double>self._arg)

    def __reduce__(self):
        """
        For pickling.

        TESTS::

            sage: from sage.rings.real_lazy import LazyUnop
            sage: a = LazyUnop(RLF, 7, sqrt)
            sage: float(loads(dumps(a))) == float(a)
            True
        """
        return make_element, (LazyUnop, self._parent, self._arg, self._op)


cdef class LazyNamedUnop(LazyUnop):

    def __init__(self, LazyField parent, arg, op, extra_args=None):
        """
        This class is used to represent the many named methods attached to real
        numbers, and is instantiated by the ``__getattr__`` method of
        :class:`LazyElements`.

        EXAMPLES::

            sage: from sage.rings.real_lazy import LazyNamedUnop
            sage: a = LazyNamedUnop(RLF, 1, 'arcsin')
            sage: RR(a)
            1.57079632679490
            sage: a = LazyNamedUnop(RLF, 9, 'log', extra_args=(3,))
            sage: RR(a)
            2.00000000000000
        """
        LazyUnop.__init__(self, parent, arg, op)
        if extra_args is not None and not isinstance(extra_args, tuple):
            raise TypeError("extra args must be a tuple")
        self._extra_args = extra_args

    cpdef eval(self, R):
        """
        Convert ``self`` into an element of ``R``.

        TESTS::

            sage: from sage.rings.real_lazy import LazyNamedUnop
            sage: a = LazyNamedUnop(RLF, 4, 'sqrt')
            sage: RR(a) # indirect doctest
            2.00000000000000
            sage: a.sqrt()
            1.414213562373095?
            sage: RealField(212)(a)
            2.00000000000000000000000000000000000000000000000000000000000000
            sage: float(a)
            2.0

        Now for some extra arguments::

            sage: a = RLF(100)
            sage: a.log(10)
            2
            sage: float(a.log(10))
            2.0
        """
        arg = self._arg.eval(R)
        cdef bint has_extra_args = self._extra_args is not None and len(self._extra_args) > 0
        if type(R) is type:
            f = getattr(math, self._op)
            if has_extra_args:
                return f(arg, *self._extra_args)
            else:
                return f(arg)
        else:
            f = getattr(arg, self._op)
            if has_extra_args:
                return f(*self._extra_args)
            else:
                return f()

    def approx(self):
        """
        Does something reasonable with functions that are not defined on the
        interval fields.

        TESTS::

            sage: from sage.rings.real_lazy import LazyNamedUnop
            sage: LazyNamedUnop(RLF, 8, 'sqrt') # indirect doctest
            2.828427124746190?
        """
        try:
            return LazyUnop.approx(self)
        except AttributeError:
            # not everything defined on interval fields
            # this is less info though, but mostly just want to print it
            interval_field = self._parent.interval_field()
            return self.eval(interval_field.middle_field())

    def __hash__(self):
        """
        Return the hash value of ``self``.

        EXAMPLES::

            sage: from sage.rings.real_lazy import LazyNamedUnop
            sage: a = LazyNamedUnop(RLF, 1, 'sin')
            sage: b = LazyNamedUnop(RLF, 1, 'cos')
            sage: hash(a) == hash(b)
            False
        """
        return hash(complex(self))

    def __float__(self):
        """
        TESTS::

            sage: from sage.rings.real_lazy import LazyNamedUnop
            sage: a = LazyNamedUnop(RLF, 1, 'sin')
            sage: float(a)
            0.8414709848078965
        """
        return self.eval(float)

    def __call__(self, *args):
        """
        TESTS::

            sage: a = RLF(32)
            sage: a.log(2)
            5
            sage: float(a.log(2))
            5.0

        What is going on here in the background is::

            sage: from sage.rings.real_lazy import LazyNamedUnop
            sage: b = LazyNamedUnop(RLF, a, 'log')
            sage: b(2)
            5
            sage: b(2)._extra_args
            (2,)
        """
        self._extra_args = args
        return self

    def __reduce__(self):
        """
        TESTS::

            sage: from sage.rings.real_lazy import LazyNamedUnop
            sage: a = LazyNamedUnop(RLF, 1, 'sin')
            sage: float(loads(dumps(a))) == float(a)
            True
        """
        return make_element, (LazyNamedUnop, self._parent, self._arg, self._op, self._extra_args)

cdef class LazyConstant(LazyFieldElement):

    cdef readonly _name
    cdef readonly _extra_args

    def __init__(self, LazyField parent, name, extra_args=None):
        """
        This class represents a real or complex constant (such as ``pi``
        or ``I``).

        TESTS::

            sage: a = RLF.pi(); a
            3.141592653589794?
            sage: RealField(300)(a)
            3.14159265358979323846264338327950288419716939937510582097494459230781640628620899862803482

            sage: from sage.rings.real_lazy import LazyConstant
            sage: a = LazyConstant(RLF, 'euler_constant')
            sage: RealField(200)(a)
            0.57721566490153286060651209008240243104215933593992359880577
        """
        LazyFieldElement.__init__(self, parent)
        self._name = name
        self._extra_args = extra_args

    cpdef eval(self, R):
        """
        Convert ``self`` into an element of ``R``.

        EXAMPLES::

            sage: from sage.rings.real_lazy import LazyConstant
            sage: a = LazyConstant(RLF, 'e')
            sage: RDF(a) # indirect doctest
            2.718281828459045
            sage: a = LazyConstant(CLF, 'I')
            sage: CC(a)
            1.00000000000000*I

        TESTS:

        Check that :trac:`26839` is fixed::

            sage: RLF.pi().eval(float)
            3.141592653589793
            sage: type(RLF.pi().eval(float)) is float
            True

            sage: RLF.pi().eval(complex)
            (3.141592653589793+0j)
            sage: type(RLF.pi().eval(complex)) is complex
            True

            sage: RLF.pi().eval(RealBallField(128))
            [3.1415926535897932384626433832795028842 +/- 1.06e-38]

            sage: float(sin(RLF.pi()))
            1.2246467991473532e-16
        """
        # special handling of e and I
        if self._name == 'I':
            if R is float:
                raise ValueError('I is not a real number')
            elif R is complex:
                return 1j
            else:
                I = R.gen()
                if I*I != -R.one():
                    raise TypeError("The complex constant I is not in this complex field.")
                return I

        elif self._name == 'e':
            if R is float:
                return math.e
            elif R is complex:
                return complex(math.e)
            else:
                return R(1).exp()

        elif R is float:
            # generic float
            return getattr(math, self._name)
        elif R is complex:
            # generic complex
            return complex(getattr(cmath, self._name))
        else:
            # generic Sage parent
            f = getattr(R, self._name)
            if self._extra_args is None:
                return f()
            else:
                return f(*self._extra_args)

    def __call__(self, *args):
        """
        TESTS::

            sage: CLF.I()
            1*I
            sage: CDF(CLF.I())
            1.0*I
        """
        self._extra_args = args
        return self

    def __hash__(self):
        """
        Return the hash value of ``self``.

        TESTS::

            sage: from sage.rings.real_lazy import LazyConstant
            sage: a = LazyConstant(RLF, 'e')
            sage: hash(a) == hash(1)
            False
        """
        return hash(complex(self))

    def __float__(self):
        """
        TESTS::

            sage: from sage.rings.real_lazy import LazyConstant
            sage: a = LazyConstant(RLF, 'pi')
            sage: float(a)
            3.141592653589793
        """
        interval_field = self._parent.interval_field()
        return <double>self.eval(interval_field.middle_field())

    def __reduce__(self):
        """
        TESTS::

            sage: from sage.rings.real_lazy import LazyConstant
            sage: a = LazyConstant(RLF, 'pi')
            sage: float(loads(dumps(a))) == float(a)
            True
        """
        return make_element, (LazyConstant, self._parent, self._name, self._extra_args)


cdef class LazyAlgebraic(LazyFieldElement):

    cdef readonly _poly
    cdef readonly _root_approx
    cdef readonly int _prec
    cdef readonly _quadratic_disc
    cdef readonly _root

    def __init__(self, parent, poly, approx, int prec=0):
        r"""
        This represents an algebraic number, specified by a polynomial over
        `\QQ` and a real or complex approximation.

        EXAMPLES::

            sage: x = polygen(QQ)
            sage: from sage.rings.real_lazy import LazyAlgebraic
            sage: a = LazyAlgebraic(RLF, x^2-2, 1.5)
            sage: a
            1.414213562373095?
        """
        LazyFieldElement.__init__(self, parent)
        self._poly = QQx()(poly)
        self._root = None
        if prec is None:
            prec = approx.parent().prec()
        self._prec = prec
        if self._poly.degree() == 2:
            c, b, a = self._poly.list()
            self._quadratic_disc = b*b - 4*a*c

        late_import()

        if isinstance(parent, RealLazyField_class):
            if not self._poly.number_of_real_roots():
                raise ValueError("%s has no real roots" % self._poly)
            approx = (RR if prec == 0 else RealField(prec))(approx)
        else:
            approx = (CC if prec == 0 else ComplexField(prec))(approx)
        self._root_approx = approx

    cpdef eval(self, R):
        """
        Convert ``self`` into an element of ``R``.

        EXAMPLES::

            sage: from sage.rings.real_lazy import LazyAlgebraic
            sage: a = LazyAlgebraic(CLF, QQ['x'].cyclotomic_polynomial(7), 0.6+0.8*CC.0)
            sage: a
            0.6234898018587335? + 0.7818314824680299?*I
<<<<<<< HEAD
            sage: ComplexField(150)(a) # indirect doctest                               # needs sage.rings.number_field
=======
            sage: ComplexField(150)(a)  # indirect doctest                              # needs sage.rings.number_field
>>>>>>> 89e4c05f
            0.62348980185873353052500488400423981063227473 + 0.78183148246802980870844452667405775023233452*I

            sage: a = LazyAlgebraic(CLF, QQ['x'].0^2-7, -2.0)
            sage: RR(a)                                                                 # needs sage.rings.number_field
            -2.64575131106459
            sage: RR(a)^2                                                               # needs sage.rings.number_field
            7.00000000000000
        """
        if isinstance(R, type):
            if self._prec < 53:
                self.eval(self.parent().interval_field(64)) # up the prec
        elif R.is_exact() or self._prec < R.prec():
            # Carl Witty said:
            # Quadratic equation faster and more accurate than roots(),
            # but the current code doesn't do the right thing with interval
            # arithmetic (it returns a point interval) so it's being disabled
            # for now
#             if self._quadratic_disc is not None:
#                 c, b, a = self._poly.list()
#                 if self._root_approx.real() < -b/2*a:
#                     z = (-b - R(self._quadratic_disc).sqrt()) / (2*a)
#                 else:
#                     z = (-b + R(self._quadratic_disc).sqrt()) / (2*a)
#                 if z.parent() is not R:
#                     z = R(z)
#                 self._root_approx = z
#                 from sage.rings.complex_interval_field import is_IntervalField
#                 if is_IntervalField(R):
#                     self._root_approx = (self._root_approx.upper() + self._root_approx.lower()) / 2
#                 self._prec = R.prec()
#                 return R(self._root_approx)
            if self._root is None:
                # This could be done much more efficiently with Newton iteration,
                # but will require some care to make sure we get the right root, and
                # to the correct precision.
                from sage.rings.qqbar import AA, QQbar
                roots = self._poly.roots(ring = AA if isinstance(self._parent, RealLazyField_class) else QQbar)
                best_root = roots[0][0]
                min_dist = abs(self._root_approx - best_root)
                for r, e in roots[1:]:
                    dist = abs(self._root_approx - r)
                    if dist < min_dist:
                        best_root = r
                        min_dist = dist
                self._root = best_root
        if self._root is not None:
            return R(self._root)

    def __float__(self):
        """
        TESTS::

            sage: x = polygen(QQ)
            sage: from sage.rings.real_lazy import LazyAlgebraic
            sage: a = LazyAlgebraic(RLF, x^3-10, 1.5)
            sage: float(a)
            2.154434690031883...
        """
        return self.eval(float)

    def __reduce__(self):
        """
        TESTS::

            sage: from sage.rings.real_lazy import LazyAlgebraic
            sage: x = polygen(QQ)
            sage: a = LazyAlgebraic(RLF, x^2 - 2, 1.5)
            sage: float(loads(dumps(a))) == float(a)
            True
        """
        return make_element, (LazyAlgebraic, self._parent, self._poly, self._root_approx, self._prec)


cdef class LazyWrapperMorphism(Morphism):

    def __init__(self, domain, LazyField codomain):
        """
        This morphism coerces elements from anywhere into lazy rings
        by creating a wrapper element (as fast as possible).

        EXAMPLES::

            sage: from sage.rings.real_lazy import LazyWrapperMorphism
            sage: f = LazyWrapperMorphism(QQ, RLF)
            sage: a = f(3); a
            3
            sage: type(a)
            <class 'sage.rings.real_lazy.LazyWrapper'>
            sage: a._value
            3
            sage: a._value.parent()
            Rational Field
        """
        from sage.categories.homset import Hom
        Morphism.__init__(self, Hom(domain, codomain))

    cpdef Element _call_(self, x):
        """
        EXAMPLES::

            sage: from sage.rings.real_lazy import LazyWrapperMorphism
            sage: f = LazyWrapperMorphism(QQ, CLF)
            sage: a = f(1/3); a # indirect doctest
            0.3333333333333334?
            sage: type(a)
            <class 'sage.rings.real_lazy.LazyWrapper'>
            sage: Reals(100)(a)
            0.33333333333333333333333333333

        Note that it doesn't double-wrap lazy elements::

            sage: f = LazyWrapperMorphism(RLF, CLF)
            sage: x = RLF(20)
            sage: f(x)
            20
            sage: f(x)._value
            20
        """
        cdef LazyWrapper e = <LazyWrapper>LazyWrapper.__new__(LazyWrapper)
        e._parent = self._codomain
        if type(x) is LazyWrapper:
            e._value = (<LazyWrapper>x)._value
        else:
            e._value = x
        return e<|MERGE_RESOLUTION|>--- conflicted
+++ resolved
@@ -1,7 +1,4 @@
-<<<<<<< HEAD
 # sage_setup: distribution = sagemath-categories
-=======
->>>>>>> 89e4c05f
 # sage.doctest: needs sage.rings.real_mpfr
 """
 Lazy real and complex numbers
@@ -1648,11 +1645,7 @@
             sage: a = LazyAlgebraic(CLF, QQ['x'].cyclotomic_polynomial(7), 0.6+0.8*CC.0)
             sage: a
             0.6234898018587335? + 0.7818314824680299?*I
-<<<<<<< HEAD
-            sage: ComplexField(150)(a) # indirect doctest                               # needs sage.rings.number_field
-=======
             sage: ComplexField(150)(a)  # indirect doctest                              # needs sage.rings.number_field
->>>>>>> 89e4c05f
             0.62348980185873353052500488400423981063227473 + 0.78183148246802980870844452667405775023233452*I
 
             sage: a = LazyAlgebraic(CLF, QQ['x'].0^2-7, -2.0)
