--- conflicted
+++ resolved
@@ -2032,11 +2032,7 @@
             sage: cf = continued_fraction(w); cf
             [3; 13, 3, 3, 13, 3, 13, 3, 3, 13, 3, 3, 13, 3, 13, 3, 3, 13, 3, 13...]
         """
-<<<<<<< HEAD
         return "[" + str(self._w[0]) + "; " + ", ".join(map(str, self._w[1:20])) + "...]"
-=======
-        return "[" + str(self._w[0]) + "; " + ", ".join(map(str,self._w[1:20])) + ", ...]"
->>>>>>> 031088f7
 
     def length(self):
         r"""
