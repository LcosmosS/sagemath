--- conflicted
+++ resolved
@@ -18,15 +18,12 @@
 
 from sage.structure.element import RingElement
 from sage.structure.richcmp import richcmp, rich_to_bool
-<<<<<<< HEAD
-=======
 
 
 try:
     from sage.interfaces.singular import singular as singular_default
 except ImportError:
     is_singularElement = lambda x : False
->>>>>>> 5c61a2b5
 
 
 class QuotientRingElement(RingElement):
@@ -765,7 +762,7 @@
         """
         return [self.__class__(self.parent(), m) for m in self.__rep.monomials()]
 
-    def _singular_(self, singular=None):
+    def _singular_(self, singular=singular_default):
         """
         Return Singular representation of self.
 
@@ -806,11 +803,7 @@
             a - 2/3*b
         """
         if singular is None:
-<<<<<<< HEAD
-            from sage.interfaces.singular import singular
-=======
             raise ImportError("could not import singular")
->>>>>>> 5c61a2b5
         return self.__rep._singular_(singular)
 
     def _magma_init_(self, magma):
