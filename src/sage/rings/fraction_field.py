--- conflicted
+++ resolved
@@ -267,19 +267,11 @@
 
             sage: # needs sage.rings.number_field
             sage: _.<x> = ZZ[]
-<<<<<<< HEAD
-            sage: K.<a> = NumberField(x^5 - 3*x^4 + 2424*x^3 + 2*x - 232)               # needs sage.rings.number_field
-            sage: R = K.ring_of_integers()                                              # needs sage.rings.number_field
-            sage: S.<y> = R[]                                                           # needs sage.rings.number_field
-            sage: F = FractionField(S)                                                  # needs sage.rings.number_field
-            sage: F(1/a)                                                                # needs sage.rings.number_field
-=======
             sage: K.<a> = NumberField(x^5 - 3*x^4 + 2424*x^3 + 2*x - 232)
             sage: R = K.ring_of_integers()
             sage: S.<y> = R[]
             sage: F = FractionField(S)
             sage: F(1/a)
->>>>>>> 89e4c05f
             (a^4 - 3*a^3 + 2424*a^2 + 2)/232
 
         Some corner cases have been known to fail in the past (:trac:`5917`)::
@@ -408,19 +400,11 @@
 
             sage: # needs sage.rings.number_field
             sage: _.<x> = ZZ[]
-<<<<<<< HEAD
-            sage: K.<a> = NumberField(x^5 - 3*x^4 + 2424*x^3 + 2*x - 232)               # needs sage.rings.number_field
-            sage: R = K.ring_of_integers()                                              # needs sage.rings.number_field
-            sage: S.<y> = R[]                                                           # needs sage.rings.number_field
-            sage: F = FractionField(S) # indirect doctest                               # needs sage.rings.number_field
-            sage: F(1/a)                                                                # needs sage.rings.number_field
-=======
             sage: K.<a> = NumberField(x^5 - 3*x^4 + 2424*x^3 + 2*x - 232)
             sage: R = K.ring_of_integers()
             sage: S.<y> = R[]
             sage: F = FractionField(S)  # indirect doctest
             sage: F(1/a)
->>>>>>> 89e4c05f
             (a^4 - 3*a^3 + 2424*a^2 + 2)/232
         """
         f = x.polynomial()   # Polynomial over QQ
