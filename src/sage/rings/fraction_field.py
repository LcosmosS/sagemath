--- conflicted
+++ resolved
@@ -853,8 +853,6 @@
         """
         return 1
 
-<<<<<<< HEAD
-=======
     def _factor_univariate_polynomial(self, f):
         r"""
         Return the factorization of ``f`` over this field.
@@ -919,7 +917,6 @@
 
         return super(FractionField_1poly_field, self)._coerce_map_from_(R)
 
->>>>>>> a2e82e15
 
 class FractionFieldEmbedding(DefaultConvertMap_unique):
     r"""
