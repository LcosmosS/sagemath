--- conflicted
+++ resolved
@@ -898,12 +898,8 @@
             sage: g = R.coerce(f); g                                                    # optional - sage.rings.finite_rings
             1 + 2*t + 3*t^2 + 4*t^3
             sage: parent(g)                                                             # optional - sage.rings.finite_rings
-<<<<<<< HEAD
-            Power Series Ring in t over Univariate Polynomial Ring in w over Finite Field of size 7
-=======
             Power Series Ring in t over
              Univariate Polynomial Ring in w over Finite Field of size 7
->>>>>>> 189eb200
             sage: S.coerce(g)                                                           # optional - sage.rings.finite_rings
             Traceback (most recent call last):
             ...
