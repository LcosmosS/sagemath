"""
Tests for rings

TESTS::

    sage: K.<x> = FractionField(QQ['x'])
    sage: V.<z> = K[]
    sage: x+z
    z + x
"""

import sage.misc.prandom as random

from sage.misc.random_testing import random_testing


def prime_finite_field():
    """
    Create a random prime finite field with cardinality at most 10^20.

    OUTPUT: a prime finite field

    EXAMPLES::

        sage: import sage.rings.tests
<<<<<<< HEAD
        sage: K = sage.rings.tests.prime_finite_field(); K                              # optional - sage.libs.pari
        Finite Field of size ...
        sage: K.cardinality().is_prime()                                                # optional - sage.libs.pari
=======
        sage: K = sage.rings.tests.prime_finite_field(); K                              # optional - sage.rings.finite_rings
        Finite Field of size ...
        sage: K.cardinality().is_prime()                                                # optional - sage.rings.finite_rings
>>>>>>> c215f040
        True
    """
    from sage.rings.integer_ring import ZZ
    from sage.rings.finite_rings.finite_field_constructor import GF
    return GF(ZZ.random_element(x=2, y=10**20 - 12).next_prime())


def finite_field():
    """
    Create a random finite field with degree at most 20 and prime at most 10^6.

    OUTPUT: a finite field

    EXAMPLES::

        sage: import sage.rings.tests
<<<<<<< HEAD
        sage: K = sage.rings.tests.finite_field(); K                                    # optional - sage.libs.pari
        Finite Field...of size ...
        sage: K.cardinality().is_prime_power()                                          # optional - sage.libs.pari
        True
        sage: while K.cardinality().is_prime():                                         # optional - sage.libs.pari
=======
        sage: K = sage.rings.tests.finite_field(); K                                    # optional - sage.rings.finite_rings
        Finite Field...of size ...
        sage: K.cardinality().is_prime_power()                                          # optional - sage.rings.finite_rings
        True
        sage: while K.cardinality().is_prime():                                         # optional - sage.rings.finite_rings
>>>>>>> c215f040
        ....:     K = sage.rings.tests.finite_field()
    """
    from sage.rings.integer_ring import ZZ
    from sage.rings.finite_rings.finite_field_constructor import GF
    p = ZZ.random_element(x=2, y=10**6 - 18).next_prime()
    d = ZZ.random_element(x=1, y=20)
    return GF(p**d, 'a')


def small_finite_field():
    """
    Create a random finite field with cardinality at most 2^16.

    OUTPUT: a finite field

    EXAMPLES::

        sage: import sage.rings.tests
<<<<<<< HEAD
        sage: K = sage.rings.tests.small_finite_field(); K                              # optional - sage.libs.pari
        Finite Field...of size ...
        sage: q = K.cardinality()                                                       # optional - sage.libs.pari
        sage: q.is_prime_power()                                                        # optional - sage.libs.pari
        True
        sage: q <= 2^16                                                                 # optional - sage.libs.pari
=======
        sage: K = sage.rings.tests.small_finite_field(); K                              # optional - sage.rings.finite_rings
        Finite Field...of size ...
        sage: q = K.cardinality()                                                       # optional - sage.rings.finite_rings
        sage: q.is_prime_power()                                                        # optional - sage.rings.finite_rings
        True
        sage: q <= 2^16                                                                 # optional - sage.rings.finite_rings
>>>>>>> c215f040
        True
    """
    from sage.rings.integer_ring import ZZ
    from sage.rings.finite_rings.finite_field_constructor import GF
    while True:
        q = ZZ.random_element(x=2, y=2**16)
        if q.is_prime_power():
            return GF(q, 'a')


def integer_mod_ring():
    """
    Return a random ring of integers modulo n with n at most 50000.

    EXAMPLES::

        sage: import sage.rings.tests
        sage: R = sage.rings.tests.integer_mod_ring(); R
        Ring of integers modulo ...
        sage: R.cardinality() <= 50000
        True
    """
    from sage.rings.integer_ring import ZZ
    from sage.rings.finite_rings.integer_mod_ring import IntegerModRing
    n = ZZ.random_element(x=2, y=50000)
    return IntegerModRing(n)


def padic_field():
    """
    Return a random p-adic field modulo n with p at most 10000
    and precision between 10 and 100.

    EXAMPLES::

        sage: import sage.rings.tests
        sage: sage.rings.tests.padic_field()                                            # optional - sage.rings.padics
        ...-adic Field with capped relative precision ...
    """
    from sage.rings.integer_ring import ZZ
    from sage.rings.padics.factory import Qp
    prec = ZZ.random_element(x=10, y=100)
    p = ZZ.random_element(x=2, y=10**4 - 30).next_prime()
    return Qp(p, prec)


def quadratic_number_field():
    """
    Return a quadratic extension of QQ.

    EXAMPLES::

        sage: import sage.rings.tests
        sage: K = sage.rings.tests.quadratic_number_field(); K                          # optional - sage.rings.number_field
        Number Field in a with defining polynomial x^2 ... with a = ...
    """
    from sage.rings.integer_ring import ZZ
    from sage.rings.number_field.number_field import QuadraticField
    while True:
        d = ZZ.random_element(x=-10**5, y=10**5)
        if not d.is_square():
            return QuadraticField(d, 'a')


def absolute_number_field(maxdeg=10):
    """
    Return an absolute extension of QQ of degree at most 10.

    EXAMPLES::

        sage: import sage.rings.tests
        sage: K = sage.rings.tests.absolute_number_field(); K                           # optional - sage.rings.number_field
        Number Field in a with defining polynomial ...
        sage: K.degree() <= 10                                                          # optional - sage.rings.number_field
        True
    """
    from sage.rings.integer_ring import ZZ
    from sage.rings.number_field.number_field import NumberField
    R = ZZ['x']
    while True:
        f = R.random_element(degree=ZZ.random_element(x=1, y=maxdeg),
                             x=-100, y=100)
        if f.degree() <= 0:
            continue
        f = f + R.gen()**(f.degree() + 1)  # make monic
        if f.is_irreducible():
            return NumberField(f, 'a')


def relative_number_field(n=2, maxdeg=2):
    """
    Return a tower of at most n extensions each of degree at most maxdeg.

    EXAMPLES::

        sage: import sage.rings.tests
        sage: K = sage.rings.tests.relative_number_field(3); K                          # optional - sage.rings.number_field
        Number Field in aaa with defining polynomial x^2 ... over its base field
        sage: K.relative_degree()                                                       # optional - sage.rings.number_field
        2
        sage: L = K.base_ring()                                                         # optional - sage.rings.number_field
        sage: L.relative_degree()                                                       # optional - sage.rings.number_field
        2
        sage: M = L.base_ring()                                                         # optional - sage.rings.number_field
        sage: M.relative_degree()                                                       # optional - sage.rings.number_field
        2
        sage: M.base_ring() is QQ                                                       # optional - sage.rings.number_field
        True

    TESTS:

    Check that :trac:`32117` is fixed::

        sage: set_random_seed(3030)                                                     # optional - sage.rings.number_field
        sage: from sage.rings.tests import relative_number_field                        # optional - sage.rings.number_field
        sage: _ = relative_number_field(3)                                              # optional - sage.rings.number_field
    """
    from sage.rings.integer_ring import ZZ
    K = absolute_number_field(maxdeg)
    n -= 1
    var = 'aa'
    R = ZZ['x']
    R1 = K['x']
    while n >= 1:
        while True:
            f = R.random_element(degree=ZZ.random_element(x=1, y=maxdeg),
                                 x=-100, y=100)
            if f.degree() <= 0:
                continue
            f = f * f.denominator()  # bug trac #4781
            f = f + R.gen()**maxdeg  # make monic
            if R1(f).is_irreducible():
                break
        K = K.extension(f, var)
        R1 = K['x']
        var += 'a'
        n -= 1
    return K


def rings0():
    """
    Return a list of pairs (f, desc), where f is a function that when
    called creates a random ring of a certain representative type
    described by desc.

    RINGS:

    - ZZ
    - QQ
    - ZZ/nZZ
    - GF(p)
    - GF(q)
    - p-adic fields
    - quadratic number fields
    - absolute number fields
    - relative number fields

    EXAMPLES::

        sage: import sage.rings.tests
        sage: type(sage.rings.tests.rings0())
        <... 'list'>
    """
    from sage.rings.integer_ring import IntegerRing
    from sage.rings.rational_field import RationalField

    v = [(IntegerRing, 'ring of integers'),
         (RationalField, 'field of rational numbers'),
         (integer_mod_ring, 'integers modulo n for n at most 50000')]
    try:
        v += [(prime_finite_field, 'a prime finite field with cardinality at most 10^20'),
              (finite_field, 'finite field with degree at most 20 and prime at most 10^6'),
              (small_finite_field, 'finite field with cardinality at most 2^16')]
    except ImportError:
        pass

    try:
        v += [(padic_field, 'a p-adic field')]
    except ImportError:
        pass

    try:
        v += [(quadratic_number_field, 'a quadratic number field'),
              (absolute_number_field, 'an absolute number field of degree at most 10'),
              (relative_number_field, 'a tower of at most 2 extensions each of degree at most 2')]
    except ImportError:
        pass

    return v


def rings1():
    """
    Return an iterator over random rings.

    Return a list of pairs (f, desc), where f is a function that
    outputs a random ring that takes a ring and possibly
    some other data as constructor.

    RINGS:

    - polynomial ring in one variable over a rings0() ring.
    - polynomial ring over a rings1() ring.
    - multivariate polynomials
    - power series rings in one variable over a rings0() ring.

    EXAMPLES::

        sage: import sage.rings.tests
        sage: type(sage.rings.tests.rings0())
        <... 'list'>
    """
    v = rings0()
    X = random_rings(level=0)
    from sage.rings.polynomial.polynomial_ring_constructor import PolynomialRing
    from sage.rings.power_series_ring import PowerSeriesRing
    from sage.rings.integer_ring import ZZ

    v = [(lambda: PolynomialRing(next(X), names='x'),
          'univariate polynomial ring over level 0 ring'),
         (lambda: PowerSeriesRing(next(X), names='x'),
          'univariate power series ring over level 0 ring')]

    try:
        from sage.rings.polynomial.laurent_polynomial_ring import LaurentPolynomialRing
    except ImportError:
        pass
    else:
        v += [(lambda: LaurentPolynomialRing(next(X), names='x'),
               'univariate Laurent polynomial ring over level 0 ring')]

    v += [(lambda: PolynomialRing(next(X), abs(ZZ.random_element(x=2, y=10)),
                                  names='x'),
           'multivariate polynomial ring in between 2 and 10 variables over a level 0 ring')]

    return v


MAX_LEVEL = 99999


def random_rings(level=MAX_LEVEL):
    """
    Return an iterator over random rings up to the given "level" of complexity.

    EXAMPLES::

        sage: import sage.rings.tests
        sage: type(sage.rings.tests.random_rings())
        <... 'generator'>
    """
    v = rings0()
    if level >= 1:
        v += rings1()
    while True:
        yield random.choice(v)[0]()


@random_testing
def test_random_elements(level=MAX_LEVEL, trials=1):
    """
    Create random elements of random rings until a crash occurs, in
    which case an exception is raised.  Defaults to running a single
    trial, but more can be specified.  To run tests in an infinite
    loop, you could use::

        while True: test_random_elements(trials=100, print_seed=True)

    INPUT:

    - level -- (default: MAX_LEVEL); controls the types of rings to use
    - trials -- A positive integer (default 1); the number of trials
      to run.
    - seed -- the random seed to use; if not specified, uses a truly
      random seed.
    - print_seed -- If True (default False), prints the random seed chosen.

    EXAMPLES::

        sage: import sage.rings.tests
        sage: sage.rings.tests.test_random_elements(trials=2, seed=0)                   # optional - sage.rings.number_field
        survived 0 tests
        Rational Field
        -1/2
        ----
        survived 1 tests
        Number Field in a with defining polynomial x^2 - 61891 with a = 248.7790184079036?
        -12
        ----

        sage: sage.rings.tests.test_random_elements(trials=10)
        survived 0 tests...
        sage: sage.rings.tests.test_random_elements(trials=1000)  # long time (5 seconds)
        survived 0 tests...
    """
    r = random_rings(level)
    i = 0
    for R in r:
        print("survived %s tests" % i)
        i += 1
        print(R)
        print(R.random_element())
        print("----")
        if i >= trials:
            return


@random_testing
def test_random_arith(level=MAX_LEVEL, trials=1):
    """
    Create random elements of random rings and does some arithmetic
    with them, until a crash occurs, in which case an exception is
    raised.  Defaults to running a single trial, but more can be
    specified.  To run tests in an infinite loop, you could use::

        while True: test_random_arith(trials=100, print_seed=True)

    INPUT:

    - level -- (default: MAX_LEVEL); controls the types of rings to use
    - trials -- A positive integer (default 1); the number of trials
      to run.
    - seed -- the random seed to use; if not specified, uses a truly
      random seed.
    - print_seed -- If True (default False), prints the random seed chosen.

    EXAMPLES::

        sage: import sage.rings.tests
        sage: sage.rings.tests.test_random_arith(trials=2, seed=0)                      # optional - sage.rings.number_field
        survived 0 tests
        Rational Field
        -1/2 -1/95
        49/95
        survived 1 tests
        Number Field in a with defining polynomial x^2 - 15083 with a = 122.81286577553673?
        a -2*a - 1
        2*a - 30164

        sage: sage.rings.tests.test_random_arith(trials=10)
        survived 0 tests...
        sage: sage.rings.tests.test_random_arith(trials=1000)   # long time (5 seconds?)
        survived 0 tests...
    """
    i = 0
    for x in random_rings(level):
        print("survived %s tests" % i)
        i += 1
        print(x)
        a = x.random_element()
        b = x.random_element()
        print(a, b)
        print(a * b + a - b + 1)
        if i >= trials:
            return


@random_testing
def test_karatsuba_multiplication(base_ring, maxdeg1, maxdeg2,
        ref_mul=lambda f, g: f._mul_generic(g), base_ring_random_elt_args=[],
        numtests=10, verbose=False):
    """
    Test univariate Karatsuba multiplication against other multiplication algorithms.

    EXAMPLES:

    First check that random tests are reproducible::

        sage: import sage.rings.tests
        sage: sage.rings.tests.test_karatsuba_multiplication(ZZ, 6, 5, verbose=True, seed=42)
        test_karatsuba_multiplication: ring=Univariate Polynomial Ring in x over Integer Ring, threshold=2
        (2*x^6 - x^5 - x^4 - 3*x^3 + 4*x^2 + 4*x + 1)*(4*x^4 + x^3 - 2*x^2 - 20*x + 3)
          (16*x^2)*(-41*x + 1)
          (x^6 + 2*x^5 + 8*x^4 - x^3 + x^2 + x)*(-x^2 - 4*x + 3)
          (-x^3 - x - 8)*(-1)
          (x - 1)*(-x^5 + 3*x^4 - x^3 + 2*x + 1)
          (x^3 + x^2 + x + 1)*(4*x^3 + 76*x^2 - x - 1)
          (x^6 - 5*x^4 - x^3 + 6*x^2 + 1)*(5*x^2 - x + 4)
          (3*x - 2)*(x - 1)
          (21)*(14*x^5 - x^2 + 4*x + 1)
          (12*x^5 - 12*x^2 + 2*x + 1)*(26*x^4 + x^3 + 1)

    Test Karatsuba multiplication of polynomials of small degree over some common rings::

        sage: rings = [QQ]
        sage: rings += [ZZ[I], ZZ[I, sqrt(2)]]                                          # optional - sage.rings.number_field
<<<<<<< HEAD
        sage: rings += [GF(49, 'a')]                                                    # optional - sage.libs.pari
        sage: rings += [MatrixSpace(GF(17), 3)]                                         # optional - sage.libs.pari sage.modules
=======
        sage: rings += [GF(49, 'a')]                                                    # optional - sage.rings.finite_rings
        sage: rings += [MatrixSpace(GF(17), 3)]                                         # optional - sage.rings.finite_rings sage.modules
>>>>>>> c215f040
        sage: for C in rings:
        ....:     sage.rings.tests.test_karatsuba_multiplication(C, 10, 10)

    Zero-tests over ``QQbar`` are currently very slow, so we test only very small examples::

        sage: sage.rings.tests.test_karatsuba_multiplication(QQbar, 3, 3, numtests=2)   # optional - sage.rings.number_field

    Larger degrees (over ``ZZ``, using FLINT)::

        sage: sage.rings.tests.test_karatsuba_multiplication(ZZ, 1000, 1000,
        ....:     ref_mul=lambda f,g: f*g, base_ring_random_elt_args=[1000])

    Some more aggressive tests::

        sage: testrings = [QQ, ZZ[I], ZZ[I, sqrt(2)], GF(49, 'a'), MatrixSpace(GF(17), 3)]
        sage: for C in testrings:                                           # long time
        ....:     sage.rings.tests.test_karatsuba_multiplication(C, 10, 10)
        sage: sage.rings.tests.test_karatsuba_multiplication(ZZ, 10000, 10000, ref_mul=lambda f,g: f*g, base_ring_random_elt_args=[100000])

    """
    from sage.misc.prandom import randint
    from sage.rings.polynomial.polynomial_ring_constructor import PolynomialRing
    threshold = randint(0, min(maxdeg1, maxdeg2))
    R = PolynomialRing(base_ring, 'x')
    if verbose:
        print("test_karatsuba_multiplication: ring={}, threshold={}".format(R, threshold))
    for i in range(numtests):
        f = R.random_element(randint(0, maxdeg1), *base_ring_random_elt_args)
        g = R.random_element(randint(0, maxdeg2), *base_ring_random_elt_args)
        if verbose:
            print("  ({})*({})".format(f, g))
        if ref_mul(f, g) - f._mul_karatsuba(g, threshold) != 0:
            raise ValueError("Multiplication failed")
    return<|MERGE_RESOLUTION|>--- conflicted
+++ resolved
@@ -23,15 +23,9 @@
     EXAMPLES::
 
         sage: import sage.rings.tests
-<<<<<<< HEAD
-        sage: K = sage.rings.tests.prime_finite_field(); K                              # optional - sage.libs.pari
-        Finite Field of size ...
-        sage: K.cardinality().is_prime()                                                # optional - sage.libs.pari
-=======
         sage: K = sage.rings.tests.prime_finite_field(); K                              # optional - sage.rings.finite_rings
         Finite Field of size ...
         sage: K.cardinality().is_prime()                                                # optional - sage.rings.finite_rings
->>>>>>> c215f040
         True
     """
     from sage.rings.integer_ring import ZZ
@@ -48,19 +42,11 @@
     EXAMPLES::
 
         sage: import sage.rings.tests
-<<<<<<< HEAD
-        sage: K = sage.rings.tests.finite_field(); K                                    # optional - sage.libs.pari
-        Finite Field...of size ...
-        sage: K.cardinality().is_prime_power()                                          # optional - sage.libs.pari
-        True
-        sage: while K.cardinality().is_prime():                                         # optional - sage.libs.pari
-=======
         sage: K = sage.rings.tests.finite_field(); K                                    # optional - sage.rings.finite_rings
         Finite Field...of size ...
         sage: K.cardinality().is_prime_power()                                          # optional - sage.rings.finite_rings
         True
         sage: while K.cardinality().is_prime():                                         # optional - sage.rings.finite_rings
->>>>>>> c215f040
         ....:     K = sage.rings.tests.finite_field()
     """
     from sage.rings.integer_ring import ZZ
@@ -79,21 +65,12 @@
     EXAMPLES::
 
         sage: import sage.rings.tests
-<<<<<<< HEAD
-        sage: K = sage.rings.tests.small_finite_field(); K                              # optional - sage.libs.pari
-        Finite Field...of size ...
-        sage: q = K.cardinality()                                                       # optional - sage.libs.pari
-        sage: q.is_prime_power()                                                        # optional - sage.libs.pari
-        True
-        sage: q <= 2^16                                                                 # optional - sage.libs.pari
-=======
         sage: K = sage.rings.tests.small_finite_field(); K                              # optional - sage.rings.finite_rings
         Finite Field...of size ...
         sage: q = K.cardinality()                                                       # optional - sage.rings.finite_rings
         sage: q.is_prime_power()                                                        # optional - sage.rings.finite_rings
         True
         sage: q <= 2^16                                                                 # optional - sage.rings.finite_rings
->>>>>>> c215f040
         True
     """
     from sage.rings.integer_ring import ZZ
@@ -481,13 +458,8 @@
 
         sage: rings = [QQ]
         sage: rings += [ZZ[I], ZZ[I, sqrt(2)]]                                          # optional - sage.rings.number_field
-<<<<<<< HEAD
-        sage: rings += [GF(49, 'a')]                                                    # optional - sage.libs.pari
-        sage: rings += [MatrixSpace(GF(17), 3)]                                         # optional - sage.libs.pari sage.modules
-=======
         sage: rings += [GF(49, 'a')]                                                    # optional - sage.rings.finite_rings
         sage: rings += [MatrixSpace(GF(17), 3)]                                         # optional - sage.rings.finite_rings sage.modules
->>>>>>> c215f040
         sage: for C in rings:
         ....:     sage.rings.tests.test_karatsuba_multiplication(C, 10, 10)
 
