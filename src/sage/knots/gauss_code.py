<<<<<<< HEAD
# sage_setup: distribution = sagemath-graphs
=======
# sage.doctest: needs sage.graphs
>>>>>>> 9cd16e3e
"""
Helper functions related to Gauss codes of knots

This contains in particular a function that takes a signed Gauss code
and builds the list of local orientations at every crossing. This involves
making choices, but allows to build a knot from just a signed Gauss code.

The following convention is used for signed Gauss codes: a negative
number corresponds to an over-crossing.

REFERENCES:

- https://math.stackexchange.com/questions/1233249/recovering-knot-crossing-orientations-from-a-gauss-code-or-dowker-notation

.. [Kauf1999] Louis H. Kauffman, *Virtual Knot Theory*, Europ. J. Combinatorics
   (1999) 20, 663-691 ; http://homepages.math.uic.edu/~kauffman/VKT.pdf
"""
# ****************************************************************************
#       Copyright (C) 2019 Frédéric Chapoton <fchapoton2@gmail.com>
#
# This program is free software: you can redistribute it and/or modify
# it under the terms of the GNU General Public License as published by
# the Free Software Foundation, either version 2 of the License, or
# (at your option) any later version.
#                  https://www.gnu.org/licenses/
# ****************************************************************************
from sage.graphs.graph import Graph


def dowker_to_gauss(code):
    """
    Convert from Dowker-Thistlethwaite code to signed Gauss code.

    EXAMPLES::

        sage: from sage.knots.gauss_code import dowker_to_gauss
        sage: dowker_to_gauss([6,-12,2,8,-4,-10])
        [-3, 1, 6, -2, -1, 3, -4, 4, 2, -5, 5, -6]
        sage: dowker_to_gauss([-4,-6,-2])
        [2, -1, 3, -2, 1, -3]

    TESTS::

        sage: dowker_to_gauss([])
        []
    """
    n = len(code)
    # vertices are numbered by half of their even label
    signes = {abs(j): (1 if j > 0 else -1) for j in code}
    gauss = []
    for i in range(1, 2 * n + 1):
        if i % 2:
            letter = code[(i - 1) // 2] // 2
            gauss.append(-letter)
        else:
            gauss.append(signes[abs(i)] * i // 2)
    return gauss


def recover_orientations(gauss):
    """
    Create diagrammatic information from signed Gauss code.

    This method is an auxiliary method, used for two different
    goals. The first goal is to create a knot from the signed Gauss
    code. This requires choosing at every crossing a local
    orientation, in a compatible way. The second goal is to picture
    the knot diagram using unicode. This goes through the creation of
    a noncrossing matching diagram.

    INPUT:

    - signed Gauss code

    OUTPUT:

    - word, a permutation of the (unsigned) Gauss code
    - list of positive (upwards) couplings in this word
    - list of negative (downwards) couplings in this word
    - list of signs, local orientations at each crossing

    ALGORITHM:

    The algorithm comes from Section 3 of [Kauf1999]_.

    EXAMPLES::

        sage: from sage.knots.gauss_code import recover_orientations
        sage: G = [4,1,5,2,1,3,6,4,2,5,3,6]
        sage: recover_orientations(G)
        ([4, 2, 1, 4, 6, 3, 1, 5, 2, 5, 3, 6],
         [(1, 8), (2, 6)],
         [(0, 3), (4, 11), (5, 10), (7, 9)],
         [1, -1, 1, 1, -1, 1])

        sage: G = [1,2,3,1,2,3]
        sage: recover_orientations(G)
        ([1, 3, 2, 1, 2, 3], [(0, 3)], [(1, 5), (2, 4)], [1, 1, 1])

        sage: G = [1, 2, 4, 5, 8, 1, 3, 4, 6, 7, 2, 3, 5, 6, 7, 8]
        sage: recover_orientations(G)
        ([1, 8, 7, 6, 5, 4, 6, 7, 2, 4, 3, 2, 1, 3, 5, 8],
         [(0, 12), (2, 7), (3, 6), (8, 11)],
         [(1, 15), (4, 14), (5, 9), (10, 13)],
         [1, -1, 1, -1, 1, -1, -1, 1])

    TESTS::

        sage: recover_orientations([])
        ([], [], [], [])
    """
    signs_overunder = [1 if letter > 0 else -1 for letter in gauss]
    gauss = [abs(x) for x in gauss]
    n = len(gauss) // 2

    # first step, perform subword reversals
    changed = list(gauss)
    for i in range(1, n + 1):
        id0 = changed.index(i)
        start = changed[:id0 + 1]
        after0 = changed[id0 + 1:]
        id1 = after0.index(i)
        middle = list(reversed(after0[:id1]))
        end = after0[id1:]
        changed = start + middle + end

    # second step, build the noncrossing planar diagram
    pairings = [[] for _ in range(n)]
    for pos, letter in enumerate(changed):
        pairings[letter - 1].append(pos)
    pairings = [tuple(ab) for ab in pairings]

    def cross(ab, cd):
        a, b = ab
        c, d = cd
        if c < a:
            a, b, c, d = c, d, a, b
        return a < c < b < d

    colors = Graph([pairings, cross]).coloring()
    if colors is None:  # empty graph
        positive = []
        negative = []
    elif len(colors) == 1:
        positive = colors[0]
        negative = []
    else:
        positive, negative = sorted(colors)
    positive.sort()
    negative.sort()

    # third step, determine the local orientations
    # this is done by following the knot

    signs_local = {d: 1 for d in range(1, n + 1)}
    for x, _ in negative:
        signs_local[changed[x]] *= -1

    jump_from = {}
    for x, y in positive + negative:
        jump_from[x] = y
        jump_from[y] = x

    direction = 1
    position = 0
    for k in range(2 * n):
        letter = changed[position]
        new_position = jump_from[position]
        signe = signs_local[letter]
        if new_position < position:
            signe = -signe
        if direction == 1:
            signe *= signs_overunder[k]
        signs_local[letter] = signe
        direction = -direction
        position = new_position + direction

    signs_final = [signs_local[d] for d in range(1, n + 1)]
    return changed, positive, negative, signs_final


def rectangular_diagram(gauss):
    """
    Return a rectangular diagram and crossing coordinates.

    INPUT:

    - signed Gauss code

    OUTPUT:

    - graph whose vertices are the corners of the knot diagram

    - positions of the horizontal and vertical crossings

    EXAMPLES::

        sage: from sage.knots.gauss_code import rectangular_diagram
        sage: G = [4,1,5,2,1,3,6,4,2,5,3,6]
        sage: rectangular_diagram(G)
        (Graph on 18 vertices, ([(1, 3), (3, 7), (4, 6), (6, 2)],
         [(4, 3), (6, 5)]))

        sage: G = [1,2,3,1,2,3]
        sage: rectangular_diagram(G)
        (Graph on 10 vertices, ([(1, 3), (2, 2)], [(2, 1)]))

    TESTS::

        sage: rectangular_diagram([])
        (Graph on 4 vertices, ([], []))
    """
    if not gauss:
        G = Graph()
        verts = [(0, 0), (1, 0), (1, 1), (0, 1)]
        for i in range(4):
            G.add_edge(verts[i], verts[(i + 1) % 4])
        G.set_pos({v: v for v in verts})
        return G, ([], [])

    changed, positive, negative, ori = recover_orientations(gauss)

    n = len(changed)
    G = Graph()
    horizontal = []
    vertical = []
    for a, b in positive:
        G.add_edge((a, a), (b, a))
        G.add_edge((b, a), (b, b))
        G.add_edge((a + 1, a + 1), (b + 1, a + 1))
        G.add_edge((b + 1, a + 1), (b + 1, b + 1))
        letter = changed[a]
        if b != a + 1:
            if ori[letter - 1] == -1:
                horizontal.append((b, a + 1))
            else:
                vertical.append((b, a + 1))
    for a, b in negative:
        G.add_edge((a, a), (a, b))
        G.add_edge((a, b), (b, b))
        G.add_edge((a + 1, a + 1), (a + 1, b + 1))
        G.add_edge((a + 1, b + 1), (b + 1, b + 1))
        letter = changed[a]
        if a + 1 != b:
            if ori[letter - 1] == 1:
                horizontal.append((a + 1, b))
            else:
                vertical.append((a + 1, b))

    # closing the loop on either side
    total = positive + negative
    debut = next(iter(b for a, b in total if a == 0))
    fin = next(iter(n - 1 - a for a, b in total if b == n - 1))
    if debut > fin:
        G.add_edge((0, 0), (0, n))
        G.add_edge((0, n), (n, n))
    else:
        G.add_edge((0, 0), (n, 0))
        G.add_edge((n, 0), (n, n))

    # remove useless vertices and double edges
    for a, b in list(G):
        (x, y), (xx, yy) = sorted(G.neighbors((a, b)))
        if x == xx == a:
            G.delete_vertex((a, b))
            G.add_edge((a, y), (a, yy))
        elif y == yy == b:
            G.delete_vertex((a, b))
            G.add_edge((x, b), (xx, b))

    # renumber lines and columns to remove empty ones
    lignes = sorted(set(a for a, _ in G))
    colonnes = sorted(set(b for _, b in G))
    d_lig = {a: i for i, a in enumerate(lignes)}
    d_col = {b: i for i, b in enumerate(colonnes)}

    horizontal = sorted((d_lig[a], d_col[b]) for a, b in horizontal)
    vertical = sorted((d_lig[a], d_col[b]) for a, b in vertical)

    def standard(ab):
        a, b = ab
        return (d_lig[a], d_col[b])

    G.relabel(standard)

    # setting the positions
    positions = {ab: ab for ab in G}
    G.set_pos(positions)
    return G, (horizontal, vertical)<|MERGE_RESOLUTION|>--- conflicted
+++ resolved
@@ -1,8 +1,5 @@
-<<<<<<< HEAD
 # sage_setup: distribution = sagemath-graphs
-=======
 # sage.doctest: needs sage.graphs
->>>>>>> 9cd16e3e
 """
 Helper functions related to Gauss codes of knots
 
