--- conflicted
+++ resolved
@@ -669,14 +669,6 @@
 
     We can call this on grids of values::
 
-<<<<<<< HEAD
-        sage: import numpy as np                                                        # needs numpy
-        sage: from sage.plot.complex_plot import add_lightness_smoothing_to_rgb         # needs numpy
-        sage: add_lightness_smoothing_to_rgb(  # abs tol 1e-4                           # needs numpy
-        ....:     np.array([[[0, 0.25, 0.5]]]), np.array([[0.75]]))
-        array([[[0.75  , 0.8125, 0.875 ]]])
-        sage: add_lightness_smoothing_to_rgb(  # abs tol 1e-4                           # needs numpy
-=======
         sage: # needs numpy
         sage: import numpy as np
         sage: from sage.plot.complex_plot import add_lightness_smoothing_to_rgb
@@ -684,7 +676,6 @@
         ....:     np.array([[[0, 0.25, 0.5]]]), np.array([[0.75]]))
         array([[[0.75  , 0.8125, 0.875 ]]])
         sage: add_lightness_smoothing_to_rgb(  # abs tol 1e-4
->>>>>>> e18852ad
         ....:     np.array([[[0, 0.25, 0.5]]]), np.array([[0.75]]))
         array([[[0.75  , 0.8125, 0.875 ]]])
     """
@@ -743,17 +734,6 @@
 
     EXAMPLES::
 
-<<<<<<< HEAD
-        sage: import numpy as np                                                        # needs numpy
-        sage: from sage.plot.complex_plot import add_contours_to_rgb                    # needs numpy
-        sage: add_contours_to_rgb(np.array([[[0, 0.25, 0.5]]]),  # abs tol 1e-4         # needs numpy
-        ....:                     np.array([[0.75]]))
-        array([[[0.25 , 0.625, 1.   ]]])
-        sage: add_contours_to_rgb(np.array([[[0, 0, 0]]]),  # abs tol 1e-4              # needs numpy
-        ....:                     np.array([[1]]))
-        array([[[0.5, 0.5, 0.5]]])
-        sage: add_contours_to_rgb(np.array([[[1, 1, 1]]]),  # abs tol 1e-4              # needs numpy
-=======
         sage: # needs numpy
         sage: import numpy as np
         sage: from sage.plot.complex_plot import add_contours_to_rgb
@@ -764,7 +744,6 @@
         ....:                     np.array([[1]]))
         array([[[0.5, 0.5, 0.5]]])
         sage: add_contours_to_rgb(np.array([[[1, 1, 1]]]),  # abs tol 1e-4
->>>>>>> e18852ad
         ....:                     np.array([[-0.5]]))
         array([[[0.75, 0.75, 0.75]]])
 
@@ -1159,11 +1138,7 @@
 
     ::
 
-<<<<<<< HEAD
-        sage: complex_plot(lambda z: z, (-3, 3), (-3, 3)).show(figsize=[1,1]) # These are equivalent                    # needs sage.symbolic
-=======
         sage: complex_plot(lambda z: z, (-3, 3), (-3, 3)).show(figsize=[1,1])  # These are equivalent                   # needs sage.symbolic
->>>>>>> e18852ad
 
     REFERENCES:
 
