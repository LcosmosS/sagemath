--- conflicted
+++ resolved
@@ -1085,8 +1085,6 @@
             "P = polytopes.associahedron(['A',3])\n",
             "P = polytopes.associahedron(['A',Integer(3)])\n"),
             '\n']
-<<<<<<< HEAD
-=======
 
             sage: example4 = '::\n\n        sage: C.minimum_distance(algorithm="guava")  # optional - guava\n        ...\n        24\n\n'
             sage: parsed4 = DTP.parse(example4)
@@ -1095,7 +1093,6 @@
             'C.minimum_distance(algorithm="guava")  # optional - guava\n'
             sage: dte.want
             '...\n24\n'
->>>>>>> 669065a6
         """
         # Regular expressions
         find_sage_prompt = re.compile(r"^(\s*)sage: ", re.M)
