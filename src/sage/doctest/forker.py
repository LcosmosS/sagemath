"""
Processes for running doctests

This module controls the processes started by Sage that actually run
the doctests.

EXAMPLES:

The following examples are used in doctesting this file::

    sage: doctest_var = 42; doctest_var^2
    1764
    sage: R.<a> = ZZ[]
    sage: a + doctest_var
    a + 42

AUTHORS:

- David Roe (2012-03-27) -- initial version, based on Robert Bradshaw's code.

- Jeroen Demeyer (2013 and 2015) -- major improvements to forking and logging
"""

# ****************************************************************************
#       Copyright (C) 2012 David Roe <roed.math@gmail.com>
#                          Robert Bradshaw <robertwb@gmail.com>
#                          William Stein <wstein@gmail.com>
#       Copyright (C) 2013-2015 Jeroen Demeyer <jdemeyer@cage.ugent.be>
#
#  Distributed under the terms of the GNU General Public License (GPL)
#  as published by the Free Software Foundation; either version 2 of
#  the License, or (at your option) any later version.
#                  https://www.gnu.org/licenses/
# ****************************************************************************


import os
import sys
import time
import signal
import linecache
import hashlib
import multiprocessing
import warnings
import re
import errno
import doctest
import traceback
import tempfile
from dis import findlinestarts
from queue import Empty
import gc
import IPython.lib.pretty

import sage.misc.randstate as randstate
from .util import Timer, RecordingDict, count_noun
from .sources import DictAsObject
from .parsing import OriginalSource, reduce_hex
from sage.structure.sage_object import SageObject
from .parsing import SageOutputChecker, pre_hash, get_source
from sage.repl.user_globals import set_globals
from sage.cpython.atexit import restore_atexit
from sage.cpython.string import bytes_to_str, str_to_bytes

# With OS X, Python 3.8 defaults to use 'spawn' instead of 'fork' in
# multiprocessing, and Sage doctesting doesn't work with 'spawn'. See
# trac #27754.
if os.uname().sysname == 'Darwin':
    multiprocessing.set_start_method('fork', force=True)


def _sorted_dict_pprinter_factory(start, end):
    """
    Modified version of :func:`IPython.lib.pretty._dict_pprinter_factory`
    that sorts the keys of dictionaries for printing.

    EXAMPLES::

        sage: {2: 0, 1: 0} # indirect doctest
        {1: 0, 2: 0}
    """
    def inner(obj, p, cycle):
        if cycle:
            return p.text('{...}')
        step = len(start)
        p.begin_group(step, start)
        keys = obj.keys()
        keys = IPython.lib.pretty._sorted_for_pprint(keys)
        for idx, key in p._enumerate(keys):
            if idx:
                p.text(',')
                p.breakable()
            p.pretty(key)
            p.text(': ')
            p.pretty(obj[key])
        p.end_group(step, end)
    return inner


def init_sage(controller=None):
    """
    Import the Sage library.

    This function is called once at the beginning of a doctest run
    (rather than once for each file).  It imports the Sage library,
    sets DOCTEST_MODE to True, and invalidates any interfaces.

    EXAMPLES::

        sage: from sage.doctest.forker import init_sage
        sage: sage.doctest.DOCTEST_MODE = False
        sage: init_sage()
        sage: sage.doctest.DOCTEST_MODE
        True

    Check that pexpect interfaces are invalidated, but still work::

        sage: gap.eval("my_test_var := 42;")
        '42'
        sage: gap.eval("my_test_var;")
        '42'
        sage: init_sage()
        sage: gap('Group((1,2,3)(4,5), (3,4))')
        Group( [ (1,2,3)(4,5), (3,4) ] )
        sage: gap.eval("my_test_var;")
        Traceback (most recent call last):
        ...
        RuntimeError: Gap produced error output...

    Check that SymPy equation pretty printer is limited in doctest
    mode to default width (80 chars)::

        sage: from sympy import sympify
        sage: from sympy.printing.pretty.pretty import PrettyPrinter
        sage: s = sympify('+x^'.join(str(i) for i in range(30)))
        sage: print(PrettyPrinter(settings={'wrap_line':True}).doprint(s))
         29    28    27    26    25    24    23    22    21    20    19    18    17
        x   + x   + x   + x   + x   + x   + x   + x   + x   + x   + x   + x   + x   +
        <BLANKLINE>
         16    15    14    13    12    11    10    9    8    7    6    5    4    3
        x   + x   + x   + x   + x   + x   + x   + x  + x  + x  + x  + x  + x  + x  + x
        <BLANKLINE>
        2
          + x

    The displayhook sorts dictionary keys to simplify doctesting of
    dictionary output::

        sage: {'a':23, 'b':34, 'au':56, 'bbf':234, 'aaa':234}
        {'a': 23, 'aaa': 234, 'au': 56, 'b': 34, 'bbf': 234}
    """
    try:
        # We need to ensure that the Matplotlib font cache is built to
        # avoid spurious warnings (see Trac #20222).
        import matplotlib.font_manager
    except ImportError:
        # Do not require matplotlib for running doctests (Trac #25106).
        pass
    else:
        # Make sure that the agg backend is selected during doctesting.
        # This needs to be done before any other matplotlib calls.
        matplotlib.use('agg')

    # Do this once before forking off child processes running the tests.
    # This is more efficient because we only need to wait once for the
    # Sage imports.
    import sage.doctest
    sage.doctest.DOCTEST_MODE = True

    # Set the Python PRNG class to the Python 2 implementation for consistency
    # of 'random' test results that use it; see
    # https://trac.sagemath.org/ticket/24508
    # We use the baked in copy of the random module for both Python 2 and 3
    # since, although the upstream copy is unlikely to change, this further
    # ensures consistency of test results
    import sage.misc.randstate
    from sage.cpython._py2_random import Random
    sage.misc.randstate.DEFAULT_PYTHON_RANDOM = Random

    # IPython's pretty printer sorts the repr of dicts by their keys by default
    # (or their keys' str() if they are not otherwise orderable).  However, it
    # disables this for CPython 3.6+ opting to instead display dicts' "natural"
    # insertion order, which is preserved in those versions).
    # However, this order is random in some instances.
    # Also modifications of code may affect the order.
    # So here we fore sorted dict printing.
    IPython.lib.pretty.for_type(dict, _sorted_dict_pprinter_factory('{', '}'))

    if controller is None:
        import sage.repl.ipython_kernel.all_jupyter
    else:
        controller.load_environment()

    try:
        from sage.interfaces.quit import invalidate_all
        invalidate_all()
    except ModuleNotFoundError:
        pass

    # Disable cysignals debug messages in doctests: this is needed to
    # make doctests pass when cysignals was built with debugging enabled
    from cysignals.signals import set_debug_level
    set_debug_level(0)

    # Use the rich output backend for doctest
    from sage.repl.rich_output import get_display_manager
    dm = get_display_manager()
    from sage.repl.rich_output.backend_doctest import BackendDoctest
    dm.switch_backend(BackendDoctest())

    # Switch on extra debugging
    from sage.structure.debug_options import debug
    debug.refine_category_hash_check = True

    # We import readline before forking, otherwise Pdb doesn't work
    # on OS X: http://trac.sagemath.org/14289
    try:
        import readline
    except ModuleNotFoundError:
        # Do not require readline for running doctests (Trac #31160).
        pass

    try:
        import sympy
    except ImportError:
        # Do not require sympy for running doctests (Trac #25106).
        pass
    else:
        # Disable SymPy terminal width detection
        from sympy.printing.pretty.stringpict import stringPict
        stringPict.terminal_width = lambda self: 0


def showwarning_with_traceback(message, category, filename, lineno, file=None, line=None):
    r"""
    Displays a warning message with a traceback.

    INPUT: see :func:`warnings.showwarning`.

    OUTPUT: None

    EXAMPLES::

        sage: from sage.doctest.forker import showwarning_with_traceback
        sage: showwarning_with_traceback("bad stuff", UserWarning, "myfile.py", 0)
        doctest:warning
          ...
          File "<doctest sage.doctest.forker.showwarning_with_traceback[1]>", line 1, in <module>
            showwarning_with_traceback("bad stuff", UserWarning, "myfile.py", Integer(0))
        :
        UserWarning: bad stuff
    """
    # Flush stdout to get predictable ordering of output and warnings
    sys.stdout.flush()

    # Get traceback to display in warning
    tb = traceback.extract_stack()
    tb = tb[:-1]  # Drop this stack frame for showwarning_with_traceback()

    # Format warning
    lines = ["doctest:warning\n"]  # Match historical warning messages in doctests
    lines.extend(traceback.format_list(tb))
    lines.append(":\n")            # Match historical warning messages in doctests
    lines.extend(traceback.format_exception_only(category, category(message)))

    if file is None:
        file = sys.stderr
    try:
        file.writelines(lines)
        file.flush()
    except IOError:
        pass  # the file is invalid


class SageSpoofInOut(SageObject):
    r"""
    We replace the standard :class:`doctest._SpoofOut` for three reasons:

    - we need to divert the output of C programs that don't print
      through sys.stdout,
    - we want the ability to recover partial output from doctest
      processes that segfault.
    - we also redirect stdin (usually from /dev/null) during doctests.

    This class defines streams ``self.real_stdin``, ``self.real_stdout``
    and ``self.real_stderr`` which refer to the original streams.

    INPUT:

    - ``outfile`` -- (default: ``tempfile.TemporaryFile()``) a seekable open file
      object to which stdout and stderr should be redirected.

    - ``infile`` -- (default: ``open(os.devnull)``) an open file object
      from which stdin should be redirected.

    EXAMPLES::

        sage: import subprocess, tempfile
        sage: from sage.doctest.forker import SageSpoofInOut
        sage: O = tempfile.TemporaryFile()
        sage: S = SageSpoofInOut(O)
        sage: try:
        ....:     S.start_spoofing()
        ....:     print("hello world")
        ....: finally:
        ....:     S.stop_spoofing()
        ....:
        sage: S.getvalue()
        'hello world\n'
        sage: _ = O.seek(0)
        sage: S = SageSpoofInOut(outfile=sys.stdout, infile=O)
        sage: try:
        ....:     S.start_spoofing()
        ....:     _ = subprocess.check_call("cat")
        ....: finally:
        ....:     S.stop_spoofing()
        ....:
        hello world
        sage: O.close()
    """
    def __init__(self, outfile=None, infile=None):
        """
        Initialization.

        TESTS::

            sage: from tempfile import TemporaryFile
            sage: from sage.doctest.forker import SageSpoofInOut
            sage: with TemporaryFile() as outfile:
            ....:     with TemporaryFile() as infile:
            ....:         SageSpoofInOut(outfile, infile)
            <sage.doctest.forker.SageSpoofInOut object at ...>
        """
        if infile is None:
            self.infile = open(os.devnull)
            self._close_infile = True
        else:
            self.infile = infile
            self._close_infile = False
        if outfile is None:
            self.outfile = tempfile.TemporaryFile()
            self._close_outfile = True
        else:
            self.outfile = outfile
            self._close_outfile = False
        self.spoofing = False
        self.real_stdin = os.fdopen(os.dup(sys.stdin.fileno()), "r")
        self.real_stdout = os.fdopen(os.dup(sys.stdout.fileno()), "w")
        self.real_stderr = os.fdopen(os.dup(sys.stderr.fileno()), "w")
        self.position = 0

    def __del__(self):
        """
        Stop spoofing.

        TESTS::

            sage: from sage.doctest.forker import SageSpoofInOut
            sage: spoof = SageSpoofInOut()
            sage: spoof.start_spoofing()
            sage: print("Spoofed!")  # No output
            sage: del spoof
            sage: print("Not spoofed!")
            Not spoofed!
        """
        self.stop_spoofing()
        if self._close_infile:
            self.infile.close()
        if self._close_outfile:
            self.outfile.close()
        for stream in ('stdin', 'stdout', 'stderr'):
            getattr(self, 'real_' + stream).close()

    def start_spoofing(self):
        r"""
        Set stdin to read from ``self.infile`` and stdout to print to
        ``self.outfile``.

        EXAMPLES::

            sage: import os, tempfile
            sage: from sage.doctest.forker import SageSpoofInOut
            sage: O = tempfile.TemporaryFile()
            sage: S = SageSpoofInOut(O)
            sage: try:
            ....:     S.start_spoofing()
            ....:     print("this is not printed")
            ....: finally:
            ....:     S.stop_spoofing()
            ....:
            sage: S.getvalue()
            'this is not printed\n'
            sage: _ = O.seek(0)
            sage: S = SageSpoofInOut(infile=O)
            sage: try:
            ....:     S.start_spoofing()
            ....:     v = sys.stdin.read()
            ....: finally:
            ....:     S.stop_spoofing()
            ....:
            sage: v
            'this is not printed\n'

        We also catch non-Python output::

            sage: try:
            ....:     S.start_spoofing()
            ....:     retval = os.system('''echo "Hello there"\nif [ $? -eq 0 ]; then\necho "good"\nfi''')
            ....: finally:
            ....:     S.stop_spoofing()
            ....:
            sage: S.getvalue()
            'Hello there\ngood\n'
            sage: O.close()
        """
        if not self.spoofing:
            sys.stdout.flush()
            sys.stderr.flush()
            self.outfile.flush()
            os.dup2(self.infile.fileno(), sys.stdin.fileno())
            os.dup2(self.outfile.fileno(), sys.stdout.fileno())
            os.dup2(self.outfile.fileno(), sys.stderr.fileno())
            self.spoofing = True

    def stop_spoofing(self):
        """
        Reset stdin and stdout to their original values.

        EXAMPLES::

            sage: from sage.doctest.forker import SageSpoofInOut
            sage: S = SageSpoofInOut()
            sage: try:
            ....:     S.start_spoofing()
            ....:     print("this is not printed")
            ....: finally:
            ....:     S.stop_spoofing()
            ....:
            sage: print("this is now printed")
            this is now printed
        """
        if self.spoofing:
            sys.stdout.flush()
            sys.stderr.flush()
            self.real_stdout.flush()
            self.real_stderr.flush()
            os.dup2(self.real_stdin.fileno(), sys.stdin.fileno())
            os.dup2(self.real_stdout.fileno(), sys.stdout.fileno())
            os.dup2(self.real_stderr.fileno(), sys.stderr.fileno())
            self.spoofing = False

    def getvalue(self):
        r"""
        Gets the value that has been printed to ``outfile`` since the
        last time this function was called.

        EXAMPLES::

            sage: from sage.doctest.forker import SageSpoofInOut
            sage: S = SageSpoofInOut()
            sage: try:
            ....:     S.start_spoofing()
            ....:     print("step 1")
            ....: finally:
            ....:     S.stop_spoofing()
            ....:
            sage: S.getvalue()
            'step 1\n'
            sage: try:
            ....:     S.start_spoofing()
            ....:     print("step 2")
            ....: finally:
            ....:     S.stop_spoofing()
            ....:
            sage: S.getvalue()
            'step 2\n'
        """
        sys.stdout.flush()
        self.outfile.seek(self.position)
        result = self.outfile.read()
        self.position = self.outfile.tell()
        if not result.endswith(b"\n"):
            result += b"\n"
        return bytes_to_str(result)


from collections import namedtuple
TestResults = namedtuple('TestResults', 'failed attempted')


class SageDocTestRunner(doctest.DocTestRunner, object):
    def __init__(self, *args, **kwds):
        """
        A customized version of DocTestRunner that tracks dependencies
        of doctests.

        INPUT:

        - ``stdout`` -- an open file to restore for debugging

        - ``checker`` -- None, or an instance of
          :class:`doctest.OutputChecker`

        - ``verbose`` -- boolean, determines whether verbose printing
          is enabled.

        - ``optionflags`` -- Controls the comparison with the expected
          output.  See :mod:`testmod` for more information.

        EXAMPLES::

            sage: from sage.doctest.parsing import SageOutputChecker
            sage: from sage.doctest.forker import SageDocTestRunner
            sage: from sage.doctest.control import DocTestDefaults; DD = DocTestDefaults()
            sage: import doctest, sys, os
            sage: DTR = SageDocTestRunner(SageOutputChecker(), verbose=False, sage_options=DD, optionflags=doctest.NORMALIZE_WHITESPACE|doctest.ELLIPSIS)
            sage: DTR
            <sage.doctest.forker.SageDocTestRunner object at ...>
        """
        O = kwds.pop('outtmpfile', None)
        self.msgfile = kwds.pop('msgfile', None)
        self.options = kwds.pop('sage_options')
        doctest.DocTestRunner.__init__(self, *args, **kwds)
        self._fakeout = SageSpoofInOut(O)
        if self.msgfile is None:
            self.msgfile = self._fakeout.real_stdout
        self.history = []
        self.references = []
        self.setters = {}
        self.running_global_digest = hashlib.md5()
        self.total_walltime_skips = 0
        self.total_performed_tests = 0
        self.total_walltime = 0

    def _run(self, test, compileflags, out):
        """
        This function replaces :meth:`doctest.DocTestRunner.__run`.

        It changes the following behavior:

        - We call :meth:`SageDocTestRunner.execute` rather than just
          exec

        - We don't truncate _fakeout after each example since we want
          the output file to be readable by the calling
          :class:`SageWorker`.

        Since it needs to be able to read stdout, it should be called
        while spoofing using :class:`SageSpoofInOut`.

        EXAMPLES::

            sage: from sage.doctest.parsing import SageOutputChecker
            sage: from sage.doctest.forker import SageDocTestRunner
            sage: from sage.doctest.sources import FileDocTestSource
            sage: from sage.doctest.control import DocTestDefaults; DD = DocTestDefaults()
            sage: from sage.env import SAGE_SRC
            sage: import doctest, sys, os
            sage: DTR = SageDocTestRunner(SageOutputChecker(), verbose=False, sage_options=DD, optionflags=doctest.NORMALIZE_WHITESPACE|doctest.ELLIPSIS)
            sage: filename = os.path.join(SAGE_SRC,'sage','doctest','forker.py')
            sage: FDS = FileDocTestSource(filename,DD)
            sage: doctests, extras = FDS.create_doctests(globals())
            sage: DTR.run(doctests[0], clear_globs=False) # indirect doctest
            TestResults(failed=0, attempted=4)

        TESTS:

        Check that :trac:`26038` is fixed::

            sage: a = 1 # py2
            ....: b = 2
            Traceback (most recent call last):
            ...
            SyntaxError: doctest is not a single statement
            sage: a = 1 # py3
            ....: b = 2
            Traceback (most recent call last):
            ...
            SyntaxError: multiple statements found while compiling a single statement
            sage: a = 1 # py2
            ....: @syntax error
            Traceback (most recent call last):
            ...
            SyntaxError: invalid syntax
            sage: a = 1 # py3
            ....: @syntax error
            Traceback (most recent call last):
            ...
            SyntaxError: multiple statements found while compiling a single statement
        """
        # Ensure that injecting globals works as expected in doctests
        set_globals(test.globs)

        # Keep track of the number of failures and tries.
        failures = tries = walltime_skips = 0
        quiet = False

        # Save the option flags (since option directives can be used
        # to modify them).
        original_optionflags = self.optionflags

        SUCCESS, FAILURE, BOOM = range(3)  # `outcome` state

        check = self._checker.check_output

        # Process each example.
        for examplenum, example in enumerate(test.examples):
            if failures:
                # If exitfirst is set, abort immediately after a
                # failure.
                if self.options.exitfirst:
                    break

                # If REPORT_ONLY_FIRST_FAILURE is set, then suppress
                # reporting after the first failure (but continue
                # running the tests).
                quiet |= (self.optionflags & doctest.REPORT_ONLY_FIRST_FAILURE)

            # Merge in the example's options.
            self.optionflags = original_optionflags
            if example.options:
                for (optionflag, val) in example.options.items():
                    if val:
                        self.optionflags |= optionflag
                    else:
                        self.optionflags &= ~optionflag

            # Skip this test if we exceeded our --short budget of walltime for
            # this doctest
            if self.options.target_walltime is not None and self.total_walltime >= self.options.target_walltime:
                walltime_skips += 1
                self.optionflags |= doctest.SKIP

            # If 'SKIP' is set, then skip this example.
            if self.optionflags & doctest.SKIP:
                continue

            # Record that we started this example.
            tries += 1

            # We print the example we're running for easier debugging
            # if this file times out or crashes.
            with OriginalSource(example):
                print("sage: " + example.source[:-1] + " ## line %s ##" % (test.lineno + example.lineno + 1))
            # Update the position so that result comparison works
            self._fakeout.getvalue()
            if not quiet:
                self.report_start(out, test, example)

            # Flush files before running the example, so we know for
            # sure that everything is reported properly if the test
            # crashes.
            sys.stdout.flush()
            sys.stderr.flush()
            self.msgfile.flush()

            # Use a special filename for compile(), so we can retrieve
            # the source code during interactive debugging (see
            # __patched_linecache_getlines).
            filename = '<doctest %s[%d]>' % (test.name, examplenum)

            # Run the example in the given context (globs), and record
            # any exception that gets raised. But for SystemExit, we
            # simply propagate the exception.
            exception = None

            def compiler(example):
                # Compile mode "single" is meant for running a single
                # statement like on the Python command line. It implies
                # in particular that the resulting value will be printed.
                code = compile(example.source, filename, "single",
                               compileflags, 1)

                # Python 2 ignores everything after the first complete
                # statement in the source code. To verify that we really
                # have just a single statement and nothing more, we also
                # compile in "exec" mode and verify that the line
                # numbers are the same.
                execcode = compile(example.source, filename, "exec",
                                   compileflags, 1)

                # findlinestarts() returns pairs (index, lineno) where
                # "index" is the index in the bytecode where the line
                # number changes to "lineno".
                linenumbers1 = set(lineno for (index, lineno)
                                   in findlinestarts(code))
                linenumbers2 = set(lineno for (index, lineno)
                                   in findlinestarts(execcode))
                if linenumbers1 != linenumbers2:
                    raise SyntaxError("doctest is not a single statement")

                return code

            if not self.options.gc:
                pass
            elif self.options.gc > 0:
                if gc.isenabled():
                    gc.collect()
            elif self.options.gc < 0:
                gc.disable()

            try:
                # Don't blink!  This is where the user's code gets run.
                self.compile_and_execute(example, compiler, test.globs)
            except SystemExit:
                raise
            except BaseException:
                exception = sys.exc_info()
                # On Python 2, the exception lives in sys.exc_info() as
                # long we are in the same stack frame. To ensure that
                # sig_occurred() works correctly, we need to clear the
                # exception. This is not an issue on Python 3, where the
                # exception is cleared as soon as we are outside of the
                # "except" clause.
                try:
                    sys.exc_clear()
                except AttributeError:
                    pass  # Python 3
            finally:
                if self.debugger is not None:
                    self.debugger.set_continue()  # ==== Example Finished ====
            got = self._fakeout.getvalue()

            outcome = FAILURE   # guilty until proved innocent or insane

            # If the example executed without raising any exceptions,
            # verify its output.
            if exception is None:
                if check(example.want, got, self.optionflags):
                    outcome = SUCCESS

            # The example raised an exception: check if it was expected.
            else:
                exc_msg = traceback.format_exception_only(*exception[:2])[-1]

                if example.exc_msg is not None:
                    # On Python 3 the exception repr often includes the
                    # exception's full module name (for non-builtin
                    # exceptions), whereas on Python 2 does not, so we
                    # normalize Python 3 exceptions to match tests written to
                    # Python 2
                    # See https://trac.sagemath.org/ticket/24271
                    exc_cls = exception[0]
                    exc_name = exc_cls.__name__
                    if exc_cls.__module__:
                        exc_fullname = (exc_cls.__module__ + '.' +
                                        exc_cls.__qualname__)
                    else:
                        exc_fullname = exc_cls.__qualname__

                    if (example.exc_msg.startswith(exc_name) and
                            exc_msg.startswith(exc_fullname)):
                        exc_msg = exc_msg.replace(exc_fullname, exc_name, 1)

                if not quiet:
                    got += doctest._exception_traceback(exception)

                # If `example.exc_msg` is None, then we weren't expecting
                # an exception.
                if example.exc_msg is None:
                    outcome = BOOM

                # We expected an exception: see whether it matches.
                elif check(example.exc_msg, exc_msg, self.optionflags):
                    outcome = SUCCESS

                # Another chance if they didn't care about the detail.
                elif self.optionflags & doctest.IGNORE_EXCEPTION_DETAIL:
                    m1 = re.match(r'(?:[^:]*\.)?([^:]*:)', example.exc_msg)
                    m2 = re.match(r'(?:[^:]*\.)?([^:]*:)', exc_msg)
                    if m1 and m2 and check(m1.group(1), m2.group(1),
                                           self.optionflags):
                        outcome = SUCCESS

            self.total_walltime += example.walltime

            # Report the outcome.
            if outcome is SUCCESS:
                if self.options.warn_long and example.walltime > self.options.warn_long:
                    self.report_overtime(out, test, example, got)
                elif not quiet:
                    self.report_success(out, test, example, got)
            elif outcome is FAILURE:
                if not quiet:
                    self.report_failure(out, test, example, got, test.globs)
                failures += 1
            elif outcome is BOOM:
                if not quiet:
                    self.report_unexpected_exception(out, test, example,
                                                     exception)
                failures += 1
            else:
                assert False, ("unknown outcome", outcome)

        # Restore the option flags (in case they were modified)
        self.optionflags = original_optionflags

        # Record and return the number of failures and tries.
        self._DocTestRunner__record_outcome(test, failures, tries)
        self.total_walltime_skips += walltime_skips
        self.total_performed_tests += tries
        return TestResults(failures, tries)

    def run(self, test, compileflags=0, out=None, clear_globs=True):
        """
        Runs the examples in a given doctest.

        This function replaces :class:`doctest.DocTestRunner.run`
        since it needs to handle spoofing. It also leaves the display
        hook in place.

        INPUT:

        - ``test`` -- an instance of :class:`doctest.DocTest`

        - ``compileflags`` -- int (default: 0) the set of compiler flags used to
          execute examples (passed in to the :func:`compile`).

        - ``out`` -- a function for writing the output (defaults to
          :func:`sys.stdout.write`).

        - ``clear_globs`` -- boolean (default True): whether to clear
          the namespace after running this doctest.

        OUTPUT:

        - ``f`` -- integer, the number of examples that failed

        - ``t`` -- the number of examples tried

        EXAMPLES::

            sage: from sage.doctest.parsing import SageOutputChecker
            sage: from sage.doctest.forker import SageDocTestRunner
            sage: from sage.doctest.sources import FileDocTestSource
            sage: from sage.doctest.control import DocTestDefaults; DD = DocTestDefaults()
            sage: from sage.env import SAGE_SRC
            sage: import doctest, sys, os
            sage: DTR = SageDocTestRunner(SageOutputChecker(), verbose=False, sage_options=DD, optionflags=doctest.NORMALIZE_WHITESPACE|doctest.ELLIPSIS)
            sage: filename = os.path.join(SAGE_SRC,'sage','doctest','forker.py')
            sage: FDS = FileDocTestSource(filename,DD)
            sage: doctests, extras = FDS.create_doctests(globals())
            sage: DTR.run(doctests[0], clear_globs=False)
            TestResults(failed=0, attempted=4)
        """
        self.setters = {}
        randstate.set_random_seed(self.options.random_seed)
        warnings.showwarning = showwarning_with_traceback
        self.running_doctest_digest = hashlib.md5()
        self.test = test
        # We use this slightly modified version of Pdb because it
        # interacts better with the doctesting framework (like allowing
        # doctests for sys.settrace()). Since we already have output
        # spoofing in place, there is no need for redirection.
        if self.options.debug:
            self.debugger = doctest._OutputRedirectingPdb(sys.stdout)
            self.debugger.reset()
        else:
            self.debugger = None
        self.save_linecache_getlines = linecache.getlines
        linecache.getlines = self._DocTestRunner__patched_linecache_getlines
        if out is None:
            def out(s):
                self.msgfile.write(s)
                self.msgfile.flush()

        self._fakeout.start_spoofing()
        # If self.options.initial is set, we show only the first failure in each doctest block.
        self.no_failure_yet = True
        try:
            return self._run(test, compileflags, out)
        finally:
            self._fakeout.stop_spoofing()
            linecache.getlines = self.save_linecache_getlines
            if clear_globs:
                test.globs.clear()

    def summarize(self, verbose=None):
        """
        Print results of testing to ``self.msgfile`` and return number
        of failures and tests run.

        INPUT:

        - ``verbose`` -- whether to print lots of stuff

        OUTPUT:

        - returns ``(f, t)``, a :class:`doctest.TestResults` instance
          giving the number of failures and the total number of tests
          run.

        EXAMPLES::

            sage: from sage.doctest.parsing import SageOutputChecker
            sage: from sage.doctest.forker import SageDocTestRunner
            sage: from sage.doctest.control import DocTestDefaults; DD = DocTestDefaults()
            sage: import doctest, sys, os
            sage: DTR = SageDocTestRunner(SageOutputChecker(), verbose=False, sage_options=DD, optionflags=doctest.NORMALIZE_WHITESPACE|doctest.ELLIPSIS)
            sage: DTR._name2ft['sage.doctest.forker'] = (1,120)
            sage: results = DTR.summarize()
            **********************************************************************
            1 item had failures:
                1 of 120 in sage.doctest.forker
            sage: results
            TestResults(failed=1, attempted=120)
        """
        if verbose is None:
            verbose = self._verbose
        m = self.msgfile
        notests = []
        passed = []
        failed = []
        totalt = totalf = 0
        for x in self._name2ft.items():
            name, (f, t) = x
            assert f <= t
            totalt += t
            totalf += f
            if not t:
                notests.append(name)
            elif not f:
                passed.append((name, t))
            else:
                failed.append(x)
        if verbose:
            if notests:
                print(count_noun(len(notests), "item"), "had no tests:", file=m)
                notests.sort()
                for thing in notests:
                    print("    %s" % thing, file=m)
            if passed:
                print(count_noun(len(passed), "item"), "passed all tests:", file=m)
                passed.sort()
                for thing, count in passed:
                    print(" %s in %s" % (count_noun(count, "test", pad_number=3, pad_noun=True), thing), file=m)
        if failed:
            print(self.DIVIDER, file=m)
            print(count_noun(len(failed), "item"), "had failures:", file=m)
            failed.sort()
            for thing, (f, t) in failed:
                print(" %3d of %3d in %s" % (f, t, thing), file=m)
        if verbose:
            print(count_noun(totalt, "test") + " in " + count_noun(len(self._name2ft), "item") + ".", file=m)
            print("%s passed and %s failed." % (totalt - totalf, totalf), file=m)
            if totalf:
                print("***Test Failed***", file=m)
            else:
                print("Test passed.", file=m)
        m.flush()
        return doctest.TestResults(totalf, totalt)

    def update_digests(self, example):
        """
        Update global and doctest digests.

        Sage's doctest runner tracks the state of doctests so that
        their dependencies are known.  For example, in the following
        two lines ::

            sage: R.<x> = ZZ[]
            sage: f = x^2 + 1

        it records that the second line depends on the first since the
        first INSERTS ``x`` into the global namespace and the second
        line RETRIEVES ``x`` from the global namespace.

        This function updates the hashes that record these
        dependencies.

        INPUT:

        - ``example`` -- a :class:`doctest.Example` instance

        EXAMPLES::

            sage: from sage.doctest.parsing import SageOutputChecker
            sage: from sage.doctest.forker import SageDocTestRunner
            sage: from sage.doctest.sources import FileDocTestSource
            sage: from sage.doctest.control import DocTestDefaults; DD = DocTestDefaults()
            sage: from sage.env import SAGE_SRC
            sage: import doctest, sys, os, hashlib
            sage: DTR = SageDocTestRunner(SageOutputChecker(), verbose=False, sage_options=DD, optionflags=doctest.NORMALIZE_WHITESPACE|doctest.ELLIPSIS)
            sage: filename = os.path.join(SAGE_SRC,'sage','doctest','forker.py')
            sage: FDS = FileDocTestSource(filename,DD)
            sage: doctests, extras = FDS.create_doctests(globals())
            sage: DTR.running_global_digest.hexdigest()
            'd41d8cd98f00b204e9800998ecf8427e'
            sage: DTR.running_doctest_digest = hashlib.md5()
            sage: ex = doctests[0].examples[0]; ex.predecessors = None
            sage: DTR.update_digests(ex)
            sage: DTR.running_global_digest.hexdigest()
            '3cb44104292c3a3ab4da3112ce5dc35c'
        """
        s = str_to_bytes(pre_hash(get_source(example)), 'utf-8')
        self.running_global_digest.update(s)
        self.running_doctest_digest.update(s)
        if example.predecessors is not None:
            digest = hashlib.md5(s)
            gen = (e.running_state for e in example.predecessors)
            digest.update(str_to_bytes(reduce_hex(gen), 'ascii'))
            example.running_state = digest.hexdigest()

    def compile_and_execute(self, example, compiler, globs):
        """
        Runs the given example, recording dependencies.

        Rather than using a basic dictionary, Sage's doctest runner
        uses a :class:`sage.doctest.util.RecordingDict`, which records
        every time a value is set or retrieved.  Executing the given
        code with this recording dictionary as the namespace allows
        Sage to track dependencies between doctest lines.  For
        example, in the following two lines ::

            sage: R.<x> = ZZ[]
            sage: f = x^2 + 1

        the recording dictionary records that the second line depends
        on the first since the first INSERTS ``x`` into the global
        namespace and the second line RETRIEVES ``x`` from the global
        namespace.

        INPUT:

        - ``example`` -- a :class:`doctest.Example` instance.

        - ``compiler`` -- a callable that, applied to example,
          produces a code object

        - ``globs`` -- a dictionary in which to execute the code.

        OUTPUT:

        - the output of the compiled code snippet.

        EXAMPLES::

            sage: from sage.doctest.parsing import SageOutputChecker
            sage: from sage.doctest.forker import SageDocTestRunner
            sage: from sage.doctest.sources import FileDocTestSource
            sage: from sage.doctest.util import RecordingDict
            sage: from sage.doctest.control import DocTestDefaults; DD = DocTestDefaults()
            sage: from sage.env import SAGE_SRC
            sage: import doctest, sys, os, hashlib
            sage: DTR = SageDocTestRunner(SageOutputChecker(), verbose=False, sage_options=DD, optionflags=doctest.NORMALIZE_WHITESPACE|doctest.ELLIPSIS)
            sage: DTR.running_doctest_digest = hashlib.md5()
            sage: filename = os.path.join(SAGE_SRC,'sage','doctest','forker.py')
            sage: FDS = FileDocTestSource(filename,DD)
            sage: globs = RecordingDict(globals())
            sage: 'doctest_var' in globs
            False
            sage: doctests, extras = FDS.create_doctests(globs)
            sage: ex0 = doctests[0].examples[0]
            sage: flags = 32768 if sys.version_info.minor < 8 else 524288
            sage: compiler = lambda ex: compile(ex.source, '<doctest sage.doctest.forker[0]>', 'single', flags, 1)
            sage: DTR.compile_and_execute(ex0, compiler, globs)
            1764
            sage: globs['doctest_var']
            42
            sage: globs.set
            {'doctest_var'}
            sage: globs.got
            {'Integer'}

        Now we can execute some more doctests to see the dependencies. ::

            sage: ex1 = doctests[0].examples[1]
            sage: compiler = lambda ex:compile(ex.source, '<doctest sage.doctest.forker[1]>', 'single', flags, 1)
            sage: DTR.compile_and_execute(ex1, compiler, globs)
            sage: sorted(list(globs.set))
            ['R', 'a']
            sage: globs.got
            {'ZZ'}
            sage: ex1.predecessors
            []

        ::

            sage: ex2 = doctests[0].examples[2]
            sage: compiler = lambda ex:compile(ex.source, '<doctest sage.doctest.forker[2]>', 'single', flags, 1)
            sage: DTR.compile_and_execute(ex2, compiler, globs)
            a + 42
            sage: list(globs.set)
            []
            sage: sorted(list(globs.got))
            ['a', 'doctest_var']
            sage: set(ex2.predecessors) == set([ex0,ex1])
            True
        """
        if isinstance(globs, RecordingDict):
            globs.start()
        example.sequence_number = len(self.history)
        self.history.append(example)
        timer = Timer().start()
        try:
            compiled = compiler(example)
            timer.start()    # reset timer
            exec(compiled, globs)
        finally:
            timer.stop().annotate(example)
            if isinstance(globs, RecordingDict):
                example.predecessors = []
                for name in globs.got:
                    ref = self.setters.get(name)
                    if ref is not None:
                        example.predecessors.append(ref)
                for name in globs.set:
                    self.setters[name] = example
            else:
                example.predecessors = None
            self.update_digests(example)
            example.total_state = self.running_global_digest.hexdigest()
            example.doctest_state = self.running_doctest_digest.hexdigest()

    def _failure_header(self, test, example, message='Failed example:'):
        """
        We strip out ``sage:`` prompts, so we override
        :meth:`doctest.DocTestRunner._failure_header` for better
        reporting.

        INPUT:

        - ``test`` -- a :class:`doctest.DocTest` instance

        - ``example`` -- a :class:`doctest.Example` instance in ``test``.

        OUTPUT:

        - a string used for reporting that the given example failed.

        EXAMPLES::

            sage: from sage.doctest.parsing import SageOutputChecker
            sage: from sage.doctest.forker import SageDocTestRunner
            sage: from sage.doctest.sources import FileDocTestSource
            sage: from sage.doctest.control import DocTestDefaults; DD = DocTestDefaults()
            sage: from sage.env import SAGE_SRC
            sage: import doctest, sys, os
            sage: DTR = SageDocTestRunner(SageOutputChecker(), verbose=False, sage_options=DD, optionflags=doctest.NORMALIZE_WHITESPACE|doctest.ELLIPSIS)
            sage: filename = os.path.join(SAGE_SRC,'sage','doctest','forker.py')
            sage: FDS = FileDocTestSource(filename,DD)
            sage: doctests, extras = FDS.create_doctests(globals())
            sage: ex = doctests[0].examples[0]
            sage: print(DTR._failure_header(doctests[0], ex))
            **********************************************************************
            File ".../sage/doctest/forker.py", line 11, in sage.doctest.forker
            Failed example:
                doctest_var = 42; doctest_var^2
            <BLANKLINE>

       Without the source swapping::

            sage: import doctest
            sage: print(doctest.DocTestRunner._failure_header(DTR, doctests[0], ex))
            **********************************************************************
            File ".../sage/doctest/forker.py", line 11, in sage.doctest.forker
            Failed example:
                doctest_var = Integer(42); doctest_var**Integer(2)
            <BLANKLINE>

        The ``'Failed example:'`` message can be customized::

            sage: print(DTR._failure_header(doctests[0], ex, message='Hello there!'))
            **********************************************************************
            File ".../sage/doctest/forker.py", line 11, in sage.doctest.forker
            Hello there!
                doctest_var = 42; doctest_var^2
            <BLANKLINE>
        """
        out = [self.DIVIDER]
        with OriginalSource(example):
            if test.filename:
                if test.lineno is not None and example.lineno is not None:
                    lineno = test.lineno + example.lineno + 1
                else:
                    lineno = '?'
                out.append('File "%s", line %s, in %s' %
                           (test.filename, lineno, test.name))
            else:
                out.append('Line %s, in %s' % (example.lineno + 1, test.name))
            out.append(message)
            source = example.source
            out.append(doctest._indent(source))
            return '\n'.join(out)

    def report_start(self, out, test, example):
        """
        Called when an example starts.

        INPUT:

        - ``out`` -- a function for printing

        - ``test`` -- a :class:`doctest.DocTest` instance

        - ``example`` -- a :class:`doctest.Example` instance in ``test``

        OUTPUT:

        - prints a report to ``out``

        EXAMPLES::

            sage: from sage.doctest.parsing import SageOutputChecker
            sage: from sage.doctest.forker import SageDocTestRunner
            sage: from sage.doctest.sources import FileDocTestSource
            sage: from sage.doctest.control import DocTestDefaults; DD = DocTestDefaults()
            sage: from sage.env import SAGE_SRC
            sage: import doctest, sys, os
            sage: DTR = SageDocTestRunner(SageOutputChecker(), verbose=True, sage_options=DD, optionflags=doctest.NORMALIZE_WHITESPACE|doctest.ELLIPSIS)
            sage: filename = os.path.join(SAGE_SRC,'sage','doctest','forker.py')
            sage: FDS = FileDocTestSource(filename,DD)
            sage: doctests, extras = FDS.create_doctests(globals())
            sage: ex = doctests[0].examples[0]
            sage: DTR.report_start(sys.stdout.write, doctests[0], ex)
            Trying (line 11):    doctest_var = 42; doctest_var^2
            Expecting:
                1764
        """
        # We completely replace doctest.DocTestRunner.report_start so that we can include line numbers
        with OriginalSource(example):
            if self._verbose:
                start_txt = ('Trying (line %s):' % (test.lineno + example.lineno + 1)
                             + doctest._indent(example.source))
                if example.want:
                    start_txt += 'Expecting:\n' + doctest._indent(example.want)
                else:
                    start_txt += 'Expecting nothing\n'
                out(start_txt)

    def report_success(self, out, test, example, got):
        """
        Called when an example succeeds.

        INPUT:

        - ``out`` -- a function for printing

        - ``test`` -- a :class:`doctest.DocTest` instance

        - ``example`` -- a :class:`doctest.Example` instance in ``test``

        - ``got`` -- a string, the result of running ``example``

        OUTPUT:

        - prints a report to ``out``

        - if in debugging mode, starts an IPython prompt at the point
          of the failure

        EXAMPLES::

            sage: from sage.doctest.parsing import SageOutputChecker
            sage: from sage.doctest.forker import SageDocTestRunner
            sage: from sage.doctest.sources import FileDocTestSource
            sage: from sage.doctest.control import DocTestDefaults; DD = DocTestDefaults()
            sage: from sage.misc.misc import walltime
            sage: from sage.env import SAGE_SRC
            sage: import doctest, sys, os
            sage: DTR = SageDocTestRunner(SageOutputChecker(), verbose=True, sage_options=DD, optionflags=doctest.NORMALIZE_WHITESPACE|doctest.ELLIPSIS)
            sage: filename = os.path.join(SAGE_SRC,'sage','doctest','forker.py')
            sage: FDS = FileDocTestSource(filename,DD)
            sage: doctests, extras = FDS.create_doctests(globals())
            sage: ex = doctests[0].examples[0]
            sage: ex.walltime = 0.0
            sage: DTR.report_success(sys.stdout.write, doctests[0], ex, '1764')
            ok [0.00 s]
        """
        # We completely replace doctest.DocTestRunner.report_success so that we can include time taken for the test
        if self._verbose:
            out("ok [%.2f s]\n" % example.walltime)

    def report_failure(self, out, test, example, got, globs):
        r"""
        Called when a doctest fails.

        INPUT:

        - ``out`` -- a function for printing

        - ``test`` -- a :class:`doctest.DocTest` instance

        - ``example`` -- a :class:`doctest.Example` instance in ``test``

        - ``got`` -- a string, the result of running ``example``

        - ``globs`` -- a dictionary of globals, used if in debugging mode

        OUTPUT:

        - prints a report to ``out``

        EXAMPLES::

            sage: from sage.doctest.parsing import SageOutputChecker
            sage: from sage.doctest.forker import SageDocTestRunner
            sage: from sage.doctest.sources import FileDocTestSource
            sage: from sage.doctest.control import DocTestDefaults; DD = DocTestDefaults()
            sage: from sage.env import SAGE_SRC
            sage: import doctest, sys, os
            sage: DTR = SageDocTestRunner(SageOutputChecker(), verbose=True, sage_options=DD, optionflags=doctest.NORMALIZE_WHITESPACE|doctest.ELLIPSIS)
            sage: filename = os.path.join(SAGE_SRC,'sage','doctest','forker.py')
            sage: FDS = FileDocTestSource(filename,DD)
            sage: doctests, extras = FDS.create_doctests(globals())
            sage: ex = doctests[0].examples[0]
            sage: DTR.no_failure_yet = True
            sage: DTR.report_failure(sys.stdout.write, doctests[0], ex, 'BAD ANSWER\n', {})
            **********************************************************************
            File ".../sage/doctest/forker.py", line 11, in sage.doctest.forker
            Failed example:
                doctest_var = 42; doctest_var^2
            Expected:
                1764
            Got:
                BAD ANSWER

        If debugging is turned on this function starts an IPython
        prompt when a test returns an incorrect answer::

            sage: import os
            sage: os.environ['SAGE_PEXPECT_LOG'] = "1"
            sage: sage0.quit()
            sage: _ = sage0.eval("import doctest, sys, os, multiprocessing, subprocess")
            sage: _ = sage0.eval("from sage.doctest.parsing import SageOutputChecker")
            sage: _ = sage0.eval("import sage.doctest.forker as sdf")
            sage: _ = sage0.eval("from sage.doctest.control import DocTestDefaults")
            sage: _ = sage0.eval("DD = DocTestDefaults(debug=True)")
            sage: _ = sage0.eval("ex1 = doctest.Example('a = 17', '')")
            sage: _ = sage0.eval("ex2 = doctest.Example('2*a', '1')")
            sage: _ = sage0.eval("DT = doctest.DocTest([ex1,ex2], globals(), 'doubling', None, 0, None)")
            sage: _ = sage0.eval("DTR = sdf.SageDocTestRunner(SageOutputChecker(), verbose=False, sage_options=DD, optionflags=doctest.NORMALIZE_WHITESPACE|doctest.ELLIPSIS)")
            sage: print(sage0.eval("sdf.init_sage(); DTR.run(DT, clear_globs=False)")) # indirect doctest
            **********************************************************************
            Line 1, in doubling
            Failed example:
                2*a
            Expected:
                1
            Got:
                34
            **********************************************************************
            Previously executed commands:
            sage: sage0._expect.expect('sage: ')   # sage0 just mis-identified the output as prompt, synchronize
            0
            sage: sage0.eval("a")
            '...17'
            sage: sage0.eval("quit")
            'Returning to doctests...TestResults(failed=1, attempted=2)'
        """
        if not self.options.initial or self.no_failure_yet:
            self.no_failure_yet = False
            returnval = doctest.DocTestRunner.report_failure(self, out, test, example, got)
            if self.options.debug:
                self._fakeout.stop_spoofing()
                restore_tcpgrp = None
                try:
                    if os.isatty(0):
                        # In order to read from the terminal, we need
                        # to make the current process group the
                        # foreground group.
                        restore_tcpgrp = os.tcgetpgrp(0)
                        signal.signal(signal.SIGTTIN, signal.SIG_IGN)
                        signal.signal(signal.SIGTTOU, signal.SIG_IGN)
                        os.tcsetpgrp(0, os.getpgrp())
                    print("*" * 70)
                    print("Previously executed commands:")
                    for ex in test.examples:
                        if ex is example:
                            break
                        if hasattr(ex, 'sage_source'):
                            src = '    sage: ' + ex.sage_source
                        else:
                            src = '    sage: ' + ex.source
                        if src[-1] == '\n':
                            src = src[:-1]
                        src = src.replace('\n', '\n    ....: ')
                        print(src)
                        if ex.want:
                            print(doctest._indent(ex.want[:-1]))
                    from sage.repl.configuration import sage_ipython_config
                    from IPython.terminal.embed import InteractiveShellEmbed
                    cfg = sage_ipython_config.default()
                    # Currently this doesn't work: prompts only work in pty
                    # We keep simple_prompt=True, prompts will be "In [0]:"
                    # cfg.InteractiveShell.prompts_class = DebugPrompts
                    # cfg.InteractiveShell.simple_prompt = False
                    shell = InteractiveShellEmbed(config=cfg, banner1='', user_ns=dict(globs))
                    shell(header='', stack_depth=2)
                except KeyboardInterrupt:
                    # Assume this is a *real* interrupt. We need to
                    # escalate this to the master doctesting process.
                    if not self.options.serial:
                        os.kill(os.getppid(), signal.SIGINT)
                    raise
                finally:
                    # Restore the foreground process group.
                    if restore_tcpgrp is not None:
                        os.tcsetpgrp(0, restore_tcpgrp)
                        signal.signal(signal.SIGTTIN, signal.SIG_DFL)
                        signal.signal(signal.SIGTTOU, signal.SIG_DFL)
                    print("Returning to doctests...")
                    self._fakeout.start_spoofing()
            return returnval

    def report_overtime(self, out, test, example, got):
        r"""
        Called when the ``warn_long`` option flag is set and a doctest
        runs longer than the specified time.

        INPUT:

        - ``out`` -- a function for printing

        - ``test`` -- a :class:`doctest.DocTest` instance

        - ``example`` -- a :class:`doctest.Example` instance in ``test``

        - ``got`` -- a string, the result of running ``example``

        OUTPUT:

        - prints a report to ``out``

        EXAMPLES::

            sage: from sage.doctest.parsing import SageOutputChecker
            sage: from sage.doctest.forker import SageDocTestRunner
            sage: from sage.doctest.sources import FileDocTestSource
            sage: from sage.doctest.control import DocTestDefaults; DD = DocTestDefaults()
            sage: from sage.misc.misc import walltime
            sage: from sage.env import SAGE_SRC
            sage: import doctest, sys, os
            sage: DTR = SageDocTestRunner(SageOutputChecker(), verbose=True, sage_options=DD, optionflags=doctest.NORMALIZE_WHITESPACE|doctest.ELLIPSIS)
            sage: filename = os.path.join(SAGE_SRC,'sage','doctest','forker.py')
            sage: FDS = FileDocTestSource(filename,DD)
            sage: doctests, extras = FDS.create_doctests(globals())
            sage: ex = doctests[0].examples[0]
            sage: ex.walltime = 1.23
            sage: DTR.report_overtime(sys.stdout.write, doctests[0], ex, 'BAD ANSWER\n')
            **********************************************************************
            File ".../sage/doctest/forker.py", line 11, in sage.doctest.forker
            Warning, slow doctest:
                doctest_var = 42; doctest_var^2
            Test ran for 1.23 s
        """
        out(self._failure_header(test, example, 'Warning, slow doctest:') +
            'Test ran for %.2f s\n' % example.walltime)

    def report_unexpected_exception(self, out, test, example, exc_info):
        r"""
        Called when a doctest raises an exception that's not matched by the expected output.

        If debugging has been turned on, starts an interactive debugger.

        INPUT:

        - ``out`` -- a function for printing

        - ``test`` -- a :class:`doctest.DocTest` instance

        - ``example`` -- a :class:`doctest.Example` instance in ``test``

        - ``exc_info`` -- the result of ``sys.exc_info()``

        OUTPUT:

        - prints a report to ``out``

        - if in debugging mode, starts PDB with the given traceback

        EXAMPLES::

            sage: import os
            sage: os.environ['SAGE_PEXPECT_LOG'] = "1"
            sage: sage0.quit()
            sage: _ = sage0.eval("import doctest, sys, os, multiprocessing, subprocess")
            sage: _ = sage0.eval("from sage.doctest.parsing import SageOutputChecker")
            sage: _ = sage0.eval("import sage.doctest.forker as sdf")
            sage: _ = sage0.eval("from sage.doctest.control import DocTestDefaults")
            sage: _ = sage0.eval("DD = DocTestDefaults(debug=True)")
            sage: _ = sage0.eval("ex = doctest.Example('E = EllipticCurve([0,0]); E', 'A singular Elliptic Curve')")
            sage: _ = sage0.eval("DT = doctest.DocTest([ex], globals(), 'singular_curve', None, 0, None)")
            sage: _ = sage0.eval("DTR = sdf.SageDocTestRunner(SageOutputChecker(), verbose=False, sage_options=DD, optionflags=doctest.NORMALIZE_WHITESPACE|doctest.ELLIPSIS)")
            sage: old_prompt = sage0._prompt
            sage: sage0._prompt = r"\(Pdb\) "
            sage: sage0.eval("DTR.run(DT, clear_globs=False)") # indirect doctest
            '... ArithmeticError("invariants " + str(ainvs) + " define a singular curve")'
            sage: sage0.eval("l")
            '...if self.discriminant() == 0:...raise ArithmeticError...'
            sage: sage0.eval("u")
            '...EllipticCurve_field.__init__(self, K, ainvs)'
            sage: sage0.eval("p ainvs")
            '(0, 0, 0, 0, 0)'
            sage: sage0._prompt = old_prompt
            sage: sage0.eval("quit")
            'TestResults(failed=1, attempted=1)'
        """
        if not self.options.initial or self.no_failure_yet:
            self.no_failure_yet = False
            returnval = doctest.DocTestRunner.report_unexpected_exception(self, out, test, example, exc_info)
            if self.options.debug:
                self._fakeout.stop_spoofing()
                restore_tcpgrp = None
                try:
                    if os.isatty(0):
                        # In order to read from the terminal, we need
                        # to make the current process group the
                        # foreground group.
                        restore_tcpgrp = os.tcgetpgrp(0)
                        signal.signal(signal.SIGTTIN, signal.SIG_IGN)
                        signal.signal(signal.SIGTTOU, signal.SIG_IGN)
                        os.tcsetpgrp(0, os.getpgrp())

                    exc_type, exc_val, exc_tb = exc_info
                    if exc_tb is None:
                        raise RuntimeError(
                            "could not start the debugger for an unexpected "
                            "exception, probably due to an unhandled error "
                            "in a C extension module")
                    self.debugger.reset()
                    self.debugger.interaction(None, exc_tb)
                except KeyboardInterrupt:
                    # Assume this is a *real* interrupt. We need to
                    # escalate this to the master doctesting process.
                    if not self.options.serial:
                        os.kill(os.getppid(), signal.SIGINT)
                    raise
                finally:
                    # Restore the foreground process group.
                    if restore_tcpgrp is not None:
                        os.tcsetpgrp(0, restore_tcpgrp)
                        signal.signal(signal.SIGTTIN, signal.SIG_DFL)
                        signal.signal(signal.SIGTTOU, signal.SIG_DFL)
                    self._fakeout.start_spoofing()
            return returnval

    def update_results(self, D):
        """
        When returning results we pick out the results of interest
        since many attributes are not pickleable.

        INPUT:

        - ``D`` -- a dictionary to update with cputime and walltime

        OUTPUT:

        - the number of failures (or False if there is no failure attribute)

        EXAMPLES::

            sage: from sage.doctest.parsing import SageOutputChecker
            sage: from sage.doctest.forker import SageDocTestRunner
            sage: from sage.doctest.sources import FileDocTestSource, DictAsObject
            sage: from sage.doctest.control import DocTestDefaults; DD = DocTestDefaults()
            sage: from sage.env import SAGE_SRC
            sage: import doctest, sys, os
            sage: DTR = SageDocTestRunner(SageOutputChecker(), verbose=False, sage_options=DD, optionflags=doctest.NORMALIZE_WHITESPACE|doctest.ELLIPSIS)
            sage: filename = os.path.join(SAGE_SRC,'sage','doctest','forker.py')
            sage: FDS = FileDocTestSource(filename,DD)
            sage: doctests, extras = FDS.create_doctests(globals())
            sage: from sage.doctest.util import Timer
            sage: T = Timer().start()
            sage: DTR.run(doctests[0])
            TestResults(failed=0, attempted=4)
            sage: T.stop().annotate(DTR)
            sage: D = DictAsObject({'cputime':[],'walltime':[],'err':None})
            sage: DTR.update_results(D)
            0
            sage: sorted(list(D.items()))
            [('cputime', [...]), ('err', None), ('failures', 0), ('tests', 4), ('walltime', [...]), ('walltime_skips', 0)]
        """
        for key in ["cputime", "walltime"]:
            if key not in D:
                D[key] = []
            if hasattr(self, key):
                D[key].append(self.__dict__[key])
        D['tests'] = self.total_performed_tests
        D['walltime_skips'] = self.total_walltime_skips
        if hasattr(self, 'failures'):
            D['failures'] = self.failures
            return self.failures
        else:
            return False


def dummy_handler(sig, frame):
    """
    Dummy signal handler for SIGCHLD (just to ensure the signal
    isn't ignored).

    TESTS::

        sage: import signal
        sage: from sage.doctest.forker import dummy_handler
        sage: _ = signal.signal(signal.SIGUSR1, dummy_handler)
        sage: os.kill(os.getpid(), signal.SIGUSR1)
        sage: signal.signal(signal.SIGUSR1, signal.SIG_DFL)
        <function dummy_handler at ...>
    """
    pass


class DocTestDispatcher(SageObject):
    """
    Creates parallel :class:`DocTestWorker` processes and dispatches
    doctesting tasks.
    """
    def __init__(self, controller):
        """
        INPUT:

        - ``controller`` -- a :class:`sage.doctest.control.DocTestController` instance

        EXAMPLES::

            sage: from sage.doctest.control import DocTestController, DocTestDefaults
            sage: from sage.doctest.forker import DocTestDispatcher
            sage: DocTestDispatcher(DocTestController(DocTestDefaults(), []))
            <sage.doctest.forker.DocTestDispatcher object at ...>
        """
        self.controller = controller
        init_sage(controller)

    def serial_dispatch(self):
        """
        Run the doctests from the controller's specified sources in series.

        There is no graceful handling for signals, no possibility of
        interrupting tests and no timeout.

        EXAMPLES::

            sage: from sage.doctest.control import DocTestController, DocTestDefaults
            sage: from sage.doctest.forker import DocTestDispatcher
            sage: from sage.doctest.reporting import DocTestReporter
            sage: from sage.doctest.util import Timer
            sage: from sage.env import SAGE_SRC
            sage: import os
            sage: homset = os.path.join(SAGE_SRC, 'sage', 'rings', 'homset.py')
            sage: ideal = os.path.join(SAGE_SRC, 'sage', 'rings', 'ideal.py')
            sage: DC = DocTestController(DocTestDefaults(), [homset, ideal])
            sage: DC.expand_files_into_sources()
            sage: DD = DocTestDispatcher(DC)
            sage: DR = DocTestReporter(DC)
            sage: DC.reporter = DR
            sage: DC.dispatcher = DD
            sage: DC.timer = Timer().start()
            sage: DD.serial_dispatch()
            sage -t .../rings/homset.py
                [... tests, ... s]
            sage -t .../rings/ideal.py
                [... tests, ... s]
        """
        for source in self.controller.sources:
            heading = self.controller.reporter.report_head(source)
            if not self.controller.options.only_errors:
                self.controller.log(heading)

            with tempfile.TemporaryFile() as outtmpfile:
                result = DocTestTask(source)(self.controller.options,
                        outtmpfile, self.controller.logger)
                outtmpfile.seek(0)
                output = bytes_to_str(outtmpfile.read())

            self.controller.reporter.report(source, False, 0, result, output)
            if self.controller.options.exitfirst and result[1].failures:
                break

    def parallel_dispatch(self):
        r"""
        Run the doctests from the controller's specified sources in parallel.

        This creates :class:`DocTestWorker` subprocesses, while the master
        process checks for timeouts and collects and displays the results.

        EXAMPLES::

            sage: from sage.doctest.control import DocTestController, DocTestDefaults
            sage: from sage.doctest.forker import DocTestDispatcher
            sage: from sage.doctest.reporting import DocTestReporter
            sage: from sage.doctest.util import Timer
            sage: from sage.env import SAGE_SRC
            sage: import os
            sage: crem = os.path.join(SAGE_SRC, 'sage', 'databases', 'cremona.py')
            sage: bigo = os.path.join(SAGE_SRC, 'sage', 'rings', 'big_oh.py')
            sage: DC = DocTestController(DocTestDefaults(), [crem, bigo])
            sage: DC.expand_files_into_sources()
            sage: DD = DocTestDispatcher(DC)
            sage: DR = DocTestReporter(DC)
            sage: DC.reporter = DR
            sage: DC.dispatcher = DD
            sage: DC.timer = Timer().start()
            sage: DD.parallel_dispatch()
            sage -t .../databases/cremona.py
                [... tests, ... s]
            sage -t .../rings/big_oh.py
                [... tests, ... s]

        If the ``exitfirst=True`` option is given, the results for a failing
        module will be immediately printed and any other ongoing tests
        canceled::

            sage: test1 = os.path.join(SAGE_TMP, 'test1.py')
            sage: test2 = os.path.join(SAGE_TMP, 'test2.py')
            sage: with open(test1, 'w') as f:
            ....:     _ = f.write("'''\nsage: import time; time.sleep(60)\n'''")
            sage: with open(test2, 'w') as f:
            ....:     _ = f.write("'''\nsage: True\nFalse\n'''")
            sage: DC = DocTestController(DocTestDefaults(exitfirst=True,
            ....:                                        nthreads=2),
            ....:                        [test1, test2])
            sage: DC.expand_files_into_sources()
            sage: DD = DocTestDispatcher(DC)
            sage: DR = DocTestReporter(DC)
            sage: DC.reporter = DR
            sage: DC.dispatcher = DD
            sage: DC.timer = Timer().start()
            sage: DD.parallel_dispatch()
            sage -t .../test2.py
            **********************************************************************
            File ".../test2.py", line 2, in test2
            Failed example:
                True
            Expected:
                False
            Got:
                True
            **********************************************************************
            1 item had failures:
               1 of   1 in test2
                [1 test, 1 failure, ... s]
            Killing test .../test1.py
        """
        opt = self.controller.options

        source_iter = iter(self.controller.sources)

        # If timeout was 0, simply set a very long time
        if opt.timeout <= 0:
            opt.timeout = 2**60
        # Timeout we give a process to die (after it received a SIGQUIT
        # signal). If it doesn't exit by itself in this many seconds, we
        # SIGKILL it. This is 5% of doctest timeout, with a maximum of
        # 10 minutes and a minimum of 60 seconds.
        die_timeout = opt.timeout * 0.05
        if die_timeout > 600:
            die_timeout = 600
        elif die_timeout < 60:
            die_timeout = 60

        # If we think that we can not finish running all tests until
        # target_endtime, we skip individual tests. (Only enabled with
        # --short.)
        if opt.target_walltime is None:
            target_endtime = None
        else:
            target_endtime = time.time() + opt.target_walltime
        pending_tests = len(self.controller.sources)

        # List of alive DocTestWorkers (child processes). Workers which
        # are done but whose messages have not been read are also
        # considered alive.
        workers = []

        # List of DocTestWorkers which have finished running but
        # whose results have not been reported yet.
        finished = []

        # If exitfirst is set and we got a failure.
        abort_now = False

        # One particular worker that we are "following": we report the
        # messages while it's running. For other workers, we report the
        # messages if there is no followed worker.
        follow = None

        # Install signal handler for SIGCHLD
        signal.signal(signal.SIGCHLD, dummy_handler)

        # Logger
        log = self.controller.log

        from cysignals.pselect import PSelecter
        try:
            # Block SIGCHLD and SIGINT except during the pselect() call
            with PSelecter([signal.SIGCHLD, signal.SIGINT]) as sel:
                # Function to execute in the child process which exits
                # this "with" statement (which restores the signal mask)
                # and resets to SIGCHLD handler to default.
                # Since multiprocessing.Process is implemented using
                # fork(), signals would otherwise remain blocked in the
                # child process.
                def sel_exit():
                    signal.signal(signal.SIGCHLD, signal.SIG_DFL)
                    sel.__exit__(None, None, None)

                while True:
                    # To avoid calling time.time() all the time while
                    # checking for timeouts, we call it here, once per
                    # loop. It's not a problem if this isn't very
                    # precise, doctest timeouts don't need millisecond
                    # precision.
                    now = time.time()

                    # If there were any substantial changes in the state
                    # (new worker started or finished worker reported),
                    # restart this while loop instead of calling pselect().
                    # This ensures internal consistency and a reasonably
                    # accurate value for "now".
                    restart = False

                    # Process all workers. Check for timeouts on active
                    # workers and move finished/crashed workers to the
                    # "finished" list.
                    # Create a new list "new_workers" containing the active
                    # workers (to avoid updating "workers" in place).
                    new_workers = []
                    for w in workers:
                        if w.rmessages is not None or w.is_alive():
                            if now >= w.deadline:
                                # Timeout => (try to) kill the process
                                # group (which normally includes
                                # grandchildren) and close the message
                                # pipe.
                                # We don't report the timeout yet, we wait
                                # until the process has actually died.
                                w.kill()
                                w.deadline = now + die_timeout
                            if not w.is_alive():
                                # Worker is done but we haven't read all
                                # messages (possibly a grandchild still
                                # has the messages pipe open).
                                # Adjust deadline to read all messages:
                                newdeadline = now + die_timeout
                                if w.deadline > newdeadline:
                                    w.deadline = newdeadline
                            new_workers.append(w)
                        else:
                            # Save the result and output of the worker
                            # and close the associated file descriptors.
                            # It is important to do this now. If we
                            # would leave them open until we call
                            # report(), parallel testing can easily fail
                            # with a "Too many open files" error.
                            w.save_result_output()
                            finished.append(w)
                    workers = new_workers

                    # Similarly, process finished workers.
                    new_finished = []
                    for w in finished:
                        if opt.exitfirst and w.result[1].failures:
                            abort_now = True
                        elif follow is not None and follow is not w:
                            # We are following a different worker, so
                            # we cannot report now.
                            new_finished.append(w)
                            continue

                        # Report the completion of this worker
                        log(w.messages, end="")
                        self.controller.reporter.report(
                            w.source,
                            w.killed,
                            w.exitcode,
                            w.result,
                            w.output,
                            pid=w.pid)

                        pending_tests -= 1

                        restart = True
                        follow = None

                    finished = new_finished

                    if abort_now:
                        break

                    # Start new workers if possible
                    while source_iter is not None and len(workers) < opt.nthreads:
                        try:
                            source = next(source_iter)
                        except StopIteration:
                            source_iter = None
                        else:
                            # Start a new worker.
                            import copy
                            worker_options = copy.copy(opt)
                            if target_endtime is not None:
                                worker_options.target_walltime = (target_endtime - now) / (max(1, pending_tests / opt.nthreads))
                            w = DocTestWorker(source, options=worker_options, funclist=[sel_exit])
                            heading = self.controller.reporter.report_head(w.source)
                            if not self.controller.options.only_errors:
                                w.messages = heading + "\n"
                            # Store length of heading to detect if the
                            # worker has something interesting to report.
                            w.heading_len = len(w.messages)
                            w.start()  # This might take some time
                            w.deadline = time.time() + opt.timeout
                            workers.append(w)
                            restart = True

                    # Recompute state if needed
                    if restart:
                        continue

                    # We are finished if there are no DocTestWorkers left
                    if len(workers) == 0:
                        # If there are no active workers, we should have
                        # reported all finished workers.
                        assert len(finished) == 0
                        break

                    # The master pselect() call
                    rlist = [w.rmessages for w in workers if w.rmessages is not None]
                    tmout = min(w.deadline for w in workers) - now
                    if tmout > 5:  # Wait at most 5 seconds
                        tmout = 5
                    rlist, _, _, _ = sel.pselect(rlist, timeout=tmout)

                    # Read messages
                    for w in workers:
                        if w.rmessages is not None and w.rmessages in rlist:
                            w.read_messages()

                    # Find a worker to follow: if there is only one worker,
                    # always follow it. Otherwise, take the worker with
                    # the earliest deadline of all workers whose
                    # messages are more than just the heading.
                    if follow is None:
                        if len(workers) == 1:
                            follow = workers[0]
                        else:
                            for w in workers:
                                if len(w.messages) > w.heading_len:
                                    if follow is None or w.deadline < follow.deadline:
                                        follow = w

                    # Write messages of followed worker
                    if follow is not None:
                        log(follow.messages, end="")
                        follow.messages = ""
        finally:
            # Restore SIGCHLD handler (which is to ignore the signal)
            signal.signal(signal.SIGCHLD, signal.SIG_DFL)

            # Kill all remaining workers (in case we got interrupted)
            for w in workers:
                if w.kill():
                    log("Killing test %s" % w.source.printpath)
            # Fork a child process with the specific purpose of
            # killing the remaining workers.
            if len(workers) > 0 and os.fork() == 0:
                # Block these signals
                with PSelecter([signal.SIGQUIT, signal.SIGINT]):
                    try:
                        from time import sleep
                        sleep(die_timeout)
                        for w in workers:
                            w.kill()
                    finally:
                        os._exit(0)

            # Hack to ensure multiprocessing leaves these processes
            # alone (in particular, it doesn't wait for them when we
            # exit).
            p = multiprocessing.process
            assert hasattr(p, '_children')
            p._children = set()

    def dispatch(self):
        """
        Run the doctests for the controller's specified sources,
        by calling :meth:`parallel_dispatch` or :meth:`serial_dispatch`
        according to the ``--serial`` option.

        EXAMPLES::

            sage: from sage.doctest.control import DocTestController, DocTestDefaults
            sage: from sage.doctest.forker import DocTestDispatcher
            sage: from sage.doctest.reporting import DocTestReporter
            sage: from sage.doctest.util import Timer
            sage: from sage.env import SAGE_SRC
            sage: import os
            sage: freehom = os.path.join(SAGE_SRC, 'sage', 'modules', 'free_module_homspace.py')
            sage: bigo = os.path.join(SAGE_SRC, 'sage', 'rings', 'big_oh.py')
            sage: DC = DocTestController(DocTestDefaults(), [freehom, bigo])
            sage: DC.expand_files_into_sources()
            sage: DD = DocTestDispatcher(DC)
            sage: DR = DocTestReporter(DC)
            sage: DC.reporter = DR
            sage: DC.dispatcher = DD
            sage: DC.timer = Timer().start()
            sage: DD.dispatch()
            sage -t .../sage/modules/free_module_homspace.py
                [... tests, ... s]
            sage -t .../sage/rings/big_oh.py
                [... tests, ... s]
        """
        if self.controller.options.serial:
            self.serial_dispatch()
        else:
            self.parallel_dispatch()


class DocTestWorker(multiprocessing.Process):
    """
    The DocTestWorker process runs one :class:`DocTestTask` for a given
    source. It returns messages about doctest failures (or all tests if
    verbose doctesting) through a pipe and returns results through a
    ``multiprocessing.Queue`` instance (both these are created in the
    :meth:`start` method).

    It runs the task in its own process-group, such that killing the
    process group kills this process together with its child processes.

    The class has additional methods and attributes for bookkeeping
    by the master process. Except in :meth:`run`, nothing from this
    class should be accessed by the child process.

    INPUT:

    - ``source`` -- a :class:`DocTestSource` instance

    - ``options`` -- an object representing doctest options.

    - ``funclist`` -- a list of callables to be called at the start of
      the child process.

    EXAMPLES::

        sage: from sage.doctest.forker import DocTestWorker, DocTestTask
        sage: from sage.doctest.sources import FileDocTestSource
        sage: from sage.doctest.reporting import DocTestReporter
        sage: from sage.doctest.control import DocTestController, DocTestDefaults
        sage: from sage.env import SAGE_SRC
        sage: filename = os.path.join(SAGE_SRC,'sage','doctest','util.py')
        sage: DD = DocTestDefaults()
        sage: FDS = FileDocTestSource(filename,DD)
        sage: W = DocTestWorker(FDS, DD)
        sage: W.start()
        sage: DC = DocTestController(DD, filename)
        sage: reporter = DocTestReporter(DC)
        sage: W.join()  # Wait for worker to finish
        sage: result = W.result_queue.get()
        sage: reporter.report(FDS, False, W.exitcode, result, "")
            [... tests, ... s]
    """
    def __init__(self, source, options, funclist=[]):
        """
        Initialization.

        TESTS::

            sage: run_doctests(sage.rings.big_oh) # indirect doctest
            Running doctests with ID ...
            Doctesting 1 file.
            sage -t .../sage/rings/big_oh.py
                [... tests, ... s]
            ----------------------------------------------------------------------
            All tests passed!
            ----------------------------------------------------------------------
            Total time for all tests: ... seconds
                cpu time: ... seconds
                cumulative wall time: ... seconds
        """
        multiprocessing.Process.__init__(self)

        self.source = source
        self.options = options
        self.funclist = funclist

        # Open pipe for messages. These are raw file descriptors,
        # not Python file objects!
        self.rmessages, self.wmessages = os.pipe()

        # Create Queue for the result. Since we're running only one
        # doctest, this "queue" will contain only 1 element.
        self.result_queue = multiprocessing.Queue(1)

        # Temporary file for stdout/stderr of the child process.
        # Normally, this isn't used in the master process except to
        # debug timeouts/crashes.
        self.outtmpfile = tempfile.NamedTemporaryFile(delete=False)

        # Create string for the master process to store the messages
        # (usually these are the doctest failures) of the child.
        # These messages are read through the pipe created above.
        self.messages = ""

        # Has this worker been killed (because of a time out)?
        self.killed = False

    def run(self):
        """
        Runs the :class:`DocTestTask` under its own PGID.

        TESTS::

            sage: run_doctests(sage.symbolic.units) # indirect doctest
            Running doctests with ID ...
            Doctesting 1 file.
            sage -t .../sage/symbolic/units.py
                [... tests, ... s]
            ----------------------------------------------------------------------
            All tests passed!
            ----------------------------------------------------------------------
            Total time for all tests: ... seconds
                cpu time: ... seconds
                cumulative wall time: ... seconds
        """
        os.setpgid(os.getpid(), os.getpid())

        # Run functions
        for f in self.funclist:
            f()

        # Write one byte to the pipe to signal to the master process
        # that we have started properly.
        os.write(self.wmessages, b"X")

        task = DocTestTask(self.source)

        # Ensure the Python stdin is the actual stdin
        # (multiprocessing redirects this).
        # We will do a more proper redirect of stdin in SageSpoofInOut.
        try:
            sys.stdin = os.fdopen(0, "r")
        except OSError:
            # We failed to open stdin for reading, this might happen
            # for example when running under "nohup" (Trac #14307).
            # Simply redirect stdin from /dev/null and try again.
            with open(os.devnull) as f:
                os.dup2(f.fileno(), 0)
            sys.stdin = os.fdopen(0, "r")

        # Close the reading end of the pipe (only the master should
        # read from the pipe) and open the writing end.
        os.close(self.rmessages)
        msgpipe = os.fdopen(self.wmessages, "w")
        try:
            task(self.options, self.outtmpfile, msgpipe, self.result_queue)
        finally:
            msgpipe.close()
            self.outtmpfile.close()

    def start(self):
        """
        Start the worker and close the writing end of the message pipe.

        TESTS::

            sage: from sage.doctest.forker import DocTestWorker, DocTestTask
            sage: from sage.doctest.sources import FileDocTestSource
            sage: from sage.doctest.reporting import DocTestReporter
            sage: from sage.doctest.control import DocTestController, DocTestDefaults
            sage: from sage.env import SAGE_SRC
            sage: filename = os.path.join(SAGE_SRC,'sage','doctest','util.py')
            sage: DD = DocTestDefaults()
            sage: FDS = FileDocTestSource(filename,DD)
            sage: W = DocTestWorker(FDS, DD)
            sage: W.start()
            sage: try:
            ....:     os.fstat(W.wmessages)
            ....: except OSError:
            ....:     print("Write end of pipe successfully closed")
            Write end of pipe successfully closed
            sage: W.join()  # Wait for worker to finish
        """
        super(DocTestWorker, self).start()

        # Close the writing end of the pipe (only the child should
        # write to the pipe).
        os.close(self.wmessages)

        # Read one byte from the pipe as a sign that the child process
        # has properly started (to avoid race conditions). In particular,
        # it will have its process group changed.
        os.read(self.rmessages, 1)

    def read_messages(self):
        """
        In the master process, read from the pipe and store the data
        read in the ``messages`` attribute.

        .. NOTE::

            This function may need to be called multiple times in
            order to read all of the messages.

        EXAMPLES::

            sage: from sage.doctest.forker import DocTestWorker, DocTestTask
            sage: from sage.doctest.sources import FileDocTestSource
            sage: from sage.doctest.reporting import DocTestReporter
            sage: from sage.doctest.control import DocTestController, DocTestDefaults
            sage: from sage.env import SAGE_SRC
            sage: filename = os.path.join(SAGE_SRC,'sage','doctest','util.py')
            sage: DD = DocTestDefaults(verbose=True,nthreads=2)
            sage: FDS = FileDocTestSource(filename,DD)
            sage: W = DocTestWorker(FDS, DD)
            sage: W.start()
            sage: while W.rmessages is not None:
            ....:     W.read_messages()
            sage: W.join()
            sage: len(W.messages) > 0
            True
        """
        # It's absolutely important to execute only one read() system
        # call, more might block. Assuming that we used pselect()
        # correctly, one read() will not block.
        if self.rmessages is not None:
            s = os.read(self.rmessages, 4096)
            self.messages += bytes_to_str(s)
            if len(s) == 0:  # EOF
                os.close(self.rmessages)
                self.rmessages = None

    def save_result_output(self):
        """
        Annotate ``self`` with ``self.result`` (the result read through
        the ``result_queue`` and with ``self.output``, the complete
        contents of ``self.outtmpfile``. Then close the Queue and
        ``self.outtmpfile``.

        EXAMPLES::

            sage: from sage.doctest.forker import DocTestWorker, DocTestTask
            sage: from sage.doctest.sources import FileDocTestSource
            sage: from sage.doctest.reporting import DocTestReporter
            sage: from sage.doctest.control import DocTestController, DocTestDefaults
            sage: from sage.env import SAGE_SRC
            sage: filename = os.path.join(SAGE_SRC,'sage','doctest','util.py')
            sage: DD = DocTestDefaults()
            sage: FDS = FileDocTestSource(filename,DD)
            sage: W = DocTestWorker(FDS, DD)
            sage: W.start()
            sage: W.join()
            sage: W.save_result_output()
            sage: sorted(W.result[1].keys())
            ['cputime', 'err', 'failures', 'optionals', 'tests', 'walltime', 'walltime_skips']
            sage: len(W.output) > 0
            True

        .. NOTE::

            This method is called from the parent process, not from the
            subprocess.
        """
        try:
            self.result = self.result_queue.get(block=False)
        except Empty:
            self.result = (0, DictAsObject(dict(err='noresult')))
        del self.result_queue

        self.outtmpfile.seek(0)
        self.output = bytes_to_str(self.outtmpfile.read())
        self.outtmpfile.close()
        try:
            # Now it is safe to delete the outtmpfile; we manage this manually
            # so that the file does not get deleted via TemporaryFile.__del__
            # in the worker process
            os.unlink(self.outtmpfile.name)
        except OSError as exc:
            if exc.errno != errno.ENOENT:
                raise

        del self.outtmpfile

    def kill(self):
        """
        Kill this worker.  Return ``True`` if the signal(s) are sent
        successfully or ``False`` if the worker process no longer exists.

        This method is only called if there is something wrong with the
        worker. Under normal circumstances, the worker is supposed to
        exit by itself after finishing.

        The first time this is called, use ``SIGQUIT``. This will trigger
        the cysignals ``SIGQUIT`` handler and try to print an enhanced
        traceback.

        Subsequent times, use ``SIGKILL``.  Also close the message pipe
        if it was still open.

        EXAMPLES::

            sage: import time
            sage: from sage.doctest.forker import DocTestWorker, DocTestTask
            sage: from sage.doctest.sources import FileDocTestSource
            sage: from sage.doctest.reporting import DocTestReporter
            sage: from sage.doctest.control import DocTestController, DocTestDefaults
            sage: from sage.env import SAGE_SRC
            sage: filename = os.path.join(SAGE_SRC,'sage','doctest','tests','99seconds.rst')
            sage: DD = DocTestDefaults()
            sage: FDS = FileDocTestSource(filename,DD)

        We set up the worker to start by blocking ``SIGQUIT``, such that
        killing will fail initially::

            sage: from cysignals.pselect import PSelecter
            sage: import signal
            sage: def block_hup():
            ....:     # We never __exit__()
            ....:     PSelecter([signal.SIGQUIT]).__enter__()
            sage: W = DocTestWorker(FDS, DD, [block_hup])
            sage: W.start()
            sage: W.killed
            False
            sage: W.kill()
            True
            sage: W.killed
            True
            sage: time.sleep(float(0.2))  # Worker doesn't die
            sage: W.kill()         # Worker dies now
            True
            sage: time.sleep(1)
            sage: W.is_alive()
            False
        """

        if self.rmessages is not None:
            os.close(self.rmessages)
            self.rmessages = None

        try:
            if not self.killed:
                self.killed = True
                os.killpg(self.pid, signal.SIGQUIT)
            else:
                os.killpg(self.pid, signal.SIGKILL)
        except OSError as exc:
            # Handle a race condition where the process has exited on
            # its own by the time we get here, and ESRCH is returned
            # indicating no processes in the specified process group
            if exc.errno != errno.ESRCH:
                raise

            return False

        return True


class DocTestTask(object):
    """
    This class encapsulates the tests from a single source.

    This class does not insulate from problems in the source
    (e.g. entering an infinite loop or causing a segfault), that has to
    be dealt with at a higher level.

    INPUT:

    - ``source`` -- a :class:`sage.doctest.sources.DocTestSource` instance.

    - ``verbose`` -- boolean, controls reporting of progress by :class:`doctest.DocTestRunner`.

    EXAMPLES::

        sage: from sage.doctest.forker import DocTestTask
        sage: from sage.doctest.sources import FileDocTestSource
        sage: from sage.doctest.control import DocTestDefaults, DocTestController
        sage: from sage.env import SAGE_SRC
        sage: import os
        sage: filename = os.path.join(SAGE_SRC,'sage','doctest','sources.py')
        sage: DD = DocTestDefaults()
        sage: FDS = FileDocTestSource(filename,DD)
        sage: DTT = DocTestTask(FDS)
        sage: DC = DocTestController(DD,[filename])
        sage: ntests, results = DTT(options=DD)
        sage: ntests >= 300 or ntests
        True
        sage: sorted(results.keys())
        ['cputime', 'err', 'failures', 'optionals', 'tests', 'walltime', 'walltime_skips']
    """

<<<<<<< HEAD
    extra_globals = {}
=======
    runner = SageDocTestRunner

    if six.PY2:
        extra_globals = {}
    else:
        extra_globals = {'long': int}
>>>>>>> 89d4afb2
    """
    Extra objects to place in the global namespace in which tests are run.
    Normally this should be empty but there are special cases where it may
    be useful.

    For example, in Sage versions 9.1 and earlier, on Python 3 add
    ``long`` as an alias for ``int`` so that tests that use the
    ``long`` built-in (of which there are many) still pass.  We did
    this so that the test suite could run on Python 3 while Python 2
    was still the default.
    """

    def __init__(self, source):
        """
        Initialization.

        TESTS::

            sage: from sage.doctest.forker import DocTestTask
            sage: from sage.doctest.sources import FileDocTestSource
            sage: from sage.doctest.control import DocTestDefaults
            sage: from sage.env import SAGE_SRC
            sage: import os
            sage: filename = os.path.join(SAGE_SRC,'sage','doctest','sources.py')
            sage: FDS = FileDocTestSource(filename,DocTestDefaults())
            sage: DocTestTask(FDS)
            <sage.doctest.forker.DocTestTask object at ...>
        """
        self.source = source

    def __call__(self, options, outtmpfile=None, msgfile=None, result_queue=None):
        """
        Calling the task does the actual work of running the doctests.

        INPUT:

        - ``options`` -- an object representing doctest options.

        - ``outtmpfile`` -- a seekable file that's used by the doctest
          runner to redirect stdout and stderr of the doctests.

        - ``msgfile`` -- a file or pipe to send doctest messages about
          doctest failures (or all tests in verbose mode).

        - ``result_queue`` -- an instance of :class:`multiprocessing.Queue`
          to store the doctest result. For testing, this can also be None.

        OUTPUT:

        - ``(doctests, result_dict)`` where ``doctests`` is the number of
          doctests and ``result_dict`` is a dictionary annotated with
          timings and error information.

        - Also put ``(doctests, result_dict)`` onto the ``result_queue``
          if the latter isn't None.

        EXAMPLES::

            sage: from sage.doctest.forker import DocTestTask
            sage: from sage.doctest.sources import FileDocTestSource
            sage: from sage.doctest.control import DocTestDefaults, DocTestController
            sage: from sage.env import SAGE_SRC
            sage: import os
            sage: filename = os.path.join(SAGE_SRC,'sage','doctest','parsing.py')
            sage: DD = DocTestDefaults()
            sage: FDS = FileDocTestSource(filename,DD)
            sage: DTT = DocTestTask(FDS)
            sage: DC = DocTestController(DD, [filename])
            sage: ntests, runner = DTT(options=DD)
            sage: runner.failures
            0
            sage: ntests >= 200 or ntests
            True
        """
        result = None
        try:
            runner = DocTestTask.runner(
                    SageOutputChecker(),
                    verbose=options.verbose,
                    outtmpfile=outtmpfile,
                    msgfile=msgfile,
                    sage_options=options,
                    optionflags=doctest.NORMALIZE_WHITESPACE | doctest.ELLIPSIS)
            runner.basename = self.source.basename
            runner.filename = self.source.path
            N = options.file_iterations
            results = DictAsObject(dict(walltime=[], cputime=[],
                                        err=None, walltime_skips=0))

            # multiprocessing.Process instances don't run exit
            # functions, so we run the functions added by doctests
            # when exiting this context.
            with restore_atexit(run=True):
                for it in range(N):
                    doctests, extras = self._run(runner, options, results)
                    runner.summarize(options.verbose)
                    if runner.update_results(results):
                        break

            if extras['tab']:
                results.err = 'tab'
                results.tab_linenos = extras['tab']
            if extras['line_number']:
                results.err = 'line_number'
            results.optionals = extras['optionals']
            # We subtract 1 to remove the sig_on_count() tests
            result = (sum(max(0, len(test.examples) - 1) for test in doctests),
                      results)

        except BaseException:
            exc_info = sys.exc_info()
            tb = "".join(traceback.format_exception(*exc_info))
            result = (0, DictAsObject(dict(err=exc_info[0], tb=tb)))

        if result_queue is not None:
            result_queue.put(result, False)

        return result

    def _run(self, runner, options, results):
        """
        Actually run the doctests with the right set of globals
        """
        # Import Jupyter globals to doctest the Jupyter
        # implementation of widgets and interacts
        from importlib import import_module
        sage_all = import_module(options.environment)
        dict_all = sage_all.__dict__
        # Remove '__package__' item from the globals since it is not
        # always in the globals in an actual Sage session.
        dict_all.pop('__package__', None)

        # Add any other special globals for testing purposes only
        dict_all.update(self.extra_globals)

        sage_namespace = RecordingDict(dict_all)
        sage_namespace['__name__'] = '__main__'
        doctests, extras = self.source.create_doctests(sage_namespace)
        timer = Timer().start()

        for test in doctests:
            result = runner.run(test)
            if options.exitfirst and result.failed:
                break

        timer.stop().annotate(runner)
        return doctests, extras<|MERGE_RESOLUTION|>--- conflicted
+++ resolved
@@ -2376,17 +2376,9 @@
         sage: sorted(results.keys())
         ['cputime', 'err', 'failures', 'optionals', 'tests', 'walltime', 'walltime_skips']
     """
-
-<<<<<<< HEAD
     extra_globals = {}
-=======
+
     runner = SageDocTestRunner
-
-    if six.PY2:
-        extra_globals = {}
-    else:
-        extra_globals = {'long': int}
->>>>>>> 89d4afb2
     """
     Extra objects to place in the global namespace in which tests are run.
     Normally this should be empty but there are special cases where it may
