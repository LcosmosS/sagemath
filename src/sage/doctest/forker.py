"""
Processes for running doctests

This module controls the processes started by Sage that actually run
the doctests.

EXAMPLES:

The following examples are used in doctesting this file::

    sage: doctest_var = 42; doctest_var^2
    1764
    sage: R.<a> = ZZ[]
    sage: a + doctest_var
    a + 42

AUTHORS:

- David Roe (2012-03-27) -- initial version, based on Robert Bradshaw's code.

- Jeroen Demeyer (2013 and 2015) -- major improvements to forking and logging
"""

# ****************************************************************************
#       Copyright (C) 2012-2013 David Roe <roed.math@gmail.com>
#                     2012      Robert Bradshaw <robertwb@gmail.com>
#                     2012      William Stein <wstein@gmail.com>
#                     2013      R. Andrew Ohana
#                     2013-2018 Jeroen Demeyer <jdemeyer@cage.ugent.be>
#                     2013-2020 John H. Palmieri
#                     2013-2017 Volker Braun
#                     2014      André Apitzsch
#                     2014      Darij Grinberg
#                     2016-2021 Frédéric Chapoton
#                     2017-2019 Erik M. Bray
#                     2018      Julian Rüth
#                     2020      Jonathan Kliem
#                     2020-2023 Matthias Koeppe
#                     2022      Markus Wageringel
#                     2022      Michael Orlitzky
#
#  Distributed under the terms of the GNU General Public License (GPL)
#  as published by the Free Software Foundation; either version 2 of
#  the License, or (at your option) any later version.
#                  https://www.gnu.org/licenses/
# ****************************************************************************


import os
import sys
import time
import signal
import linecache
import hashlib
import multiprocessing
import warnings
import re
import errno
import doctest
import traceback
import tempfile
from collections import defaultdict
from dis import findlinestarts
from queue import Empty
import gc
import IPython.lib.pretty

import sage.misc.randstate as randstate
from sage.misc.timing import walltime
from .util import Timer, RecordingDict, count_noun
from .sources import DictAsObject
from .parsing import OriginalSource, reduce_hex
from sage.structure.sage_object import SageObject
from .parsing import SageOutputChecker, pre_hash, get_source, unparse_optional_tags
from sage.repl.user_globals import set_globals
from sage.cpython.atexit import restore_atexit
from sage.cpython.string import bytes_to_str, str_to_bytes

# With OS X, Python 3.8 defaults to use 'spawn' instead of 'fork' in
# multiprocessing, and Sage doctesting doesn't work with 'spawn'. See
# trac #27754.
if os.uname().sysname == 'Darwin':
    multiprocessing.set_start_method('fork', force=True)


def _sorted_dict_pprinter_factory(start, end):
    """
    Modified version of :func:`IPython.lib.pretty._dict_pprinter_factory`
    that sorts the keys of dictionaries for printing.

    EXAMPLES::

        sage: {2: 0, 1: 0} # indirect doctest
        {1: 0, 2: 0}
    """
    def inner(obj, p, cycle):
        if cycle:
            return p.text('{...}')
        step = len(start)
        p.begin_group(step, start)
        keys = obj.keys()
        keys = IPython.lib.pretty._sorted_for_pprint(keys)
        for idx, key in p._enumerate(keys):
            if idx:
                p.text(',')
                p.breakable()
            p.pretty(key)
            p.text(': ')
            p.pretty(obj[key])
        p.end_group(step, end)
    return inner


def init_sage(controller=None):
    """
    Import the Sage library.

    This function is called once at the beginning of a doctest run
    (rather than once for each file).  It imports the Sage library,
    sets DOCTEST_MODE to True, and invalidates any interfaces.

    EXAMPLES::

        sage: from sage.doctest.forker import init_sage
        sage: sage.doctest.DOCTEST_MODE = False
        sage: init_sage()
        sage: sage.doctest.DOCTEST_MODE
        True

    Check that pexpect interfaces are invalidated, but still work::

        sage: gap.eval("my_test_var := 42;")
        '42'
        sage: gap.eval("my_test_var;")
        '42'
        sage: init_sage()
        sage: gap('Group((1,2,3)(4,5), (3,4))')
        Group( [ (1,2,3)(4,5), (3,4) ] )
        sage: gap.eval("my_test_var;")
        Traceback (most recent call last):
        ...
        RuntimeError: Gap produced error output...

    Check that SymPy equation pretty printer is limited in doctest
    mode to default width (80 chars)::

        sage: # needs sympy
        sage: from sympy import sympify
        sage: from sympy.printing.pretty.pretty import PrettyPrinter
        sage: s = sympify('+x^'.join(str(i) for i in range(30)))
        sage: print(PrettyPrinter(settings={'wrap_line': True}).doprint(s))
         29    28    27    26    25    24    23    22    21    20    19    18    17
        x   + x   + x   + x   + x   + x   + x   + x   + x   + x   + x   + x   + x   +
        <BLANKLINE>
         16    15    14    13    12    11    10    9    8    7    6    5    4    3
        x   + x   + x   + x   + x   + x   + x   + x  + x  + x  + x  + x  + x  + x  + x
        <BLANKLINE>
        2
          + x

    The displayhook sorts dictionary keys to simplify doctesting of
    dictionary output::

        sage: {'a':23, 'b':34, 'au':56, 'bbf':234, 'aaa':234}
        {'a': 23, 'aaa': 234, 'au': 56, 'b': 34, 'bbf': 234}
    """
    try:
        # We need to ensure that the Matplotlib font cache is built to
        # avoid spurious warnings (see Issue #20222).
        import matplotlib.font_manager
    except ImportError:
        # Do not require matplotlib for running doctests (Issue #25106).
        pass
    else:
        # Make sure that the agg backend is selected during doctesting.
        # This needs to be done before any other matplotlib calls.
        matplotlib.use('agg')

    # Do this once before forking off child processes running the tests.
    # This is more efficient because we only need to wait once for the
    # Sage imports.
    import sage.doctest
    sage.doctest.DOCTEST_MODE = True

    # Set the Python PRNG class to the Python 2 implementation for consistency
    # of 'random' test results that use it; see
    # https://github.com/sagemath/sage/issues/24508
    # We use the baked in copy of the random module for both Python 2 and 3
    # since, although the upstream copy is unlikely to change, this further
    # ensures consistency of test results
    import sage.misc.randstate
    from sage.cpython._py2_random import Random
    sage.misc.randstate.DEFAULT_PYTHON_RANDOM = Random

    # IPython's pretty printer sorts the repr of dicts by their keys by default
    # (or their keys' str() if they are not otherwise orderable).  However, it
    # disables this for CPython 3.6+ opting to instead display dicts' "natural"
    # insertion order, which is preserved in those versions).
    # However, this order is random in some instances.
    # Also modifications of code may affect the order.
    # So here we fore sorted dict printing.
    IPython.lib.pretty.for_type(dict, _sorted_dict_pprinter_factory('{', '}'))

    if controller is None:
        import sage.repl.ipython_kernel.all_jupyter
    else:
        import sage
        sage.all = controller.load_environment()

    try:
        from sage.interfaces.quit import invalidate_all
        invalidate_all()
    except ModuleNotFoundError:
        pass

    # Disable cysignals debug messages in doctests: this is needed to
    # make doctests pass when cysignals was built with debugging enabled
    from cysignals.signals import set_debug_level
    set_debug_level(0)

    # Use the rich output backend for doctest
    from sage.repl.rich_output import get_display_manager
    dm = get_display_manager()
    from sage.repl.rich_output.backend_doctest import BackendDoctest
    dm.switch_backend(BackendDoctest())

    # Switch on extra debugging
    from sage.structure.debug_options import debug
    debug.refine_category_hash_check = True

    # We import readline before forking, otherwise Pdb doesn't work
    # on OS X: https://github.com/sagemath/sage/issues/14289
    try:
        import readline
    except ModuleNotFoundError:
        # Do not require readline for running doctests (Issue #31160).
        pass

    try:
        import sympy
    except ImportError:
        # Do not require sympy for running doctests (Issue #25106).
        pass
    else:
        # Disable SymPy terminal width detection
        from sympy.printing.pretty.stringpict import stringPict
        stringPict.terminal_width = lambda self: 0


def showwarning_with_traceback(message, category, filename, lineno, file=None, line=None):
    r"""
    Displays a warning message with a traceback.

    INPUT: see :func:`warnings.showwarning`.

    OUTPUT: None

    EXAMPLES::

        sage: from sage.doctest.forker import showwarning_with_traceback
        sage: showwarning_with_traceback("bad stuff", UserWarning, "myfile.py", 0)
        doctest:warning
          ...
          File "<doctest sage.doctest.forker.showwarning_with_traceback[1]>", line 1, in <module>
            showwarning_with_traceback("bad stuff", UserWarning, "myfile.py", Integer(0))
        :
        UserWarning: bad stuff
    """
    # Flush stdout to get predictable ordering of output and warnings
    sys.stdout.flush()

    # Get traceback to display in warning
    tb = traceback.extract_stack()
    tb = tb[:-1]  # Drop this stack frame for showwarning_with_traceback()

    # Format warning
    lines = ["doctest:warning\n"]  # Match historical warning messages in doctests
    lines.extend(traceback.format_list(tb))
    lines.append(":\n")            # Match historical warning messages in doctests
    lines.extend(traceback.format_exception_only(category, category(message)))

    if file is None:
        file = sys.stderr
    try:
        file.writelines(lines)
        file.flush()
    except IOError:
        pass  # the file is invalid


class SageSpoofInOut(SageObject):
    r"""
    We replace the standard :class:`doctest._SpoofOut` for three reasons:

    - we need to divert the output of C programs that don't print
      through sys.stdout,
    - we want the ability to recover partial output from doctest
      processes that segfault.
    - we also redirect stdin (usually from /dev/null) during doctests.

    This class defines streams ``self.real_stdin``, ``self.real_stdout``
    and ``self.real_stderr`` which refer to the original streams.

    INPUT:

    - ``outfile`` -- (default: ``tempfile.TemporaryFile()``) a seekable open file
      object to which stdout and stderr should be redirected.

    - ``infile`` -- (default: ``open(os.devnull)``) an open file object
      from which stdin should be redirected.

    EXAMPLES::

        sage: import subprocess, tempfile
        sage: from sage.doctest.forker import SageSpoofInOut
        sage: O = tempfile.TemporaryFile()
        sage: S = SageSpoofInOut(O)
        sage: try:
        ....:     S.start_spoofing()
        ....:     print("hello world")
        ....: finally:
        ....:     S.stop_spoofing()
        ....:
        sage: S.getvalue()
        'hello world\n'
        sage: _ = O.seek(0)
        sage: S = SageSpoofInOut(outfile=sys.stdout, infile=O)
        sage: try:
        ....:     S.start_spoofing()
        ....:     _ = subprocess.check_call("cat")
        ....: finally:
        ....:     S.stop_spoofing()
        ....:
        hello world
        sage: O.close()
    """
    def __init__(self, outfile=None, infile=None):
        """
        Initialization.

        TESTS::

            sage: from tempfile import TemporaryFile
            sage: from sage.doctest.forker import SageSpoofInOut
            sage: with TemporaryFile() as outfile:
            ....:     with TemporaryFile() as infile:
            ....:         SageSpoofInOut(outfile, infile)
            <sage.doctest.forker.SageSpoofInOut object at ...>
        """
        if infile is None:
            self.infile = open(os.devnull)
            self._close_infile = True
        else:
            self.infile = infile
            self._close_infile = False
        if outfile is None:
            self.outfile = tempfile.TemporaryFile()
            self._close_outfile = True
        else:
            self.outfile = outfile
            self._close_outfile = False
        self.spoofing = False
        self.real_stdin = os.fdopen(os.dup(sys.stdin.fileno()), "r")
        self.real_stdout = os.fdopen(os.dup(sys.stdout.fileno()), "w")
        self.real_stderr = os.fdopen(os.dup(sys.stderr.fileno()), "w")
        self.position = 0

    def __del__(self):
        """
        Stop spoofing.

        TESTS::

            sage: from sage.doctest.forker import SageSpoofInOut
            sage: spoof = SageSpoofInOut()
            sage: spoof.start_spoofing()
            sage: print("Spoofed!")  # No output
            sage: del spoof
            sage: print("Not spoofed!")
            Not spoofed!
        """
        self.stop_spoofing()
        if self._close_infile:
            self.infile.close()
        if self._close_outfile:
            self.outfile.close()
        for stream in ('stdin', 'stdout', 'stderr'):
            getattr(self, 'real_' + stream).close()

    def start_spoofing(self):
        r"""
        Set stdin to read from ``self.infile`` and stdout to print to
        ``self.outfile``.

        EXAMPLES::

            sage: import os, tempfile
            sage: from sage.doctest.forker import SageSpoofInOut
            sage: O = tempfile.TemporaryFile()
            sage: S = SageSpoofInOut(O)
            sage: try:
            ....:     S.start_spoofing()
            ....:     print("this is not printed")
            ....: finally:
            ....:     S.stop_spoofing()
            ....:
            sage: S.getvalue()
            'this is not printed\n'
            sage: _ = O.seek(0)
            sage: S = SageSpoofInOut(infile=O)
            sage: try:
            ....:     S.start_spoofing()
            ....:     v = sys.stdin.read()
            ....: finally:
            ....:     S.stop_spoofing()
            ....:
            sage: v
            'this is not printed\n'

        We also catch non-Python output::

            sage: try:
            ....:     S.start_spoofing()
            ....:     retval = os.system('''echo "Hello there"\nif [ $? -eq 0 ]; then\necho "good"\nfi''')
            ....: finally:
            ....:     S.stop_spoofing()
            ....:
            sage: S.getvalue()
            'Hello there\ngood\n'
            sage: O.close()
        """
        if not self.spoofing:
            sys.stdout.flush()
            sys.stderr.flush()
            self.outfile.flush()
            os.dup2(self.infile.fileno(), sys.stdin.fileno())
            os.dup2(self.outfile.fileno(), sys.stdout.fileno())
            os.dup2(self.outfile.fileno(), sys.stderr.fileno())
            self.spoofing = True

    def stop_spoofing(self):
        """
        Reset stdin and stdout to their original values.

        EXAMPLES::

            sage: from sage.doctest.forker import SageSpoofInOut
            sage: S = SageSpoofInOut()
            sage: try:
            ....:     S.start_spoofing()
            ....:     print("this is not printed")
            ....: finally:
            ....:     S.stop_spoofing()
            ....:
            sage: print("this is now printed")
            this is now printed
        """
        if self.spoofing:
            sys.stdout.flush()
            sys.stderr.flush()
            self.real_stdout.flush()
            self.real_stderr.flush()
            os.dup2(self.real_stdin.fileno(), sys.stdin.fileno())
            os.dup2(self.real_stdout.fileno(), sys.stdout.fileno())
            os.dup2(self.real_stderr.fileno(), sys.stderr.fileno())
            self.spoofing = False

    def getvalue(self):
        r"""
        Gets the value that has been printed to ``outfile`` since the
        last time this function was called.

        EXAMPLES::

            sage: from sage.doctest.forker import SageSpoofInOut
            sage: S = SageSpoofInOut()
            sage: try:
            ....:     S.start_spoofing()
            ....:     print("step 1")
            ....: finally:
            ....:     S.stop_spoofing()
            ....:
            sage: S.getvalue()
            'step 1\n'
            sage: try:
            ....:     S.start_spoofing()
            ....:     print("step 2")
            ....: finally:
            ....:     S.stop_spoofing()
            ....:
            sage: S.getvalue()
            'step 2\n'
        """
        sys.stdout.flush()
        self.outfile.seek(self.position)
        result = self.outfile.read()
        self.position = self.outfile.tell()
        if not result.endswith(b"\n"):
            result += b"\n"
        return bytes_to_str(result)


from collections import namedtuple
TestResults = namedtuple('TestResults', 'failed attempted')


class SageDocTestRunner(doctest.DocTestRunner, object):
    def __init__(self, *args, **kwds):
        """
        A customized version of DocTestRunner that tracks dependencies
        of doctests.

        INPUT:

        - ``stdout`` -- an open file to restore for debugging

        - ``checker`` -- None, or an instance of
          :class:`doctest.OutputChecker`

        - ``verbose`` -- boolean, determines whether verbose printing
          is enabled.

        - ``optionflags`` -- Controls the comparison with the expected
          output.  See :mod:`testmod` for more information.

        EXAMPLES::

            sage: from sage.doctest.parsing import SageOutputChecker
            sage: from sage.doctest.forker import SageDocTestRunner
            sage: from sage.doctest.control import DocTestDefaults; DD = DocTestDefaults()
            sage: import doctest, sys, os
            sage: DTR = SageDocTestRunner(SageOutputChecker(), verbose=False, sage_options=DD,
            ....:           optionflags=doctest.NORMALIZE_WHITESPACE|doctest.ELLIPSIS)
            sage: DTR
            <sage.doctest.forker.SageDocTestRunner object at ...>
        """
        O = kwds.pop('outtmpfile', None)
        self.msgfile = kwds.pop('msgfile', None)
        self.options = kwds.pop('sage_options')
        doctest.DocTestRunner.__init__(self, *args, **kwds)
        self._fakeout = SageSpoofInOut(O)
        if self.msgfile is None:
            self.msgfile = self._fakeout.real_stdout
        self.history = []
        self.references = []
        self.setters = defaultdict(dict)
        self.running_global_digest = hashlib.md5()
        self.total_walltime_skips = 0
        self.total_performed_tests = 0
        self.total_walltime = 0

    def _run(self, test, compileflags, out):
        """
        This function replaces :meth:`doctest.DocTestRunner.__run`.

        It changes the following behavior:

        - We call :meth:`SageDocTestRunner.execute` rather than just
          exec

        - We don't truncate _fakeout after each example since we want
          the output file to be readable by the calling
          :class:`SageWorker`.

        Since it needs to be able to read stdout, it should be called
        while spoofing using :class:`SageSpoofInOut`.

        EXAMPLES::

            sage: from sage.doctest.parsing import SageOutputChecker
            sage: from sage.doctest.forker import SageDocTestRunner
            sage: from sage.doctest.sources import FileDocTestSource
            sage: from sage.doctest.control import DocTestDefaults; DD = DocTestDefaults()
            sage: from sage.env import SAGE_SRC
            sage: import doctest, sys, os
            sage: DTR = SageDocTestRunner(SageOutputChecker(), verbose=False, sage_options=DD,
            ....:           optionflags=doctest.NORMALIZE_WHITESPACE|doctest.ELLIPSIS)
            sage: filename = os.path.join(SAGE_SRC,'sage','doctest','forker.py')
            sage: FDS = FileDocTestSource(filename,DD)
            sage: doctests, extras = FDS.create_doctests(globals())
            sage: DTR.run(doctests[0], clear_globs=False) # indirect doctest
            TestResults(failed=0, attempted=4)

        TESTS:

        Check that :trac:`26038` is fixed::

            sage: a = 1
            ....: b = 2
            Traceback (most recent call last):
            ...
            SyntaxError: multiple statements found while compiling a single statement
            sage: a = 1
            ....: @syntax error
            Traceback (most recent call last):
            ...
            SyntaxError: multiple statements found while compiling a single statement
        """
        # Ensure that injecting globals works as expected in doctests
        set_globals(test.globs)

        # Keep track of the number of failures and tries.
        failures = tries = walltime_skips = 0
        quiet = False

        # Save the option flags (since option directives can be used
        # to modify them).
        original_optionflags = self.optionflags

        SUCCESS, FAILURE, BOOM = range(3)  # `outcome` state

        check = self._checker.check_output

        # Process each example.
        for examplenum, example in enumerate(test.examples):
            if failures:
                # If exitfirst is set, abort immediately after a
                # failure.
                if self.options.exitfirst:
                    break

                # If REPORT_ONLY_FIRST_FAILURE is set, then suppress
                # reporting after the first failure (but continue
                # running the tests).
                quiet |= (self.optionflags & doctest.REPORT_ONLY_FIRST_FAILURE)

            # Merge in the example's options.
            self.optionflags = original_optionflags
            if example.options:
                for (optionflag, val) in example.options.items():
                    if val:
                        self.optionflags |= optionflag
                    else:
                        self.optionflags &= ~optionflag

            # Skip this test if we exceeded our --short budget of walltime for
            # this doctest
            if self.options.target_walltime != -1 and self.total_walltime >= self.options.target_walltime:
                walltime_skips += 1
                self.optionflags |= doctest.SKIP

            # If 'SKIP' is set, then skip this example.
            if self.optionflags & doctest.SKIP:
                continue

            # Record that we started this example.
            tries += 1

            # We print the example we're running for easier debugging
            # if this file times out or crashes.
            with OriginalSource(example):
                print("sage: " + example.source[:-1] + " ## line %s ##" % (test.lineno + example.lineno + 1))
            # Update the position so that result comparison works
            self._fakeout.getvalue()
            if not quiet:
                self.report_start(out, test, example)

            # Flush files before running the example, so we know for
            # sure that everything is reported properly if the test
            # crashes.
            sys.stdout.flush()
            sys.stderr.flush()
            self.msgfile.flush()

            # Use a special filename for compile(), so we can retrieve
            # the source code during interactive debugging (see
            # __patched_linecache_getlines).
            filename = '<doctest %s[%d]>' % (test.name, examplenum)

            # Run the example in the given context (globs), and record
            # any exception that gets raised. But for SystemExit, we
            # simply propagate the exception.
            exception = None

            def compiler(example):
                # Compile mode "single" is meant for running a single
                # statement like on the Python command line. It implies
                # in particular that the resulting value will be printed.
                code = compile(example.source, filename, "single",
                               compileflags, 1)

                # Python 2 ignores everything after the first complete
                # statement in the source code. To verify that we really
                # have just a single statement and nothing more, we also
                # compile in "exec" mode and verify that the line
                # numbers are the same.
                execcode = compile(example.source, filename, "exec",
                                   compileflags, 1)

                # findlinestarts() returns pairs (index, lineno) where
                # "index" is the index in the bytecode where the line
                # number changes to "lineno".
                linenumbers1 = set(lineno for (index, lineno)
                                   in findlinestarts(code))
                linenumbers2 = set(lineno for (index, lineno)
                                   in findlinestarts(execcode))
                if linenumbers1 != linenumbers2:
                    raise SyntaxError("doctest is not a single statement")

                return code

            if not self.options.gc:
                pass
            elif self.options.gc > 0:
                if gc.isenabled():
                    gc.collect()
            elif self.options.gc < 0:
                gc.disable()

            try:
                # Don't blink!  This is where the user's code gets run.
                self.compile_and_execute(example, compiler, test.globs)
            except SystemExit:
                raise
            except BaseException:
                exception = sys.exc_info()
                # On Python 2, the exception lives in sys.exc_info() as
                # long we are in the same stack frame. To ensure that
                # sig_occurred() works correctly, we need to clear the
                # exception. This is not an issue on Python 3, where the
                # exception is cleared as soon as we are outside of the
                # "except" clause.
                try:
                    sys.exc_clear()
                except AttributeError:
                    pass  # Python 3
            finally:
                if self.debugger is not None:
                    self.debugger.set_continue()  # ==== Example Finished ====
            check_starttime = walltime()
            got = self._fakeout.getvalue()

            outcome = FAILURE   # guilty until proved innocent or insane

            probed_tags = getattr(example, 'probed_tags', False)

            # If the example executed without raising any exceptions,
            # verify its output.
            if exception is None:
                if check(example.want, got, self.optionflags):
                    if probed_tags and probed_tags is not True:
                        example.warnings.append(
<<<<<<< HEAD
                            f"The annotation '{unparse_optional_tags(probed_tags)}' "
=======
                            f"The tag '{unparse_optional_tags(probed_tags)}' "
>>>>>>> 0c420866
                            f"may no longer be needed; these features are not present, "
                            f"but we ran the doctest anyway as requested by --probe, "
                            f"and it succeeded.")
                    outcome = SUCCESS

            # The example raised an exception: check if it was expected.
            else:
                exc_msg = traceback.format_exception_only(*exception[:2])[-1]

                if example.exc_msg is not None:
                    # On Python 3 the exception repr often includes the
                    # exception's full module name (for non-builtin
                    # exceptions), whereas on Python 2 does not, so we
                    # normalize Python 3 exceptions to match tests written to
                    # Python 2
                    # See https://github.com/sagemath/sage/issues/24271
                    exc_cls = exception[0]
                    exc_name = exc_cls.__name__
                    if exc_cls.__module__:
                        exc_fullname = (exc_cls.__module__ + '.' +
                                        exc_cls.__qualname__)
                    else:
                        exc_fullname = exc_cls.__qualname__

                    if (example.exc_msg.startswith(exc_name) and
                            exc_msg.startswith(exc_fullname)):
                        exc_msg = exc_msg.replace(exc_fullname, exc_name, 1)

                if not quiet:
                    got += doctest._exception_traceback(exception)

                # If `example.exc_msg` is None, then we weren't expecting
                # an exception.
                if example.exc_msg is None:
                    outcome = BOOM

                # We expected an exception: see whether it matches.
                elif check(example.exc_msg, exc_msg, self.optionflags):
                    if probed_tags and probed_tags is not True:
                        example.warnings.append(
<<<<<<< HEAD
                            f"The annotation '{unparse_optional_tags(example.probed_tags)}' "
=======
                            f"The tag '{unparse_optional_tags(example.probed_tags)}' "
>>>>>>> 0c420866
                            f"may no longer be needed; these features are not present, "
                            f"but we ran the doctest anyway as requested by --probe, "
                            f"and it succeeded (raised the expected exception).")
                    outcome = SUCCESS

                # Another chance if they didn't care about the detail.
                elif self.optionflags & doctest.IGNORE_EXCEPTION_DETAIL:
                    m1 = re.match(r'(?:[^:]*\.)?([^:]*:)', example.exc_msg)
                    m2 = re.match(r'(?:[^:]*\.)?([^:]*:)', exc_msg)
                    if m1 and m2 and check(m1.group(1), m2.group(1),
                                           self.optionflags):
                        if probed_tags and probed_tags is not True:
                            example.warnings.append(
<<<<<<< HEAD
                                f"The annotation '{unparse_optional_tags(example.probed_tags)}' "
=======
                                f"The tag '{unparse_optional_tags(example.probed_tags)}' "
>>>>>>> 0c420866
                                f"may no longer be needed; these features are not present, "
                                f"but we ran the doctest anyway as requested by --probe, "
                                f"and it succeeded (raised an exception as expected).")
                        outcome = SUCCESS

            check_duration = walltime(check_starttime)
            self.total_walltime += example.walltime + check_duration

            # Report the outcome.
            if example.warnings:
                for warning in example.warnings:
                    out(self._failure_header(test, example, f'Warning: {warning}'))
            if outcome is SUCCESS:
                if self.options.warn_long > 0 and example.walltime + check_duration > self.options.warn_long:
                    self.report_overtime(out, test, example, got,
                                         check_duration=check_duration)
                elif example.warnings:
                    pass
                elif not quiet:
                    self.report_success(out, test, example, got,
                                        check_duration=check_duration)
            elif probed_tags:
                pass
            elif outcome is FAILURE:
                if not quiet:
                    self.report_failure(out, test, example, got, test.globs)
                failures += 1
            elif outcome is BOOM:
                if not quiet:
                    self.report_unexpected_exception(out, test, example,
                                                     exception)
                failures += 1
            else:
                assert False, ("unknown outcome", outcome)

        # Restore the option flags (in case they were modified)
        self.optionflags = original_optionflags

        # Record and return the number of failures and tries.
        self._DocTestRunner__record_outcome(test, failures, tries)
        self.total_walltime_skips += walltime_skips
        self.total_performed_tests += tries
        return TestResults(failures, tries)

    def run(self, test, compileflags=0, out=None, clear_globs=True):
        """
        Runs the examples in a given doctest.

        This function replaces :class:`doctest.DocTestRunner.run`
        since it needs to handle spoofing. It also leaves the display
        hook in place.

        INPUT:

        - ``test`` -- an instance of :class:`doctest.DocTest`

        - ``compileflags`` -- int (default: 0) the set of compiler flags used to
          execute examples (passed in to the :func:`compile`).

        - ``out`` -- a function for writing the output (defaults to
          :func:`sys.stdout.write`).

        - ``clear_globs`` -- boolean (default True): whether to clear
          the namespace after running this doctest.

        OUTPUT:

        - ``f`` -- integer, the number of examples that failed

        - ``t`` -- the number of examples tried

        EXAMPLES::

            sage: from sage.doctest.parsing import SageOutputChecker
            sage: from sage.doctest.forker import SageDocTestRunner
            sage: from sage.doctest.sources import FileDocTestSource
            sage: from sage.doctest.control import DocTestDefaults; DD = DocTestDefaults()
            sage: from sage.env import SAGE_SRC
            sage: import doctest, sys, os
            sage: DTR = SageDocTestRunner(SageOutputChecker(), verbose=False, sage_options=DD,
            ....:                         optionflags=doctest.NORMALIZE_WHITESPACE|doctest.ELLIPSIS)
            sage: filename = os.path.join(SAGE_SRC,'sage','doctest','forker.py')
            sage: FDS = FileDocTestSource(filename,DD)
            sage: doctests, extras = FDS.create_doctests(globals())
            sage: DTR.run(doctests[0], clear_globs=False)
            TestResults(failed=0, attempted=4)
        """
        self.setters = defaultdict(dict)
        randstate.set_random_seed(self.options.random_seed)
        warnings.showwarning = showwarning_with_traceback
        self.running_doctest_digest = hashlib.md5()
        self.test = test
        # We use this slightly modified version of Pdb because it
        # interacts better with the doctesting framework (like allowing
        # doctests for sys.settrace()). Since we already have output
        # spoofing in place, there is no need for redirection.
        if self.options.debug:
            self.debugger = doctest._OutputRedirectingPdb(sys.stdout)
            self.debugger.reset()
        else:
            self.debugger = None
        self.save_linecache_getlines = linecache.getlines
        linecache.getlines = self._DocTestRunner__patched_linecache_getlines
        if out is None:
            def out(s):
                self.msgfile.write(s)
                self.msgfile.flush()

        self._fakeout.start_spoofing()
        # If self.options.initial is set, we show only the first failure in each doctest block.
        self.no_failure_yet = True
        try:
            return self._run(test, compileflags, out)
        finally:
            self._fakeout.stop_spoofing()
            linecache.getlines = self.save_linecache_getlines
            if clear_globs:
                test.globs.clear()

    def summarize(self, verbose=None):
        """
        Print results of testing to ``self.msgfile`` and return number
        of failures and tests run.

        INPUT:

        - ``verbose`` -- whether to print lots of stuff

        OUTPUT:

        - returns ``(f, t)``, a :class:`doctest.TestResults` instance
          giving the number of failures and the total number of tests
          run.

        EXAMPLES::

            sage: from sage.doctest.parsing import SageOutputChecker
            sage: from sage.doctest.forker import SageDocTestRunner
            sage: from sage.doctest.control import DocTestDefaults; DD = DocTestDefaults()
            sage: import doctest, sys, os
            sage: DTR = SageDocTestRunner(SageOutputChecker(), verbose=False, sage_options=DD,
            ....:           optionflags=doctest.NORMALIZE_WHITESPACE|doctest.ELLIPSIS)
            sage: DTR._name2ft['sage.doctest.forker'] = (1,120)
            sage: results = DTR.summarize()
            **********************************************************************
            1 item had failures:
                1 of 120 in sage.doctest.forker
            sage: results
            TestResults(failed=1, attempted=120)
        """
        if verbose is None:
            verbose = self._verbose
        m = self.msgfile
        notests = []
        passed = []
        failed = []
        totalt = totalf = 0
        for x in self._name2ft.items():
            name, (f, t) = x
            assert f <= t
            totalt += t
            totalf += f
            if not t:
                notests.append(name)
            elif not f:
                passed.append((name, t))
            else:
                failed.append(x)
        if verbose:
            if notests:
                print(count_noun(len(notests), "item"), "had no tests:", file=m)
                notests.sort()
                for thing in notests:
                    print("    %s" % thing, file=m)
            if passed:
                print(count_noun(len(passed), "item"), "passed all tests:", file=m)
                passed.sort()
                for thing, count in passed:
                    print(" %s in %s" % (count_noun(count, "test", pad_number=3, pad_noun=True), thing), file=m)
        if failed:
            print(self.DIVIDER, file=m)
            print(count_noun(len(failed), "item"), "had failures:", file=m)
            failed.sort()
            for thing, (f, t) in failed:
                print(" %3d of %3d in %s" % (f, t, thing), file=m)
        if verbose:
            print(count_noun(totalt, "test") + " in " + count_noun(len(self._name2ft), "item") + ".", file=m)
            print("%s passed and %s failed." % (totalt - totalf, totalf), file=m)
            if totalf:
                print("***Test Failed***", file=m)
            else:
                print("Test passed.", file=m)
        m.flush()
        return doctest.TestResults(totalf, totalt)

    def update_digests(self, example):
        """
        Update global and doctest digests.

        Sage's doctest runner tracks the state of doctests so that
        their dependencies are known.  For example, in the following
        two lines ::

            sage: R.<x> = ZZ[]
            sage: f = x^2 + 1

        it records that the second line depends on the first since the
        first INSERTS ``x`` into the global namespace and the second
        line RETRIEVES ``x`` from the global namespace.

        This function updates the hashes that record these
        dependencies.

        INPUT:

        - ``example`` -- a :class:`doctest.Example` instance

        EXAMPLES::

            sage: from sage.doctest.parsing import SageOutputChecker
            sage: from sage.doctest.forker import SageDocTestRunner
            sage: from sage.doctest.sources import FileDocTestSource
            sage: from sage.doctest.control import DocTestDefaults; DD = DocTestDefaults()
            sage: from sage.env import SAGE_SRC
            sage: import doctest, sys, os, hashlib
            sage: DTR = SageDocTestRunner(SageOutputChecker(), verbose=False, sage_options=DD,
            ....:           optionflags=doctest.NORMALIZE_WHITESPACE|doctest.ELLIPSIS)
            sage: filename = os.path.join(SAGE_SRC,'sage','doctest','forker.py')
            sage: FDS = FileDocTestSource(filename,DD)
            sage: doctests, extras = FDS.create_doctests(globals())
            sage: DTR.running_global_digest.hexdigest()
            'd41d8cd98f00b204e9800998ecf8427e'
            sage: DTR.running_doctest_digest = hashlib.md5()
            sage: ex = doctests[0].examples[0]; ex.predecessors = None
            sage: DTR.update_digests(ex)
            sage: DTR.running_global_digest.hexdigest()
            '3cb44104292c3a3ab4da3112ce5dc35c'
        """
        s = str_to_bytes(pre_hash(get_source(example)), 'utf-8')
        self.running_global_digest.update(s)
        self.running_doctest_digest.update(s)
        if example.predecessors is not None:
            digest = hashlib.md5(s)
            gen = (e.running_state for e in example.predecessors)
            digest.update(str_to_bytes(reduce_hex(gen), 'ascii'))
            example.running_state = digest.hexdigest()

    def compile_and_execute(self, example, compiler, globs):
        """
        Runs the given example, recording dependencies.

        Rather than using a basic dictionary, Sage's doctest runner
        uses a :class:`sage.doctest.util.RecordingDict`, which records
        every time a value is set or retrieved.  Executing the given
        code with this recording dictionary as the namespace allows
        Sage to track dependencies between doctest lines.  For
        example, in the following two lines ::

            sage: R.<x> = ZZ[]
            sage: f = x^2 + 1

        the recording dictionary records that the second line depends
        on the first since the first INSERTS ``x`` into the global
        namespace and the second line RETRIEVES ``x`` from the global
        namespace.

        INPUT:

        - ``example`` -- a :class:`doctest.Example` instance.

        - ``compiler`` -- a callable that, applied to example,
          produces a code object

        - ``globs`` -- a dictionary in which to execute the code.

        OUTPUT:

        - the output of the compiled code snippet.

        EXAMPLES::

            sage: from sage.doctest.parsing import SageOutputChecker
            sage: from sage.doctest.forker import SageDocTestRunner
            sage: from sage.doctest.sources import FileDocTestSource
            sage: from sage.doctest.util import RecordingDict
            sage: from sage.doctest.control import DocTestDefaults; DD = DocTestDefaults()
            sage: from sage.env import SAGE_SRC
            sage: import doctest, sys, os, hashlib
            sage: DTR = SageDocTestRunner(SageOutputChecker(), verbose=False, sage_options=DD,
            ....:           optionflags=doctest.NORMALIZE_WHITESPACE|doctest.ELLIPSIS)
            sage: DTR.running_doctest_digest = hashlib.md5()
            sage: filename = os.path.join(SAGE_SRC, 'sage', 'doctest', 'forker.py')
            sage: FDS = FileDocTestSource(filename, DD)
            sage: globs = RecordingDict(globals())
            sage: 'doctest_var' in globs
            False
            sage: doctests, extras = FDS.create_doctests(globs)
            sage: ex0 = doctests[0].examples[0]
            sage: flags = 32768 if sys.version_info.minor < 8 else 524288
            sage: def compiler(ex):
            ....:     return compile(ex.source, '<doctest sage.doctest.forker[0]>',
            ....:                    'single', flags, 1)
            sage: DTR.compile_and_execute(ex0, compiler, globs)
            1764
            sage: globs['doctest_var']
            42
            sage: globs.set
            {'doctest_var'}
            sage: globs.got
            {'Integer'}

        Now we can execute some more doctests to see the dependencies. ::

            sage: ex1 = doctests[0].examples[1]
            sage: def compiler(ex):
            ....:     return compile(ex.source, '<doctest sage.doctest.forker[1]>',
            ....:                    'single', flags, 1)
            sage: DTR.compile_and_execute(ex1, compiler, globs)
            sage: sorted(list(globs.set))
            ['R', 'a']
            sage: globs.got
            {'ZZ'}
            sage: ex1.predecessors
            []

        ::

            sage: ex2 = doctests[0].examples[2]
            sage: def compiler(ex):
            ....:     return compile(ex.source, '<doctest sage.doctest.forker[2]>',
            ....:                    'single', flags, 1)
            sage: DTR.compile_and_execute(ex2, compiler, globs)
            a + 42
            sage: list(globs.set)
            []
            sage: sorted(list(globs.got))
            ['a', 'doctest_var']
            sage: set(ex2.predecessors) == set([ex0,ex1])
            True
        """
        if isinstance(globs, RecordingDict):
            globs.start()
        example.sequence_number = len(self.history)
        if not hasattr(example, 'warnings'):
            example.warnings = []
        self.history.append(example)
        timer = Timer().start()
        try:
            compiled = compiler(example)
            timer.start()    # reset timer
            exec(compiled, globs)
        finally:
            timer.stop().annotate(example)
            if isinstance(globs, RecordingDict):
                example.predecessors = []
                for name in globs.got:
                    setters_dict = self.setters.get(name)  # setter_optional_tags -> setter
                    if setters_dict:
                        was_set = False
                        for setter_optional_tags, setter in setters_dict.items():
                            if setter_optional_tags.issubset(example.optional_tags):  # was set in a less constrained doctest
                                was_set = True
                                example.predecessors.append(setter)
                        if not was_set:
                            if example.probed_tags:
                                # Probing confusion.
                                # Do not issue the "was set only in doctest marked" warning;
                                # and also do not issue the "may no longer be needed" notice
                                example.probed_tags = True
                            else:
                                f_setter_optional_tags = "; ".join("'"
                                                                   + unparse_optional_tags(setter_optional_tags)
                                                                   + "'"
                                                                   for setter_optional_tags in setters_dict)
                                example.warnings.append(f"Variable '{name}' referenced here "
                                                        f"was set only in doctest marked {f_setter_optional_tags}")
                for name in globs.set:
                    self.setters[name][example.optional_tags] = example
            else:
                example.predecessors = None
            self.update_digests(example)
            example.total_state = self.running_global_digest.hexdigest()
            example.doctest_state = self.running_doctest_digest.hexdigest()

    def _failure_header(self, test, example, message='Failed example:'):
        """
        We strip out ``sage:`` prompts, so we override
        :meth:`doctest.DocTestRunner._failure_header` for better
        reporting.

        INPUT:

        - ``test`` -- a :class:`doctest.DocTest` instance

        - ``example`` -- a :class:`doctest.Example` instance in ``test``.

        OUTPUT:

        - a string used for reporting that the given example failed.

        EXAMPLES::

            sage: from sage.doctest.parsing import SageOutputChecker
            sage: from sage.doctest.forker import SageDocTestRunner
            sage: from sage.doctest.sources import FileDocTestSource
            sage: from sage.doctest.control import DocTestDefaults; DD = DocTestDefaults()
            sage: from sage.env import SAGE_SRC
            sage: import doctest, sys, os
            sage: DTR = SageDocTestRunner(SageOutputChecker(), verbose=False, sage_options=DD,
            ....:           optionflags=doctest.NORMALIZE_WHITESPACE|doctest.ELLIPSIS)
            sage: filename = os.path.join(SAGE_SRC,'sage','doctest','forker.py')
            sage: FDS = FileDocTestSource(filename,DD)
            sage: doctests, extras = FDS.create_doctests(globals())
            sage: ex = doctests[0].examples[0]
            sage: print(DTR._failure_header(doctests[0], ex))
            **********************************************************************
            File ".../sage/doctest/forker.py", line 11, in sage.doctest.forker
            Failed example:
                doctest_var = 42; doctest_var^2
            <BLANKLINE>

       Without the source swapping::

            sage: import doctest
            sage: print(doctest.DocTestRunner._failure_header(DTR, doctests[0], ex))
            **********************************************************************
            File ".../sage/doctest/forker.py", line 11, in sage.doctest.forker
            Failed example:
                doctest_var = Integer(42); doctest_var**Integer(2)
            <BLANKLINE>

        The ``'Failed example:'`` message can be customized::

            sage: print(DTR._failure_header(doctests[0], ex, message='Hello there!'))
            **********************************************************************
            File ".../sage/doctest/forker.py", line 11, in sage.doctest.forker
            Hello there!
                doctest_var = 42; doctest_var^2
            <BLANKLINE>
        """
        out = [self.DIVIDER]
        with OriginalSource(example):
            if test.filename:
                if test.lineno is not None and example.lineno is not None:
                    lineno = test.lineno + example.lineno + 1
                else:
                    lineno = '?'
                out.append('File "%s", line %s, in %s' %
                           (test.filename, lineno, test.name))
            else:
                out.append('Line %s, in %s' % (example.lineno + 1, test.name))
            out.append(message)
            source = example.source
            out.append(doctest._indent(source))
            return '\n'.join(out)

    def report_start(self, out, test, example):
        """
        Called when an example starts.

        INPUT:

        - ``out`` -- a function for printing

        - ``test`` -- a :class:`doctest.DocTest` instance

        - ``example`` -- a :class:`doctest.Example` instance in ``test``

        OUTPUT:

        - prints a report to ``out``

        EXAMPLES::

            sage: from sage.doctest.parsing import SageOutputChecker
            sage: from sage.doctest.forker import SageDocTestRunner
            sage: from sage.doctest.sources import FileDocTestSource
            sage: from sage.doctest.control import DocTestDefaults; DD = DocTestDefaults()
            sage: from sage.env import SAGE_SRC
            sage: import doctest, sys, os
            sage: DTR = SageDocTestRunner(SageOutputChecker(), verbose=True, sage_options=DD,
            ....:           optionflags=doctest.NORMALIZE_WHITESPACE|doctest.ELLIPSIS)
            sage: filename = os.path.join(SAGE_SRC,'sage','doctest','forker.py')
            sage: FDS = FileDocTestSource(filename,DD)
            sage: doctests, extras = FDS.create_doctests(globals())
            sage: ex = doctests[0].examples[0]
            sage: DTR.report_start(sys.stdout.write, doctests[0], ex)
            Trying (line 11):    doctest_var = 42; doctest_var^2
            Expecting:
                1764
        """
        # We completely replace doctest.DocTestRunner.report_start so that we can include line numbers
        with OriginalSource(example):
            if self._verbose:
                start_txt = ('Trying (line %s):' % (test.lineno + example.lineno + 1)
                             + doctest._indent(example.source))
                if example.want:
                    start_txt += 'Expecting:\n' + doctest._indent(example.want)
                else:
                    start_txt += 'Expecting nothing\n'
                out(start_txt)

    def report_success(self, out, test, example, got, *, check_duration=0):
        """
        Called when an example succeeds.

        INPUT:

        - ``out`` -- a function for printing

        - ``test`` -- a :class:`doctest.DocTest` instance

        - ``example`` -- a :class:`doctest.Example` instance in ``test``

        - ``got`` -- a string, the result of running ``example``

        - ``check_duration`` -- number (default: ``0``) time spent for checking
          the test output

        OUTPUT:

        - prints a report to ``out``

        - if in debugging mode, starts an IPython prompt at the point
          of the failure

        EXAMPLES::

            sage: from sage.doctest.parsing import SageOutputChecker
            sage: from sage.doctest.forker import SageDocTestRunner
            sage: from sage.doctest.sources import FileDocTestSource
            sage: from sage.doctest.control import DocTestDefaults; DD = DocTestDefaults()
            sage: from sage.misc.timing import walltime
            sage: from sage.env import SAGE_SRC
            sage: import doctest, sys, os
            sage: DTR = SageDocTestRunner(SageOutputChecker(), verbose=True, sage_options=DD,
            ....:                         optionflags=doctest.NORMALIZE_WHITESPACE|doctest.ELLIPSIS)
            sage: filename = os.path.join(SAGE_SRC,'sage','doctest','forker.py')
            sage: FDS = FileDocTestSource(filename,DD)
            sage: doctests, extras = FDS.create_doctests(globals())
            sage: ex = doctests[0].examples[0]
            sage: ex.walltime = 0.0
            sage: DTR.report_success(sys.stdout.write, doctests[0], ex, '1764')
            ok [0.00 s]
        """
        # We completely replace doctest.DocTestRunner.report_success so that we can include time taken for the test
        if self._verbose:
            out("ok [%.2f s]\n" % (example.walltime + check_duration))

    def report_failure(self, out, test, example, got, globs):
        r"""
        Called when a doctest fails.

        INPUT:

        - ``out`` -- a function for printing

        - ``test`` -- a :class:`doctest.DocTest` instance

        - ``example`` -- a :class:`doctest.Example` instance in ``test``

        - ``got`` -- a string, the result of running ``example``

        - ``globs`` -- a dictionary of globals, used if in debugging mode

        OUTPUT:

        - prints a report to ``out``

        EXAMPLES::

            sage: from sage.doctest.parsing import SageOutputChecker
            sage: from sage.doctest.forker import SageDocTestRunner
            sage: from sage.doctest.sources import FileDocTestSource
            sage: from sage.doctest.control import DocTestDefaults; DD = DocTestDefaults()
            sage: from sage.env import SAGE_SRC
            sage: import doctest, sys, os
            sage: DTR = SageDocTestRunner(SageOutputChecker(), verbose=True, sage_options=DD,
            ....:                         optionflags=doctest.NORMALIZE_WHITESPACE|doctest.ELLIPSIS)
            sage: filename = os.path.join(SAGE_SRC,'sage','doctest','forker.py')
            sage: FDS = FileDocTestSource(filename,DD)
            sage: doctests, extras = FDS.create_doctests(globals())
            sage: ex = doctests[0].examples[0]
            sage: DTR.no_failure_yet = True
            sage: DTR.report_failure(sys.stdout.write, doctests[0], ex, 'BAD ANSWER\n', {})
            **********************************************************************
            File ".../sage/doctest/forker.py", line 11, in sage.doctest.forker
            Failed example:
                doctest_var = 42; doctest_var^2
            Expected:
                1764
            Got:
                BAD ANSWER

        If debugging is turned on this function starts an IPython
        prompt when a test returns an incorrect answer::

            sage: sage0.quit()
            sage: _ = sage0.eval("import doctest, sys, os, multiprocessing, subprocess")
            sage: _ = sage0.eval("from sage.doctest.parsing import SageOutputChecker")
            sage: _ = sage0.eval("import sage.doctest.forker as sdf")
            sage: _ = sage0.eval("from sage.doctest.control import DocTestDefaults")
            sage: _ = sage0.eval("DD = DocTestDefaults(debug=True)")
            sage: _ = sage0.eval("ex1 = doctest.Example('a = 17', '')")
            sage: _ = sage0.eval("ex2 = doctest.Example('2*a', '1')")
            sage: _ = sage0.eval("DT = doctest.DocTest([ex1,ex2], globals(), 'doubling', None, 0, None)")
            sage: _ = sage0.eval("DTR = sdf.SageDocTestRunner(SageOutputChecker(), verbose=False, sage_options=DD, optionflags=doctest.NORMALIZE_WHITESPACE|doctest.ELLIPSIS)")
            sage: print(sage0.eval("sdf.init_sage(); DTR.run(DT, clear_globs=False)")) # indirect doctest
            **********************************************************************
            Line 1, in doubling
            Failed example:
                2*a
            Expected:
                1
            Got:
                34
            **********************************************************************
            Previously executed commands:
            sage: sage0._expect.expect('sage: ')   # sage0 just mis-identified the output as prompt, synchronize
            0
            sage: sage0.eval("a")
            '...17'
            sage: sage0.eval("quit")
            'Returning to doctests...TestResults(failed=1, attempted=2)'
        """
        if not self.options.initial or self.no_failure_yet:
            self.no_failure_yet = False
            returnval = doctest.DocTestRunner.report_failure(self, out, test, example, got)
            if self.options.debug:
                self._fakeout.stop_spoofing()
                restore_tcpgrp = None
                try:
                    if os.isatty(0):
                        # In order to read from the terminal, we need
                        # to make the current process group the
                        # foreground group.
                        restore_tcpgrp = os.tcgetpgrp(0)
                        signal.signal(signal.SIGTTIN, signal.SIG_IGN)
                        signal.signal(signal.SIGTTOU, signal.SIG_IGN)
                        os.tcsetpgrp(0, os.getpgrp())
                    print("*" * 70)
                    print("Previously executed commands:")
                    for ex in test.examples:
                        if ex is example:
                            break
                        if hasattr(ex, 'sage_source'):
                            src = '    sage: ' + ex.sage_source
                        else:
                            src = '    sage: ' + ex.source
                        if src[-1] == '\n':
                            src = src[:-1]
                        src = src.replace('\n', '\n    ....: ')
                        print(src)
                        if ex.want:
                            print(doctest._indent(ex.want[:-1]))
                    from sage.repl.configuration import sage_ipython_config
                    from IPython.terminal.embed import InteractiveShellEmbed
                    cfg = sage_ipython_config.default()
                    # Currently this doesn't work: prompts only work in pty
                    # We keep simple_prompt=True, prompts will be "In [0]:"
                    # cfg.InteractiveShell.prompts_class = DebugPrompts
                    # cfg.InteractiveShell.simple_prompt = False
                    shell = InteractiveShellEmbed(config=cfg, banner1='', user_ns=dict(globs))
                    shell(header='', stack_depth=2)
                except KeyboardInterrupt:
                    # Assume this is a *real* interrupt. We need to
                    # escalate this to the master doctesting process.
                    if not self.options.serial:
                        os.kill(os.getppid(), signal.SIGINT)
                    raise
                finally:
                    # Restore the foreground process group.
                    if restore_tcpgrp is not None:
                        os.tcsetpgrp(0, restore_tcpgrp)
                        signal.signal(signal.SIGTTIN, signal.SIG_DFL)
                        signal.signal(signal.SIGTTOU, signal.SIG_DFL)
                    print("Returning to doctests...")
                    self._fakeout.start_spoofing()
            return returnval

    def report_overtime(self, out, test, example, got, *, check_duration=0):
        r"""
        Called when the ``warn_long`` option flag is set and a doctest
        runs longer than the specified time.

        INPUT:

        - ``out`` -- a function for printing

        - ``test`` -- a :class:`doctest.DocTest` instance

        - ``example`` -- a :class:`doctest.Example` instance in ``test``

        - ``got`` -- a string, the result of running ``example``

        - ``check_duration`` -- number (default: ``0``) time spent for checking
          the test output

        OUTPUT:

        - prints a report to ``out``

        EXAMPLES::

            sage: from sage.doctest.parsing import SageOutputChecker
            sage: from sage.doctest.forker import SageDocTestRunner
            sage: from sage.doctest.sources import FileDocTestSource
            sage: from sage.doctest.control import DocTestDefaults; DD = DocTestDefaults()
            sage: from sage.misc.timing import walltime
            sage: from sage.env import SAGE_SRC
            sage: import doctest, sys, os
            sage: DTR = SageDocTestRunner(SageOutputChecker(), verbose=True, sage_options=DD,
            ....:           optionflags=doctest.NORMALIZE_WHITESPACE|doctest.ELLIPSIS)
            sage: filename = os.path.join(SAGE_SRC,'sage','doctest','forker.py')
            sage: FDS = FileDocTestSource(filename,DD)
            sage: doctests, extras = FDS.create_doctests(globals())
            sage: ex = doctests[0].examples[0]
            sage: ex.walltime = 1.23
            sage: DTR.report_overtime(sys.stdout.write, doctests[0], ex, 'BAD ANSWER\n',
            ....:                     check_duration=2.34)
            **********************************************************************
            File ".../sage/doctest/forker.py", line 11, in sage.doctest.forker
            Warning, slow doctest:
                doctest_var = 42; doctest_var^2
            Test ran for 1.23 s, check ran for 2.34 s
        """
        out(self._failure_header(test, example, 'Warning, slow doctest:') +
            ('Test ran for %.2f s, check ran for %.2f s\n'
             % (example.walltime, check_duration)))

    def report_unexpected_exception(self, out, test, example, exc_info):
        r"""
        Called when a doctest raises an exception that's not matched by the expected output.

        If debugging has been turned on, starts an interactive debugger.

        INPUT:

        - ``out`` -- a function for printing

        - ``test`` -- a :class:`doctest.DocTest` instance

        - ``example`` -- a :class:`doctest.Example` instance in ``test``

        - ``exc_info`` -- the result of ``sys.exc_info()``

        OUTPUT:

        - prints a report to ``out``

        - if in debugging mode, starts PDB with the given traceback

        EXAMPLES::

            sage: sage0.quit()
            sage: _ = sage0.eval("import doctest, sys, os, multiprocessing, subprocess")
            sage: _ = sage0.eval("from sage.doctest.parsing import SageOutputChecker")
            sage: _ = sage0.eval("import sage.doctest.forker as sdf")
            sage: _ = sage0.eval("from sage.doctest.control import DocTestDefaults")
            sage: _ = sage0.eval("DD = DocTestDefaults(debug=True)")
            sage: _ = sage0.eval("ex = doctest.Example('E = EllipticCurve([0,0]); E', 'A singular Elliptic Curve')")
            sage: _ = sage0.eval("DT = doctest.DocTest([ex], globals(), 'singular_curve', None, 0, None)")
            sage: _ = sage0.eval("DTR = sdf.SageDocTestRunner(SageOutputChecker(), verbose=False, sage_options=DD, optionflags=doctest.NORMALIZE_WHITESPACE|doctest.ELLIPSIS)")
            sage: old_prompt = sage0._prompt
            sage: sage0._prompt = r"\(Pdb\) "
            sage: sage0.eval("DTR.run(DT, clear_globs=False)") # indirect doctest
            '... ArithmeticError(self._equation_string() + " defines a singular curve")'
            sage: sage0.eval("l")
            '...if self.discriminant() == 0:...raise ArithmeticError...'
            sage: sage0.eval("u")
            '...EllipticCurve_field.__init__(self, K, ainvs)'
            sage: sage0.eval("p ainvs")
            '(0, 0, 0, 0, 0)'
            sage: sage0._prompt = old_prompt
            sage: sage0.eval("quit")
            'TestResults(failed=1, attempted=1)'
        """
        if not self.options.initial or self.no_failure_yet:
            self.no_failure_yet = False
            returnval = doctest.DocTestRunner.report_unexpected_exception(self, out, test, example, exc_info)
            if self.options.debug:
                self._fakeout.stop_spoofing()
                restore_tcpgrp = None
                try:
                    if os.isatty(0):
                        # In order to read from the terminal, we need
                        # to make the current process group the
                        # foreground group.
                        restore_tcpgrp = os.tcgetpgrp(0)
                        signal.signal(signal.SIGTTIN, signal.SIG_IGN)
                        signal.signal(signal.SIGTTOU, signal.SIG_IGN)
                        os.tcsetpgrp(0, os.getpgrp())

                    exc_type, exc_val, exc_tb = exc_info
                    if exc_tb is None:
                        raise RuntimeError(
                            "could not start the debugger for an unexpected "
                            "exception, probably due to an unhandled error "
                            "in a C extension module")
                    self.debugger.reset()
                    self.debugger.interaction(None, exc_tb)
                except KeyboardInterrupt:
                    # Assume this is a *real* interrupt. We need to
                    # escalate this to the master doctesting process.
                    if not self.options.serial:
                        os.kill(os.getppid(), signal.SIGINT)
                    raise
                finally:
                    # Restore the foreground process group.
                    if restore_tcpgrp is not None:
                        os.tcsetpgrp(0, restore_tcpgrp)
                        signal.signal(signal.SIGTTIN, signal.SIG_DFL)
                        signal.signal(signal.SIGTTOU, signal.SIG_DFL)
                    self._fakeout.start_spoofing()
            return returnval

    def update_results(self, D):
        """
        When returning results we pick out the results of interest
        since many attributes are not pickleable.

        INPUT:

        - ``D`` -- a dictionary to update with cputime and walltime

        OUTPUT:

        - the number of failures (or False if there is no failure attribute)

        EXAMPLES::

            sage: from sage.doctest.parsing import SageOutputChecker
            sage: from sage.doctest.forker import SageDocTestRunner
            sage: from sage.doctest.sources import FileDocTestSource, DictAsObject
            sage: from sage.doctest.control import DocTestDefaults; DD = DocTestDefaults()
            sage: from sage.env import SAGE_SRC
            sage: import doctest, sys, os
            sage: DTR = SageDocTestRunner(SageOutputChecker(), verbose=False, sage_options=DD,
            ....:           optionflags=doctest.NORMALIZE_WHITESPACE|doctest.ELLIPSIS)
            sage: filename = os.path.join(SAGE_SRC,'sage','doctest','forker.py')
            sage: FDS = FileDocTestSource(filename,DD)
            sage: doctests, extras = FDS.create_doctests(globals())
            sage: from sage.doctest.util import Timer
            sage: T = Timer().start()
            sage: DTR.run(doctests[0])
            TestResults(failed=0, attempted=4)
            sage: T.stop().annotate(DTR)
            sage: D = DictAsObject({'cputime': [], 'walltime': [], 'err': None})
            sage: DTR.update_results(D)
            0
            sage: sorted(list(D.items()))
            [('cputime', [...]), ('err', None), ('failures', 0),
             ('tests', 4), ('walltime', [...]), ('walltime_skips', 0)]
        """
        for key in ["cputime", "walltime"]:
            if key not in D:
                D[key] = []
            if hasattr(self, key):
                D[key].append(self.__dict__[key])
        D['tests'] = self.total_performed_tests
        D['walltime_skips'] = self.total_walltime_skips
        if hasattr(self, 'failures'):
            D['failures'] = self.failures
            return self.failures
        else:
            return False


def dummy_handler(sig, frame):
    """
    Dummy signal handler for SIGCHLD (just to ensure the signal
    isn't ignored).

    TESTS::

        sage: import signal
        sage: from sage.doctest.forker import dummy_handler
        sage: _ = signal.signal(signal.SIGUSR1, dummy_handler)
        sage: os.kill(os.getpid(), signal.SIGUSR1)
        sage: signal.signal(signal.SIGUSR1, signal.SIG_DFL)
        <function dummy_handler at ...>
    """
    pass


class DocTestDispatcher(SageObject):
    """
    Creates parallel :class:`DocTestWorker` processes and dispatches
    doctesting tasks.
    """
    def __init__(self, controller):
        """
        INPUT:

        - ``controller`` -- a :class:`sage.doctest.control.DocTestController` instance

        EXAMPLES::

            sage: from sage.doctest.control import DocTestController, DocTestDefaults
            sage: from sage.doctest.forker import DocTestDispatcher
            sage: DocTestDispatcher(DocTestController(DocTestDefaults(), []))
            <sage.doctest.forker.DocTestDispatcher object at ...>
        """
        self.controller = controller
        init_sage(controller)

    def serial_dispatch(self):
        """
        Run the doctests from the controller's specified sources in series.

        There is no graceful handling for signals, no possibility of
        interrupting tests and no timeout.

        EXAMPLES::

            sage: from sage.doctest.control import DocTestController, DocTestDefaults
            sage: from sage.doctest.forker import DocTestDispatcher
            sage: from sage.doctest.reporting import DocTestReporter
            sage: from sage.doctest.util import Timer
            sage: from sage.env import SAGE_SRC
            sage: import os
            sage: homset = os.path.join(SAGE_SRC, 'sage', 'rings', 'homset.py')
            sage: ideal = os.path.join(SAGE_SRC, 'sage', 'rings', 'ideal.py')
            sage: DC = DocTestController(DocTestDefaults(), [homset, ideal])
            sage: DC.expand_files_into_sources()
            sage: DD = DocTestDispatcher(DC)
            sage: DR = DocTestReporter(DC)
            sage: DC.reporter = DR
            sage: DC.dispatcher = DD
            sage: DC.timer = Timer().start()
            sage: DD.serial_dispatch()
            sage -t .../rings/homset.py
                [... tests, ... s]
            sage -t .../rings/ideal.py
                [... tests, ... s]
        """
        for source in self.controller.sources:
            heading = self.controller.reporter.report_head(source)
            if not self.controller.options.only_errors:
                self.controller.log(heading)

            with tempfile.TemporaryFile() as outtmpfile:
                result = DocTestTask(source)(self.controller.options,
                        outtmpfile, self.controller.logger)
                outtmpfile.seek(0)
                output = bytes_to_str(outtmpfile.read())

            self.controller.reporter.report(source, False, 0, result, output)
            if self.controller.options.exitfirst and result[1].failures:
                break

    def parallel_dispatch(self):
        r"""
        Run the doctests from the controller's specified sources in parallel.

        This creates :class:`DocTestWorker` subprocesses, while the master
        process checks for timeouts and collects and displays the results.

        EXAMPLES::

            sage: from sage.doctest.control import DocTestController, DocTestDefaults
            sage: from sage.doctest.forker import DocTestDispatcher
            sage: from sage.doctest.reporting import DocTestReporter
            sage: from sage.doctest.util import Timer
            sage: from sage.env import SAGE_SRC
            sage: import os
            sage: crem = os.path.join(SAGE_SRC, 'sage', 'databases', 'cremona.py')
            sage: bigo = os.path.join(SAGE_SRC, 'sage', 'rings', 'big_oh.py')
            sage: DC = DocTestController(DocTestDefaults(), [crem, bigo])
            sage: DC.expand_files_into_sources()
            sage: DD = DocTestDispatcher(DC)
            sage: DR = DocTestReporter(DC)
            sage: DC.reporter = DR
            sage: DC.dispatcher = DD
            sage: DC.timer = Timer().start()
            sage: DD.parallel_dispatch()
            sage -t .../databases/cremona.py
                [... tests, ... s]
            sage -t .../rings/big_oh.py
                [... tests, ... s]

        If the ``exitfirst=True`` option is given, the results for a failing
        module will be immediately printed and any other ongoing tests
        canceled::

            sage: from tempfile import NamedTemporaryFile as NTF
            sage: with NTF(suffix=".py", mode="w+t") as f1, \
            ....:      NTF(suffix=".py", mode="w+t") as f2:
            ....:     _ = f1.write("'''\nsage: import time; time.sleep(60)\n'''")
            ....:     f1.flush()
            ....:     _ = f2.write("'''\nsage: True\nFalse\n'''")
            ....:     f2.flush()
            ....:     DC = DocTestController(DocTestDefaults(exitfirst=True,
            ....:                                            nthreads=2),
            ....:                            [f1.name, f2.name])
            ....:     DC.expand_files_into_sources()
            ....:     DD = DocTestDispatcher(DC)
            ....:     DR = DocTestReporter(DC)
            ....:     DC.reporter = DR
            ....:     DC.dispatcher = DD
            ....:     DC.timer = Timer().start()
            ....:     DD.parallel_dispatch()
            sage -t ...
            **********************************************************************
            File "...", line 2, in ...
            Failed example:
                True
            Expected:
                False
            Got:
                True
            **********************************************************************
            1 item had failures:
               1 of   1 in ...
                [1 test, 1 failure, ... s]
            Killing test ...

        """
        opt = self.controller.options

        source_iter = iter(self.controller.sources)

        # If timeout was 0, simply set a very long time
        if opt.timeout <= 0:
            opt.timeout = 2**60
        # Timeout we give a process to die (after it received a SIGQUIT
        # signal). If it doesn't exit by itself in this many seconds, we
        # SIGKILL it. This is 5% of doctest timeout, with a maximum of
        # 10 minutes and a minimum of 60 seconds.
        die_timeout = opt.timeout * 0.05
        if die_timeout > 600:
            die_timeout = 600
        elif die_timeout < 60:
            die_timeout = 60
        # allow override via cmdline option
        if opt.die_timeout >= 0:
            die_timeout = opt.die_timeout

        # If we think that we can not finish running all tests until
        # target_endtime, we skip individual tests. (Only enabled with
        # --short.)
        if opt.target_walltime == -1:
            target_endtime = None
        else:
            target_endtime = time.time() + opt.target_walltime
        pending_tests = len(self.controller.sources)

        # List of alive DocTestWorkers (child processes). Workers which
        # are done but whose messages have not been read are also
        # considered alive.
        workers = []

        # List of DocTestWorkers which have finished running but
        # whose results have not been reported yet.
        finished = []

        # If exitfirst is set and we got a failure.
        abort_now = False

        # One particular worker that we are "following": we report the
        # messages while it's running. For other workers, we report the
        # messages if there is no followed worker.
        follow = None

        # Install signal handler for SIGCHLD
        signal.signal(signal.SIGCHLD, dummy_handler)

        # Logger
        log = self.controller.log

        from cysignals.pselect import PSelecter
        try:
            # Block SIGCHLD and SIGINT except during the pselect() call
            with PSelecter([signal.SIGCHLD, signal.SIGINT]) as sel:
                # Function to execute in the child process which exits
                # this "with" statement (which restores the signal mask)
                # and resets to SIGCHLD handler to default.
                # Since multiprocessing.Process is implemented using
                # fork(), signals would otherwise remain blocked in the
                # child process.
                def sel_exit():
                    signal.signal(signal.SIGCHLD, signal.SIG_DFL)
                    sel.__exit__(None, None, None)

                while True:
                    # To avoid calling time.time() all the time while
                    # checking for timeouts, we call it here, once per
                    # loop. It's not a problem if this isn't very
                    # precise, doctest timeouts don't need millisecond
                    # precision.
                    now = time.time()

                    # If there were any substantial changes in the state
                    # (new worker started or finished worker reported),
                    # restart this while loop instead of calling pselect().
                    # This ensures internal consistency and a reasonably
                    # accurate value for "now".
                    restart = False

                    # Process all workers. Check for timeouts on active
                    # workers and move finished/crashed workers to the
                    # "finished" list.
                    # Create a new list "new_workers" containing the active
                    # workers (to avoid updating "workers" in place).
                    new_workers = []
                    for w in workers:
                        if w.rmessages is not None or w.is_alive():
                            if now >= w.deadline:
                                # Timeout => (try to) kill the process
                                # group (which normally includes
                                # grandchildren) and close the message
                                # pipe.
                                # We don't report the timeout yet, we wait
                                # until the process has actually died.
                                w.kill()
                                w.deadline = now + die_timeout
                            if not w.is_alive():
                                # Worker is done but we haven't read all
                                # messages (possibly a grandchild still
                                # has the messages pipe open).
                                # Adjust deadline to read all messages:
                                newdeadline = now + die_timeout
                                if w.deadline > newdeadline:
                                    w.deadline = newdeadline
                            new_workers.append(w)
                        else:
                            # Save the result and output of the worker
                            # and close the associated file descriptors.
                            # It is important to do this now. If we
                            # would leave them open until we call
                            # report(), parallel testing can easily fail
                            # with a "Too many open files" error.
                            w.save_result_output()
                            # In python3 multiprocessing.Process also
                            # opens a pipe internally, which has to be
                            # closed here, as well.
                            # But afterwards, exitcode and pid are
                            # no longer available.
                            w.copied_exitcode = w.exitcode
                            w.copied_pid = w.pid
                            w.close()
                            finished.append(w)
                    workers = new_workers

                    # Similarly, process finished workers.
                    new_finished = []
                    for w in finished:
                        if opt.exitfirst and w.result[1].failures:
                            abort_now = True
                        elif follow is not None and follow is not w:
                            # We are following a different worker, so
                            # we cannot report now.
                            new_finished.append(w)
                            continue

                        # Report the completion of this worker
                        log(w.messages, end="")
                        self.controller.reporter.report(
                            w.source,
                            w.killed,
                            w.copied_exitcode,
                            w.result,
                            w.output,
                            pid=w.copied_pid)

                        pending_tests -= 1

                        restart = True
                        follow = None

                    finished = new_finished

                    if abort_now:
                        break

                    # Start new workers if possible
                    while source_iter is not None and len(workers) < opt.nthreads:
                        try:
                            source = next(source_iter)
                        except StopIteration:
                            source_iter = None
                        else:
                            # Start a new worker.
                            import copy
                            worker_options = copy.copy(opt)
                            if target_endtime is not None:
                                worker_options.target_walltime = (target_endtime - now) / (max(1, pending_tests / opt.nthreads))
                            w = DocTestWorker(source, options=worker_options, funclist=[sel_exit])
                            heading = self.controller.reporter.report_head(w.source)
                            if not self.controller.options.only_errors:
                                w.messages = heading + "\n"
                            # Store length of heading to detect if the
                            # worker has something interesting to report.
                            w.heading_len = len(w.messages)
                            w.start()  # This might take some time
                            w.deadline = time.time() + opt.timeout
                            workers.append(w)
                            restart = True

                    # Recompute state if needed
                    if restart:
                        continue

                    # We are finished if there are no DocTestWorkers left
                    if len(workers) == 0:
                        # If there are no active workers, we should have
                        # reported all finished workers.
                        assert len(finished) == 0
                        break

                    # The master pselect() call
                    rlist = [w.rmessages for w in workers if w.rmessages is not None]
                    tmout = min(w.deadline for w in workers) - now
                    if tmout > 5:  # Wait at most 5 seconds
                        tmout = 5
                    rlist, _, _, _ = sel.pselect(rlist, timeout=tmout)

                    # Read messages
                    for w in workers:
                        if w.rmessages is not None and w.rmessages in rlist:
                            w.read_messages()

                    # Find a worker to follow: if there is only one worker,
                    # always follow it. Otherwise, take the worker with
                    # the earliest deadline of all workers whose
                    # messages are more than just the heading.
                    if follow is None:
                        if len(workers) == 1:
                            follow = workers[0]
                        else:
                            for w in workers:
                                if len(w.messages) > w.heading_len:
                                    if follow is None or w.deadline < follow.deadline:
                                        follow = w

                    # Write messages of followed worker
                    if follow is not None:
                        log(follow.messages, end="")
                        follow.messages = ""
        finally:
            # Restore SIGCHLD handler (which is to ignore the signal)
            signal.signal(signal.SIGCHLD, signal.SIG_DFL)

            # Kill all remaining workers (in case we got interrupted)
            for w in workers:
                if w.kill():
                    log("Killing test %s" % w.source.printpath)
            # Fork a child process with the specific purpose of
            # killing the remaining workers.
            if len(workers) > 0 and os.fork() == 0:
                # Block these signals
                with PSelecter([signal.SIGQUIT, signal.SIGINT]):
                    try:
                        from time import sleep
                        sleep(die_timeout)
                        for w in workers:
                            w.kill()
                    finally:
                        os._exit(0)

            # Hack to ensure multiprocessing leaves these processes
            # alone (in particular, it doesn't wait for them when we
            # exit).
            p = multiprocessing.process
            assert hasattr(p, '_children')
            p._children = set()

    def dispatch(self):
        """
        Run the doctests for the controller's specified sources,
        by calling :meth:`parallel_dispatch` or :meth:`serial_dispatch`
        according to the ``--serial`` option.

        EXAMPLES::

            sage: from sage.doctest.control import DocTestController, DocTestDefaults
            sage: from sage.doctest.forker import DocTestDispatcher
            sage: from sage.doctest.reporting import DocTestReporter
            sage: from sage.doctest.util import Timer
            sage: from sage.env import SAGE_SRC
            sage: import os
            sage: freehom = os.path.join(SAGE_SRC, 'sage', 'modules', 'free_module_homspace.py')
            sage: bigo = os.path.join(SAGE_SRC, 'sage', 'rings', 'big_oh.py')
            sage: DC = DocTestController(DocTestDefaults(), [freehom, bigo])
            sage: DC.expand_files_into_sources()
            sage: DD = DocTestDispatcher(DC)
            sage: DR = DocTestReporter(DC)
            sage: DC.reporter = DR
            sage: DC.dispatcher = DD
            sage: DC.timer = Timer().start()
            sage: DD.dispatch()
            sage -t .../sage/modules/free_module_homspace.py
                [... tests, ... s]
            sage -t .../sage/rings/big_oh.py
                [... tests, ... s]
        """
        if self.controller.options.serial:
            self.serial_dispatch()
        else:
            self.parallel_dispatch()


class DocTestWorker(multiprocessing.Process):
    """
    The DocTestWorker process runs one :class:`DocTestTask` for a given
    source. It returns messages about doctest failures (or all tests if
    verbose doctesting) through a pipe and returns results through a
    ``multiprocessing.Queue`` instance (both these are created in the
    :meth:`start` method).

    It runs the task in its own process-group, such that killing the
    process group kills this process together with its child processes.

    The class has additional methods and attributes for bookkeeping
    by the master process. Except in :meth:`run`, nothing from this
    class should be accessed by the child process.

    INPUT:

    - ``source`` -- a :class:`DocTestSource` instance

    - ``options`` -- an object representing doctest options.

    - ``funclist`` -- a list of callables to be called at the start of
      the child process.

    EXAMPLES::

        sage: from sage.doctest.forker import DocTestWorker, DocTestTask
        sage: from sage.doctest.sources import FileDocTestSource
        sage: from sage.doctest.reporting import DocTestReporter
        sage: from sage.doctest.control import DocTestController, DocTestDefaults
        sage: from sage.env import SAGE_SRC
        sage: filename = os.path.join(SAGE_SRC,'sage','doctest','util.py')
        sage: DD = DocTestDefaults()
        sage: FDS = FileDocTestSource(filename,DD)
        sage: W = DocTestWorker(FDS, DD)
        sage: W.start()
        sage: DC = DocTestController(DD, filename)
        sage: reporter = DocTestReporter(DC)
        sage: W.join()  # Wait for worker to finish
        sage: result = W.result_queue.get()
        sage: reporter.report(FDS, False, W.exitcode, result, "")
            [... tests, ... s]
    """
    def __init__(self, source, options, funclist=[]):
        """
        Initialization.

        TESTS::

            sage: run_doctests(sage.rings.big_oh) # indirect doctest
            Running doctests with ID ...
            Doctesting 1 file.
            sage -t .../sage/rings/big_oh.py
                [... tests, ... s]
            ----------------------------------------------------------------------
            All tests passed!
            ----------------------------------------------------------------------
            Total time for all tests: ... seconds
                cpu time: ... seconds
                cumulative wall time: ... seconds
            Features detected...
        """
        multiprocessing.Process.__init__(self)

        self.source = source
        self.options = options
        self.funclist = funclist

        # Open pipe for messages. These are raw file descriptors,
        # not Python file objects!
        self.rmessages, self.wmessages = os.pipe()

        # Create Queue for the result. Since we're running only one
        # doctest, this "queue" will contain only 1 element.
        self.result_queue = multiprocessing.Queue(1)

        # Temporary file for stdout/stderr of the child process.
        # Normally, this isn't used in the master process except to
        # debug timeouts/crashes.
        self.outtmpfile = tempfile.NamedTemporaryFile(delete=False)

        # Create string for the master process to store the messages
        # (usually these are the doctest failures) of the child.
        # These messages are read through the pipe created above.
        self.messages = ""

        # Has this worker been killed (because of a time out)?
        self.killed = False

    def run(self):
        """
        Runs the :class:`DocTestTask` under its own PGID.

        TESTS::

            sage: run_doctests(sage.symbolic.units)  # indirect doctest                 # needs sage.symbolic
            Running doctests with ID ...
            Doctesting 1 file.
            sage -t .../sage/symbolic/units.py
                [... tests, ... s]
            ----------------------------------------------------------------------
            All tests passed!
            ----------------------------------------------------------------------
            Total time for all tests: ... seconds
                cpu time: ... seconds
                cumulative wall time: ... seconds
            Features detected...
        """
        os.setpgid(os.getpid(), os.getpid())

        # Run functions
        for f in self.funclist:
            f()

        # Write one byte to the pipe to signal to the master process
        # that we have started properly.
        os.write(self.wmessages, b"X")

        task = DocTestTask(self.source)

        # Ensure the Python stdin is the actual stdin
        # (multiprocessing redirects this).
        # We will do a more proper redirect of stdin in SageSpoofInOut.
        try:
            sys.stdin = os.fdopen(0, "r")
        except OSError:
            # We failed to open stdin for reading, this might happen
            # for example when running under "nohup" (Issue #14307).
            # Simply redirect stdin from /dev/null and try again.
            with open(os.devnull) as f:
                os.dup2(f.fileno(), 0)
            sys.stdin = os.fdopen(0, "r")

        # Close the reading end of the pipe (only the master should
        # read from the pipe) and open the writing end.
        os.close(self.rmessages)
        msgpipe = os.fdopen(self.wmessages, "w")
        try:
            task(self.options, self.outtmpfile, msgpipe, self.result_queue)
        finally:
            msgpipe.close()
            self.outtmpfile.close()

    def start(self):
        """
        Start the worker and close the writing end of the message pipe.

        TESTS::

            sage: from sage.doctest.forker import DocTestWorker, DocTestTask
            sage: from sage.doctest.sources import FileDocTestSource
            sage: from sage.doctest.reporting import DocTestReporter
            sage: from sage.doctest.control import DocTestController, DocTestDefaults
            sage: from sage.env import SAGE_SRC
            sage: filename = os.path.join(SAGE_SRC,'sage','doctest','util.py')
            sage: DD = DocTestDefaults()
            sage: FDS = FileDocTestSource(filename,DD)
            sage: W = DocTestWorker(FDS, DD)
            sage: W.start()
            sage: try:
            ....:     os.fstat(W.wmessages)
            ....: except OSError:
            ....:     print("Write end of pipe successfully closed")
            Write end of pipe successfully closed
            sage: W.join()  # Wait for worker to finish
        """
        super().start()

        # Close the writing end of the pipe (only the child should
        # write to the pipe).
        os.close(self.wmessages)

        # Read one byte from the pipe as a sign that the child process
        # has properly started (to avoid race conditions). In particular,
        # it will have its process group changed.
        os.read(self.rmessages, 1)

    def read_messages(self):
        """
        In the master process, read from the pipe and store the data
        read in the ``messages`` attribute.

        .. NOTE::

            This function may need to be called multiple times in
            order to read all of the messages.

        EXAMPLES::

            sage: from sage.doctest.forker import DocTestWorker, DocTestTask
            sage: from sage.doctest.sources import FileDocTestSource
            sage: from sage.doctest.reporting import DocTestReporter
            sage: from sage.doctest.control import DocTestController, DocTestDefaults
            sage: from sage.env import SAGE_SRC
            sage: filename = os.path.join(SAGE_SRC,'sage','doctest','util.py')
            sage: DD = DocTestDefaults(verbose=True,nthreads=2)
            sage: FDS = FileDocTestSource(filename,DD)
            sage: W = DocTestWorker(FDS, DD)
            sage: W.start()
            sage: while W.rmessages is not None:
            ....:     W.read_messages()
            sage: W.join()
            sage: len(W.messages) > 0
            True
        """
        # It's absolutely important to execute only one read() system
        # call, more might block. Assuming that we used pselect()
        # correctly, one read() will not block.
        if self.rmessages is not None:
            s = os.read(self.rmessages, 4096)
            self.messages += bytes_to_str(s)
            if len(s) == 0:  # EOF
                os.close(self.rmessages)
                self.rmessages = None

    def save_result_output(self):
        """
        Annotate ``self`` with ``self.result`` (the result read through
        the ``result_queue`` and with ``self.output``, the complete
        contents of ``self.outtmpfile``. Then close the Queue and
        ``self.outtmpfile``.

        EXAMPLES::

            sage: from sage.doctest.forker import DocTestWorker, DocTestTask
            sage: from sage.doctest.sources import FileDocTestSource
            sage: from sage.doctest.reporting import DocTestReporter
            sage: from sage.doctest.control import DocTestController, DocTestDefaults
            sage: from sage.env import SAGE_SRC
            sage: filename = os.path.join(SAGE_SRC,'sage','doctest','util.py')
            sage: DD = DocTestDefaults()
            sage: FDS = FileDocTestSource(filename,DD)
            sage: W = DocTestWorker(FDS, DD)
            sage: W.start()
            sage: W.join()
            sage: W.save_result_output()
            sage: sorted(W.result[1].keys())
            ['cputime', 'err', 'failures', 'optionals', 'tests', 'walltime', 'walltime_skips']
            sage: len(W.output) > 0
            True

        .. NOTE::

            This method is called from the parent process, not from the
            subprocess.
        """
        try:
            self.result = self.result_queue.get(block=False)
        except Empty:
            self.result = (0, DictAsObject(dict(err='noresult')))
        del self.result_queue

        self.outtmpfile.seek(0)
        self.output = bytes_to_str(self.outtmpfile.read())
        self.outtmpfile.close()
        try:
            # Now it is safe to delete the outtmpfile; we manage this manually
            # so that the file does not get deleted via TemporaryFile.__del__
            # in the worker process
            os.unlink(self.outtmpfile.name)
        except OSError as exc:
            if exc.errno != errno.ENOENT:
                raise

        del self.outtmpfile

    def kill(self):
        """
        Kill this worker.  Return ``True`` if the signal(s) are sent
        successfully or ``False`` if the worker process no longer exists.

        This method is only called if there is something wrong with the
        worker. Under normal circumstances, the worker is supposed to
        exit by itself after finishing.

        The first time this is called, use ``SIGQUIT``. This will trigger
        the cysignals ``SIGQUIT`` handler and try to print an enhanced
        traceback.

        Subsequent times, use ``SIGKILL``.  Also close the message pipe
        if it was still open.

        EXAMPLES::

            sage: import time
            sage: from sage.doctest.forker import DocTestWorker, DocTestTask
            sage: from sage.doctest.sources import FileDocTestSource
            sage: from sage.doctest.reporting import DocTestReporter
            sage: from sage.doctest.control import DocTestController, DocTestDefaults
            sage: from sage.env import SAGE_SRC
            sage: filename = os.path.join(SAGE_SRC,'sage','doctest','tests','99seconds.rst')
            sage: DD = DocTestDefaults()
            sage: FDS = FileDocTestSource(filename,DD)

        We set up the worker to start by blocking ``SIGQUIT``, such that
        killing will fail initially::

            sage: from cysignals.pselect import PSelecter
            sage: import signal
            sage: def block_hup():
            ....:     # We never __exit__()
            ....:     PSelecter([signal.SIGQUIT]).__enter__()
            sage: W = DocTestWorker(FDS, DD, [block_hup])
            sage: W.start()
            sage: W.killed
            False
            sage: W.kill()
            True
            sage: W.killed
            True
            sage: time.sleep(float(0.2))  # Worker doesn't die
            sage: W.kill()         # Worker dies now
            True
            sage: time.sleep(1)
            sage: W.is_alive()
            False
        """

        if self.rmessages is not None:
            os.close(self.rmessages)
            self.rmessages = None

        try:
            if not self.killed:
                self.killed = True
                os.killpg(self.pid, signal.SIGQUIT)
            else:
                os.killpg(self.pid, signal.SIGKILL)
        except OSError as exc:
            # Handle a race condition where the process has exited on
            # its own by the time we get here, and ESRCH is returned
            # indicating no processes in the specified process group
            if exc.errno != errno.ESRCH:
                raise

            return False

        return True


class DocTestTask():
    """
    This class encapsulates the tests from a single source.

    This class does not insulate from problems in the source
    (e.g. entering an infinite loop or causing a segfault), that has to
    be dealt with at a higher level.

    INPUT:

    - ``source`` -- a :class:`sage.doctest.sources.DocTestSource` instance.

    - ``verbose`` -- boolean, controls reporting of progress by :class:`doctest.DocTestRunner`.

    EXAMPLES::

        sage: from sage.doctest.forker import DocTestTask
        sage: from sage.doctest.sources import FileDocTestSource
        sage: from sage.doctest.control import DocTestDefaults, DocTestController
        sage: from sage.env import SAGE_SRC
        sage: import os
        sage: filename = os.path.join(SAGE_SRC,'sage','doctest','sources.py')
        sage: DD = DocTestDefaults()
        sage: FDS = FileDocTestSource(filename,DD)
        sage: DTT = DocTestTask(FDS)
        sage: DC = DocTestController(DD,[filename])
        sage: ntests, results = DTT(options=DD)
        sage: ntests >= 300 or ntests
        True
        sage: sorted(results.keys())
        ['cputime', 'err', 'failures', 'optionals', 'tests', 'walltime', 'walltime_skips']
    """

    extra_globals = {}
    """
    Extra objects to place in the global namespace in which tests are run.
    Normally this should be empty but there are special cases where it may
    be useful.

    For example, in Sage versions 9.1 and earlier, on Python 3 add
    ``long`` as an alias for ``int`` so that tests that use the
    ``long`` built-in (of which there are many) still pass.  We did
    this so that the test suite could run on Python 3 while Python 2
    was still the default.
    """

    def __init__(self, source):
        """
        Initialization.

        TESTS::

            sage: from sage.doctest.forker import DocTestTask
            sage: from sage.doctest.sources import FileDocTestSource
            sage: from sage.doctest.control import DocTestDefaults
            sage: from sage.env import SAGE_SRC
            sage: import os
            sage: filename = os.path.join(SAGE_SRC,'sage','doctest','sources.py')
            sage: FDS = FileDocTestSource(filename,DocTestDefaults())
            sage: DocTestTask(FDS)
            <sage.doctest.forker.DocTestTask object at ...>
        """
        self.source = source

    def __call__(self, options, outtmpfile=None, msgfile=None, result_queue=None):
        """
        Calling the task does the actual work of running the doctests.

        INPUT:

        - ``options`` -- an object representing doctest options.

        - ``outtmpfile`` -- a seekable file that's used by the doctest
          runner to redirect stdout and stderr of the doctests.

        - ``msgfile`` -- a file or pipe to send doctest messages about
          doctest failures (or all tests in verbose mode).

        - ``result_queue`` -- an instance of :class:`multiprocessing.Queue`
          to store the doctest result. For testing, this can also be None.

        OUTPUT:

        - ``(doctests, result_dict)`` where ``doctests`` is the number of
          doctests and ``result_dict`` is a dictionary annotated with
          timings and error information.

        - Also put ``(doctests, result_dict)`` onto the ``result_queue``
          if the latter isn't None.

        EXAMPLES::

            sage: from sage.doctest.forker import DocTestTask
            sage: from sage.doctest.sources import FileDocTestSource
            sage: from sage.doctest.control import DocTestDefaults, DocTestController
            sage: from sage.env import SAGE_SRC
            sage: import os
            sage: filename = os.path.join(SAGE_SRC,'sage','doctest','parsing.py')
            sage: DD = DocTestDefaults()
            sage: FDS = FileDocTestSource(filename,DD)
            sage: DTT = DocTestTask(FDS)
            sage: DC = DocTestController(DD, [filename])
            sage: ntests, runner = DTT(options=DD)
            sage: runner.failures
            0
            sage: ntests >= 200 or ntests
            True
        """
        result = None
        try:
            runner = SageDocTestRunner(
                    SageOutputChecker(),
                    verbose=options.verbose,
                    outtmpfile=outtmpfile,
                    msgfile=msgfile,
                    sage_options=options,
                    optionflags=doctest.NORMALIZE_WHITESPACE | doctest.ELLIPSIS)
            runner.basename = self.source.basename
            runner.filename = self.source.path
            N = options.file_iterations
            results = DictAsObject(dict(walltime=[], cputime=[],
                                        err=None, walltime_skips=0))

            # multiprocessing.Process instances don't run exit
            # functions, so we run the functions added by doctests
            # when exiting this context.
            with restore_atexit(run=True):
                for it in range(N):
                    doctests, extras = self._run(runner, options, results)
                    runner.summarize(options.verbose)
                    if runner.update_results(results):
                        break

            if extras['tab']:
                results.err = 'tab'
                results.tab_linenos = extras['tab']
            if extras['line_number']:
                results.err = 'line_number'
            results.optionals = extras['optionals']
            # We subtract 1 to remove the sig_on_count() tests
            result = (sum(max(0, len(test.examples) - 1) for test in doctests),
                      results)

        except BaseException:
            exc_info = sys.exc_info()
            tb = "".join(traceback.format_exception(*exc_info))
            result = (0, DictAsObject(dict(err=exc_info[0], tb=tb)))

        if result_queue is not None:
            result_queue.put(result, False)

        return result

    def _run(self, runner, options, results):
        """
        Actually run the doctests with the right set of globals
        """
        # Import Jupyter globals to doctest the Jupyter
        # implementation of widgets and interacts
        from importlib import import_module
        sage_all = import_module(options.environment)
        dict_all = sage_all.__dict__
        # When using global environments other than sage.all,
        # make sure startup is finished so we don't get "Resolving lazy import"
        # warnings.
        from sage.misc.lazy_import import ensure_startup_finished
        ensure_startup_finished()
        # Remove '__package__' item from the globals since it is not
        # always in the globals in an actual Sage session.
        dict_all.pop('__package__', None)

        # Add any other special globals for testing purposes only
        dict_all.update(self.extra_globals)

        sage_namespace = RecordingDict(dict_all)
        sage_namespace['__name__'] = '__main__'
        doctests, extras = self.source.create_doctests(sage_namespace)
        timer = Timer().start()

        for test in doctests:
            result = runner.run(test)
            if options.exitfirst and result.failed:
                break

        timer.stop().annotate(runner)
        return doctests, extras<|MERGE_RESOLUTION|>--- conflicted
+++ resolved
@@ -740,11 +740,7 @@
                 if check(example.want, got, self.optionflags):
                     if probed_tags and probed_tags is not True:
                         example.warnings.append(
-<<<<<<< HEAD
-                            f"The annotation '{unparse_optional_tags(probed_tags)}' "
-=======
                             f"The tag '{unparse_optional_tags(probed_tags)}' "
->>>>>>> 0c420866
                             f"may no longer be needed; these features are not present, "
                             f"but we ran the doctest anyway as requested by --probe, "
                             f"and it succeeded.")
@@ -785,11 +781,7 @@
                 elif check(example.exc_msg, exc_msg, self.optionflags):
                     if probed_tags and probed_tags is not True:
                         example.warnings.append(
-<<<<<<< HEAD
-                            f"The annotation '{unparse_optional_tags(example.probed_tags)}' "
-=======
                             f"The tag '{unparse_optional_tags(example.probed_tags)}' "
->>>>>>> 0c420866
                             f"may no longer be needed; these features are not present, "
                             f"but we ran the doctest anyway as requested by --probe, "
                             f"and it succeeded (raised the expected exception).")
@@ -803,11 +795,7 @@
                                            self.optionflags):
                         if probed_tags and probed_tags is not True:
                             example.warnings.append(
-<<<<<<< HEAD
-                                f"The annotation '{unparse_optional_tags(example.probed_tags)}' "
-=======
                                 f"The tag '{unparse_optional_tags(example.probed_tags)}' "
->>>>>>> 0c420866
                                 f"may no longer be needed; these features are not present, "
                                 f"but we ran the doctest anyway as requested by --probe, "
                                 f"and it succeeded (raised an exception as expected).")
