--- conflicted
+++ resolved
@@ -176,40 +176,16 @@
         for x in product(*self._sets):
             yield self(x)
 
-    def __iter__(self):
-        r"""
-        Iterates over the elements of self.
-
-        EXAMPLE::
-
-            sage: F33 = GF(2).cartesian_product(GF(2))
-            sage: list(F33)
-            [(0, 0), (0, 1), (1, 0), (1, 1)]
-        """
-        from itertools import product
-        for x in product(*self._sets):
-            yield self(x)
-
     def _cartesian_product_of_elements(self, elements):
         """
         Return the cartesian product of the given ``elements``.
 
         This implements :meth:`Sets.CartesianProducts.ParentMethods._cartesian_product_of_elements`.
-<<<<<<< HEAD
-
-        INPUT:
-
-        - ``elements`` -- a tuple (or iterable) of the appropriate
-          length such that the `i`-th cartesian factor of ``self`` is
-          the parent of the `i`-th element of ``elements``.
-=======
-        <sage.categories.sets_cat.Sets.CartesianProducts.ParentMethods._cartesian_product_of_elements>`.
 
         INPUT:
 
         - ``elements`` -- a tuple (or iterable) with one element of
           each cartesian factor of ``self``
->>>>>>> 8da7522b
 
         .. WARNING::
 
@@ -236,21 +212,12 @@
 
         wrapped_class = tuple
 
-<<<<<<< HEAD
-        def summand_projection(self, i):
-            """
-            Returns the projection of ``self`` on the `i`-th
-            summand of the cartesian product, as per
-            :meth:`Sets.CartesianProducts.ElementMethods.summand_projection()
-            <sage.categories.sets_cat.Sets.CartesianProducts.ElementMethods.summand_projection>`.
-=======
         def cartesian_projection(self, i):
             r"""
             Return the projection of ``self`` on the `i`-th factor of
             the cartesian product, as per
             :meth:`Sets.CartesianProducts.ElementMethods.cartesian_projection()
             <sage.categories.sets_cat.Sets.CartesianProducts.ElementMethods.cartesian_projection>`.
->>>>>>> 8da7522b
 
             INPUTS:
 
@@ -272,11 +239,7 @@
             """
             return self.value[i]
 
-<<<<<<< HEAD
-        __getitem__ = summand_projection
-=======
         __getitem__ = cartesian_projection
->>>>>>> 8da7522b
 
         def __iter__(self):
             r"""
