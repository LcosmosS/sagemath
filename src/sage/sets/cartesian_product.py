"""
Cartesian products

AUTHORS:

- Nicolas Thiery (2010-03): initial version
"""
# ****************************************************************************
#       Copyright (C) 2008 Nicolas Thiery <nthiery at users.sf.net>,
#                          Mike Hansen <mhansen@gmail.com>,
#                          Florent Hivert <Florent.Hivert@univ-rouen.fr>
#
#  Distributed under the terms of the GNU General Public License (GPL)
#                  https://www.gnu.org/licenses/
# ****************************************************************************

import numbers

from sage.misc.call import attrcall
from sage.misc.cachefunc import cached_method

from sage.categories.sets_cat import Sets

from sage.structure.parent import Parent
from sage.structure.unique_representation import UniqueRepresentation
from sage.structure.element_wrapper import ElementWrapperCheckWrappedClass

from sage.categories.rings import Rings
_Rings = Rings()

class CartesianProduct(UniqueRepresentation, Parent):
    """
    A class implementing a raw data structure for Cartesian products
    of sets (and elements thereof). See :obj:`cartesian_product` for
    how to construct full fledged Cartesian products.

    EXAMPLES::

<<<<<<< HEAD
        sage: G = cartesian_product([GF(5), Permutations(10)])                  # optional - sage.libs.pari
        sage: G.cartesian_factors()                                             # optional - sage.libs.pari
        (Finite Field of size 5, Standard permutations of 10)
        sage: G.cardinality()                                                   # optional - sage.libs.pari
        18144000
        sage: G.random_element()    # random                                    # optional - sage.libs.pari
        (1, [4, 7, 6, 5, 10, 1, 3, 2, 8, 9])
        sage: G.category()                                                      # optional - sage.libs.pari
=======
        sage: G = cartesian_product([GF(5), Permutations(10)])                          # optional - sage.rings.finite_rings
        sage: G.cartesian_factors()                                                     # optional - sage.rings.finite_rings
        (Finite Field of size 5, Standard permutations of 10)
        sage: G.cardinality()                                                           # optional - sage.rings.finite_rings
        18144000
        sage: G.random_element()    # random                                            # optional - sage.rings.finite_rings
        (1, [4, 7, 6, 5, 10, 1, 3, 2, 8, 9])
        sage: G.category()                                                              # optional - sage.rings.finite_rings
>>>>>>> a36b1230
        Join of Category of finite monoids
            and Category of Cartesian products of monoids
            and Category of Cartesian products of finite enumerated sets

    .. automethod:: CartesianProduct._cartesian_product_of_elements
    """
    def __init__(self, sets, category, flatten=False):
        r"""
        INPUT:

         - ``sets`` -- a tuple of parents
         - ``category`` -- a subcategory of ``Sets().CartesianProducts()``
         - ``flatten`` -- a boolean (default: ``False``)

        ``flatten`` is current ignored, and reserved for future use.

        No other keyword arguments (``kwargs``) are accepted.

        TESTS::

            sage: from sage.sets.cartesian_product import CartesianProduct
            sage: C = CartesianProduct((QQ, ZZ, ZZ), category = Sets().CartesianProducts())
            sage: C
            The Cartesian product of (Rational Field, Integer Ring, Integer Ring)
            sage: C.an_element()
            (1/2, 1, 1)
            sage: TestSuite(C).run()
            sage: cartesian_product([ZZ, ZZ], blub=None)
            Traceback (most recent call last):
            ...
            TypeError: ...__init__() got an unexpected keyword argument 'blub'
        """
        self._sets = tuple(sets)
        Parent.__init__(self, category=category)

    def _element_constructor_(self,x):
        r"""
        Construct an element of a Cartesian product from a list or iterable

        INPUT:

        - ``x`` -- a list (or iterable)

        Each component of `x` is converted to the corresponding
        Cartesian factor.

        EXAMPLES::

<<<<<<< HEAD
            sage: C = cartesian_product([GF(5), GF(3)])                                 # optional - sage.libs.pari
            sage: x = C((1,3)); x                                                       # optional - sage.libs.pari
            (1, 0)
            sage: x.parent()                                                            # optional - sage.libs.pari
            The Cartesian product of (Finite Field of size 5, Finite Field of size 3)
            sage: x[0].parent()                                                         # optional - sage.libs.pari
            Finite Field of size 5
            sage: x[1].parent()                                                         # optional - sage.libs.pari
=======
            sage: C = cartesian_product([GF(5), GF(3)])                                 # optional - sage.rings.finite_rings
            sage: x = C((1,3)); x                                                       # optional - sage.rings.finite_rings
            (1, 0)
            sage: x.parent()                                                            # optional - sage.rings.finite_rings
            The Cartesian product of (Finite Field of size 5, Finite Field of size 3)
            sage: x[0].parent()                                                         # optional - sage.rings.finite_rings
            Finite Field of size 5
            sage: x[1].parent()                                                         # optional - sage.rings.finite_rings
>>>>>>> a36b1230
            Finite Field of size 3

        An iterable is also accepted as input::

<<<<<<< HEAD
            sage: C(i for i in range(2))                                                # optional - sage.libs.pari
=======
            sage: C(i for i in range(2))                                                # optional - sage.rings.finite_rings
>>>>>>> a36b1230
            (0, 1)

        TESTS::

<<<<<<< HEAD
            sage: C((1,3,4))                                                            # optional - sage.libs.pari
=======
            sage: C((1,3,4))                                                            # optional - sage.rings.finite_rings
>>>>>>> a36b1230
            Traceback (most recent call last):
            ...
            ValueError: (1, 3, 4) should be of length 2

            sage: R = ZZ.cartesian_product(ZZ)
            sage: R(0)
            (0, 0)
            sage: R(-5)
            (-5, -5)
        """
        # NOTE: should we more generally allow diagonal embedding
        # if we have a conversion?
        if self in _Rings and isinstance(x, numbers.Integral):
            return x * self.one()

        from builtins import zip
        x = tuple(x)

        if len(x) != len(self._sets):
            raise ValueError(
                "{} should be of length {}".format(x, len(self._sets)))
        x = tuple(c(xx) for c, xx in zip(self._sets, x))
        return self.element_class(self, x)

    def _repr_(self):
        """
        EXAMPLES::

            sage: cartesian_product([QQ, ZZ, ZZ]) # indirect doctest
            The Cartesian product of (Rational Field, Integer Ring, Integer Ring)
        """
        return "The Cartesian product of %s"%(self._sets,)

    def __contains__(self, x):
        """
        Check if ``x`` is contained in ``self``.

        EXAMPLES::

            sage: C = cartesian_product([list(range(5)), list(range(5))])
            sage: (1, 1) in C
            True
            sage: (1, 6) in C
            False
        """
        if isinstance(x, self.Element):
            if x.parent() == self:
                return True
        elif not isinstance(x, tuple):
            return False
        return ( len(x) == len(self._sets)
                 and all(elt in self._sets[i] for i,elt in enumerate(x)) )

    def cartesian_factors(self):
        """
        Return the Cartesian factors of ``self``.

        .. SEEALSO::

            :meth:`Sets.CartesianProducts.ParentMethods.cartesian_factors()
            <sage.categories.sets_cat.Sets.CartesianProducts.ParentMethods.cartesian_factors>`.

        EXAMPLES::

            sage: cartesian_product([QQ, ZZ, ZZ]).cartesian_factors()
            (Rational Field, Integer Ring, Integer Ring)
        """
        return self._sets

    def _sets_keys(self):
        """
        Return the indices of the Cartesian factors of ``self``
        as per
        :meth:`Sets.CartesianProducts.ParentMethods._sets_keys()
        <sage.categories.sets_cat.Sets.CartesianProducts.ParentMethods._sets_keys>`.

        EXAMPLES::

            sage: cartesian_product([QQ, ZZ, ZZ])._sets_keys()
            {0, 1, 2}
            sage: cartesian_product([ZZ]*100)._sets_keys()
            {0, ..., 99}
        """
        from sage.sets.integer_range import IntegerRange
        return IntegerRange(len(self._sets))

    @cached_method
    def cartesian_projection(self, i):
        """
        Return the natural projection onto the `i`-th Cartesian
        factor of ``self`` as per
        :meth:`Sets.CartesianProducts.ParentMethods.cartesian_projection()
        <sage.categories.sets_cat.Sets.CartesianProducts.ParentMethods.cartesian_projection>`.

        INPUT:

        - ``i`` -- the index of a Cartesian factor of ``self``

        EXAMPLES::

            sage: C = Sets().CartesianProducts().example(); C
            The Cartesian product of (Set of prime numbers (basic implementation), An example of an infinite enumerated set: the non negative integers, An example of a finite enumerated set: {1,2,3})
            sage: x = C.an_element(); x
            (47, 42, 1)
            sage: pi = C.cartesian_projection(1)
            sage: pi(x)
            42

            sage: C.cartesian_projection('hey')
            Traceback (most recent call last):
            ...
            ValueError: i (=hey) must be in {0, 1, 2}
        """
        if i not in self._sets_keys():
            raise ValueError("i (={}) must be in {}".format(i, self._sets_keys()))
        return attrcall("cartesian_projection", i)

    def _cartesian_product_of_elements(self, elements):
        """
        Return the Cartesian product of the given ``elements``.

        This implements :meth:`Sets.CartesianProducts.ParentMethods._cartesian_product_of_elements`.
        INPUT:

        - ``elements`` -- an iterable (e.g. tuple, list) with one element of
          each Cartesian factor of ``self``

        .. WARNING::

            This is meant as a fast low-level method. In particular,
            no coercion is attempted. When coercion or sanity checks
            are desirable, please use instead ``self(elements)`` or
            ``self._element_constructor_(elements)``.

        EXAMPLES::

            sage: S1 = Sets().example()
            sage: S2 = InfiniteEnumeratedSets().example()
            sage: C = cartesian_product([S2, S1, S2])
            sage: C._cartesian_product_of_elements([S2.an_element(), S1.an_element(), S2.an_element()])
            (42, 47, 42)
        """
        elements = tuple(elements)
        assert len(elements) == len(self._sets)
        return self.element_class(self, elements)

    def construction(self):
        r"""
        Return the construction functor and its arguments for this
        Cartesian product.

        OUTPUT:

        A pair whose first entry is a Cartesian product functor and
        its second entry is a list of the Cartesian factors.

        EXAMPLES::

            sage: cartesian_product([ZZ, QQ]).construction()
            (The cartesian_product functorial construction,
             (Integer Ring, Rational Field))
        """
        from sage.categories.cartesian_product import CartesianProductFunctor
        return CartesianProductFunctor(self.category()), self.cartesian_factors()

    def _coerce_map_from_(self, S):
        r"""
        Return ``True`` if ``S`` coerces into this Cartesian product.

        TESTS::

            sage: Z = cartesian_product([ZZ])
            sage: Q = cartesian_product([QQ])
            sage: Z.has_coerce_map_from(Q)  # indirect doctest
            False
            sage: Q.has_coerce_map_from(Z)  # indirect doctest
            True
        """
        if isinstance(S, CartesianProduct):
            S_factors = S.cartesian_factors()
            R_factors = self.cartesian_factors()
            if len(S_factors) == len(R_factors):
                if all(r.has_coerce_map_from(s) for r, s in zip(R_factors, S_factors)):
                    return True
        return super()._coerce_map_from_(S)

    an_element = Sets.CartesianProducts.ParentMethods.an_element

    class Element(ElementWrapperCheckWrappedClass):

        wrapped_class = tuple

        def cartesian_projection(self, i):
            r"""
            Return the projection of ``self`` on the `i`-th factor of
            the Cartesian product, as per
            :meth:`Sets.CartesianProducts.ElementMethods.cartesian_projection()
            <sage.categories.sets_cat.Sets.CartesianProducts.ElementMethods.cartesian_projection>`.

            INPUT:

            - ``i`` -- the index of a factor of the Cartesian product

            EXAMPLES::

                sage: C = Sets().CartesianProducts().example(); C
                The Cartesian product of (Set of prime numbers (basic implementation), An example of an infinite enumerated set: the non negative integers, An example of a finite enumerated set: {1,2,3})
                sage: x = C.an_element(); x
                (47, 42, 1)
                sage: x.cartesian_projection(1)
                42
            """
            return self.value[i]

        __getitem__ = cartesian_projection

        def __iter__(self):
            r"""
            Iterate over the components of an element.

            EXAMPLES::

                sage: C = Sets().CartesianProducts().example(); C
                The Cartesian product of
                (Set of prime numbers (basic implementation),
                 An example of an infinite enumerated set: the non negative integers,
                 An example of a finite enumerated set: {1,2,3})
                sage: c = C.an_element(); c
                (47, 42, 1)
                sage: for i in c:
                ....:     print(i)
                47
                42
                1
            """
            return iter(self.value)

        def __len__(self):
            r"""
            Return the number of factors in the cartesian product from which ``self`` comes.

            EXAMPLES::

                sage: C = cartesian_product([ZZ, QQ, CC])
                sage: e = C.random_element()
                sage: len(e)
                3
            """
            return len(self.value)

        def cartesian_factors(self):
            r"""
            Return the tuple of elements that compose this element.

            EXAMPLES::

                sage: A = cartesian_product([ZZ, RR])
                sage: A((1, 1.23)).cartesian_factors()
                (1, 1.23000000000000)
                sage: type(_)
                <... 'tuple'>
            """
            return self.value<|MERGE_RESOLUTION|>--- conflicted
+++ resolved
@@ -36,16 +36,6 @@
 
     EXAMPLES::
 
-<<<<<<< HEAD
-        sage: G = cartesian_product([GF(5), Permutations(10)])                  # optional - sage.libs.pari
-        sage: G.cartesian_factors()                                             # optional - sage.libs.pari
-        (Finite Field of size 5, Standard permutations of 10)
-        sage: G.cardinality()                                                   # optional - sage.libs.pari
-        18144000
-        sage: G.random_element()    # random                                    # optional - sage.libs.pari
-        (1, [4, 7, 6, 5, 10, 1, 3, 2, 8, 9])
-        sage: G.category()                                                      # optional - sage.libs.pari
-=======
         sage: G = cartesian_product([GF(5), Permutations(10)])                          # optional - sage.rings.finite_rings
         sage: G.cartesian_factors()                                                     # optional - sage.rings.finite_rings
         (Finite Field of size 5, Standard permutations of 10)
@@ -54,7 +44,6 @@
         sage: G.random_element()    # random                                            # optional - sage.rings.finite_rings
         (1, [4, 7, 6, 5, 10, 1, 3, 2, 8, 9])
         sage: G.category()                                                              # optional - sage.rings.finite_rings
->>>>>>> a36b1230
         Join of Category of finite monoids
             and Category of Cartesian products of monoids
             and Category of Cartesian products of finite enumerated sets
@@ -103,16 +92,6 @@
 
         EXAMPLES::
 
-<<<<<<< HEAD
-            sage: C = cartesian_product([GF(5), GF(3)])                                 # optional - sage.libs.pari
-            sage: x = C((1,3)); x                                                       # optional - sage.libs.pari
-            (1, 0)
-            sage: x.parent()                                                            # optional - sage.libs.pari
-            The Cartesian product of (Finite Field of size 5, Finite Field of size 3)
-            sage: x[0].parent()                                                         # optional - sage.libs.pari
-            Finite Field of size 5
-            sage: x[1].parent()                                                         # optional - sage.libs.pari
-=======
             sage: C = cartesian_product([GF(5), GF(3)])                                 # optional - sage.rings.finite_rings
             sage: x = C((1,3)); x                                                       # optional - sage.rings.finite_rings
             (1, 0)
@@ -121,25 +100,16 @@
             sage: x[0].parent()                                                         # optional - sage.rings.finite_rings
             Finite Field of size 5
             sage: x[1].parent()                                                         # optional - sage.rings.finite_rings
->>>>>>> a36b1230
             Finite Field of size 3
 
         An iterable is also accepted as input::
 
-<<<<<<< HEAD
-            sage: C(i for i in range(2))                                                # optional - sage.libs.pari
-=======
             sage: C(i for i in range(2))                                                # optional - sage.rings.finite_rings
->>>>>>> a36b1230
             (0, 1)
 
         TESTS::
 
-<<<<<<< HEAD
-            sage: C((1,3,4))                                                            # optional - sage.libs.pari
-=======
             sage: C((1,3,4))                                                            # optional - sage.rings.finite_rings
->>>>>>> a36b1230
             Traceback (most recent call last):
             ...
             ValueError: (1, 3, 4) should be of length 2
