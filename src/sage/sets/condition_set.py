r"""
Subsets of a Universe Defined by Predicates
"""

# ****************************************************************************
#       Copyright (C) 2021 Matthias Koeppe
#
# This program is free software: you can redistribute it and/or modify
# it under the terms of the GNU General Public License as published by
# the Free Software Foundation, either version 2 of the License, or
# (at your option) any later version.
#                  https://www.gnu.org/licenses/
# ****************************************************************************

from sage.structure.category_object import normalize_names
from sage.structure.parent import Parent, Set_generic
from sage.structure.unique_representation import UniqueRepresentation
from sage.categories.sets_cat import Sets
from sage.categories.enumerated_sets import EnumeratedSets
from sage.misc.cachefunc import cached_method
from sage.combinat.subset import uniq
from sage.structure.element import Expression
from .set import Set, Set_base, Set_boolean_operators, Set_add_sub_operators


class ConditionSet(Set_generic, Set_base, Set_boolean_operators, Set_add_sub_operators,
                   UniqueRepresentation):
    r"""
    Set of elements of a universe that satisfy given predicates

    INPUT:

    - ``universe`` -- a set

    - ``*predicates`` -- callables

    - ``vars`` or ``names`` -- (default: inferred from ``predicates`` if any predicate is
      an element of a :class:`~sage.symbolic.callable.CallableSymbolicExpressionRing_class`)
      variables or names of variables

    - ``category`` -- (default: inferred from ``universe``) a category

    EXAMPLES::

        sage: Evens = ConditionSet(ZZ, is_even); Evens
        { x ∈ Integer Ring : <function is_even at 0x...>(x) }
        sage: 2 in Evens
        True
        sage: 3 in Evens
        False
        sage: 2.0 in Evens
        True

        sage: Odds = ConditionSet(ZZ, is_odd); Odds
        { x ∈ Integer Ring : <function is_odd at 0x...>(x) }
        sage: EvensAndOdds = Evens | Odds; EvensAndOdds
        Set-theoretic union of
         { x ∈ Integer Ring : <function is_even at 0x...>(x) } and
         { x ∈ Integer Ring : <function is_odd at 0x...>(x) }
        sage: 5 in EvensAndOdds
        True
        sage: 7/2 in EvensAndOdds
        False

        sage: var('y')                                                                  # optional - sage.symbolic
        y
        sage: SmallOdds = ConditionSet(ZZ, is_odd, abs(y) <= 11, vars=[y]); SmallOdds   # optional - sage.symbolic
        { y ∈ Integer Ring : abs(y) <= 11, <function is_odd at 0x...>(y) }

        sage: P = polytopes.cube(); P                                                   # optional - sage.geometry.polyhedron
        A 3-dimensional polyhedron in ZZ^3 defined as the convex hull of 8 vertices
        sage: P.rename("P")                                                             # optional - sage.geometry.polyhedron
        sage: P_inter_B = ConditionSet(P, lambda x: x.norm() < 1.2); P_inter_B          # optional - sage.geometry.polyhedron
        { x ∈ P : <function <lambda> at 0x...>(x) }
        sage: vector([1, 0, 0]) in P_inter_B                                            # optional - sage.geometry.polyhedron
        True
<<<<<<< HEAD
        sage: vector([1, 1, 1]) in P_inter_B                                            # optional - sage.geometry.polyhedron sage.symbolic
=======
        sage: vector([1, 1, 1]) in P_inter_B                                            # optional - sage.geometry.polyhedron
>>>>>>> 7b843374
        False

        sage: predicate(x, y, z) = sqrt(x^2 + y^2 + z^2) < 1.2; predicate               # optional - sage.symbolic
        (x, y, z) |--> sqrt(x^2 + y^2 + z^2) < 1.20000000000000
        sage: P_inter_B_again = ConditionSet(P, predicate); P_inter_B_again             # optional - sage.geometry.polyhedron sage.symbolic
        { (x, y, z) ∈ P : sqrt(x^2 + y^2 + z^2) < 1.20000000000000 }
        sage: vector([1, 0, 0]) in P_inter_B_again                                      # optional - sage.geometry.polyhedron sage.symbolic
        True
        sage: vector([1, 1, 1]) in P_inter_B_again                                      # optional - sage.geometry.polyhedron sage.symbolic
        False

    Iterating over subsets determined by predicates::

        sage: Odds = ConditionSet(ZZ, is_odd); Odds
        { x ∈ Integer Ring : <function is_odd at 0x...>(x) }
        sage: list(Odds.iterator_range(stop=6))
        [1, -1, 3, -3, 5, -5]

        sage: R = IntegerModRing(8)
        sage: R_primes = ConditionSet(R, is_prime); R_primes
        { x ∈ Ring of integers modulo 8 : <function is_prime at 0x...>(x) }
        sage: R_primes.is_finite()
        True
        sage: list(R_primes)
        [2, 6]

    Using ``ConditionSet`` without predicates provides a way of attaching variable names
    to a set::

        sage: Z3 = ConditionSet(ZZ^3, vars=['x', 'y', 'z']); Z3                         # optional - sage.modules
        { (x, y, z) ∈ Ambient free module of rank 3
                       over the principal ideal domain Integer Ring }
        sage: Z3.variable_names()                                                       # optional - sage.modules
        ('x', 'y', 'z')
        sage: Z3.arguments()                                                            # optional - sage.modules
        (x, y, z)

        sage: Q4.<a, b, c, d> = ConditionSet(QQ^4); Q4                                  # optional - sage.modules
        { (a, b, c, d) ∈ Vector space of dimension 4 over Rational Field }
        sage: Q4.variable_names()                                                       # optional - sage.modules
        ('a', 'b', 'c', 'd')
        sage: Q4.arguments()                                                            # optional - sage.modules
        (a, b, c, d)

    TESTS::

        sage: TestSuite(P_inter_B).run(skip='_test_pickling')  # cannot pickle lambdas  # optional - sage.geometry.polyhedron
        sage: TestSuite(P_inter_B_again).run()                                          # optional - sage.geometry.polyhedron sage.symbolic
    """
    @staticmethod
    def __classcall_private__(cls, universe, *predicates, vars=None, names=None, category=None):
        r"""
        Normalize init arguments.

        TESTS::

            sage: ConditionSet(ZZ, names=["x"]) is ConditionSet(ZZ, names=x)                        # optional - sage.symbolic
            True
            sage: ConditionSet(RR, x > 0, names=x) is ConditionSet(RR, (x > 0).function(x))         # optional - sage.symbolic
            True
        """
        if category is None:
            category = Sets()
        if isinstance(universe, Parent):
            if universe in Sets().Finite():
                category &= Sets().Finite()
            if universe in EnumeratedSets():
                category &= EnumeratedSets()

        if vars is not None:
            if names is not None:
                raise ValueError('cannot use names and vars at the same time; they are aliases')
            names, vars = vars, None

        if names is not None:
            names = normalize_names(-1, names)

        callable_symbolic_predicates = []
        other_predicates = []

        for predicate in predicates:
            if isinstance(predicate, Expression) and predicate.is_callable():
                if names is None:
                    names = tuple(str(var) for var in predicate.args())
                elif len(names) != len(predicate.args()):
                    raise TypeError('mismatch in number of arguments')
                if vars is None:
                    vars = predicate.args()
                callable_symbolic_predicates.append(predicate)
            elif isinstance(predicate, Expression):
                if names is None:
                    raise TypeError('use callable symbolic expressions or provide variable names')
                if vars is None:
                    from sage.symbolic.ring import SR
                    vars = tuple(SR.var(name) for name in names)
                callable_symbolic_predicates.append(predicate.function(*vars))
            else:
                other_predicates.append(predicate)

        predicates = list(uniq(callable_symbolic_predicates + other_predicates))

        if not other_predicates and not callable_symbolic_predicates:
            if names is None and category is None:
                # No conditions, no variable names, no category, just use Set.
                return Set(universe)

        if any(predicate.args() != vars
               for predicate in callable_symbolic_predicates):
            # TODO: Implement safe renaming of the arguments of a callable symbolic expressions
            raise NotImplementedError('all callable symbolic expressions must use the same arguments')

        if names is None:
            names = ("x",)
        return super().__classcall__(cls, universe, *predicates,
                                     names=names, category=category)

    def __init__(self, universe, *predicates, names=None, category=None):
        r"""
        TESTS::

            sage: Evens = ConditionSet(ZZ, is_even); Evens
            { x ∈ Integer Ring : <function is_even at 0x...>(x) }
            sage: TestSuite(Evens).run()
        """
        self._universe = universe
        self._predicates = predicates
        facade = None
        if isinstance(universe, Parent):
            facade = universe
        super().__init__(facade=facade, category=category,
                         names=names, normalize=False) # names already normalized by classcall

    def _first_ngens(self, n):
        r"""
        Return the list of variables.

        This is useful only for the use of Sage preparser::

            sage: preparse("Q3.<x,y,z> = ConditionSet(QQ^3)")
            "Q3 = ConditionSet(QQ**Integer(3), names=('x', 'y', 'z',)); (x, y, z,) = Q3._first_ngens(3)"

        """
        return self.arguments()

    def _repr_(self):
        """
        Print representation of this set.

        EXAMPLES::

            sage: var('t')  # parameter                                                 # optional - sage.symbolic
            t
            sage: ZeroDimButNotNullary = ConditionSet(ZZ^0, t > 0, vars=("q"))          # optional - sage.symbolic
            sage: ZeroDimButNotNullary._repr_()                                         # optional - sage.symbolic
            '{ q ∈ Ambient free module of rank 0
                   over the principal ideal domain Integer Ring : t > 0 }'
        """
        s = "{ "
        names = self.variable_names()
        comma_sep_names = ", ".join(str(name) for name in names)
        if len(names) == 1:
            s += f"{comma_sep_names}"
        else:
            s += f"({comma_sep_names})"
        universe = self._universe
        s += f" ∈ {universe}"
        sep = " : "
        for predicate in self._predicates:
            s += sep + self._repr_condition(predicate)
            sep = ", "
        s += " }"
        return s

    @cached_method
    def _repr_condition(self, predicate):
        """
        Format the predicate, applied to the arguments.

        EXAMPLES::

            sage: Evens = ConditionSet(ZZ, is_even)
            sage: Evens._repr_condition(is_even)
            '<function is_even at 0x...>(x)'
            sage: BigSin = ConditionSet(RR, sin(x) > 0.9, vars=[x])                                 # optional - sage.symbolic
            sage: BigSin._repr_condition(BigSin._predicates[0])                                     # optional - sage.symbolic
            'sin(x) > 0.900000000000000'
            sage: var('t')  # parameter                                                             # optional - sage.symbolic
            t
            sage: ZeroDimButNotNullary = ConditionSet(ZZ^0, t > 0, vars=("q"))                      # optional - sage.symbolic
            sage: ZeroDimButNotNullary._repr_condition(ZeroDimButNotNullary._predicates[0])         # optional - sage.symbolic
            't > 0'
        """
        if isinstance(predicate, Expression) and predicate.is_callable():
            args = self.arguments()
            if len(args) == 1:
                args = args[0]
            condition = self._call_predicate(predicate, args)
            return str(condition)
        comma_sep_names = ", ".join(str(name)
                                    for name in self.variable_names())
        return f"{predicate}({comma_sep_names})"

    @cached_method
    def arguments(self):
        """
        Return the variables of ``self`` as elements of the symbolic ring.

        EXAMPLES::

            sage: Odds = ConditionSet(ZZ, is_odd); Odds
            { x ∈ Integer Ring : <function is_odd at 0x...>(x) }
            sage: args = Odds.arguments(); args                                         # optional - sage.symbolic
            (x,)
            sage: args[0].parent()                                                      # optional - sage.symbolic
            Symbolic Ring
        """
        from sage.symbolic.ring import SR
        return SR.var(self.variable_names())

    def _element_constructor_(self, *args, **kwds):
        """
        Construct an element of the set.

        This element constructor raises an error if the element does not
        satisfy the predicates.

        EXAMPLES::

            sage: Evens = ConditionSet(ZZ, is_even); Evens
            { x ∈ Integer Ring : <function is_even at 0x...>(x) }
            sage: element_two = Evens(2r); element_two
            2
            sage: element_two.parent()
            Integer Ring
            sage: element_too = Evens(2.0); element_too
            2
            sage: element_too.parent()
            Integer Ring
            sage: Evens(3)
            Traceback (most recent call last):
            ...
            ValueError: 3 does not satisfy the condition

        """
        try:
            universe_element_constructor = self._universe._element_constructor_
        except AttributeError:
            if len(args) != 1 or kwds:
                raise ValueError('element constructor only takes 1 argument')
            element = args[0]
            if element not in self._universe:
                raise ValueError(f'{element} is not an element of the universe')
        else:
            element = universe_element_constructor(*args, **kwds)
        if not all(self._call_predicate(predicate, element)
                   for predicate in self._predicates):
            raise ValueError(f'{element} does not satisfy the condition')
        return element

    def _call_predicate(self, predicate, element):
        r"""
        Call ``predicate`` on an ``element`` of the universe of ``self``.

        TESTS::

            sage: TripleDigits = ZZ^3                                                   # optional - sage.modules
            sage: predicate(x, y, z) = sqrt(x^2 + y^2 + z^2) < 12; predicate            # optional - sage.symbolic
            (x, y, z) |--> sqrt(x^2 + y^2 + z^2) < 12
            sage: SmallTriples = ConditionSet(ZZ^3, predicate); SmallTriples            # optional - sage.symbolic
            { (x, y, z) ∈ Ambient free module of rank 3 over the principal
                          ideal domain Integer Ring : sqrt(x^2 + y^2 + z^2) < 12 }
            sage: predicate = SmallTriples._predicates[0]                               # optional - sage.symbolic
            sage: element = TripleDigits((1, 2, 3))                                     # optional - sage.symbolic
            sage: SmallTriples._call_predicate(predicate, element)                      # optional - sage.symbolic
            sqrt(14) < 12

            sage: var('t')                                                              # optional - sage.symbolic
            t
            sage: TinyUniverse = ZZ^0                                                   # optional - sage.modules
            sage: Nullary = ConditionSet(TinyUniverse, t > 0, vars=())                  # optional - sage.symbolic
            sage: predicate = Nullary._predicates[0]                                    # optional - sage.symbolic
            sage: element = TinyUniverse(0)                                             # optional - sage.symbolic
            sage: Nullary._call_predicate(predicate, element)                           # optional - sage.symbolic
            t > 0
        """
        if isinstance(predicate, Expression) and predicate.is_callable():
            if len(predicate.arguments()) != 1:
                return predicate(*element)
        return predicate(element)

    def _an_element_(self):
        r"""
        Return an element of ``self``.

        This may raise ``NotImplementedError``.

        TESTS::

            sage: TripleDigits = ZZ^3                                                   # optional - sage.modules
            sage: predicate(x, y, z) = sqrt(x^2 + y^2 + z^2) < 12; predicate            # optional - sage.symbolic
            (x, y, z) |--> sqrt(x^2 + y^2 + z^2) < 12
            sage: SmallTriples = ConditionSet(ZZ^3, predicate); SmallTriples            # optional - sage.symbolic
            { (x, y, z) ∈ Ambient free module of rank 3 over the principal
                          ideal domain Integer Ring : sqrt(x^2 + y^2 + z^2) < 12 }
            sage: SmallTriples.an_element()  # indirect doctest                         # optional - sage.symbolic
            (1, 0, 0)
        """
        for element in self._universe.some_elements():
            if element in self:
                return element
        raise NotImplementedError

    def ambient(self):
        r"""
        Return the universe of ``self``.

        EXAMPLES::

            sage: Evens = ConditionSet(ZZ, is_even); Evens
            { x ∈ Integer Ring : <function is_even at 0x...>(x) }
            sage: Evens.ambient()
            Integer Ring
        """
        return self._universe

    @cached_method
    def _sympy_(self):
        r"""
        Return an instance of a subclass of SymPy ``Set`` corresponding to ``self``.

        EXAMPLES::

            sage: predicate(x, y, z) = sqrt(x^2 + y^2 + z^2) < 12; predicate            # optional - sage.symbolic
            (x, y, z) |--> sqrt(x^2 + y^2 + z^2) < 12
            sage: SmallTriples = ConditionSet(ZZ^3, predicate); SmallTriples            # optional - sage.symbolic
            { (x, y, z) ∈ Ambient free module of rank 3 over the principal
                          ideal domain Integer Ring : sqrt(x^2 + y^2 + z^2) < 12 }
            sage: ST = SmallTriples._sympy_(); ST                                       # optional - sage.symbolic
            ConditionSet((x, y, z), sqrt(x**2 + y**2 + z**2) < 12,
                         ProductSet(Integers, Integers, Integers))
            sage: (1, 3, 5) in ST                                                       # optional - sage.symbolic
            True
            sage: (5, 7, 9) in ST                                                       # optional - sage.symbolic
            False

            sage: Interval = ConditionSet(RR, x >= -7, x <= 4, vars=[x]); Interval      # optional - sage.symbolic
            { x ∈ Real Field with 53 bits of precision : x >= -7, x <= 4 }
            sage: Interval._sympy_()                                                    # optional - sage.symbolic sympy
            ConditionSet(x, (x >= -7) & (x <= 4),
                            SageSet(Real Field with 53 bits of precision))

        If a predicate is not symbolic, we fall back to creating a wrapper::

            sage: Evens = ConditionSet(ZZ, is_even); Evens
            { x ∈ Integer Ring : <function is_even at 0x...>(x) }
            sage: Evens._sympy_()                                                       # optional - sympy
            SageSet({ x ∈ Integer Ring : <function is_even at 0x...>(x) })
        """
        from sage.interfaces.sympy import sympy_init
        sympy_init()
        import sympy

        args = self.arguments()
        single_arg = len(args) == 1
        if single_arg:
            args = args[0]

        try:
            conditions = [self._call_predicate(predicate, args)
                          for predicate in self._predicates]

            sym = tuple(x._sympy_() for x in self.arguments())
            if single_arg:
                sym = sym[0]
            result = sympy.ConditionSet(sym,
                                        sympy.And(*[condition._sympy_()
                                                    for condition in conditions]),
                                        base_set=self._universe._sympy_())
            result._sage_object = self
            return result
        except TypeError:
            # Fall back to creating a wrapper
            return super()._sympy_()

    def intersection(self, X):
        r"""
        Return the intersection of ``self`` and ``X``.

        EXAMPLES::

            sage: in_small_oblong(x, y) = x^2 + 3 * y^2 <= 42                           # optional - sage.symbolic
            sage: SmallOblongUniverse = ConditionSet(QQ^2, in_small_oblong)             # optional - sage.symbolic
            sage: SmallOblongUniverse                                                   # optional - sage.symbolic
            { (x, y) ∈ Vector space of dimension 2
                                over Rational Field : x^2 + 3*y^2 <= 42 }
            sage: parity_check(x, y) = abs(sin(pi/2*(x + y))) < 1/1000                  # optional - sage.symbolic
            sage: EvenUniverse = ConditionSet(ZZ^2, parity_check); EvenUniverse         # optional - sage.symbolic
            { (x, y) ∈ Ambient free module of rank 2 over the principal ideal
                       domain Integer Ring : abs(sin(1/2*pi*x + 1/2*pi*y)) < (1/1000) }
            sage: SmallOblongUniverse & EvenUniverse                                    # optional - sage.symbolic
            { (x, y) ∈ Free module of degree 2 and rank 2 over Integer Ring
            Echelon basis matrix:
            [1 0]
            [0 1] : x^2 + 3*y^2 <= 42, abs(sin(1/2*pi*x + 1/2*pi*y)) < (1/1000) }

        Combining two ``ConditionSet``s with different formal variables works correctly.
        The formal variables of the intersection are taken from ``self``::

            sage: SmallMirrorUniverse = ConditionSet(QQ^2, in_small_oblong,             # optional - sage.symbolic
            ....:                                    vars=(y, x))
            sage: SmallMirrorUniverse                                                   # optional - sage.symbolic
            { (y, x) ∈ Vector space of dimension 2
                               over Rational Field : 3*x^2 + y^2 <= 42 }
            sage: SmallOblongUniverse & SmallMirrorUniverse                             # optional - sage.symbolic
            { (x, y) ∈ Vector space of dimension 2
                               over Rational Field : x^2 + 3*y^2 <= 42 }
            sage: SmallMirrorUniverse & SmallOblongUniverse                             # optional - sage.symbolic
            { (y, x) ∈ Vector space of dimension 2
                               over Rational Field : 3*x^2 + y^2 <= 42 }
        """
        if isinstance(X, ConditionSet):
            return ConditionSet(self.ambient().intersection(X.ambient()),
                                *(self._predicates + X._predicates),
                                vars=self.arguments())
        return super().intersection(X)

    def __iter__(self):
        r"""
        Iterate over ``self``.

        TESTS::

            sage: Odds = ConditionSet(ZZ, is_odd); Odds
            { x ∈ Integer Ring : <function is_odd at 0x...>(x) }
            sage: list(Odds.iterator_range(stop=6))
            [1, -1, 3, -3, 5, -5]

        """
        for x in self._universe:
            if x in self:
                yield x<|MERGE_RESOLUTION|>--- conflicted
+++ resolved
@@ -74,11 +74,7 @@
         { x ∈ P : <function <lambda> at 0x...>(x) }
         sage: vector([1, 0, 0]) in P_inter_B                                            # optional - sage.geometry.polyhedron
         True
-<<<<<<< HEAD
         sage: vector([1, 1, 1]) in P_inter_B                                            # optional - sage.geometry.polyhedron sage.symbolic
-=======
-        sage: vector([1, 1, 1]) in P_inter_B                                            # optional - sage.geometry.polyhedron
->>>>>>> 7b843374
         False
 
         sage: predicate(x, y, z) = sqrt(x^2 + y^2 + z^2) < 1.2; predicate               # optional - sage.symbolic
