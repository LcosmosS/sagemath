# sage_setup: distribution = sagemath-categories
"""
Sets

AUTHORS:

- William Stein (2005) - first version

- William Stein (2006-02-16) - large number of documentation and
  examples; improved code

- Mike Hansen (2007-3-25) - added differences and symmetric
  differences; fixed operators

- Florent Hivert (2010-06-17) - Adapted to categories

- Nicolas M. Thiery (2011-03-15) - Added subset and superset methods

- Julian Rueth (2013-04-09) - Collected common code in
  :class:`Set_object_binary`, fixed ``__hash__``.

"""

# ****************************************************************************
#       Copyright (C) 2005 William Stein <wstein@gmail.com>
#                     2013 Julian Rueth <julian.rueth@fsfe.org>
#
#  Distributed under the terms of the GNU General Public License (GPL)
#
#    This code is distributed in the hope that it will be useful,
#    but WITHOUT ANY WARRANTY; without even the implied warranty of
#    MERCHANTABILITY or FITNESS FOR A PARTICULAR PURPOSE.  See the GNU
#    General Public License for more details.
#
#  The full text of the GPL is available at:
#
#                  https://www.gnu.org/licenses/
# ****************************************************************************

from sage.misc.latex import latex
from sage.misc.prandom import choice
from sage.misc.cachefunc import cached_method

from sage.structure.category_object import CategoryObject
from sage.structure.element import Element
from sage.structure.parent import Parent, Set_generic
from sage.structure.richcmp import richcmp_method, richcmp, rich_to_bool
from sage.misc.classcall_metaclass import ClasscallMetaclass

from sage.categories.sets_cat import Sets
from sage.categories.enumerated_sets import EnumeratedSets
from sage.categories.finite_enumerated_sets import FiniteEnumeratedSets

import sage.rings.infinity


def has_finite_length(obj):
    """
    Return ``True`` if ``obj`` is known to have finite length.

    This is mainly meant for pure Python types, so we do not call any
    Sage-specific methods.

    EXAMPLES::

        sage: from sage.sets.set import has_finite_length
        sage: has_finite_length(tuple(range(10)))
        True
        sage: has_finite_length(list(range(10)))
        True
        sage: has_finite_length(set(range(10)))
        True
        sage: has_finite_length(iter(range(10)))
        False
        sage: has_finite_length(GF(17^127))                                             # needs sage.rings.finite_rings
        True
        sage: has_finite_length(ZZ)
        False
    """
    try:
        len(obj)
    except OverflowError:
        return True
    except Exception:
        return False
    else:
        return True


def Set(X=None, category=None):
    r"""
    Create the underlying set of ``X``.

    If ``X`` is a list, tuple, Python set, or ``X.is_finite()`` is
    ``True``, this returns a wrapper around Python's enumerated immutable
    ``frozenset`` type with extra functionality.  Otherwise it returns a
    more formal wrapper.

    If you need the functionality of mutable sets, use Python's
    builtin set type.

    EXAMPLES::

        sage: # needs sage.rings.finite_rings
        sage: X = Set(GF(9, 'a'))
        sage: X
        {0, 1, 2, a, a + 1, a + 2, 2*a, 2*a + 1, 2*a + 2}
        sage: type(X)
        <class 'sage.sets.set.Set_object_enumerated_with_category'>
        sage: Y = X.union(Set(QQ))
        sage: Y
        Set-theoretic union of
         {0, 1, 2, a, a + 1, a + 2, 2*a, 2*a + 1, 2*a + 2} and
         Set of elements of Rational Field
        sage: type(Y)
        <class 'sage.sets.set.Set_object_union_with_category'>

    Usually sets can be used as dictionary keys.

    ::

        sage: # needs sage.symbolic
        sage: d = {Set([2*I, 1 + I]): 10}
        sage: d                  # key is randomly ordered
        {{I + 1, 2*I}: 10}
        sage: d[Set([1+I,2*I])]
        10
        sage: d[Set((1+I,2*I))]
        10

    The original object is often forgotten.

    ::

        sage: v = [1,2,3]
        sage: X = Set(v)
        sage: X
        {1, 2, 3}
        sage: v.append(5)
        sage: X
        {1, 2, 3}
        sage: 5 in X
        False

    Set also accepts iterators, but be careful to only give *finite*
    sets::

        sage: sorted(Set(range(1,6)))
        [1, 2, 3, 4, 5]
        sage: sorted(Set(list(range(1,6))))
        [1, 2, 3, 4, 5]
        sage: sorted(Set(iter(range(1,6))))
        [1, 2, 3, 4, 5]

    We can also create sets from different types::

        sage: sorted(Set([Sequence([3,1], immutable=True), 5, QQ, Partition([3,1,1])]), key=str)    # needs sage.combinat
        [5, Rational Field, [3, 1, 1], [3, 1]]

    Sets with unhashable objects work, but with less functionality::

        sage: A = Set([QQ, (3, 1), 5])  # hashable
        sage: sorted(A.list(), key=repr)
        [(3, 1), 5, Rational Field]
        sage: type(A)
        <class 'sage.sets.set.Set_object_enumerated_with_category'>
        sage: B = Set([QQ, [3, 1], 5])  # unhashable
        sage: sorted(B.list(), key=repr)
        Traceback (most recent call last):
        ...
        AttributeError: 'Set_object_with_category' object has no attribute 'list'
        sage: type(B)
        <class 'sage.sets.set.Set_object_with_category'>

    TESTS::

        sage: Set(Primes())
        Set of all prime numbers: 2, 3, 5, 7, ...
        sage: Set(Subsets([1,2,3])).cardinality()
        8
        sage: S = Set(iter([1,2,3])); S
        {1, 2, 3}
        sage: type(S)
        <class 'sage.sets.set.Set_object_enumerated_with_category'>
        sage: S = Set([])
        sage: TestSuite(S).run()

    Check that :trac:`16090` is fixed::

        sage: Set()
        {}
    """
    if X is None:
        X = []
    elif isinstance(X, CategoryObject):
        if isinstance(X, Set_generic) and category is None:
            return X
        elif X in Sets().Finite():
            return Set_object_enumerated(X, category=category)
        else:
            return Set_object(X, category=category)

    if isinstance(X, Element) and not isinstance(X, Set_base):
        raise TypeError("Element has no defined underlying set")

    try:
        X = frozenset(X)
    except TypeError:
        return Set_object(X, category=category)
    else:
        return Set_object_enumerated(X, category=category)


class Set_base():
    r"""
    Abstract base class for sets, not necessarily parents.
    """

    def union(self, X):
        """
        Return the union of ``self`` and ``X``.

        EXAMPLES::

            sage: Set(QQ).union(Set(ZZ))
            Set-theoretic union of
             Set of elements of Rational Field and
             Set of elements of Integer Ring
            sage: Set(QQ) + Set(ZZ)
            Set-theoretic union of
             Set of elements of Rational Field and
             Set of elements of Integer Ring
            sage: X = Set(QQ).union(Set(GF(3))); X
            Set-theoretic union of
             Set of elements of Rational Field and
             {0, 1, 2}
            sage: 2/3 in X
            True
            sage: GF(3)(2) in X                                                         # needs sage.libs.pari
            True
            sage: GF(5)(2) in X
            False
            sage: sorted(Set(GF(7)) + Set(GF(3)), key=int)
            [0, 0, 1, 1, 2, 2, 3, 4, 5, 6]
        """
        if isinstance(X, (Set_generic, Set_base)):
            if self is X:
                return self
            return Set_object_union(self, X)
        raise TypeError("X (=%s) must be a Set" % X)

    def intersection(self, X):
        r"""
        Return the intersection of ``self`` and ``X``.

        EXAMPLES::

            sage: X = Set(ZZ).intersection(Primes())
            sage: 4 in X
            False
            sage: 3 in X
            True

            sage: 2/1 in X
            True

            sage: X = Set(GF(9,'b')).intersection(Set(GF(27,'c'))); X                   # needs sage.rings.finite_rings
            {}

            sage: X = Set(GF(9,'b')).intersection(Set(GF(27,'b'))); X                   # needs sage.rings.finite_rings
            {}
        """
        if isinstance(X, (Set_generic, Set_base)):
            if self is X:
                return self
            return Set_object_intersection(self, X)
        raise TypeError("X (=%s) must be a Set" % X)

    def difference(self, X):
        r"""
        Return the set difference ``self - X``.

        EXAMPLES::

            sage: X = Set(ZZ).difference(Primes())
            sage: 4 in X
            True
            sage: 3 in X
            False

            sage: 4/1 in X
            True

            sage: X = Set(GF(9,'b')).difference(Set(GF(27,'c'))); X                     # needs sage.rings.finite_rings
            {0, 1, 2, b, b + 1, b + 2, 2*b, 2*b + 1, 2*b + 2}

            sage: X = Set(GF(9,'b')).difference(Set(GF(27,'b'))); X                     # needs sage.rings.finite_rings
            {0, 1, 2, b, b + 1, b + 2, 2*b, 2*b + 1, 2*b + 2}
        """
        if isinstance(X, (Set_generic, Set_base)):
            if self is X:
                return Set([])
            return Set_object_difference(self, X)
        raise TypeError("X (=%s) must be a Set" % X)

    def symmetric_difference(self, X):
        r"""
        Returns the symmetric difference of ``self`` and ``X``.

        EXAMPLES::

            sage: X = Set([1,2,3]).symmetric_difference(Set([3,4]))
            sage: X
            {1, 2, 4}
        """
        if isinstance(X, (Set_generic, Set_base)):
            if self is X:
                return Set([])
            return Set_object_symmetric_difference(self, X)
        raise TypeError("X (=%s) must be a Set" % X)

    def _test_as_set_object(self, tester=None, **options):
        r"""
        Run the test suite of ``Set(self)`` unless it is identical to ``self``.

        EXAMPLES:

        Nothing is tested for instances of :class`Set_generic` (constructed
        with the :func:`Set` constructor)::

            sage: Set(ZZ)._test_as_set_object(verbose=True)

        Instances of other subclasses of :class:`Set_base` run this method::

            sage: Polyhedron()._test_as_set_object(verbose=True)                        # needs sage.geometry.polyhedron
            Running the test suite of Set(self)
            running ._test_an_element() . . . pass
            ...
            running ._test_some_elements() . . . pass
        """
        if tester is None:
            tester = self._tester(**options)
        set_self = Set(self)
        if set_self is not self:
            from sage.misc.sage_unittest import TestSuite
            tester.info("\n  Running the test suite of Set(self)")
            TestSuite(set_self).run(skip="_test_pickling",  # see Issue #32025
                                    verbose=tester._verbose,
                                    prefix=tester._prefix + "  ")
            tester.info(tester._prefix + " ", newline=False)


class Set_boolean_operators:
    r"""
    Mix-in class providing the Boolean operators ``__or__``, ``__and__``, ``__xor__``.

    The operators delegate to the methods ``union``, ``intersection``, and
    ``symmetric_difference``, which need to be implemented by the class.
    """

    def __or__(self, X):
        """
        Return the union of ``self`` and ``X``.

        EXAMPLES::

            sage: Set([2,3]) | Set([3,4])
            {2, 3, 4}
            sage: Set(ZZ) | Set(QQ)
            Set-theoretic union of Set of elements of Integer Ring and Set of elements of Rational Field
        """
        return self.union(X)

    def __and__(self, X):
        """
        Returns the intersection of ``self`` and ``X``.

        EXAMPLES::

            sage: Set([2,3]) & Set([3,4])
            {3}
            sage: Set(ZZ) & Set(QQ)
            Set-theoretic intersection of Set of elements of Integer Ring and Set of elements of Rational Field
        """
        return self.intersection(X)

    def __xor__(self, X):
        """
        Returns the symmetric difference of ``self`` and ``X``.

        EXAMPLES::

            sage: X = Set([1,2,3,4])
            sage: Y = Set([1,2])
            sage: X.symmetric_difference(Y)
            {3, 4}
            sage: X.__xor__(Y)
            {3, 4}
        """
        return self.symmetric_difference(X)


class Set_add_sub_operators:
    r"""
    Mix-in class providing the operators ``__add__`` and ``__sub__``.

    The operators delegate to the methods ``union`` and ``intersection``,
    which need to be implemented by the class.
    """

    def __add__(self, X):
        """
        Return the union of ``self`` and ``X``.

        EXAMPLES::

            sage: Set(RealField()) + Set(QQ^5)                                          # needs sage.modules
             Set-theoretic union of
              Set of elements of Real Field with 53 bits of precision and
              Set of elements of Vector space of dimension 5 over Rational Field
            sage: Set(GF(3)) + Set(GF(2))
            {0, 1, 2, 0, 1}
            sage: Set(GF(2)) + Set(GF(4,'a'))                                           # needs sage.rings.finite_rings
            {0, 1, a, a + 1}
            sage: sorted(Set(GF(8,'b')) + Set(GF(4,'a')), key=str)                      # needs sage.rings.finite_rings
            [0, 0, 1, 1, a, a + 1, b, b + 1, b^2, b^2 + 1, b^2 + b, b^2 + b + 1]
        """
        return self.union(X)

    def __sub__(self, X):
        """
        Return the difference of ``self`` and ``X``.

        EXAMPLES::

            sage: X = Set(ZZ).difference(Primes())
            sage: Y = Set(ZZ) - Primes()
            sage: X == Y
            True
        """
        return self.difference(X)


@richcmp_method
class Set_object(Set_generic, Set_base, Set_boolean_operators, Set_add_sub_operators):
    r"""
    A set attached to an almost arbitrary object.

    EXAMPLES::

        sage: K = GF(19)
        sage: Set(K)
        {0, 1, 2, 3, 4, 5, 6, 7, 8, 9, 10, 11, 12, 13, 14, 15, 16, 17, 18}
        sage: S = Set(K)

        sage: latex(S)
        \left\{0, 1, 2, 3, 4, 5, 6, 7, 8, 9, 10, 11, 12, 13, 14, 15, 16, 17, 18\right\}
        sage: TestSuite(S).run()

        sage: latex(Set(ZZ))
        \Bold{Z}

    TESTS:

    See :trac:`14486`::

        sage: 0 == Set([1]), Set([1]) == 0
        (False, False)
        sage: 1 == Set([0]), Set([0]) == 1
        (False, False)
    """

    def __init__(self, X, category=None):
        """
        Create a Set_object

        This function is called by the Set function; users
        shouldn't call this directly.

        EXAMPLES::

            sage: type(Set(QQ))
            <class 'sage.sets.set.Set_object_with_category'>
            sage: Set(QQ).category()
            Category of infinite sets

        TESTS::

            sage: _a, _b = get_coercion_model().canonical_coercion(Set([0]), 0)
            Traceback (most recent call last):
            ...
            TypeError: no common canonical parent for objects with parents:
            '<class 'sage.sets.set.Set_object_enumerated_with_category'>'
            and 'Integer Ring'
        """
        from sage.rings.integer import is_Integer
        if isinstance(X, int) or is_Integer(X):
            # The coercion model will try to call Set_object(0)
            raise ValueError('underlying object cannot be an integer')

        if category is None:
            category = Sets()

        if isinstance(X, CategoryObject):
            if X in Sets().Finite():
                category = category.Finite()
            elif X in Sets().Infinite():
                category = category.Infinite()
            if X in Sets().Enumerated():
                category = category.Enumerated()

        Parent.__init__(self, category=category)
        self.__object = X

    def __hash__(self):
        """
        Return the hash value of ``self``.

        EXAMPLES::

            sage: hash(Set(QQ)) == hash(QQ)
            True
        """
        return hash(self.__object)

    def _latex_(self):
        r"""
        Return latex representation of this set.

        This is often the same as the latex representation of this
        object when the object is infinite.

        EXAMPLES::

            sage: latex(Set(QQ))
            \Bold{Q}

        When the object is finite or a special set then the latex
        representation can be more interesting.

        ::

            sage: print(latex(Primes()))
            \text{\texttt{Set{ }of{ }all{ }prime{ }numbers:{ }2,{ }3,{ }5,{ }7,{ }...}}
            sage: print(latex(Set([1,1,1,5,6])))
            \left\{1, 5, 6\right\}
        """
        return latex(self.__object)

    def _repr_(self):
        """
        Print representation of this set.

        EXAMPLES::

            sage: X = Set(ZZ)
            sage: X
            Set of elements of Integer Ring
            sage: X.rename('{ integers }')
            sage: X
            { integers }
        """
        return "Set of elements of " + repr(self.__object)

    def __iter__(self):
        """
        Iterate over the elements of this set.

        EXAMPLES::

            sage: X = Set(ZZ)
            sage: I = X.__iter__()
            sage: next(I)
            0
            sage: next(I)
            1
            sage: next(I)
            -1
            sage: next(I)
            2
        """
        return iter(self.__object)

    _an_element_from_iterator = EnumeratedSets.ParentMethods.__dict__['_an_element_from_iterator']

    def _an_element_(self):
        """
        Return an element of ``self``.

        EXAMPLES::

            sage: R = Set(RR)
            sage: R.an_element()  # indirect doctest                                    # needs sage.rings.real_mpfr
            1.00000000000000

            sage: F = Set([1, 2, 3])
            sage: F.an_element()
            1
        """
        if self.__object is not self:
            try:
                return self.__object.an_element()
            except (AttributeError, NotImplementedError):
                pass
        return self._an_element_from_iterator()

    def __contains__(self, x):
        """
        Return ``True`` if `x` is in ``self``.

        EXAMPLES::

            sage: X = Set(ZZ)
            sage: 5 in X
            True
            sage: GF(7)(3) in X                                                         # needs sage.libs.pari
            True
            sage: 2/1 in X
            True
            sage: 2/1 in ZZ
            True
            sage: 2/3 in X
            False

        Finite fields better illustrate the difference between
        ``__contains__`` for objects and their underlying sets::

            sage: X = Set(GF(7))
            sage: X
            {0, 1, 2, 3, 4, 5, 6}
            sage: 5/3 in X
            False
            sage: 5/3 in GF(7)
            False
            sage: sorted(Set(GF(7)).union(Set(GF(5))), key=int)
            [0, 0, 1, 1, 2, 2, 3, 3, 4, 4, 5, 6]
            sage: Set(GF(7)).intersection(Set(GF(5)))
            {}
        """
        return x in self.__object

    def __richcmp__(self, right, op):
        r"""
        Compare ``self`` and ``right``.

        If ``right`` is not a :class:`Set_object`, return ``NotImplemented``.
        If ``right`` is also a :class:`Set_object`, returns comparison
        on the underlying objects.

        .. NOTE::

           If `X < Y` is true this does *not* necessarily mean
           that `X` is a subset of `Y`.  Also, any two sets can be
           compared still, but the result need not be meaningful
           if they are not equal.

        EXAMPLES::

            sage: Set(ZZ) == Set(QQ)
            False
            sage: Set(ZZ) < Set(QQ)
            True
            sage: Primes() == Set(QQ)
            False
        """
        if not isinstance(right, Set_object):
            return NotImplemented
        return richcmp(self.__object, right.__object, op)

    def cardinality(self):
        """
        Return the cardinality of this set, which is either an integer or
        ``Infinity``.

        EXAMPLES::

            sage: Set(ZZ).cardinality()
            +Infinity
            sage: Primes().cardinality()
            +Infinity
            sage: Set(GF(5)).cardinality()
            5
            sage: Set(GF(5^2,'a')).cardinality()                                        # needs sage.rings.finite_rings
            25
        """
        if self in Sets().Infinite():
            return sage.rings.infinity.infinity

        if not self.is_finite():
            return sage.rings.infinity.infinity

        if self is not self.__object:
            try:
                return self.__object.cardinality()
            except (AttributeError, NotImplementedError):
                pass
            from sage.rings.integer import Integer
            try:
                return Integer(len(self.__object))
            except TypeError:
                pass

        return super().cardinality()

    def is_empty(self):
        """
        Return boolean representing emptiness of the set.

        OUTPUT:

        True if the set is empty, False if otherwise.

        EXAMPLES::

            sage: Set([]).is_empty()
            True
            sage: Set([0]).is_empty()
            False
            sage: Set([1..100]).is_empty()
            False
            sage: Set(SymmetricGroup(2).list()).is_empty()                              # needs sage.groups
            False
            sage: Set(ZZ).is_empty()
            False

        TESTS::

            sage: Set([]).is_empty()
            True
            sage: Set([1,2,3]).is_empty()
            False
            sage: Set([1..100]).is_empty()
            False
            sage: Set(DihedralGroup(4).list()).is_empty()                               # needs sage.groups
            False
            sage: Set(QQ).is_empty()
            False
        """
        return not self

    def is_finite(self):
        """
        Return ``True`` if ``self`` is finite.

        EXAMPLES::

            sage: Set(QQ).is_finite()
            False
            sage: Set(GF(250037)).is_finite()                                           # needs sage.rings.finite_rings
            True
            sage: Set(Integers(2^1000000)).is_finite()
            True
            sage: Set([1,'a',ZZ]).is_finite()
            True
        """
        if self in Sets().Finite():
            return True
        if self in Sets().Infinite():
            return False
        obj = self.__object
        try:
            is_finite = obj.is_finite
        except AttributeError:
            return has_finite_length(obj)
        else:
            return is_finite()

    def object(self):
        """
        Return underlying object.

        EXAMPLES::

            sage: X = Set(QQ)
            sage: X.object()
            Rational Field
            sage: X = Primes()
            sage: X.object()
            Set of all prime numbers: 2, 3, 5, 7, ...
        """
        return self.__object

    def subsets(self, size=None):
        """
        Return the :class:`Subsets` object representing the subsets of a set.
        If size is specified, return the subsets of that size.

        EXAMPLES::

            sage: X = Set([1, 2, 3])
            sage: list(X.subsets())
            [{}, {1}, {2}, {3}, {1, 2}, {1, 3}, {2, 3}, {1, 2, 3}]
            sage: list(X.subsets(2))
            [{1, 2}, {1, 3}, {2, 3}]
        """
        from sage.combinat.subset import Subsets
        return Subsets(self, size)

    def subsets_lattice(self):
        """
        Return the lattice of subsets ordered by containment.

        EXAMPLES::

            sage: X = Set([1,2,3])
            sage: X.subsets_lattice()                                                   # needs sage.graphs
            Finite lattice containing 8 elements
            sage: Y = Set()
            sage: Y.subsets_lattice()                                                   # needs sage.graphs
            Finite lattice containing 1 elements

        """
        if not self.is_finite():
            raise NotImplementedError(
                "this method is only implemented for finite sets")
        from sage.combinat.posets.lattices import FiniteLatticePoset
        from sage.graphs.graph import DiGraph
        from sage.rings.integer import Integer
        n = self.cardinality()
        # list, contains at position 0 <= i < 2^n
        # the i-th subset of self
        subset_of_index = [Set([self[i] for i in range(n) if v & (1 << i)])
                           for v in range(2**n)]
        # list, contains at position 0 <= i < 2^n
        # the list of indices of all immediate supersets
        upper_covers = [[Integer(x | (1 << y)) for y in range(n) if not x & (1 << y)]
                        for x in range(2**n)]
        # DiGraph, every subset points to all immediate supersets
        D = DiGraph({subset_of_index[v]:
                     [subset_of_index[w] for w in upper_covers[v]]
                     for v in range(2**n)})
        # Lattice poset, defined by hasse diagram D
        L = FiniteLatticePoset(hasse_diagram=D)
        return L

    @cached_method
    def _sympy_(self):
        """
        Return an instance of a subclass of SymPy ``Set`` corresponding to ``self``.

        EXAMPLES::

            sage: X = Set(ZZ); X
            Set of elements of Integer Ring
            sage: X._sympy_()                                                           # needs sympy
            Integers
        """
        from sage.interfaces.sympy import sympy_init
        sympy_init()
        return self.__object._sympy_()


class Set_object_enumerated(Set_object):
    """
    A finite enumerated set.
    """
    def __init__(self, X, category=None):
        r"""
        Initialize ``self``.

        EXAMPLES::

            sage: S = Set(GF(19)); S
            {0, 1, 2, 3, 4, 5, 6, 7, 8, 9, 10, 11, 12, 13, 14, 15, 16, 17, 18}
            sage: S.category()
            Category of finite enumerated sets
            sage: print(latex(S))
            \left\{0, 1, 2, 3, 4, 5, 6, 7, 8, 9, 10, 11, 12, 13, 14, 15, 16, 17, 18\right\}
            sage: TestSuite(S).run()
        """
        Set_object.__init__(self, X, category=FiniteEnumeratedSets().or_subcategory(category))

    def random_element(self):
        r"""
        Return a random element in this set.

        EXAMPLES::

            sage: Set([1,2,3]).random_element() # random
            2
        """
        try:
            return self.object().random_element()
        except AttributeError:
            # TODO: this very slow!
            return choice(self.list())

    def is_finite(self):
        r"""
        Return ``True`` as this is a finite set.

        EXAMPLES::

            sage: Set(GF(19)).is_finite()
            True
        """
        return True

    def cardinality(self):
        """
        Return the cardinality of ``self``.

        EXAMPLES::

            sage: Set([1,1]).cardinality()
            1
        """
        from sage.rings.integer import Integer
        return Integer(len(self.set()))

    def __len__(self):
        """
        EXAMPLES::

            sage: len(Set([1,1]))
            1
        """
        return len(self.set())

    def __iter__(self):
        r"""
        Iterating through the elements of ``self``.

        EXAMPLES::

            sage: S = Set(GF(19))
            sage: I = iter(S)
            sage: next(I)
            0
            sage: next(I)
            1
            sage: next(I)
            2
            sage: next(I)
            3
        """
        return iter(self.set())

    def _latex_(self):
        r"""
        Return the LaTeX representation of ``self``.

        EXAMPLES::

            sage: S = Set(GF(2))
            sage: latex(S)
            \left\{0, 1\right\}
        """
        return '\\left\\{' + ', '.join(latex(x) for x in self.set()) + '\\right\\}'

    def _repr_(self):
        r"""
        Return the string representation of ``self``.

        EXAMPLES::

            sage: S = Set(GF(2))
            sage: S
            {0, 1}

        TESTS::

            sage: Set()
            {}
        """
        py_set = self.set()
        if not py_set:
            return "{}"
        return repr(py_set)

    def list(self):
        """
        Return the elements of ``self``, as a list.

        EXAMPLES::

            sage: # needs sage.rings.finite_rings
            sage: X = Set(GF(8,'c'))
            sage: X
            {0, 1, c, c + 1, c^2, c^2 + 1, c^2 + c, c^2 + c + 1}
            sage: X.list()
            [0, 1, c, c + 1, c^2, c^2 + 1, c^2 + c, c^2 + c + 1]
            sage: type(X.list())
            <... 'list'>

        .. TODO::

            FIXME: What should be the order of the result?
            That of ``self.object()``? Or the order given by
            ``set(self.object())``? Note that :meth:`__getitem__` is
            currently implemented in term of this list method, which
            is really inefficient ...
        """
        return list(set(self.object()))

    def set(self):
        """
        Return the Python set object associated to this set.

        Python has a notion of finite set, and often Sage sets
        have an associated Python set.  This function returns
        that set.

        EXAMPLES::

            sage: # needs sage.rings.finite_rings
            sage: X = Set(GF(8,'c'))
            sage: X
            {0, 1, c, c + 1, c^2, c^2 + 1, c^2 + c, c^2 + c + 1}
            sage: X.set()
            {0, 1, c, c + 1, c^2, c^2 + 1, c^2 + c, c^2 + c + 1}
            sage: type(X.set())
            <... 'set'>
            sage: type(X)
            <class 'sage.sets.set.Set_object_enumerated_with_category'>
        """
        return set(self.object())

    def frozenset(self):
        """
        Return the Python frozenset object associated to this set,
        which is an immutable set (hence hashable).

        EXAMPLES::

            sage: # needs sage.rings.finite_rings
            sage: X = Set(GF(8,'c'))
            sage: X
            {0, 1, c, c + 1, c^2, c^2 + 1, c^2 + c, c^2 + c + 1}
            sage: s = X.set(); s
            {0, 1, c, c + 1, c^2, c^2 + 1, c^2 + c, c^2 + c + 1}
            sage: hash(s)
            Traceback (most recent call last):
            ...
            TypeError: unhashable type: 'set'
            sage: s = X.frozenset(); s
            frozenset({0, 1, c, c + 1, c^2, c^2 + 1, c^2 + c, c^2 + c + 1})

            sage: hash(s) != hash(tuple(X.set()))                                       # needs sage.rings.finite_rings
            True

            sage: type(s)                                                               # needs sage.rings.finite_rings
            <... 'frozenset'>
        """
        return frozenset(self.object())

    def __hash__(self):
        """
        Return the hash of ``self`` (as a ``frozenset``).

        EXAMPLES::

            sage: s = Set(GF(8,'c'))                                                    # needs sage.rings.finite_rings
            sage: hash(s) == hash(s)                                                    # needs sage.rings.finite_rings
            True
        """
        return hash(self.frozenset())

    def __richcmp__(self, other, op):
        """
        Compare the sets ``self`` and ``other``.

        EXAMPLES::

            sage: X = Set(GF(8,'c'))                                                    # needs sage.rings.finite_rings
            sage: X == Set(GF(8,'c'))                                                   # needs sage.rings.finite_rings
            True
            sage: X == Set(GF(4,'a'))                                                   # needs sage.rings.finite_rings
            False
            sage: Set(QQ) == Set(ZZ)
            False
            sage: Set([1]) == set([1])
            True

        Test set equality and inequality::

            sage: L = {0}
            sage: S = Set(L)
            sage: S == L
            True
            sage: S != L
            False
        """
        if not isinstance(other, Set_object_enumerated):
            if isinstance(other, (set, frozenset)):
                if self.set() == other:
                    return rich_to_bool(op, 0)
            return NotImplemented
        if self.set() == other.set():
            return rich_to_bool(op, 0)
        return rich_to_bool(op, -1)

    def issubset(self, other):
        r"""
        Return whether ``self`` is a subset of ``other``.

        INPUT:

         - ``other`` -- a finite Set

        EXAMPLES::

            sage: X = Set([1,3,5])
            sage: Y = Set([0,1,2,3,5,7])
            sage: X.issubset(Y)
            True
            sage: Y.issubset(X)
            False
            sage: X.issubset(X)
            True

        TESTS::

            sage: len([Z for Z in Y.subsets() if Z.issubset(X)])
            8
        """
        if not isinstance(other, Set_object_enumerated):
            raise NotImplementedError
        return self.set().issubset(other.set())

    def issuperset(self, other):
        r"""
        Return whether ``self`` is a superset of ``other``.

        INPUT:

         - ``other`` -- a finite Set

        EXAMPLES::

            sage: X = Set([1,3,5])
            sage: Y = Set([0,1,2,3,5])
            sage: X.issuperset(Y)
            False
            sage: Y.issuperset(X)
            True
            sage: X.issuperset(X)
            True

        TESTS::

            sage: len([Z for Z in Y.subsets() if Z.issuperset(X)])
            4
        """
        if not isinstance(other, Set_object_enumerated):
            raise NotImplementedError
        return self.set().issuperset(other.set())

    def union(self, other):
        """
        Return the union of ``self`` and ``other``.

        EXAMPLES::

            sage: # needs sage.rings.finite_rings
            sage: X = Set(GF(8,'c'))
            sage: Y = Set([GF(8,'c').0, 1, 2, 3])
            sage: X
            {0, 1, c, c + 1, c^2, c^2 + 1, c^2 + c, c^2 + c + 1}
            sage: sorted(Y)
            [1, 2, 3, c]
            sage: sorted(X.union(Y), key=str)
            [0, 1, 2, 3, c, c + 1, c^2, c^2 + 1, c^2 + c, c^2 + c + 1]
        """
        if not isinstance(other, Set_object_enumerated):
            return Set_object.union(self, other)
        return Set_object_enumerated(self.set().union(other.set()))

    def intersection(self, other):
        """
        Return the intersection of ``self`` and ``other``.

        EXAMPLES::

            sage: X = Set(GF(8,'c'))                                                    # needs sage.rings.finite_rings
            sage: Y = Set([GF(8,'c').0, 1, 2, 3])                                       # needs sage.rings.finite_rings
            sage: sorted(X.intersection(Y), key=str)                                    # needs sage.rings.finite_rings
            [1, c]
        """
        if not isinstance(other, Set_object_enumerated):
            return Set_object.intersection(self, other)
        return Set_object_enumerated(self.set().intersection(other.set()))

    def difference(self, other):
        """
        Return the set difference ``self - other``.

        EXAMPLES::

            sage: X = Set([1,2,3,4])
            sage: Y = Set([1,2])
            sage: X.difference(Y)
            {3, 4}
            sage: Z = Set(ZZ)
            sage: W = Set([2.5, 4, 5, 6])
            sage: W.difference(Z)                                                       # needs sage.rings.real_mpfr
            {2.50000000000000}
        """
        if not isinstance(other, Set_object_enumerated):
            return Set([x for x in self if x not in other])
        return Set_object_enumerated(self.set().difference(other.set()))

    def symmetric_difference(self, other):
        """
        Return the symmetric difference of ``self`` and ``other``.

        EXAMPLES::

            sage: X = Set([1,2,3,4])
            sage: Y = Set([1,2])
            sage: X.symmetric_difference(Y)
            {3, 4}
            sage: Z = Set(ZZ)
            sage: W = Set([2.5, 4, 5, 6])
            sage: U = W.symmetric_difference(Z)
            sage: 2.5 in U
            True
            sage: 4 in U
            False
            sage: V = Z.symmetric_difference(W)
            sage: V == U
            True
            sage: 2.5 in V
            True
            sage: 6 in V
            False
        """
        if not isinstance(other, Set_object_enumerated):
            return Set_object.symmetric_difference(self, other)
        return Set_object_enumerated(self.set().symmetric_difference(other.set()))

    @cached_method
    def _sympy_(self):
        """
        Return an instance of a subclass of SymPy ``Set`` corresponding to ``self``.

        EXAMPLES::

            sage: X = Set({1, 2, 3}); X
            {1, 2, 3}
            sage: sX = X._sympy_(); sX                                                  # needs sympy
            Set(1, 2, 3)
            sage: sX.is_empty is None                                                   # needs sympy
            True

            sage: Empty = Set([]); Empty
            {}
            sage: sEmpty = Empty._sympy_(); sEmpty                                      # needs sympy
            EmptySet
            sage: sEmpty.is_empty                                                       # needs sympy
            True
        """
        from sympy import Set, EmptySet
        from sage.interfaces.sympy import sympy_init
        sympy_init()
        if self.is_empty():
            return EmptySet
        return Set(*[x._sympy_() for x in self])


class Set_object_binary(Set_object, metaclass=ClasscallMetaclass):
    r"""
    An abstract common base class for sets defined by a binary operation (ex.
    :class:`Set_object_union`, :class:`Set_object_intersection`,
    :class:`Set_object_difference`, and
    :class:`Set_object_symmetric_difference`).

    INPUT:

    - ``X``, ``Y`` -- sets, the operands to ``op``

    - ``op`` -- a string describing the binary operation

    - ``latex_op`` -- a string used for rendering this object in LaTeX

    EXAMPLES::

        sage: X = Set(QQ^2)                                                             # needs sage.modules
        sage: Y = Set(ZZ)
        sage: from sage.sets.set import Set_object_binary
        sage: S = Set_object_binary(X, Y, "union", "\\cup"); S                          # needs sage.modules
        Set-theoretic union of
         Set of elements of Vector space of dimension 2 over Rational Field and
         Set of elements of Integer Ring
    """

    @staticmethod
    def __classcall__(cls, X, Y, *args, **kwds):
        r"""
        Convert the operands to instances of :class:`Set_object` if necessary.

        TESTS::

            sage: from sage.sets.set import Set_object_binary
            sage: X = QQ^2                                                              # needs sage.modules
            sage: Y = ZZ
            sage: Set_object_binary(X, Y, "union", "\\cup")                             # needs sage.modules
            Set-theoretic union of
             Set of elements of Vector space of dimension 2 over Rational Field and
             Set of elements of Integer Ring
        """
        if not isinstance(X, Set_object):
            X = Set(X)
        if not isinstance(Y, Set_object):
            Y = Set(Y)
        return type.__call__(cls, X, Y, *args, **kwds)

    def __init__(self, X, Y, op, latex_op, category=None):
        r"""
        Initialization.

        TESTS::

            sage: from sage.sets.set import Set_object_binary
            sage: X = Set(QQ^2)                                                         # needs sage.modules
            sage: Y = Set(ZZ)
            sage: S = Set_object_binary(X, Y, "union", "\\cup")                         # needs sage.modules
            sage: type(S)                                                               # needs sage.modules
            <class 'sage.sets.set.Set_object_binary_with_category'>
        """
        self._X = X
        self._Y = Y
        self._op = op
        self._latex_op = latex_op
        Set_object.__init__(self, self, category=category)

    def _repr_(self):
        r"""
        Return a string representation of this set.

        EXAMPLES::

            sage: Set(ZZ).union(Set(GF(5)))
            Set-theoretic union of Set of elements of Integer Ring and {0, 1, 2, 3, 4}
        """
        return "Set-theoretic {} of {} and {}".format(self._op, self._X, self._Y)

    def _latex_(self):
        r"""
        Return a latex representation of this set.

        EXAMPLES::

            sage: latex(Set(ZZ).union(Set(GF(5))))
            \Bold{Z} \cup \left\{0, 1, 2, 3, 4\right\}
        """
        return latex(self._X) + self._latex_op + latex(self._Y)

    def __hash__(self):
        """
        The hash value of this set.

        EXAMPLES:

        The hash values of equal sets are in general not equal since it is not
        decidable whether two sets are equal::

            sage: X = Set(GF(13)).intersection(Set(ZZ))
            sage: Y = Set(ZZ).intersection(Set(GF(13)))
            sage: hash(X) == hash(Y)
            False

        TESTS:

        Test that :trac:`14432` has been resolved::

            sage: S = Set(ZZ).union(Set([infinity]))
            sage: T = Set(ZZ).union(Set([infinity]))
            sage: hash(S) == hash(T)
            True
        """
        return hash((self._X, self._Y, self._op))


class Set_object_union(Set_object_binary):
    """
    A formal union of two sets.
    """
    def __init__(self, X, Y, category=None):
        r"""
        Initialize ``self``.

        EXAMPLES::

<<<<<<< HEAD
            sage: S = Set(QQ^2)                                                         # needs sage.modules
            sage: T = Set(ZZ)
            sage: X = S.union(T); X                                                     # needs sage.modules
            Set-theoretic union of
             Set of elements of Vector space of dimension 2 over Rational Field and
             Set of elements of Integer Ring
            sage: X.category()                                                          # needs sage.modules
            Category of infinite sets

            sage: latex(X)                                                              # needs sage.modules
            \Bold{Q}^{2} \cup \Bold{Z}

            sage: TestSuite(X).run()                                                    # needs sage.modules
=======
            sage: # needs sage.modules
            sage: S = Set(QQ^2)
            sage: T = Set(ZZ)
            sage: X = S.union(T); X
            Set-theoretic union of
             Set of elements of Vector space of dimension 2 over Rational Field and
             Set of elements of Integer Ring
            sage: X.category()
            Category of infinite sets
            sage: latex(X)
            \Bold{Q}^{2} \cup \Bold{Z}
            sage: TestSuite(X).run()
>>>>>>> 871c3904
        """
        if category is None:
            category = Sets()
        if all(S in Sets().Enumerated() for S in (X, Y)):
            category = category.Enumerated()
        if any(S in Sets().Infinite() for S in (X, Y)):
            category = category.Infinite()
        elif all(S in Sets().Finite() for S in (X, Y)):
            category = category.Finite()
        Set_object_binary.__init__(self, X, Y, "union", "\\cup", category=category)

    def is_finite(self):
        r"""
        Return whether this set is finite.

        EXAMPLES::

            sage: X = Set(range(10))
            sage: Y = Set(range(-10,0))
            sage: Z = Set(Primes())
            sage: X.union(Y).is_finite()
            True
            sage: X.union(Z).is_finite()
            False
        """
        return self._X.is_finite() and self._Y.is_finite()

    def __richcmp__(self, right, op):
        r"""
        Try to compare ``self`` and ``right``.

        .. NOTE::

           Comparison is basically not implemented, or rather it could
           say sets are not equal even though they are.  I don't know
           how one could implement this for a generic union of sets in
           a meaningful manner.  So be careful when using this.

        EXAMPLES::

            sage: # needs sage.modules
            sage: Y = Set(ZZ^2).union(Set(ZZ^3))
            sage: X = Set(ZZ^3).union(Set(ZZ^2))
            sage: X == Y
            True
            sage: Y == X
            True

        This illustrates that equality testing for formal unions
        can be misleading in general.

        ::

            sage: Set(ZZ).union(Set(QQ)) == Set(QQ)
            False
        """
        if not isinstance(right, Set_generic):
            return rich_to_bool(op, -1)
        if not isinstance(right, Set_object_union):
            return rich_to_bool(op, -1)
        if self._X == right._X and self._Y == right._Y or \
           self._X == right._Y and self._Y == right._X:
            return rich_to_bool(op, 0)
        return rich_to_bool(op, -1)

    def __iter__(self):
        """
        Return iterator over the elements of ``self``.

        EXAMPLES::

            sage: [x for x in Set(GF(3)).union(Set(GF(2)))]
            [0, 1, 2, 0, 1]
        """
        for x in self._X:
            yield x
        for y in self._Y:
            yield y

    def __contains__(self, x):
        """
        Return ``True`` if ``x`` is an element of ``self``.

        EXAMPLES::

            sage: # needs sage.rings.finite_rings
            sage: X = Set(GF(3)).union(Set(GF(2)))
            sage: GF(5)(1) in X
            False
            sage: GF(3)(2) in X
            True
            sage: GF(2)(0) in X
            True
            sage: GF(5)(0) in X
            False
        """
        return x in self._X or x in self._Y

    def cardinality(self):
        """
        Return the cardinality of this set.

        EXAMPLES::

            sage: X = Set(GF(3)).union(Set(GF(2)))
            sage: X
            {0, 1, 2, 0, 1}
            sage: X.cardinality()
            5

            sage: X = Set(GF(3)).union(Set(ZZ))
            sage: X.cardinality()
            +Infinity
        """
        return self._X.cardinality() + self._Y.cardinality()

    @cached_method
    def _sympy_(self):
        """
        Return an instance of a subclass of SymPy ``Set`` corresponding to ``self``.

        EXAMPLES::

            sage: X = Set(ZZ).union(Set([1/2])); X
            Set-theoretic union of Set of elements of Integer Ring and {1/2}
            sage: X._sympy_()                                                           # needs sympy
            Union(Integers, Set(1/2))
        """
        from sympy import Union
        from sage.interfaces.sympy import sympy_init
        sympy_init()
        return Union(self._X._sympy_(), self._Y._sympy_())


class Set_object_intersection(Set_object_binary):
    """
    Formal intersection of two sets.
    """
    def __init__(self, X, Y, category=None):
        r"""
        Initialize ``self``.

        EXAMPLES::

<<<<<<< HEAD
            sage: S = Set(QQ^2)                                                         # needs sage.modules
            sage: T = Set(ZZ)
            sage: X = S.intersection(T); X                                              # needs sage.modules
            Set-theoretic intersection of
             Set of elements of Vector space of dimension 2 over Rational Field and
             Set of elements of Integer Ring
            sage: X.category()                                                          # needs sage.modules
=======
            sage: # needs sage.modules
            sage: S = Set(QQ^2)
            sage: T = Set(ZZ)
            sage: X = S.intersection(T); X
            Set-theoretic intersection of
             Set of elements of Vector space of dimension 2 over Rational Field and
             Set of elements of Integer Ring
            sage: X.category()
>>>>>>> 871c3904
            Category of enumerated sets
            sage: latex(X)                                                              # needs sage.modules
            \Bold{Q}^{2} \cap \Bold{Z}

            sage: X = Set(IntegerRange(100)).intersection(Primes())
            sage: X.is_finite()
            True
            sage: X.cardinality()
            25
            sage: X.category()
            Category of finite enumerated sets
            sage: TestSuite(X).run()

            sage: X = Set(Primes(), category=Sets()).intersection(Set(IntegerRange(200)))
            sage: X.cardinality()
            46
            sage: TestSuite(X).run()
        """
        if category is None:
            category = Sets()
        if any(S in Sets().Finite() for S in (X, Y)):
            category = category.Finite()
        if any(S in Sets().Enumerated() for S in (X, Y)):
            category = category.Enumerated()
        Set_object_binary.__init__(self, X, Y, "intersection", "\\cap", category=category)

    def is_finite(self):
        r"""
        Return whether this set is finite.

        EXAMPLES::

            sage: X = Set(IntegerRange(100))
            sage: Y = Set(ZZ)
            sage: X.intersection(Y).is_finite()
            True
            sage: Y.intersection(X).is_finite()
            True
            sage: Y.intersection(Set(QQ)).is_finite()
            Traceback (most recent call last):
            ...
            NotImplementedError
        """
        if self._X.is_finite():
            return True
        elif self._Y.is_finite():
            return True
        raise NotImplementedError

    def __richcmp__(self, right, op):
        r"""
        Try to compare ``self`` and ``right``.

        .. NOTE::

           Comparison is basically not implemented, or rather it could
           say sets are not equal even though they are.  I don't know
           how one could implement this for a generic intersection of
           sets in a meaningful manner.  So be careful when using this.

        EXAMPLES::

            sage: Y = Set(ZZ).intersection(Set(QQ))
            sage: X = Set(QQ).intersection(Set(ZZ))
            sage: X == Y
            True
            sage: Y == X
            True

        This illustrates that equality testing for formal unions
        can be misleading in general.

        ::

            sage: Set(ZZ).intersection(Set(QQ)) == Set(QQ)
            False
        """
        if not isinstance(right, Set_generic):
            return rich_to_bool(op, -1)
        if not isinstance(right, Set_object_intersection):
            return rich_to_bool(op, -1)
        if self._X == right._X and self._Y == right._Y or \
           self._X == right._Y and self._Y == right._X:
            return rich_to_bool(op, 0)
        return rich_to_bool(op, -1)

    def __iter__(self):
        """
        Return iterator through elements of ``self``.

        ``self`` is a formal intersection of `X` and `Y` and this function is
        implemented by iterating through the elements of `X` and for
        each checking if it is in `Y`, and if yielding it.

        EXAMPLES::

            sage: X = Set(ZZ).intersection(Primes())
            sage: I = X.__iter__()
            sage: next(I)
            2

        Check that known finite intersections have finite iterators (see
        :trac:`18159`)::

            sage: P = Set(ZZ).intersection(Set(range(10,20)))
            sage: list(P)
            [10, 11, 12, 13, 14, 15, 16, 17, 18, 19]
        """
        X = self._X
        Y = self._Y
        if not self._X.is_finite() and self._Y.is_finite():
            X, Y = Y, X
        for x in X:
            if x in Y:
                yield x

    def __contains__(self, x):
        """
        Return ``True`` if ``self`` contains ``x``.

        Since ``self`` is a formal intersection of `X` and `Y` this function
        returns ``True`` if both `X` and `Y` contains ``x``.

        EXAMPLES::

            sage: X = Set(QQ).intersection(Set(RR))
            sage: 5 in X
            True
            sage: ComplexField().0 in X                                                 # needs sage.rings.real_mpfr
            False

        Any specific floating-point number in Sage is to finite precision,
        hence it is rational::

            sage: RR(sqrt(2)) in X                                                      # needs sage.rings.real_mpfr sage.symbolic
            True

        Real constants are not rational::

            sage: pi in X                                                               # needs sage.symbolic
            False
        """
        return x in self._X and x in self._Y

    @cached_method
    def _sympy_(self):
        """
        Return an instance of a subclass of SymPy ``Set`` corresponding to ``self``.

        EXAMPLES::

            sage: X = Set(ZZ).intersection(RealSet([3/2, 11/2])); X
            Set-theoretic intersection of
             Set of elements of Integer Ring and
             Set of elements of [3/2, 11/2]
            sage: X._sympy_()                                                           # needs sympy
            Range(2, 6, 1)
        """
        from sympy import Intersection
        from sage.interfaces.sympy import sympy_init
        sympy_init()
        return Intersection(self._X._sympy_(), self._Y._sympy_())


class Set_object_difference(Set_object_binary):
    """
    Formal difference of two sets.
    """
    def __init__(self, X, Y, category=None):
        r"""
        Initialize ``self``.

        EXAMPLES::

            sage: S = Set(QQ)
            sage: T = Set(ZZ)
            sage: X = S.difference(T); X
            Set-theoretic difference of
             Set of elements of Rational Field and
             Set of elements of Integer Ring
            sage: X.category()
            Category of sets
            sage: latex(X)
            \Bold{Q} - \Bold{Z}

            sage: TestSuite(X).run()
        """
        if category is None:
            category = Sets()
        if X in Sets().Enumerated():
            category = category.Enumerated()
        if X in Sets().Finite():
            category = category.Finite()
        elif X in Sets().Infinite() and Y in Sets().Finite():
            category = category.Infinite()
        Set_object_binary.__init__(self, X, Y, "difference", "-", category=category)

    def is_finite(self):
        r"""
        Return whether this set is finite.

        EXAMPLES::

            sage: X = Set(range(10))
            sage: Y = Set(range(-10,5))
            sage: Z = Set(QQ)
            sage: X.difference(Y).is_finite()
            True
            sage: X.difference(Z).is_finite()
            True
            sage: Z.difference(X).is_finite()
            False
            sage: Z.difference(Set(ZZ)).is_finite()
            Traceback (most recent call last):
            ...
            NotImplementedError
        """
        if self._X.is_finite():
            return True
        elif self._Y.is_finite():
            return False
        raise NotImplementedError

    def __richcmp__(self, right, op):
        r"""
        Try to compare ``self`` and ``right``.

        .. NOTE::

           Comparison is basically not implemented, or rather it could
           say sets are not equal even though they are.  I don't know
           how one could implement this for a generic intersection of
           sets in a meaningful manner.  So be careful when using
           this.

        EXAMPLES::

            sage: Y = Set(ZZ).difference(Set(QQ))
            sage: Y == Set([])
            False
            sage: X = Set(QQ).difference(Set(ZZ))
            sage: Y == X
            False
            sage: Z = X.difference(Set(ZZ))
            sage: Z == X
            False

        This illustrates that equality testing for formal unions
        can be misleading in general.

        ::

            sage: X == Set(QQ).difference(Set(ZZ))
            True
        """
        if not isinstance(right, Set_generic):
            return rich_to_bool(op, -1)
        if not isinstance(right, Set_object_difference):
            return rich_to_bool(op, -1)
        if self._X == right._X and self._Y == right._Y:
            return rich_to_bool(op, 0)
        return rich_to_bool(op, -1)

    def __iter__(self):
        """
        Return iterator through elements of ``self``.

        ``self`` is a formal difference of `X` and `Y` and this function
        is implemented by iterating through the elements of `X` and for
        each checking if it is not in `Y`, and if yielding it.

        EXAMPLES::

            sage: X = Set(ZZ).difference(Primes())
            sage: I = X.__iter__()
            sage: next(I)
            0
            sage: next(I)
            1
            sage: next(I)
            -1
            sage: next(I)
            -2
            sage: next(I)
            -3
        """
        for x in self._X:
            if x not in self._Y:
                yield x

    def __contains__(self, x):
        """
        Return ``True`` if ``self`` contains ``x``.

        Since ``self`` is a formal intersection of `X` and `Y` this function
        returns ``True`` if both `X` and `Y` contains ``x``.

        EXAMPLES::

            sage: X = Set(QQ).difference(Set(ZZ))
            sage: 5 in X
            False
            sage: ComplexField().0 in X                                                 # needs sage.rings.real_mpfr
            False
            sage: sqrt(2) in X     # since sqrt(2) is not a numerical approx            # needs sage.symbolic
            False
            sage: sqrt(RR(2)) in X  # since sqrt(RR(2)) is a numerical approx           # needs sage.rings.real_interval_field
            True
            sage: 5/2 in X
            True
        """
        return x in self._X and x not in self._Y

    @cached_method
    def _sympy_(self):
        """
        Return an instance of a subclass of SymPy ``Set`` corresponding to ``self``.

        EXAMPLES::

            sage: X = Set(QQ).difference(Set(ZZ)); X
            Set-theoretic difference of
             Set of elements of Rational Field and
             Set of elements of Integer Ring
            sage: X.category()
            Category of sets
            sage: X._sympy_()                                                           # needs sympy
            Complement(Rationals, Integers)

            sage: X = Set(ZZ).difference(Set(QQ)); X
            Set-theoretic difference of
             Set of elements of Integer Ring and
             Set of elements of Rational Field
            sage: X.category()
            Category of enumerated sets
            sage: X._sympy_()                                                           # needs sympy
            EmptySet
        """
        from sympy import Complement
        from sage.interfaces.sympy import sympy_init
        sympy_init()
        return Complement(self._X._sympy_(), self._Y._sympy_())


class Set_object_symmetric_difference(Set_object_binary):
    """
    Formal symmetric difference of two sets.
    """
    def __init__(self, X, Y, category=None):
        r"""
        Initialize ``self``.

        EXAMPLES::

            sage: S = Set(QQ)
            sage: T = Set(ZZ)
            sage: X = S.symmetric_difference(T); X
            Set-theoretic symmetric difference of Set of elements of Rational Field and Set of elements of Integer Ring
            sage: X.category()
            Category of sets
            sage: latex(X)
            \Bold{Q} \bigtriangleup \Bold{Z}

            sage: TestSuite(X).run()
        """
        if category is None:
            category = Sets()
        if all(S in Sets().Finite() for S in (X, Y)):
            category = category.Finite()
        if all(S in Sets().Enumerated() for S in (X, Y)):
            category = category.Enumerated()
        Set_object_binary.__init__(self, X, Y, "symmetric difference", "\\bigtriangleup", category=category)

    def is_finite(self):
        r"""
        Return whether this set is finite.

        EXAMPLES::

            sage: X = Set(range(10))
            sage: Y = Set(range(-10,5))
            sage: Z = Set(QQ)
            sage: X.symmetric_difference(Y).is_finite()
            True
            sage: X.symmetric_difference(Z).is_finite()
            False
            sage: Z.symmetric_difference(X).is_finite()
            False
            sage: Z.symmetric_difference(Set(ZZ)).is_finite()
            Traceback (most recent call last):
            ...
            NotImplementedError
        """
        if self._X.is_finite():
            return self._Y.is_finite()
        elif self._Y.is_finite():
            return False
        raise NotImplementedError

    def __richcmp__(self, right, op):
        r"""
        Try to compare ``self`` and ``right``.

        .. NOTE::

           Comparison is basically not implemented, or rather it could
           say sets are not equal even though they are.  I don't know
           how one could implement this for a generic symmetric
           difference of sets in a meaningful manner.  So be careful
           when using this.

        EXAMPLES::

            sage: Y = Set(ZZ).symmetric_difference(Set(QQ))
            sage: X = Set(QQ).symmetric_difference(Set(ZZ))
            sage: X == Y
            True
            sage: Y == X
            True

        """
        if not isinstance(right, Set_generic):
            return rich_to_bool(op, -1)
        if not isinstance(right, Set_object_symmetric_difference):
            return rich_to_bool(op, -1)
        if self._X == right._X and self._Y == right._Y or \
           self._X == right._Y and self._Y == right._X:
            return rich_to_bool(op, 0)
        return rich_to_bool(op, -1)

    def __iter__(self):
        """
        Return iterator through elements of ``self``.

        This function is implemented by first iterating through the elements
        of `X` and  yielding it if it is not in `Y`.
        Then it will iterate throw all the elements of `Y` and yielding it if
        it is not in `X`.

        EXAMPLES::

            sage: X = Set(ZZ).symmetric_difference(Primes())
            sage: I = X.__iter__()
            sage: next(I)
            0
            sage: next(I)
            1
            sage: next(I)
            -1
            sage: next(I)
            -2
            sage: next(I)
            -3
        """
        for x in self._X:
            if x not in self._Y:
                yield x

        for y in self._Y:
            if y not in self._X:
                yield y

    def __contains__(self, x):
        """
        Return ``True`` if ``self`` contains ``x``.

        Since ``self`` is the formal symmetric difference of `X` and `Y`
        this function returns ``True`` if either `X` or `Y` (but not both)
        contains ``x``.

        EXAMPLES::

            sage: X = Set(QQ).symmetric_difference(Primes())
            sage: 4 in X
            True
            sage: ComplexField().0 in X                                                 # needs sage.rings.real_mpfr
            False
            sage: sqrt(2) in X      # since sqrt(2) is currently symbolic               # needs sage.symbolic
            False
            sage: sqrt(RR(2)) in X  # since sqrt(RR(2)) is currently approximated       # needs sage.rings.real_interval_field
            True
            sage: pi in X                                                               # needs sage.symbolic
            False
            sage: 5/2 in X
            True
            sage: 3 in X
            False
        """
        return ((x in self._X and x not in self._Y)
                or (x in self._Y and x not in self._X))

    @cached_method
    def _sympy_(self):
        """
        Return an instance of a subclass of SymPy ``Set`` corresponding to ``self``.

        EXAMPLES::

            sage: X = Set(ZZ).symmetric_difference(Set(srange(0, 3, 1/3))); X
            Set-theoretic symmetric difference of
             Set of elements of Integer Ring and
             {0, 1, 2, 1/3, 2/3, 4/3, 5/3, 7/3, 8/3}
            sage: X._sympy_()                                                           # needs sympy
            Union(Complement(Integers, Set(0, 1, 2, 1/3, 2/3, 4/3, 5/3, 7/3, 8/3)),
                  Complement(Set(0, 1, 2, 1/3, 2/3, 4/3, 5/3, 7/3, 8/3), Integers))
        """
        from sympy import SymmetricDifference
        from sage.interfaces.sympy import sympy_init
        sympy_init()
        return SymmetricDifference(self._X._sympy_(), self._Y._sympy_())<|MERGE_RESOLUTION|>--- conflicted
+++ resolved
@@ -1382,21 +1382,6 @@
 
         EXAMPLES::
 
-<<<<<<< HEAD
-            sage: S = Set(QQ^2)                                                         # needs sage.modules
-            sage: T = Set(ZZ)
-            sage: X = S.union(T); X                                                     # needs sage.modules
-            Set-theoretic union of
-             Set of elements of Vector space of dimension 2 over Rational Field and
-             Set of elements of Integer Ring
-            sage: X.category()                                                          # needs sage.modules
-            Category of infinite sets
-
-            sage: latex(X)                                                              # needs sage.modules
-            \Bold{Q}^{2} \cup \Bold{Z}
-
-            sage: TestSuite(X).run()                                                    # needs sage.modules
-=======
             sage: # needs sage.modules
             sage: S = Set(QQ^2)
             sage: T = Set(ZZ)
@@ -1409,7 +1394,6 @@
             sage: latex(X)
             \Bold{Q}^{2} \cup \Bold{Z}
             sage: TestSuite(X).run()
->>>>>>> 871c3904
         """
         if category is None:
             category = Sets()
@@ -1554,15 +1538,6 @@
 
         EXAMPLES::
 
-<<<<<<< HEAD
-            sage: S = Set(QQ^2)                                                         # needs sage.modules
-            sage: T = Set(ZZ)
-            sage: X = S.intersection(T); X                                              # needs sage.modules
-            Set-theoretic intersection of
-             Set of elements of Vector space of dimension 2 over Rational Field and
-             Set of elements of Integer Ring
-            sage: X.category()                                                          # needs sage.modules
-=======
             sage: # needs sage.modules
             sage: S = Set(QQ^2)
             sage: T = Set(ZZ)
@@ -1571,9 +1546,8 @@
              Set of elements of Vector space of dimension 2 over Rational Field and
              Set of elements of Integer Ring
             sage: X.category()
->>>>>>> 871c3904
             Category of enumerated sets
-            sage: latex(X)                                                              # needs sage.modules
+            sage: latex(X)
             \Bold{Q}^{2} \cap \Bold{Z}
 
             sage: X = Set(IntegerRange(100)).intersection(Primes())
