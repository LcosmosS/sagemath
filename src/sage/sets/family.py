r"""
Families

A Family is an associative container which models a family
`(f_i)_{i \in I}`. Then, ``f[i]`` returns the element of the family indexed by
``i``. Whenever available, set and combinatorial class operations (counting,
iteration, listing) on the family are induced from those of the index
set. Families should be created through the :func:`Family` function.

AUTHORS:

- Nicolas Thiery (2008-02): initial release

- Florent Hivert (2008-04): various fixes, cleanups and improvements.

TESTS:

Check :trac:`12482` (shall be run in a fresh session)::

    sage: P = Partitions(3)                                                             # optional - sage.combinat
    sage: Family(P, lambda x: x).category()                                             # optional - sage.combinat
    Category of finite enumerated sets
"""

#*****************************************************************************
#       Copyright (C) 2008 Nicolas Thiery <nthiery at users.sf.net>,
#                          Mike Hansen <mhansen@gmail.com>,
#                          Florent Hivert <Florent.Hivert@univ-rouen.fr>
#
# This program is free software: you can redistribute it and/or modify
# it under the terms of the GNU General Public License as published by
# the Free Software Foundation, either version 2 of the License, or
# (at your option) any later version.
#                  https://www.gnu.org/licenses/
#*****************************************************************************
import types
from copy import copy
from pprint import pformat, saferepr
from collections.abc import Iterable

from sage.misc.abstract_method import abstract_method
from sage.misc.cachefunc import cached_method
from sage.structure.parent import Parent
from sage.categories.enumerated_sets import EnumeratedSets
from sage.categories.finite_enumerated_sets import FiniteEnumeratedSets
from sage.categories.infinite_enumerated_sets import InfiniteEnumeratedSets
from sage.sets.finite_enumerated_set import FiniteEnumeratedSet
from sage.misc.lazy_import import lazy_import
from sage.rings.integer import Integer
from sage.misc.call import AttrCallObject
lazy_import('sage.combinat.combinat', 'CombinatorialClass')

def Family(indices, function=None, hidden_keys=[], hidden_function=None, lazy=False, name=None):
    r"""
    A Family is an associative container which models a family
    `(f_i)_{i \in I}`. Then, ``f[i]`` returns the element of the family
    indexed by `i`. Whenever available, set and combinatorial class
    operations (counting, iteration, listing) on the family are induced
    from those of the index set.

    There are several available implementations (classes) for different
    usages; Family serves as a factory, and will create instances of
    the appropriate classes depending on its arguments.

    INPUT:

    - ``indices`` -- the indices for the family
    - ``function`` -- (optional) the function `f` applied to all visible
      indices; the default is the identity function
    - ``hidden_keys`` -- (optional) a list of hidden indices that can be
      accessed through ``my_family[i]``
    - ``hidden_function`` -- (optional) a function for the hidden indices
    - ``lazy`` -- boolean (default: ``False``); whether the family is lazily
      created or not; if the indices are infinite, then this is automatically
      made ``True``
    - ``name`` -- (optional) the name of the function; only used when the
      family is lazily created via a function

    EXAMPLES:

    In its simplest form, a list `l = [l_0, l_1, \ldots, l_{\ell}]` or a
    tuple by itself is considered as the family `(l_i)_{i \in I}` where
    `I` is the set `\{0, \ldots, \ell\}` where `\ell` is ``len(l) - 1``.
    So ``Family(l)`` returns the corresponding family::

        sage: f = Family([1,2,3])
        sage: f
        Family (1, 2, 3)
        sage: f = Family((1,2,3))
        sage: f
        Family (1, 2, 3)

    Instead of a list you can as well pass any iterable object::

        sage: f = Family(2*i+1 for i in [1,2,3])
        sage: f
        Family (3, 5, 7)

    A family can also be constructed from a dictionary ``t``. The resulting
    family is very close to ``t``, except that the elements of the family
    are the values of ``t``. Here, we define the family
    `(f_i)_{i \in \{3,4,7\}}` with `f_3 = a`, `f_4 = b`, and `f_7 = d`::

        sage: f = Family({3: 'a', 4: 'b', 7: 'd'})
        sage: f
        Finite family {3: 'a', 4: 'b', 7: 'd'}
        sage: f[7]
        'd'
        sage: len(f)
        3
        sage: list(f)
        ['a', 'b', 'd']
        sage: [ x for x in f ]
        ['a', 'b', 'd']
        sage: f.keys()
        [3, 4, 7]
        sage: 'b' in f
        True
        sage: 'e' in f
        False

    A family can also be constructed by its index set `I` and
    a function `f`, as in `(f(i))_{i \in I}`::

        sage: f = Family([3,4,7], lambda i: 2*i)
        sage: f
        Finite family {3: 6, 4: 8, 7: 14}
        sage: f.keys()
        [3, 4, 7]
        sage: f[7]
        14
        sage: list(f)
        [6, 8, 14]
        sage: [x for x in f]
        [6, 8, 14]
        sage: len(f)
        3

    By default, all images are computed right away, and stored in an internal
    dictionary::

        sage: f = Family((3,4,7), lambda i: 2*i)
        sage: f
        Finite family {3: 6, 4: 8, 7: 14}

    Note that this requires all the elements of the list to be
    hashable. One can ask instead for the images `f(i)` to be computed
    lazily, when needed::

        sage: f = Family([3,4,7], lambda i: 2*i, lazy=True)
        sage: f
        Lazy family (<lambda>(i))_{i in [3, 4, 7]}
        sage: f[7]
        14
        sage: list(f)
        [6, 8, 14]
        sage: [x for x in f]
        [6, 8, 14]

    This allows in particular for modeling infinite families::

        sage: f = Family(ZZ, lambda i: 2*i, lazy=True)
        sage: f
        Lazy family (<lambda>(i))_{i in Integer Ring}
        sage: f.keys()
        Integer Ring
        sage: f[1]
        2
        sage: f[-5]
        -10
        sage: i = iter(f)
        sage: next(i), next(i), next(i), next(i), next(i)
        (0, 2, -2, 4, -4)

    Note that the ``lazy`` keyword parameter is only needed to force
    laziness. Usually it is automatically set to a correct default value (ie:
    ``False`` for finite data structures and ``True`` for enumerated sets::

        sage: f == Family(ZZ, lambda i: 2*i)
        True

    Beware that for those kind of families len(f) is not supposed to
    work. As a replacement, use the .cardinality() method::

       sage: f = Family(Permutations(3), attrcall("to_lehmer_code"))                    # optional - sage.combinat
       sage: list(f)                                                                    # optional - sage.combinat
       [[0, 0, 0], [0, 1, 0], [1, 0, 0], [1, 1, 0], [2, 0, 0], [2, 1, 0]]
       sage: f.cardinality()                                                            # optional - sage.combinat
       6

    Caveat: Only certain families with lazy behavior can be pickled. In
    particular, only functions that work with Sage's pickle_function
    and unpickle_function (in sage.misc.fpickle) will correctly
    unpickle. The following two work::

       sage: f = Family(Permutations(3), lambda p: p.to_lehmer_code()); f               # optional - sage.combinat
       Lazy family (<lambda>(i))_{i in Standard permutations of 3}
       sage: f == loads(dumps(f))                                                       # optional - sage.combinat
       True

       sage: f = Family(Permutations(3), attrcall("to_lehmer_code")); f                 # optional - sage.combinat
       Lazy family (i.to_lehmer_code())_{i in Standard permutations of 3}
       sage: f == loads(dumps(f))                                                       # optional - sage.combinat
       True

    But this one does not::

       sage: def plus_n(n): return lambda x: x+n
       sage: f = Family([1,2,3], plus_n(3), lazy=True); f
       Lazy family (<lambda>(i))_{i in [1, 2, 3]}
       sage: f == loads(dumps(f))
       Traceback (most recent call last):
       ...
       ValueError: Cannot pickle code objects from closures

    Finally, it can occasionally be useful to add some hidden elements
    in a family, which are accessible as ``f[i]``, but do not appear in the
    keys or the container operations::

        sage: f = Family([3,4,7], lambda i: 2*i, hidden_keys=[2])
        sage: f
        Finite family {3: 6, 4: 8, 7: 14}
        sage: f.keys()
        [3, 4, 7]
        sage: f.hidden_keys()
        [2]
        sage: f[7]
        14
        sage: f[2]
        4
        sage: list(f)
        [6, 8, 14]
        sage: [x for x in f]
        [6, 8, 14]
        sage: len(f)
        3

    The following example illustrates when the function is actually
    called::

        sage: def compute_value(i):
        ....:     print('computing 2*'+str(i))
        ....:     return 2*i
        sage: f = Family([3,4,7], compute_value, hidden_keys=[2])
        computing 2*3
        computing 2*4
        computing 2*7
        sage: f
        Finite family {3: 6, 4: 8, 7: 14}
        sage: f.keys()
        [3, 4, 7]
        sage: f.hidden_keys()
        [2]
        sage: f[7]
        14
        sage: f[2]
        computing 2*2
        4
        sage: f[2]
        4
        sage: list(f)
        [6, 8, 14]
        sage: [x for x in f]
        [6, 8, 14]
        sage: len(f)
        3

    Here is a close variant where the function for the hidden keys is
    different from that for the other keys::

        sage: f = Family([3,4,7], lambda i: 2*i, hidden_keys=[2], hidden_function = lambda i: 3*i)
        sage: f
        Finite family {3: 6, 4: 8, 7: 14}
        sage: f.keys()
        [3, 4, 7]
        sage: f.hidden_keys()
        [2]
        sage: f[7]
        14
        sage: f[2]
        6
        sage: list(f)
        [6, 8, 14]
        sage: [x for x in f]
        [6, 8, 14]
        sage: len(f)
        3

    Family accept finite and infinite EnumeratedSets as input::

        sage: f = Family(FiniteEnumeratedSet([1,2,3]))
        sage: f
        Family (1, 2, 3)
        sage: f = Family(NonNegativeIntegers())
        sage: f
        Family (Non negative integers)

    ::

        sage: f = Family(FiniteEnumeratedSet([3,4,7]), lambda i: 2*i)
        sage: f
        Finite family {3: 6, 4: 8, 7: 14}
        sage: f.keys()
        {3, 4, 7}
        sage: f[7]
        14
        sage: list(f)
        [6, 8, 14]
        sage: [x for x in f]
        [6, 8, 14]
        sage: len(f)
        3

    TESTS::

        sage: f = Family({1:'a', 2:'b', 3:'c'})
        sage: f
        Finite family {1: 'a', 2: 'b', 3: 'c'}
        sage: f[2]
        'b'
        sage: loads(dumps(f)) == f
        True

    ::

        sage: f = Family({1:'a', 2:'b', 3:'c'}, lazy=True)
        Traceback (most recent call last):
        ...
        ValueError: lazy keyword only makes sense together with function keyword

    ::

        sage: f = Family(list(range(1,27)), lambda i: chr(i+96))
        sage: f
            Finite family {1: 'a', 2: 'b', 3: 'c', 4: 'd', 5: 'e', 6: 'f', 7: 'g', 8: 'h', 9: 'i', 10: 'j', 11: 'k', 12: 'l', 13: 'm', 14: 'n', 15: 'o', 16: 'p', 17: 'q', 18: 'r', 19: 's', 20: 't', 21: 'u', 22: 'v', 23: 'w', 24: 'x', 25: 'y', 26: 'z'}
        sage: f[2]
        'b'

    The factory ``Family`` is supposed to be idempotent. We test this feature here::

        sage: from sage.sets.family import FiniteFamily, LazyFamily, TrivialFamily
        sage: f = FiniteFamily({3: 'a', 4: 'b', 7: 'd'})
        sage: g = Family(f)
        sage: f == g
        True

        sage: f = Family([3,4,7], lambda i: 2*i, hidden_keys=[2])
        sage: g = Family(f)
        sage: f == g
        True

        sage: f = LazyFamily([3,4,7], lambda i: 2*i)
        sage: g = Family(f)
        sage: f == g
        True

        sage: f = TrivialFamily([3,4,7])
        sage: g = Family(f)
        sage: f == g
        True

    A family should keep the order of the keys::

        sage: f = Family(["c", "a", "b"], lambda i: 2*i)
        sage: list(f)
        ['cc', 'aa', 'bb']

    Even with hidden keys (see :trac:`22955`)::

        sage: f = Family(["c", "a", "b"], lambda i: 2*i,
        ....:           hidden_keys=[5], hidden_function=lambda i: i%2)
        sage: list(f)
        ['cc', 'aa', 'bb']

    Only the hidden function is applied to the hidden keys::

        sage: f[5]
        1
    """
    assert(isinstance(hidden_keys, list))
    assert(isinstance(lazy, bool))

    if not hidden_keys:
        if hidden_function is not None:
            raise ValueError("hidden_function keyword only makes sense "
                             "together with hidden_keys keyword !")
        if function is None:
            if lazy:
                raise ValueError("lazy keyword only makes sense together with function keyword")
            if isinstance(indices, dict):
                return FiniteFamily(indices)
            if isinstance(indices, (list, tuple) ):
                return TrivialFamily(indices)
            if isinstance(indices, (FiniteFamily, LazyFamily, TrivialFamily) ):
                return indices
            if (indices in EnumeratedSets()
                or isinstance(indices, CombinatorialClass)):
                return EnumeratedFamily(indices)
            if isinstance(indices, Iterable):
                return TrivialFamily(indices)

            raise NotImplementedError
        if (isinstance(indices, (list, tuple, FiniteEnumeratedSet))
               and not lazy):
            return FiniteFamily({i: function(i) for i in indices},
                                keys=indices)

        return LazyFamily(indices, function, name)
    if lazy:
        raise ValueError("lazy keyword is incompatible with hidden keys")
    if hidden_function is None:
        hidden_function = function
    return FiniteFamilyWithHiddenKeys({i: function(i) for i in indices},
                                      hidden_keys, hidden_function,
                                      keys=indices)


class AbstractFamily(Parent):
    """
    The abstract class for family

    Any family belongs to a class which inherits from :class:`AbstractFamily`.
    """
    def hidden_keys(self):
        """
        Returns the hidden keys of the family, if any.

        EXAMPLES::

            sage: f = Family({3: 'a', 4: 'b', 7: 'd'})
            sage: f.hidden_keys()
            []
        """
        return []

    @abstract_method
    def keys(self):
        """
        Return the keys of the family.

        EXAMPLES::

            sage: f = Family({3: 'a', 4: 'b', 7: 'd'})
            sage: sorted(f.keys())
            [3, 4, 7]
        """

    @abstract_method(optional=True)
    def values(self):
        """
        Return the elements (values) of this family.

        EXAMPLES::

            sage: f = Family(["c", "a", "b"], lambda x: x + x)
            sage: sorted(f.values())
            ['aa', 'bb', 'cc']
        """

    def items(self):
        """
        Return an iterator for key-value pairs.

        A key can only appear once, but if the function is not injective, values may
        appear multiple times.

        EXAMPLES::

            sage: f = Family([-2, -1, 0, 1, 2], abs)
            sage: list(f.items())
            [(-2, 2), (-1, 1), (0, 0), (1, 1), (2, 2)]
        """
        return zip(self.keys(), self.values())

    def zip(self, f, other, name=None):
        r"""
        Given two families with same index set `I` (and same hidden
        keys if relevant), returns the family
        `( f(self[i], other[i]) )_{i \in I}`

        .. TODO:: generalize to any number of families and merge with map?

        EXAMPLES::

            sage: f = Family({3: 'a', 4: 'b', 7: 'd'})
            sage: g = Family({3: '1', 4: '2', 7: '3'})
            sage: h = f.zip(lambda x,y: x+y, g)
            sage: list(h)
            ['a1', 'b2', 'd3']
        """
        assert(self.keys() == other.keys())
        assert(self.hidden_keys() == other.hidden_keys())
        return Family(self.keys(), lambda i: f(self[i],other[i]), hidden_keys=self.hidden_keys(), name=name)

    def map(self, f, name=None):
        r"""
        Returns the family `( f(\mathtt{self}[i]) )_{i \in I}`, where
        `I` is the index set of self.

        .. TODO:: good name?

        EXAMPLES::

            sage: f = Family({3: 'a', 4: 'b', 7: 'd'})
            sage: g = f.map(lambda x: x+'1')
            sage: list(g)
            ['a1', 'b1', 'd1']
        """
        return Family(self.keys(), lambda i: f(self[i]), hidden_keys=self.hidden_keys(), name=name)

    # temporary; tested by TestSuite.
    _an_element_ = EnumeratedSets.ParentMethods._an_element_

    @cached_method
    def inverse_family(self):
        """
        Returns the inverse family, with keys and values
        exchanged. This presumes that there are no duplicate values in
        ``self``.

        This default implementation is not lazy and therefore will
        only work with not too big finite families. It is also cached
        for the same reason::

            sage: Family({3: 'a', 4: 'b', 7: 'd'}).inverse_family()
            Finite family {'a': 3, 'b': 4, 'd': 7}

            sage: Family((3,4,7)).inverse_family()
            Finite family {3: 0, 4: 1, 7: 2}

        """
        return Family( dict( (self[k], k) for k in self.keys()) )

class FiniteFamily(AbstractFamily):
    r"""
    A :class:`FiniteFamily` is an associative container which models a finite
    family `(f_i)_{i \in I}`. Its elements `f_i` are therefore its
    values. Instances should be created via the :func:`Family` factory. See its
    documentation for examples and tests.

    EXAMPLES:

    We define the family `(f_i)_{i \in \{3,4,7\}}` with `f_3=a`,
    `f_4=b`, and `f_7=d`::

        sage: from sage.sets.family import FiniteFamily
        sage: f = FiniteFamily({3: 'a', 4: 'b', 7: 'd'})

    Individual elements are accessible as in a usual dictionary::

        sage: f[7]
        'd'

    And the other usual dictionary operations are also available::

        sage: len(f)
        3
        sage: f.keys()
        [3, 4, 7]

    However f behaves as a container for the `f_i`'s::

        sage: list(f)
        ['a', 'b', 'd']
        sage: [ x for x in f ]
        ['a', 'b', 'd']

    The order of the elements can be specified using the ``keys`` optional argument::

        sage: f = FiniteFamily({"a": "aa", "b": "bb", "c" : "cc" }, keys = ["c", "a", "b"])
        sage: list(f)
        ['cc', 'aa', 'bb']

    """

    def __init__(self, dictionary, keys=None):
        """
        TESTS::

            sage: from sage.sets.family import FiniteFamily
            sage: f = FiniteFamily({3: 'a', 4: 'b', 7: 'd'})
            sage: TestSuite(f).run()

        Check for bug :trac:`5538`::

            sage: d = {1:"a", 3:"b", 4:"c"}
            sage: f = Family(d)
            sage: d[2] = 'DD'
            sage: f
            Finite family {1: 'a', 3: 'b', 4: 'c'}
            """
        # TODO: use keys to specify the order of the elements
        Parent.__init__(self, category=FiniteEnumeratedSets())
        self._dictionary = dict(dictionary)
        self._keys = keys

    @cached_method
    def __hash__(self):
        """
        Return a hash value for ``self``.

        EXAMPLES::

            sage: f = Family(["c", "a", "b"], lambda x: x+x)
            sage: hash(f) == hash(f)
            True
            sage: f2 = Family(["a", "c", "b"], lambda x: x+x)
            sage: hash(f) == hash(f2)
            True
            sage: g = Family(["b", "c", "a"], lambda x: x+x+x)
            sage: hash(f) == hash(g)
            False

        ::

            sage: f = Family({1:[1,2]})
            sage: hash(f) == hash(f)
            True
        """
        try:
            return hash(frozenset(self._dictionary.items()))
        except (TypeError, ValueError):
            return hash(frozenset(self.keys() +
                                  [repr(v) for v in self.values()]))

    def __bool__(self):
        r"""
        Return if ``self`` is empty or not.

        EXAMPLES::

            sage: from sage.sets.family import TrivialFamily
            sage: f = Family(["c", "a", "b"], lambda x: x+x)
            sage: bool(f)
            True
            sage: g = Family({})
            sage: bool(g)
            False
            sage: h = Family([], lambda x: x+x)
            sage: bool(h)
            False
        """
        return bool(self._dictionary)

    def keys(self):
        """
        Returns the index set of this family

        EXAMPLES::

            sage: f = Family(["c", "a", "b"], lambda x: x+x)
            sage: f.keys()
            ['c', 'a', 'b']
        """
        return (self._keys if self._keys is not None
                           else list(self._dictionary))

    def values(self):
        """
        Returns the elements of this family

        EXAMPLES::

            sage: f = Family(["c", "a", "b"], lambda x: x+x)
            sage: f.values()
            ['cc', 'aa', 'bb']
        """
        if self._keys is not None:
            return [self._dictionary[key] for key in self._keys]
        else:
            return list(self._dictionary.values())

    def has_key(self, k):
        """
        Returns whether ``k`` is a key of ``self``

        EXAMPLES::

            sage: Family({"a":1, "b":2, "c":3}).has_key("a")
            True
            sage: Family({"a":1, "b":2, "c":3}).has_key("d")
            False
        """
        return k in self._dictionary

    def __eq__(self, other):
        """
        EXAMPLES::

            sage: f = Family({1:'a', 2:'b', 3:'c'})
            sage: g = Family({1:'a', 2:'b', 3:'c'})
            sage: f == g
            True

        TESTS::

            sage: from sage.sets.family import FiniteFamily

            sage: f1 = FiniteFamily({1:'a', 2:'b', 3:'c'}, keys = [1,2,3])
            sage: g1 = FiniteFamily({1:'a', 2:'b', 3:'c'}, keys = [1,2,3])
            sage: h1 = FiniteFamily({1:'a', 2:'b', 3:'c'}, keys = [2,1,3])

            sage: f1 == g1
            True
            sage: f1 == h1
            False
            sage: f1 == f
            False
        """
        return (isinstance(other, self.__class__) and
                self._keys       == other._keys and
                self._dictionary == other._dictionary)

    def _repr_(self):
        """
        EXAMPLES::

            sage: from sage.sets.family import FiniteFamily
            sage: FiniteFamily({3: 'a'}) # indirect doctest
            Finite family {3: 'a'}

            sage: FiniteFamily({3: 'a', 4: 'b'}) # indirect doctest
            Finite family {3: 'a', 4: 'b'}

            sage: FiniteFamily({3: 'a', 4: 'b'}, keys=[4,3]) # indirect doctest
            Finite family {4: 'b', 3: 'a'}
        """
        if self._keys is None:
            d = ' '.join(pformat(self._dictionary)[1:-1].splitlines())
        else:
            d = ', '.join('{}: {}'.format(saferepr(key),
                                          saferepr(self._dictionary[key]))
                          for key in self._keys)
        return 'Finite family {{{}}}'.format(d)

    def __contains__(self, x):
        """
        EXAMPLES::

            sage: from sage.sets.family import FiniteFamily
            sage: f = FiniteFamily({3: 'a'})
            sage: 'a' in f
            True
            sage: 'b' in f
            False
        """
        return x in self.values()

    def __len__(self):
        """
        Returns the number of elements in self.

        EXAMPLES::

            sage: from sage.sets.family import FiniteFamily
            sage: f = FiniteFamily({3: 'a', 4: 'b', 7: 'd'})
            sage: len(f)
            3
        """
        return len(self._dictionary)

    def cardinality(self):
        """
        Returns the number of elements in self.

        EXAMPLES::

            sage: from sage.sets.family import FiniteFamily
            sage: f = FiniteFamily({3: 'a', 4: 'b', 7: 'd'})
            sage: f.cardinality()
            3
        """
        return Integer(len(self._dictionary))

    def __iter__(self):
        """
        EXAMPLES::

            sage: from sage.sets.family import FiniteFamily
            sage: f = FiniteFamily({3: 'a'})
            sage: i = iter(f)
            sage: next(i)
            'a'
        """
        return iter(self.values())

    def __getitem__(self, i):
        """
        Note that we can't just do self.__getitem__ =
        dictionary.__getitem__ in the __init__ method since Python
        queries the object's type/class for the special methods rather than
        querying the object itself.

        EXAMPLES::

            sage: from sage.sets.family import FiniteFamily
            sage: f = FiniteFamily({3: 'a', 4: 'b', 7: 'd'})
            sage: f[3]
            'a'
        """
        return self._dictionary[i]

    # For the pickle and copy modules
    def __getstate__(self):
        """
        TESTS::

            sage: from sage.sets.family import FiniteFamily
            sage: f = FiniteFamily({3: 'a'})
            sage: f.__getstate__()
            {'dictionary': {3: 'a'}, 'keys': None}
        """
        return {'dictionary': self._dictionary, 'keys': self._keys}

    def __setstate__(self, state):
        """
        TESTS::

            sage: from sage.sets.family import FiniteFamily
            sage: f = FiniteFamily({3: 'a'})
            sage: f.__setstate__({'dictionary': {4:'b'}})
            sage: f
            Finite family {4: 'b'}
        """
        self.__init__(state['dictionary'], keys = state.get("keys"))

class FiniteFamilyWithHiddenKeys(FiniteFamily):
    r"""
    A close variant of :class:`FiniteFamily` where the family contains some
    hidden keys whose corresponding values are computed lazily (and
    remembered). Instances should be created via the :func:`Family` factory.
    See its documentation for examples and tests.

    Caveat: Only instances of this class whose functions are compatible
    with :mod:`sage.misc.fpickle` can be pickled.
    """
    def __init__(self, dictionary, hidden_keys, hidden_function, keys=None):
        """
        EXAMPLES::

            sage: f = Family([3,4,7], lambda i: 2*i, hidden_keys=[2])
            sage: TestSuite(f).run()
        """
        FiniteFamily.__init__(self, dictionary, keys=keys)
        self._hidden_keys = hidden_keys
        self.hidden_function = hidden_function
        self.hidden_dictionary = {}

        # would be better to define as usual method
        # any better to unset the def of __getitem__ by FiniteFamily?
        #self.__getitem__ = lambda i: dictionary[i] if dictionary.has_key(i) else hidden_dictionary[i]

    def __getitem__(self, i):
        """
        EXAMPLES::

            sage: f = Family([3,4,7], lambda i: 2*i, hidden_keys=[2])
            sage: f[3]
            6
            sage: f[2]
            4
            sage: f[5]
            Traceback (most recent call last):
            ...
            KeyError
        """
        if i in self._dictionary:
            return self._dictionary[i]

        if i not in self.hidden_dictionary:
            if i not in self._hidden_keys:
                raise KeyError
            self.hidden_dictionary[i] = self.hidden_function(i)

        return self.hidden_dictionary[i]

    def hidden_keys(self):
        """
        Returns self's hidden keys.

        EXAMPLES::

            sage: f = Family([3,4,7], lambda i: 2*i, hidden_keys=[2])
            sage: f.hidden_keys()
            [2]
        """
        return self._hidden_keys

    def __getstate__(self):
        """
        TESTS::

            sage: f = Family([3,4,7], lambda i: 2*i, hidden_keys=[2])
            sage: d = f.__getstate__()
            sage: d['hidden_keys']
            [2]
        """
        from sage.misc.fpickle import pickle_function
        f = pickle_function(self.hidden_function)
        return {'dictionary': self._dictionary,
                'hidden_keys': self._hidden_keys,
                'hidden_dictionary': self.hidden_dictionary,
                'hidden_function': f,
                'keys': self._keys}

    def __setstate__(self, d):
        """
        TESTS::

            sage: f = Family([3,4,7], lambda i: 2*i, hidden_keys=[2])
            sage: d = f.__getstate__()
            sage: f = Family([4,5,6], lambda i: 2*i, hidden_keys=[2])
            sage: f.__setstate__(d)
            sage: f.keys()
            [3, 4, 7]
            sage: f[3]
            6
        """
        hidden_function = d['hidden_function']
        if isinstance(hidden_function, str):
        # Let's assume that hidden_function is an unpickled function.
            from sage.misc.fpickle import unpickle_function
            hidden_function = unpickle_function(hidden_function)
        self.__init__(d['dictionary'], d['hidden_keys'], hidden_function)
        self.hidden_dictionary = d['hidden_dictionary']
        # Old pickles from before trac #22955 may not have a 'keys'
        if 'keys' in d:
            self._keys = d['keys']
        else:
            self._keys = None


class LazyFamily(AbstractFamily):
    r"""
    A LazyFamily(I, f) is an associative container which models the
    (possibly infinite) family `(f(i))_{i \in I}`.

    Instances should be created via the :func:`Family` factory. See its
    documentation for examples and tests.
    """
    def __init__(self, set, function, name=None):
        """
        TESTS::

            sage: from sage.sets.family import LazyFamily
            sage: f = LazyFamily([3,4,7], lambda i: 2*i); f
            Lazy family (<lambda>(i))_{i in [3, 4, 7]}
            sage: TestSuite(f).run()

        Check for :trac:`5538`::

            sage: l = [3,4,7]
            sage: f = LazyFamily(l, lambda i: 2*i)
            sage: l[1] = 18
            sage: f
            Lazy family (<lambda>(i))_{i in [3, 4, 7]}
        """
        if set in FiniteEnumeratedSets():
            category = FiniteEnumeratedSets()
        elif set in InfiniteEnumeratedSets():
            category = InfiniteEnumeratedSets()
        elif isinstance(set, (list, tuple, range, CombinatorialClass)):
            category = FiniteEnumeratedSets()
        else:
            category = EnumeratedSets()

        Parent.__init__(self, category=category)

        self.set = copy(set)
        self.function = function
        self.function_name = name

    def __bool__(self):
        r"""
        Return if ``self`` is empty or not.

        EXAMPLES::

            sage: from sage.sets.family import LazyFamily
            sage: f = LazyFamily([3,4,7], lambda i: 2*i)
            sage: bool(f)
            True
            sage: g = LazyFamily([], lambda i: 2*i)
            sage: bool(g)
            False
            sage: h = Family(ZZ, lambda x: x+x)
            sage: bool(h)
            True
        """
        return bool(self.set)

    @cached_method
    def __hash__(self):
        """
        Return a hash value for ``self``.

        EXAMPLES::

            sage: from sage.sets.family import LazyFamily
            sage: f = LazyFamily([3,4,7], lambda i: 2*i)
            sage: hash(f) == hash(f)
            True
            sage: g = LazyFamily(ZZ, lambda i: 2*i)
            sage: hash(g) == hash(g)
            True
            sage: h = LazyFamily(ZZ, lambda i: 2*i, name='foo')
            sage: hash(h) == hash(h)
            True

        ::

            sage: class X():
            ....:     def __call__(self, x):
            ....:         return x
            ....:     __hash__ = None
            sage: f = Family([1,2,3], X())
            sage: hash(f) == hash(f)
            True
        """
        try:
            return hash(self.keys()) + hash(self.function)
        except (TypeError, ValueError):
            return super().__hash__()

    def __eq__(self, other):
        """
        WARNING: Since there is no way to compare function, we only compare
        their name.

        TESTS::

            sage: from sage.sets.family import LazyFamily
            sage: fun = lambda i: 2*i
            sage: f = LazyFamily([3,4,7], fun)
            sage: g = LazyFamily([3,4,7], fun)
            sage: f == g
            True
        """
        if not isinstance(other, self.__class__):
            return False
        if not self.set == other.set:
            return False
        return repr(self) == repr(other)

    def _repr_(self):
        """
        EXAMPLES::

            sage: from sage.sets.family import LazyFamily
            sage: def fun(i): 2*i
            sage: f = LazyFamily([3,4,7], fun); f
            Lazy family (fun(i))_{i in [3, 4, 7]}

            sage: f = Family(Permutations(3), attrcall("to_lehmer_code"), lazy=True); f     # optional - sage.combinat
            Lazy family (i.to_lehmer_code())_{i in Standard permutations of 3}

            sage: f = LazyFamily([3,4,7], lambda i: 2*i); f
            Lazy family (<lambda>(i))_{i in [3, 4, 7]}

            sage: f = LazyFamily([3,4,7], lambda i: 2*i, name='foo'); f
            Lazy family (foo(i))_{i in [3, 4, 7]}

        TESTS:

            Check that using a class as the function is correctly handled::

<<<<<<< HEAD
                sage: Family(NonNegativeIntegers(), PerfectMatchings)                       # optional - sage.combinat
=======
                sage: Family(NonNegativeIntegers(), PerfectMatchings)                   # optional - sage.combinat
>>>>>>> a36b1230
                Lazy family (<class 'sage.combinat.perfect_matching.PerfectMatchings'>(i))_{i in Non negative integers}
        """
        if self.function_name is not None:
            name = self.function_name + "(i)"
        elif isinstance(self.function, type(lambda x:1)):
            name = self.function.__name__
            name = name+"(i)"
        else:
            name = repr(self.function)
            if isinstance(self.function, AttrCallObject):
                name = "i"+name[1:]
            else:
                name = name+"(i)"
        return "Lazy family ({})_{{i in {}}}".format(name, self.set)

    def keys(self):
        """
        Returns self's keys.

        EXAMPLES::

            sage: from sage.sets.family import LazyFamily
            sage: f = LazyFamily([3,4,7], lambda i: 2*i)
            sage: f.keys()
            [3, 4, 7]
        """
        return self.set

    def cardinality(self):
        """
        Return the number of elements in self.

        EXAMPLES::

            sage: from sage.sets.family import LazyFamily
            sage: f = LazyFamily([3,4,7], lambda i: 2*i)
            sage: f.cardinality()
            3
            sage: l = LazyFamily(NonNegativeIntegers(), lambda i: 2*i)
            sage: l.cardinality()
            +Infinity

        TESTS:

        Check that :trac:`15195` is fixed::

            sage: C = cartesian_product([PositiveIntegers(), [1,2,3]])
            sage: C.cardinality()
            +Infinity
            sage: F = Family(C, lambda x: x)
            sage: F.cardinality()
            +Infinity
            """
        try:
            return Integer(len(self.set))
        except (AttributeError, NotImplementedError, TypeError):
            return self.set.cardinality()

    def __iter__(self):
        """
        EXAMPLES::

            sage: from sage.sets.family import LazyFamily
            sage: f = LazyFamily([3,4,7], lambda i: 2*i)
            sage: [i for i in f]
            [6, 8, 14]
        """
        for i in self.set:
            yield self[i]

    def __contains__(self, x):
        """
        EXAMPLES::

            sage: from sage.sets.family import LazyFamily
            sage: f = LazyFamily([3,4,7], lambda i: 2*i)
            sage: 3 in f, 14 in f
            (False, True)

        By default this expands the lazy family, which is only done for
        families known to be finite::

            sage: 5 in LazyFamily(NonNegativeIntegers(), lambda i: 2*i)
            Traceback (most recent call last):
            ...
            ValueError: family must be finite to check containment
        """
        if self not in FiniteEnumeratedSets():
            raise ValueError('family must be finite to check containment')
        return x in iter(self)

    def __getitem__(self, i):
        """
        EXAMPLES::

            sage: from sage.sets.family import LazyFamily
            sage: f = LazyFamily([3,4,7], lambda i: 2*i)
            sage: f[3]
            6

        TESTS::

            sage: f[5]
            10
        """
        return self.function(i)

    def __getstate__(self):
        """
        EXAMPLES::

            sage: from sage.sets.family import LazyFamily
            sage: f = LazyFamily([3,4,7], lambda i: 2*i)
            sage: d = f.__getstate__()
            sage: d['set']
            [3, 4, 7]

            sage: f = LazyFamily(Permutations(3), lambda p: p.to_lehmer_code())         # optional - sage.combinat
            sage: f == loads(dumps(f))                                                  # optional - sage.combinat
            True

            sage: f = LazyFamily(Permutations(3), attrcall("to_lehmer_code"))           # optional - sage.combinat
            sage: f == loads(dumps(f))                                                  # optional - sage.combinat
            True
        """
        f = self.function
        # This should be done once for all by registering
        # sage.misc.fpickle.pickle_function to copyreg
        if isinstance(f, types.FunctionType):
            from sage.misc.fpickle import pickle_function
            f = pickle_function(f)

        return {'set': self.set,
                'function': f}

    def __setstate__(self, d):
        """
        EXAMPLES::

            sage: from sage.sets.family import LazyFamily
            sage: f = LazyFamily([3,4,7], lambda i: 2*i)
            sage: d = f.__getstate__()
            sage: f = LazyFamily([4,5,6], lambda i: 2*i)
            sage: f.__setstate__(d)
            sage: f.keys()
            [3, 4, 7]
            sage: f[3]
            6
        """
        function = d['function']
        if isinstance(function, bytes):
        # Let's assume that function is an unpickled function.
            from sage.misc.fpickle import unpickle_function
            function = unpickle_function(function)

        self.__init__(d['set'], function)


class TrivialFamily(AbstractFamily):
    r"""
    :class:`TrivialFamily` turns a list/tuple `c` into a family indexed by the
    set `\{0, \dots, |c|-1\}`.

    Instances should be created via the :func:`Family` factory. See its
    documentation for examples and tests.
    """
    def __init__(self, enumeration):
        """
        EXAMPLES::

            sage: from sage.sets.family import TrivialFamily
            sage: f = TrivialFamily((3,4,7)); f
            Family (3, 4, 7)
            sage: f = TrivialFamily([3,4,7]); f
            Family (3, 4, 7)
            sage: TestSuite(f).run()
        """
        Parent.__init__(self, category = FiniteEnumeratedSets())
        self._enumeration = tuple(enumeration)

    def __bool__(self):
        r"""
        Return if ``self`` is empty or not.

        EXAMPLES::

            sage: from sage.sets.family import TrivialFamily
            sage: f = TrivialFamily((3,4,7))
            sage: bool(f)
            True
            sage: g = Family([])
            sage: bool(g)
            False
        """
        return bool(self._enumeration)

    def __eq__(self, other):
        """
        TESTS::

            sage: f = Family((3,4,7))
            sage: g = Family([3,4,7])
            sage: f == g
            True
        """
        return (isinstance(other, self.__class__) and
                self._enumeration == other._enumeration)

    def __hash__(self):
        """
        Return a hash value for ``self``.

        EXAMPLES::

            sage: from sage.sets.family import TrivialFamily
            sage: f = TrivialFamily((3,4,7))
            sage: hash(f) == hash(f)
            True
        """
        return hash(self._enumeration)

    def _repr_(self):
        """
        EXAMPLES::

            sage: from sage.sets.family import TrivialFamily
            sage: f = TrivialFamily([3,4,7]); f # indirect doctest
            Family (3, 4, 7)
        """
        return "Family %s"%((self._enumeration),)

    def keys(self):
        """
        Returns self's keys.

        EXAMPLES::

            sage: from sage.sets.family import TrivialFamily
            sage: f = TrivialFamily([3,4,7])
            sage: f.keys()
            [0, 1, 2]
        """
        return list(range(len(self._enumeration)))

    def cardinality(self):
        """
        Return the number of elements in self.

        EXAMPLES::

            sage: from sage.sets.family import TrivialFamily
            sage: f = TrivialFamily([3,4,7])
            sage: f.cardinality()
            3
        """
        return Integer(len(self._enumeration))

    def __iter__(self):
        """
        EXAMPLES::

            sage: from sage.sets.family import TrivialFamily
            sage: f = TrivialFamily([3,4,7])
            sage: [i for i in f]
            [3, 4, 7]
        """
        return iter(self._enumeration)

    def __contains__(self, x):
        """
        EXAMPLES::

            sage: from sage.sets.family import TrivialFamily
            sage: f = TrivialFamily([3,4,7])
            sage: 3 in f
            True
            sage: 5 in f
            False
        """
        return x in self._enumeration

    def __getitem__(self, i):
        """
        EXAMPLES::

            sage: from sage.sets.family import TrivialFamily
            sage: f = TrivialFamily([3,4,7])
            sage: f[1]
            4
        """
        return self._enumeration[i]

    def __getstate__(self):
        """
        TESTS::

            sage: from sage.sets.family import TrivialFamily
            sage: f = TrivialFamily([3,4,7])
            sage: f.__getstate__()
            {'_enumeration': (3, 4, 7)}
        """
        return {'_enumeration': self._enumeration}

    def __setstate__(self, state):
        """
        TESTS::

            sage: from sage.sets.family import TrivialFamily
            sage: f = TrivialFamily([3,4,7])
            sage: f.__setstate__({'_enumeration': (2, 4, 8)})
            sage: f
            Family (2, 4, 8)
        """
        self.__init__(state['_enumeration'])

    def map(self, f, name=None):
        r"""
        Return the family `( f(\mathtt{self}[i]) )_{i \in I}`,
        where `I` is the index set of ``self``.

        The result is again a :class:`TrivialFamily`.

        EXAMPLES::

            sage: from sage.sets.family import TrivialFamily
            sage: f = TrivialFamily(['a', 'b', 'd'])
            sage: g = f.map(lambda x: x + '1'); g
            Family ('a1', 'b1', 'd1')
        """
        # tuple([... for ...]) is faster than tuple(... for ...)
        return Family(tuple([f(x) for x in self._enumeration]), name=name)


from sage.sets.non_negative_integers import NonNegativeIntegers
from sage.rings.infinity import Infinity

class EnumeratedFamily(LazyFamily):
    r"""
    :class:`EnumeratedFamily` turns an enumerated set ``c`` into a family
    indexed by the set `\{0,\dots, |c|-1\}` (or ``NN`` if `|c|` is
    countably infinite).

    Instances should be created via the :func:`Family` factory. See its
    documentation for examples and tests.
    """
    def __init__(self, enumset):
        """
        EXAMPLES::

            sage: from sage.sets.family import EnumeratedFamily
            sage: f = EnumeratedFamily(Permutations(3))                                 # optional - sage.combinat
            sage: TestSuite(f).run()                                                    # optional - sage.combinat

            sage: f = Family(NonNegativeIntegers())
            sage: TestSuite(f).run()

        TESTS:

        Check that category and keys are set correctly (:trac:`28274`)::

            sage: from sage.sets.family import EnumeratedFamily
            sage: f = EnumeratedFamily(Permutations(4))                                 # optional - sage.combinat
            sage: f.category()                                                          # optional - sage.combinat
            Category of finite enumerated sets
            sage: list(f.keys()) == list(range(f.cardinality()))                        # optional - sage.combinat
            True
            sage: Family(Permutations()).keys()                                         # optional - sage.combinat
            Non negative integers
            sage: type(Family(NN))
            <class 'sage.sets.family.EnumeratedFamily_with_category'>
        """
        if enumset.cardinality() == Infinity:
            baseset = NonNegativeIntegers()
        else:
            baseset = range(enumset.cardinality())
        LazyFamily.__init__(self, baseset, enumset.unrank)
        self.enumset = enumset

    def __eq__(self, other):
        """
        EXAMPLES::

            sage: f = Family(Permutations(3))                                           # optional - sage.combinat
            sage: g = Family(Permutations(3))                                           # optional - sage.combinat
            sage: f == g                                                                # optional - sage.combinat
            True
        """
        return (isinstance(other, self.__class__) and
                self.enumset == other.enumset)

    def __repr__(self):
        """
        EXAMPLES::

            sage: f = Family(Permutations(3)); f # indirect doctest                     # optional - sage.combinat
            Family (Standard permutations of 3)

            sage: f = Family(NonNegativeIntegers()); f
            Family (Non negative integers)
        """
#        return "Family ((%s)[i])_(i=1...%s)"%(self.enumset, self.enumset.cardinality())
        if isinstance(self.enumset, FiniteEnumeratedSet):
            return "Family %s"%(self.enumset._elements,)
        return "Family (%s)"%(self.enumset)

    def __contains__(self, x):
        """
        EXAMPLES::

            sage: f = Family(Permutations(3))                                           # optional - sage.combinat
            sage: [2,1,3] in f                                                          # optional - sage.combinat
            True
        """
        return x in self.enumset

    def cardinality(self):
        """
        Return the number of elements in self.

        EXAMPLES::

            sage: from sage.sets.family import EnumeratedFamily
            sage: f = EnumeratedFamily(Permutations(3))                                 # optional - sage.combinat
            sage: f.cardinality()                                                       # optional - sage.combinat
            6

            sage: f = Family(NonNegativeIntegers())
            sage: f.cardinality()
            +Infinity
        """
        return self.enumset.cardinality()

    def __iter__(self):
        """
        EXAMPLES::

            sage: from sage.sets.family import EnumeratedFamily
            sage: f = EnumeratedFamily(Permutations(3))                                 # optional - sage.combinat
            sage: [i for i in f]                                                        # optional - sage.combinat
            [[1, 2, 3], [1, 3, 2], [2, 1, 3], [2, 3, 1], [3, 1, 2], [3, 2, 1]]
        """
        for i in self.enumset:
            yield i

    def __getitem__(self, i):
        """
        EXAMPLES::

            sage: from sage.sets.family import EnumeratedFamily
            sage: f = EnumeratedFamily(Permutations(3))                                 # optional - sage.combinat
            sage: f[1]                                                                  # optional - sage.combinat
            [1, 3, 2]
        """
        return self.enumset.unrank(i)

    def __getstate__(self):
        """
        EXAMPLES::

            sage: from sage.sets.family import EnumeratedFamily
            sage: f = EnumeratedFamily(Permutations(3))                                 # optional - sage.combinat
            sage: f.__getstate__()                                                      # optional - sage.combinat
            {'enumset': Standard permutations of 3}
            sage: loads(dumps(f)) == f                                                  # optional - sage.combinat
            True
        """
        return {'enumset': self.enumset}

    def __setstate__(self, state):
        """
        EXAMPLES::

            sage: from sage.sets.family import EnumeratedFamily
            sage: f = EnumeratedFamily(Permutations(0))                                 # optional - sage.combinat
            sage: f.__setstate__({'enumset': Permutations(3)})                          # optional - sage.combinat
            sage: f                                                                     # optional - sage.combinat
            Family (Standard permutations of 3)
        """
        self.__init__(state['enumset'])<|MERGE_RESOLUTION|>--- conflicted
+++ resolved
@@ -1064,11 +1064,7 @@
 
             Check that using a class as the function is correctly handled::
 
-<<<<<<< HEAD
-                sage: Family(NonNegativeIntegers(), PerfectMatchings)                       # optional - sage.combinat
-=======
                 sage: Family(NonNegativeIntegers(), PerfectMatchings)                   # optional - sage.combinat
->>>>>>> a36b1230
                 Lazy family (<class 'sage.combinat.perfect_matching.PerfectMatchings'>(i))_{i in Non negative integers}
         """
         if self.function_name is not None:
