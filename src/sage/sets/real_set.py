# -*- coding: utf-8 -*-
"""
Subsets of the Real Line

This module contains subsets of the real line that can be constructed
as the union of a finite set of open and closed intervals.

EXAMPLES::

    sage: RealSet(0,1)
    (0, 1)
    sage: RealSet((0,1), [2,3])
    (0, 1) ∪ [2, 3]
    sage: RealSet(-oo, oo)
    (-oo, +oo)

Brackets must be balanced in Python, so the naive notation for
half-open intervals does not work::

    sage: RealSet([0,1))
    Traceback (most recent call last):
    ...
    SyntaxError: ...

Instead, you can use the following construction functions::

    sage: RealSet.open_closed(0,1)
    (0, 1]
    sage: RealSet.closed_open(0,1)
    [0, 1)
    sage: RealSet.point(1/2)
    {1/2}
    sage: RealSet.unbounded_below_open(0)
    (-oo, 0)
    sage: RealSet.unbounded_below_closed(0)
    (-oo, 0]
    sage: RealSet.unbounded_above_open(1)
    (1, +oo)
    sage: RealSet.unbounded_above_closed(1)
    [1, +oo)

Relations containing symbols and numeric values or constants::

    sage: RealSet(x != 0)
    (-oo, 0) ∪ (0, +oo)
    sage: RealSet(x == pi)
    {pi}
    sage: RealSet(x < 1/2)
    (-oo, 1/2)
    sage: RealSet(1/2 < x)
    (1/2, +oo)
    sage: RealSet(1.5 <= x)
    [1.50000000000000, +oo)

Note that multiple arguments are combined as union::

    sage: RealSet(x >= 0, x < 1)
    (-oo, +oo)
    sage: RealSet(x >= 0, x > 1)
    [0, +oo)
    sage: RealSet(x >= 0, x > -1)
    (-1, +oo)

AUTHORS:

- Laurent Claessens (2010-12-10): Interval and ContinuousSet, posted
  to sage-devel at
  http://www.mail-archive.com/sage-support@googlegroups.com/msg21326.html.

- Ares Ribo (2011-10-24): Extended the previous work defining the
  class RealSet.

- Jordi Saludes (2011-12-10): Documentation and file reorganization.

- Volker Braun (2013-06-22): Rewrite
"""

#*****************************************************************************
#       Copyright (C) 2013 Volker Braun <vbraun.name@gmail.com>
#
# This program is free software: you can redistribute it and/or modify
# it under the terms of the GNU General Public License as published by
# the Free Software Foundation, either version 2 of the License, or
# (at your option) any later version.
#                  http://www.gnu.org/licenses/
#*****************************************************************************

from sage.structure.richcmp import richcmp, richcmp_method
from sage.structure.parent import Parent
from sage.structure.unique_representation import UniqueRepresentation
from sage.categories.topological_spaces import TopologicalSpaces
from sage.categories.sets_cat import Sets
from sage.sets.set import Set_base, Set_boolean_operators, Set_add_sub_operators
from sage.rings.all import ZZ
from sage.rings.real_lazy import LazyFieldElement, RLF
from sage.rings.infinity import infinity, minus_infinity

from sage.misc.superseded import deprecated_function_alias

@richcmp_method
class InternalRealInterval(UniqueRepresentation, Parent):
    """
    A real interval.

    You are not supposed to create :class:`RealInterval` objects
    yourself. Always use :class:`RealSet` instead.

    INPUT:

    - ``lower`` -- real or minus infinity; the lower bound of the
      interval.

    - ``lower_closed`` -- boolean; whether the interval is closed
      at the lower bound

    - ``upper`` -- real or (plus) infinity; the upper bound of the
      interval

    - ``upper_closed`` -- boolean; whether the interval is closed
      at the upper bound

    - ``check`` -- boolean; whether to check the other arguments
      for validity
    """
    def __init__(self, lower, lower_closed, upper, upper_closed, check=True):
        """
        Initialize ``self``.

        EXAMPLES::

            sage: RealSet([0, oo])
            Traceback (most recent call last):
            ...
            ValueError: interval cannot be closed at +oo
        """
        self._lower = lower
        self._upper = upper
        self._lower_closed = lower_closed
        self._upper_closed = upper_closed
        if check:
            if not (isinstance(lower, LazyFieldElement) or lower is minus_infinity):
                raise ValueError('lower bound must be in RLF or minus infinity')
            if not (isinstance(upper, LazyFieldElement) or upper is infinity):
                raise ValueError('upper bound must be in RLF or plus infinity')
            if not isinstance(lower_closed, bool):
                raise ValueError('lower_closed must be boolean')
            if not isinstance(upper_closed, bool):
                raise ValueError('upper_closed must be boolean')
            # comparison of infinity with RLF is broken
            if not(lower is minus_infinity or upper is infinity) and lower > upper:
                raise ValueError('lower/upper bounds are not sorted')
            if (lower_closed and lower == minus_infinity):
                raise ValueError('interval cannot be closed at -oo')
            if (upper_closed and upper == infinity):
                raise ValueError('interval cannot be closed at +oo')

    def is_empty(self):
        """
        Return whether the interval is empty

        The normalized form of :class:`RealSet` has all intervals
        non-empty, so this method usually returns ``False``.

        OUTPUT:

        Boolean.

        EXAMPLES::

            sage: I = RealSet(0, 1)[0]
            sage: I.is_empty()
            False
        """
        return (self._lower == self._upper) and not (self._lower_closed and self._upper_closed)

    def is_point(self):
        """
        Return whether the interval consists of a single point

        OUTPUT:

        Boolean.

        EXAMPLES::

            sage: I = RealSet(0, 1)[0]
            sage: I.is_point()
            False
        """
        return (self._lower == self._upper) and self._lower_closed and self._upper_closed

    def lower(self):
        """
        Return the lower bound

        OUTPUT:

        The lower bound as it was originally specified.

        EXAMPLES::

            sage: I = RealSet(0, 1)[0]
            sage: I.lower()
            0
            sage: I.upper()
            1
        """
        if self._lower is minus_infinity:
            return minus_infinity
        else:
            return self._lower._value

    def upper(self):
        """
        Return the upper bound

        OUTPUT:

        The upper bound as it was originally specified.

        EXAMPLES::

            sage: I = RealSet(0, 1)[0]
            sage: I.lower()
            0
            sage: I.upper()
            1
        """
        if self._upper is infinity:
            return infinity
        else:
            return self._upper._value

    def lower_closed(self):
        """
        Return whether the interval is open at the lower bound

        OUTPUT:

        Boolean.

        EXAMPLES::

            sage: I = RealSet.open_closed(0, 1)[0];  I
            (0, 1]
            sage: I.lower_closed()
            False
            sage: I.lower_open()
            True
            sage: I.upper_closed()
            True
            sage: I.upper_open()
            False
        """
        return self._lower_closed

    def upper_closed(self):
        """
        Return whether the interval is closed at the lower bound

        OUTPUT:

        Boolean.

        EXAMPLES::

            sage: I = RealSet.open_closed(0, 1)[0];  I
            (0, 1]
            sage: I.lower_closed()
            False
            sage: I.lower_open()
            True
            sage: I.upper_closed()
            True
            sage: I.upper_open()
            False
        """
        return self._upper_closed

    def lower_open(self):
        """
        Return whether the interval is closed at the upper bound

        OUTPUT:

        Boolean.

        EXAMPLES::

            sage: I = RealSet.open_closed(0, 1)[0];  I
            (0, 1]
            sage: I.lower_closed()
            False
            sage: I.lower_open()
            True
            sage: I.upper_closed()
            True
            sage: I.upper_open()
            False
        """
        return not self._lower_closed

    def upper_open(self):
        """
        Return whether the interval is closed at the upper bound

        OUTPUT:

        Boolean.

        EXAMPLES::

            sage: I = RealSet.open_closed(0, 1)[0];  I
            (0, 1]
            sage: I.lower_closed()
            False
            sage: I.lower_open()
            True
            sage: I.upper_closed()
            True
            sage: I.upper_open()
            False
        """
        return not self._upper_closed

    def __richcmp__(self, other, op):
        """
        Intervals are sorted by lower bound, then upper bound

        OUTPUT:

        `-1`, `0`, or `+1` depending on how the intervals compare.

        EXAMPLES::

            sage: I1 = RealSet.open_closed(1, 3)[0];  I1
            (1, 3]
            sage: I2 = RealSet.open_closed(0, 5)[0];  I2
            (0, 5]
            sage: I1 > I2
            True
            sage: sorted([I1, I2])
            [(0, 5], (1, 3]]

        TESTS:

        Check if a bug in sorting is fixed (:trac:`17714`)::

            sage: RealSet((0, 1),[1, 1],(1, 2))
            (0, 2)
        """
        x = (self._lower, not self._lower_closed, self._upper, self._upper_closed)
        y = (other._lower, not other._lower_closed, other._upper, other._upper_closed)
        return richcmp(x, y, op)

    element_class = LazyFieldElement

    def _repr_(self):
        """
        Return a string representation

        OUTPUT:

        String.

        EXAMPLES::

            sage: RealSet.open_closed(0, 1)
            (0, 1]
            sage: RealSet.point(0)
            {0}
        """
        if self.is_point():
            return '{' + str(self.lower()) + '}'
        s =  '[' if self._lower_closed else '('
        if self.lower() is minus_infinity:
            s += '-oo'
        else:
            s += str(self.lower())
        s += ', '
        if self.upper() is infinity:
            s += '+oo'
        else:
            s += str(self.upper())
        s +=  ']' if self._upper_closed else ')'
        return s

    def _latex_(self):
        """
        Return a latex representation of ``self``.

        EXAMPLES::

            sage: RealSet.open_closed(1/2, pi)._latex_()
            '(\\frac{1}{2}, \\pi]'
            sage: (RealSet.point(sqrt(2)))._latex_()
            '\\{\\sqrt{2}\\}'
        """
        from sage.misc.latex import latex
        if self.is_point():
            # Converting to str avoids the extra whitespace
            # that LatexExpr add on concenation. We do not need
            # the whitespace because we are wrapping it in
            # non-letter characters.
            return r'\{' + str(latex(self.lower())) + r'\}'
        s =  '[' if self._lower_closed else '('
        s += str(latex(self.lower()))
        s += ', '
        s += str(latex(self.upper()))
        s +=  ']' if self._upper_closed else ')'
        return s

    def _sympy_condition_(self, variable):
        """
        Convert to a sympy conditional expression.

        INPUT:

        - ``variable`` -- a symbolic variable

        EXAMPLES::

            sage: RealSet(0, 4)._sympy_condition_(x)
            (0 < x) & (x < 4)
        """
        x = variable
        if self.is_point():
            return (x == self.lower())._sympy_()
        true = (x == 0)._sympy_() | True  # trick to get sympy's True
        if self.lower() is not minus_infinity:
            if self._lower_closed:
                lower_condition = (self.lower() <= x)._sympy_()
            else:
                lower_condition = (self.lower() < x)._sympy_()
        else:
            lower_condition = true
        if self.upper() is not infinity:
            if self._upper_closed:
                upper_condition = (x <= self.upper())._sympy_()
            else:
                upper_condition = (x < self.upper())._sympy_()
        else:
            upper_condition = true
        return lower_condition & upper_condition

    def _sympy_(self):
        r"""
        Return the SymPy set corresponding to ``self``.

        EXAMPLES::

            sage: RealSet.open_closed(0, 1)[0]._sympy_()
            Interval.Lopen(0, 1)
            sage: RealSet.point(0)[0]._sympy_()
            FiniteSet(0)
            sage: RealSet.open(0,1)[0]._sympy_()
            Interval.open(0, 1)
            sage: RealSet.open(-oo,1)[0]._sympy_()
            Interval.open(-oo, 1)
            sage: RealSet.open(0, oo)[0]._sympy_()
            Interval.open(0, oo)
        """
        from sympy import Interval
        from sage.interfaces.sympy import sympy_init
        sympy_init()
        return Interval(self.lower(), self.upper(),
                        left_open=not self._lower_closed,
                        right_open=not self._upper_closed)

    def closure(self):
        """
        Return the closure

        OUTPUT:

        The closure as a new :class:`RealInterval`

        EXAMPLES::

            sage: RealSet.open(0,1)[0].closure()
            [0, 1]
            sage: RealSet.open(-oo,1)[0].closure()
            (-oo, 1]
            sage: RealSet.open(0, oo)[0].closure()
            [0, +oo)
        """
        lower_closed = (self._lower != minus_infinity)
        upper_closed = (self._upper != infinity)
        return InternalRealInterval(self._lower, lower_closed, self._upper, upper_closed)

    def interior(self):
        """
        Return the interior

        OUTPUT:

        The interior as a new :class:`RealInterval`

        EXAMPLES::

            sage: RealSet.closed(0, 1)[0].interior()
            (0, 1)
            sage: RealSet.open_closed(-oo, 1)[0].interior()
            (-oo, 1)
            sage: RealSet.closed_open(0, oo)[0].interior()
            (0, +oo)
        """
        return InternalRealInterval(self._lower, False, self._upper, False)

    def boundary_points(self):
        """
        Generate the boundary points of ``self``

        EXAMPLES::

            sage: list(RealSet.open_closed(-oo, 1)[0].boundary_points())
            [1]
            sage: list(RealSet.open(1, 2)[0].boundary_points())
            [1, 2]

        """
        if self._lower != minus_infinity:
            yield self._lower
        if self._upper != infinity:
            yield self._upper

    def is_connected(self, other):
        """
        Test whether two intervals are connected

        OUTPUT:

        Boolean. Whether the set-theoretic union of the two intervals
        has a single connected component.

        EXAMPLES::

            sage: I1 = RealSet.open(0, 1)[0];  I1
            (0, 1)
            sage: I2 = RealSet.closed(1, 2)[0];  I2
            [1, 2]
            sage: I1.is_connected(I2)
            True
            sage: I1.is_connected(I2.interior())
            False
            sage: I1.closure().is_connected(I2.interior())
            True
            sage: I2.is_connected(I1)
            True
            sage: I2.interior().is_connected(I1)
            False
            sage: I2.closure().is_connected(I1.interior())
            True
            sage: I3 = RealSet.closed(1/2, 3/2)[0]; I3
            [1/2, 3/2]
            sage: I1.is_connected(I3)
            True
            sage: I3.is_connected(I1)
            True
        """
        # self is separated and below other
        if self._upper < other._lower:
            return False
        # self is adjacent and below other
        if self._upper == other._lower:
            return self._upper_closed or other._lower_closed
        # self is separated and above other
        if other._upper < self._lower:
            return False
        # self is adjacent and above other
        if other._upper == self._lower:
            return self._lower_closed or other._upper_closed
        # They are not separated
        return True

    def convex_hull(self, other):
        """
        Return the convex hull of the two intervals

        OUTPUT:

        The convex hull as a new :class:`RealInterval`.

        EXAMPLES::

            sage: I1 = RealSet.open(0, 1)[0];  I1
            (0, 1)
            sage: I2 = RealSet.closed(1, 2)[0];  I2
            [1, 2]
            sage: I1.convex_hull(I2)
            (0, 2]
            sage: I2.convex_hull(I1)
            (0, 2]
            sage: I1.convex_hull(I2.interior())
            (0, 2)
            sage: I1.closure().convex_hull(I2.interior())
            [0, 2)
            sage: I1.closure().convex_hull(I2)
            [0, 2]
            sage: I3 = RealSet.closed(1/2, 3/2)[0]; I3
            [1/2, 3/2]
            sage: I1.convex_hull(I3)
            (0, 3/2]
        """
        if self._lower < other._lower:
            lower = self._lower
            lower_closed = self._lower_closed
        elif self._lower > other._lower:
            lower = other._lower
            lower_closed = other._lower_closed
        else:
            lower = self._lower
            lower_closed = self._lower_closed or other._lower_closed
        if self._upper > other._upper:
            upper = self._upper
            upper_closed = self._upper_closed
        elif self._upper < other._upper:
            upper = other._upper
            upper_closed = other._upper_closed
        else:
            upper = self._upper
            upper_closed = self._upper_closed or other._upper_closed
        return InternalRealInterval(lower, lower_closed, upper, upper_closed)

    def intersection(self, other):
        """
        Return the intersection of the two intervals

        INPUT:

        - ``other`` -- a :class:`RealInterval`

        OUTPUT:

        The intersection as a new :class:`RealInterval`

        EXAMPLES::

            sage: I1 = RealSet.open(0, 2)[0];  I1
            (0, 2)
            sage: I2 = RealSet.closed(1, 3)[0];  I2
            [1, 3]
            sage: I1.intersection(I2)
            [1, 2)
            sage: I2.intersection(I1)
            [1, 2)
            sage: I1.closure().intersection(I2.interior())
            (1, 2]
            sage: I2.interior().intersection(I1.closure())
            (1, 2]

            sage: I3 = RealSet.closed(10, 11)[0];  I3
            [10, 11]
            sage: I1.intersection(I3)
            (0, 0)
            sage: I3.intersection(I1)
            (0, 0)
        """
        lower = upper = None
        lower_closed = upper_closed = None
        if self._lower < other._lower:
            lower = other._lower
            lower_closed = other._lower_closed
        elif self._lower > other._lower:
            lower = self._lower
            lower_closed = self._lower_closed
        else:
            lower = self._lower
            lower_closed = self._lower_closed and other._lower_closed
        if self._upper > other._upper:
            upper = other._upper
            upper_closed = other._upper_closed
        elif self._upper < other._upper:
            upper = self._upper
            upper_closed = self._upper_closed
        else:
            upper = self._upper
            upper_closed = self._upper_closed and other._upper_closed
        if lower > upper:
            lower = upper = RLF(0)
            lower_closed = upper_closed = False
        return InternalRealInterval(lower, lower_closed, upper, upper_closed)

    def contains(self, x):
        """
        Return whether `x` is contained in the interval

        INPUT:

        - ``x`` -- a real number.

        OUTPUT:

        Boolean.

        EXAMPLES::

            sage: i = RealSet.open_closed(0,2)[0]; i
            (0, 2]
            sage: i.contains(0)
            False
            sage: i.contains(1)
            True
            sage: i.contains(2)
            True
        """
        if self._lower < x < self._upper:
            return True
        if self._lower == x:
            return self._lower_closed
        if self._upper == x:
            return self._upper_closed
        return False

    def __mul__(self, right):
        r"""
        Scale an interval by a scalar on the left or right.

        If scaled with a negative number, the interval is flipped.

        EXAMPLES::

            sage: i = RealSet.open_closed(0,2)[0]; i
            (0, 2]
            sage: 2 * i
            (0, 4]
            sage: 0 * i
            {0}
            sage: (-2) * i
            [-4, 0)
            sage: i * (-3)
            [-6, 0)
            sage: i * 0
            {0}
            sage: i * 1
            (0, 2]

        TESTS::

            sage: from sage.sets.real_set import InternalRealInterval
            sage: i = InternalRealInterval(RLF(0), False, RLF(0), False)
            sage: (0 * i).is_empty()
            True
        """
        if not isinstance(right, InternalRealInterval):
            right = RLF(right)
            if self.is_empty():
                return self
            lower = self._lower * right
            lower_closed = self._lower_closed
            upper = self._upper * right
            upper_closed = self._upper_closed
            scalar = right
        elif not isinstance(self, InternalRealInterval):
            self = RLF(self)
            if right.is_empty():
                return right
            lower = self * right._lower
            lower_closed = right._lower_closed
            upper = self * right._upper
            upper_closed = right._upper_closed
            scalar = self
        else:
            return NotImplemented
        if scalar == RLF(0):
            return InternalRealInterval(RLF(0), True, RLF(0), True)
        elif scalar < RLF(0):
            lower, lower_closed, upper, upper_closed = upper, upper_closed, lower, lower_closed
        if lower == -infinity:
            lower = -infinity
        if upper == infinity:
            upper = infinity
        return InternalRealInterval(lower, lower_closed,
                                    upper, upper_closed)

    def __rmul__(self, other):
        r"""
        Scale an interval by a scalar on the left.

        If scaled with a negative number, the interval is flipped.

        EXAMPLES::

            sage: i = RealSet.open_closed(0,2)[0]; i
            (0, 2]
            sage: 2 * i
            (0, 4]
            sage: 0 * i
            {0}
            sage: (-2) * i
            [-4, 0)
        """
        return self * other

@richcmp_method
class RealSet(UniqueRepresentation, Parent, Set_base,
              Set_boolean_operators, Set_add_sub_operators):

    @staticmethod
    def __classcall__(cls, *args, **kwds):
        """
        Normalize the input.

        INPUT:

        See :class:`RealSet`.

        OUTPUT:

        A :class:`RealSet`.

        EXAMPLES::

            sage: R = RealSet(RealSet.open_closed(0,1), RealSet.closed_open(2,3)); R
            (0, 1] ∪ [2, 3)

        ::

            sage: RealSet(x != 0)
            (-oo, 0) ∪ (0, +oo)
            sage: RealSet(x == pi)
            {pi}
            sage: RealSet(x < 1/2)
            (-oo, 1/2)
            sage: RealSet(1/2 < x)
            (1/2, +oo)
            sage: RealSet(1.5 <= x)
            [1.50000000000000, +oo)
            sage: RealSet(x >= -1)
            [-1, +oo)
            sage: RealSet(x > oo)
            {}
            sage: RealSet(x >= oo)
            {}
            sage: RealSet(x <= -oo)
            {}
            sage: RealSet(x < oo)
            (-oo, +oo)
            sage: RealSet(x > -oo)
            (-oo, +oo)
            sage: RealSet(x != oo)
            (-oo, +oo)
            sage: RealSet(x <= oo)
            Traceback (most recent call last):
            ...
            ValueError: interval cannot be closed at +oo
            sage: RealSet(x == oo)
            Traceback (most recent call last):
            ...
            ValueError: interval cannot be closed at +oo
            sage: RealSet(x >= -oo)
            Traceback (most recent call last):
            ...
            ValueError: interval cannot be closed at -oo

        TESTS::

            sage: TestSuite(R).run()
        """
        if kwds:
            # Got manifold keywords
            real_set = cls.__classcall__(cls, *args)
            ambient = kwds.pop('ambient', None)
            structure = kwds.pop('structure', 'differentiable')
            if structure != 'differentiable':
                # TODO
                raise NotImplementedError
            
            from sage.manifolds.differentiable.examples.real_line import RealLine
            if real_set.is_universe():
                if ambient is None:
                    ambient = RealLine(**kwds)
                else:
                    # TODO: Check that ambient makes sense
                    pass
                return ambient

            name = kwds.pop('name', None)
            latex_name = kwds.pop('latex_name', None)

            if ambient is None:
                ambient = RealLine(**kwds)
            else:
                # TODO: Check that ambient makes sense
                pass

            if name is None:
                name = str(real_set)
            if latex_name is None:
                from sage.misc.latex import latex
                latex_name = latex(real_set)

            return ambient.manifold().canonical_chart().pullback(real_set, name=name, latex_name=latex_name)

        from sage.symbolic.expression import Expression
        if len(args) == 1 and isinstance(args[0], RealSet):
            return args[0]   # common optimization
        intervals = []
        if len(args) == 2:
            # allow RealSet(0,1) interval constructor
            try:
                lower, upper = args
                lower.n()
                upper.n()
                args = (RealSet._prep(lower, upper), )
            except (AttributeError, ValueError, TypeError):
                pass
        for arg in args:
            if isinstance(arg, tuple):
                lower, upper = RealSet._prep(*arg)
                intervals.append(InternalRealInterval(lower, False, upper, False))
            elif isinstance(arg, list):
                lower, upper = RealSet._prep(*arg)
                intervals.append(InternalRealInterval(lower, True, upper, True))
            elif isinstance(arg, InternalRealInterval):
                intervals.append(arg)
            elif isinstance(arg, RealSet):
                intervals.extend(arg._intervals)
            elif isinstance(arg, Expression) and arg.is_relational():
                from operator import eq, ne, lt, gt, le, ge
                def rel_to_interval(op, val):
                    """
                    Internal helper function.
                    """
                    oo = infinity
                    try:
                        val = val.pyobject()
                    except AttributeError:
                        pass
                    val = RLF(val)
                    if op == eq:
                        return [InternalRealInterval(val, True, val, True)]
                    elif op == ne:
                        return [InternalRealInterval(-oo, False, val, False),
                                InternalRealInterval(val, False, oo, False)]
                    elif op == gt:
                        return [InternalRealInterval(val, False, oo, False)]
                    elif op == ge:
                        return [InternalRealInterval(val, True, oo, False)]
                    elif op == lt:
                        return [InternalRealInterval(-oo, False, val, False)]
                    else:
                        return [InternalRealInterval(-oo, False, val, True)]

                if (arg.lhs().is_symbol()
                    and (arg.rhs().is_numeric() or arg.rhs().is_constant())
                    and arg.rhs().is_real()):
                    intervals.extend(rel_to_interval(arg.operator(), arg.rhs()))
                elif (arg.rhs().is_symbol()
                    and (arg.lhs().is_numeric() or arg.lhs().is_constant())
                    and arg.lhs().is_real()):
                    op = arg.operator()
                    if op == lt:
                        op = gt
                    elif op == gt:
                        op = lt
                    elif op == le:
                        op = ge
                    elif op == ge:
                        op = le
                    intervals.extend(rel_to_interval(op, arg.lhs()))
                else:
                    raise ValueError(str(arg) + ' does not determine real interval')
            else:
                from sage.manifolds.differentiable.examples.real_line import OpenInterval
                from sage.manifolds.subsets.closure import ManifoldSubsetClosure
                if isinstance(arg, OpenInterval):
                    lower, upper = RealSet._prep(arg.lower_bound(), arg.upper_bound())
                    intervals.append(InternalRealInterval(lower, False, upper, False))
                elif (isinstance(arg, ManifoldSubsetClosure)
                      and isinstance(arg._subset, OpenInterval)):
                    interval = arg._subset
                    lower, upper = RealSet._prep(interval.lower_bound(),
                                                 interval.upper_bound())
                    ambient = interval.manifold()
                    ambient_lower, ambient_upper = RealSet._prep(ambient.lower_bound(),
                                                                 ambient.upper_bound())
                    lower_closed = ambient_lower < lower
                    upper_closed = upper < ambient_upper
                    intervals.append(InternalRealInterval(lower, lower_closed,
                                                          upper, upper_closed))
                else:
                    raise ValueError(str(arg) + ' does not determine real interval')
        intervals = RealSet.normalize(intervals)
        return UniqueRepresentation.__classcall__(cls, *intervals)

    def __init__(self, *intervals):
        """
        A subset of the real line

        INPUT:

        Arguments defining a real set. Possibilities are either two
        real numbers to construct an open set or a list/tuple/iterable
        of intervals. The individual intervals can be specified by
        either a :class:`RealInterval`, a tuple of two real numbers
        (constructing an open interval), or a list of two number
        (constructing a closed interval).

        EXAMPLES::

            sage: RealSet(0,1)    # open set from two numbers
            (0, 1)
            sage: i = RealSet(0,1)[0]
            sage: RealSet(i)      # interval
            (0, 1)
            sage: RealSet(i, (3,4))    # tuple of two numbers = open set
            (0, 1) ∪ (3, 4)
            sage: RealSet(i, [3,4])    # list of two numbers = closed set
            (0, 1) ∪ [3, 4]

        Initialization from manifold objects::

<<<<<<< HEAD
            sage: R = manifolds.RealLine(); R
=======
            sage: R = RealLine(); R
>>>>>>> 69d045a4
            Real number line ℝ
            sage: RealSet(R)
            (-oo, +oo)
            sage: I02 = manifolds.OpenInterval(0, 2); I
            I
            sage: RealSet(I02)
            (0, 2)
            sage: I01_of_R = manifolds.OpenInterval(0, 1, ambient_interval=R); I01_of_R
            Real interval (0, 1)
            sage: RealSet(I01_of_R)
            (0, 1)
            sage: RealSet(I01_of_R.closure())
            [0, 1]
            sage: I01_of_I02 = manifolds.OpenInterval(0, 1, ambient_interval=I02); I01_of_I02
            Real interval (0, 1)
            sage: RealSet(I01_of_I02)
            (0, 1)
            sage: RealSet(I01_of_I02.closure())
            (0, 1]

        Real sets belong to a subcategory of topological spaces::

            sage: RealSet().category()
            Join of Category of finite sets and Category of subobjects of sets and Category of connected topological spaces
            sage: RealSet.point(1).category()
            Join of Category of finite sets and Category of subobjects of sets and Category of connected topological spaces
            sage: RealSet([1, 2]).category()
            Join of Category of infinite sets and Category of compact topological spaces and Category of subobjects of sets and Category of connected topological spaces
            sage: RealSet((1, 2), (3, 4)).category()
            Join of Category of infinite sets and Category of subobjects of sets and Category of topological spaces

        By passing certain keyword arguments, real sets can be set up as manifolds or manifold subsets::

            sage: RealSet(-oo, oo, structure='differentiable')
            Real number line ℝ

            sage: RealSet([0, 1], structure='differentiable')
            Subset [0, 1] of the Real number line ℝ
            sage: _.category()
            Category of subobjects of sets

            sage: RealSet.open_closed(0, 5, structure='differentiable')
            Subset (0, 5] of the Real number line ℝ

            sage: RealSet(0, 1, name='A')
            Open subset A of the Real number line ℝ
            sage: _.category()
            Join of
             Category of smooth manifolds over Real Field with 53 bits of precision and
             Category of connected manifolds over Real Field with 53 bits of precision and
             Category of subobjects of sets

            sage: R_xi.<ξ> = RealSet(-oo, oo); R_xi
            Real number line ℝ
            sage: R_xi.canonical_chart()
            Chart (ℝ, (ξ,))
            sage: P_xi = RealSet(0, oo, ambient=R_xi); P_xi
            Open subset (0, +oo) of the Real number line ℝ
            sage: P_xi.default_chart()
            Chart ((0, +oo), (ξ,))
            sage: B_xi = RealSet(0, 1, ambient=P_xi); B_xi
            Open subset (0, 1) of the Real number line ℝ
            sage: B_xi.default_chart()
            Chart ((0, 1), (ξ,))
            sage: R_xi.subset_family()
            Set {(0, +oo), (0, 1), ℝ} of open subsets of the Real number line ℝ

            sage: F = RealSet.point(0).union(RealSet.point(1)).union(RealSet.point(2)); F
            {0} ∪ {1} ∪ {2}
            sage: F_tau = RealSet(F, names="τ"); F_tau
            Subset {0} ∪ {1} ∪ {2} of the Real number line ℝ
            sage: F_tau.manifold().canonical_chart()
            Chart (ℝ, (τ,))
        """
        category = TopologicalSpaces()
        if len(intervals) <= 1:
            category = category.Connected()
        if all(i.is_point() for i in intervals):
            category = category.Subobjects().Finite()
        else:
            # Have at least one non-degenerate interval
            category = category.Infinite()
            inf = intervals[0].lower()
            sup = intervals[-1].upper()
            if not (len(intervals) == 1 and inf is minus_infinity and sup is infinity):
                category = category.Subobjects() # subobject of real line
            if inf is not minus_infinity and sup is not infinity:
                # Bounded
                if all(i.lower_closed() and i.upper_closed()
                       for i in intervals):
                    category = category.Compact()
        Parent.__init__(self, category=category)
        self._intervals = intervals

    def __richcmp__(self, other, op):
        """
        Intervals are sorted by lower bound, then upper bound

        OUTPUT:

        `-1`, `0`, or `+1` depending on how the intervals compare.

        EXAMPLES::

             sage: I1 = RealSet.open_closed(1, 3);  I1
             (1, 3]
             sage: I2 = RealSet.open_closed(0, 5);  I2
             (0, 5]
             sage: I1 > I2
             True
             sage: sorted([I1, I2])
             [(0, 5], (1, 3]]
             sage: I1 == I1
             True
        """
        if not isinstance(other, RealSet):
            return NotImplemented
        # note that the interval representation is normalized into a
        # unique form
        return richcmp(self._intervals, other._intervals, op)

    def __iter__(self):
        """
        Iterate over the component intervals is ascending order

        OUTPUT:

        An iterator over the intervals.

        EXAMPLES::

            sage: s = RealSet(RealSet.open_closed(0,1), RealSet.closed_open(2,3))
            sage: i = iter(s)
            sage: next(i)
            (0, 1]
            sage: next(i)
            [2, 3)
        """
        return iter(self._intervals)

    def n_components(self):
        """
        Return the number of connected components

        See also :meth:`get_interval`

        EXAMPLES::

            sage: s = RealSet(RealSet.open_closed(0,1), RealSet.closed_open(2,3))
            sage: s.n_components()
            2
        """
        return len(self._intervals)

    def cardinality(self):
        """
        Return the cardinality of the subset of the real line.

        OUTPUT:

        Integer or infinity. The size of a discrete set is the number
        of points; the size of a real interval is Infinity.

        EXAMPLES::

           sage: RealSet([0, 0], [1, 1], [3, 3]).cardinality()
           3
           sage: RealSet(0,3).cardinality()
           +Infinity
        """
        n = ZZ(0)
        for interval in self._intervals:
            if interval.is_point():
                n += 1
            else:
                return infinity
        return n

    def is_empty(self):
        """
        Return whether the set is empty

        EXAMPLES::

            sage: RealSet(0, 1).is_empty()
            False
            sage: RealSet(0, 0).is_empty()
            True
        """
        return len(self._intervals) == 0

    def is_universe(self):
        """
        Return whether the set is the ambient space (the real line).

        EXAMPLES::

            sage: RealSet().ambient().is_universe()
            True
        """
        return self == self.ambient()

    def get_interval(self, i):
        """
        Return the ``i``-th connected component.

        Note that the intervals representing the real set are always
        normalized, see :meth:`normalize`.

        INPUT:

        - ``i`` -- integer.

        OUTPUT:

        The $i$-th connected component as a :class:`RealInterval`.

        EXAMPLES::

            sage: s = RealSet(RealSet.open_closed(0,1), RealSet.closed_open(2,3))
            sage: s.get_interval(0)
            (0, 1]
            sage: s[0]    # shorthand
            (0, 1]
            sage: s.get_interval(1)
            [2, 3)
            sage: s[0] == s.get_interval(0)
            True
        """
        return self._intervals[i]

    __getitem__ = get_interval

    def __bool__(self):
        """
        A set is considered True unless it is empty, in which case it is
        considered to be False.

        EXAMPLES::

            sage: bool(RealSet(0, 1))
            True
            sage: bool(RealSet())
            False
        """
        return not self.is_empty()

    # ParentMethods of Subobjects

    def ambient(self):
        """
        Return the ambient space (the real line).

        EXAMPLES::

            sage: s = RealSet(RealSet.open_closed(0,1), RealSet.closed_open(2,3))
            sage: s.ambient()
            (-oo, +oo)
        """
        return RealSet(minus_infinity, infinity)

    def lift(self, x):
        """
        Lift ``x`` to the ambient space for ``self``.

        This version of the method just returns ``x``.

        EXAMPLES::

            sage: s = RealSet(0, 2); s
            (0, 2)
            sage: s.lift(1)
            1
        """
        return x

    def retract(self, x):
        """
        Retract ``x`` to ``self``.

        It raises an error if ``x`` does not lie in the set ``self``.

        EXAMPLES::

            sage: s = RealSet(0, 2); s
            (0, 2)
            sage: s.retract(1)
            1
            sage: s.retract(2)
            Traceback (most recent call last):
            ...
            ValueError: 2 is not an element of (0, 2)
        """
        if x not in self:
            raise ValueError(f'{x} is not an element of {self}')
        return x

    #

    @staticmethod
    def normalize(intervals):
        """
        Bring a collection of intervals into canonical form

        INPUT:

        - ``intervals`` -- a list/tuple/iterable of intervals.

        OUTPUT:

        A tuple of intervals such that

        * they are sorted in ascending order (by lower bound)

        * there is a gap between each interval

        * all intervals are non-empty

        EXAMPLES::

            sage: i1 = RealSet((0, 1))[0]
            sage: i2 = RealSet([1, 2])[0]
            sage: i3 = RealSet((2, 3))[0]
            sage: RealSet.normalize([i1, i2, i3])
            ((0, 3),)

            sage: RealSet((0, 1), [1, 2], (2, 3))
            (0, 3)
            sage: RealSet((0, 1), (1, 2), (2, 3))
            (0, 1) ∪ (1, 2) ∪ (2, 3)
            sage: RealSet([0, 1], [2, 3])
            [0, 1] ∪ [2, 3]
            sage: RealSet((0, 2), (1, 3))
            (0, 3)
            sage: RealSet(0,0)
            {}
        """
        # sort by lower bound
        intervals = sorted(intervals)
        if not intervals:
            return tuple()
        merged = []
        curr = intervals.pop(0)
        while intervals:
            next = intervals.pop(0)
            if curr._upper > next._lower or (
                    curr._upper == next._lower and
                    (curr._upper_closed or next._lower_closed)):
                curr = curr.convex_hull(next)
            else:
                if not curr.is_empty():
                    merged.append(curr)
                curr = next
        if not curr.is_empty():
            merged.append(curr)
        return tuple(merged)

    def _repr_(self):
        """
        Return a string representation of ``self``.

        OUTPUT:

        A string representation.

        EXAMPLES::

            sage: RealSet(0, 1)._repr_()
            '(0, 1)'
        """
        if self.n_components() == 0:
            return '{}'
        else:
            return ' ∪ '.join(map(repr, self._intervals))

    def _latex_(self):
        r"""
        Return a latex representation of ``self``.

        EXAMPLES::

            sage: latex(RealSet(0, 1))
            (0, 1)
            sage: latex((RealSet(0, 1).union(RealSet.unbounded_above_closed(2))))
            (0, 1) \cup [2, +\infty)
        """
        from sage.misc.latex import latex
        if self.n_components() == 0:
            return r'\emptyset'
        else:
            return r' \cup '.join(latex(i) for i in self._intervals)

    def _sympy_condition_(self, variable):
        """
        Convert to a sympy conditional expression.

        INPUT:

        - ``variable`` -- a symbolic variable

        EXAMPLES::

            sage: RealSet(0, 1)._sympy_condition_(x)
            (0 < x) & (x < 1)
            sage: RealSet((0,1), [2,3])._sympy_condition_(x)
            ((2 <= x) & (x <= 3)) | ((0 < x) & (x < 1))
            sage: RealSet.unbounded_below_open(0)._sympy_condition_(x)
            x < 0
            sage: RealSet.unbounded_above_closed(2)._sympy_condition_(x)
            2 <= x

        TESTS::

            sage: RealSet(6,6)._sympy_condition_(x)
            False
            sage: RealSet([6,6])._sympy_condition_(x)
            Eq(x, 6)
        """
        x = variable
        false = (x == 0)._sympy_() & False  # trick to get sympy's False
        if self.n_components() == 0:
            return false
        else:
            cond = false
            for it in self._intervals:
                cond = cond | it._sympy_condition_(x)
            return cond

    @staticmethod
    def _prep(lower, upper=None):
        """
        Helper to prepare the lower and upper bound

        EXAMPLES::

            sage: RealSet._prep(1, 0)
            (0, 1)
            sage: RealSet._prep(oo)
            +Infinity
        """
        if lower == minus_infinity:
            lower = minus_infinity
        if lower == infinity:
            lower = infinity
        else:
            lower = RLF(lower)
        if upper is None:
            return lower
        if upper == minus_infinity:
            upper = minus_infinity
        if upper == infinity:
            upper = infinity
        else:
            upper = RLF(upper)
        if upper is infinity or lower is minus_infinity:
            return lower, upper
        elif lower is infinity or upper is minus_infinity:
            return upper, lower
        elif upper < lower:
            return upper, lower
        else:
            return lower, upper

    @staticmethod
    def interval(lower, upper, *, lower_closed=None, upper_closed=None, **kwds):
        """
        Construct an interval

        INPUT:

        - ``lower``, ``upper`` -- two real numbers or infinity. They
          will be sorted if necessary.

        - ``lower_closed``, ``upper_closed`` -- boolean; whether the interval
          is closed at the lower and upper bound of the interval, respectively.

        OUTPUT:

        A new :class:`RealSet`.

        EXAMPLES::

            sage: RealSet.interval(1, 0, lower_closed=True, upper_closed=False)
            [0, 1)
        """
        if lower_closed is None or upper_closed is None:
            raise ValueError('lower_closed and upper_closed must be explicitly given')
        lower, upper = RealSet._prep(lower, upper)
        return RealSet(InternalRealInterval(lower, lower_closed, upper, upper_closed), **kwds)

    @staticmethod
    def open(lower, upper, **kwds):
        """
        Construct an open interval

        INPUT:

        - ``lower``, ``upper`` -- two real numbers or infinity. They
          will be sorted if necessary.

        OUTPUT:

        A new :class:`RealSet`.

        EXAMPLES::

            sage: RealSet.open(1, 0)
            (0, 1)
        """
        lower, upper = RealSet._prep(lower, upper)
        return RealSet(InternalRealInterval(lower, False, upper, False), **kwds)

    @staticmethod
    def closed(lower, upper, **kwds):
        """
        Construct a closed interval

        INPUT:

        - ``lower``, ``upper`` -- two real numbers or infinity. They
          will be sorted if necessary.

        OUTPUT:

        A new :class:`RealSet`.

        EXAMPLES::

            sage: RealSet.closed(1, 0)
            [0, 1]
        """
        lower, upper = RealSet._prep(lower, upper)
        return RealSet(InternalRealInterval(lower, True, upper, True), **kwds)

    @staticmethod
    def point(p, **kwds):
        """
        Construct an interval containing a single point

        INPUT:

        - ``p`` -- a real number.

        OUTPUT:

        A new :class:`RealSet`.

        EXAMPLES::

            sage: RealSet.open(1, 0)
            (0, 1)
        """
        p = RealSet._prep(p)
<<<<<<< HEAD
        return RealSet(InternalRealInterval(p, True, p, True), **kwds)
    
=======
        return RealSet(InternalRealInterval(p, True, p, True))

>>>>>>> 69d045a4
    @staticmethod
    def open_closed(lower, upper, **kwds):
        """
        Construct a half-open interval

        INPUT:

        - ``lower``, ``upper`` -- two real numbers or infinity. They
          will be sorted if necessary.

        OUTPUT:

        A new :class:`RealSet` that is open at the lower bound and
        closed at the upper bound.

        EXAMPLES::

            sage: RealSet.open_closed(1, 0)
            (0, 1]
        """
        lower, upper = RealSet._prep(lower, upper)
        return RealSet(InternalRealInterval(lower, False, upper, True), **kwds)

    @staticmethod
    def closed_open(lower, upper, **kwds):
        """
        Construct an half-open interval

        INPUT:

        - ``lower``, ``upper`` -- two real numbers or infinity. They
          will be sorted if necessary.

        OUTPUT:

        A new :class:`RealSet` that is closed at the lower bound and
        open an the upper bound.

        EXAMPLES::

            sage: RealSet.closed_open(1, 0)
            [0, 1)
        """
        lower, upper = RealSet._prep(lower, upper)
        return RealSet(InternalRealInterval(lower, True, upper, False), **kwds)

    @staticmethod
    def unbounded_below_closed(bound, **kwds):
        """
        Construct a semi-infinite interval

        INPUT:

        - ``bound`` -- a real number.

        OUTPUT:

        A new :class:`RealSet` from minus infinity to the bound (including).

        EXAMPLES::

            sage: RealSet.unbounded_below_closed(1)
            (-oo, 1]
        """
        bound = RealSet._prep(bound)
        return RealSet(InternalRealInterval(minus_infinity, False, bound, True), **kwds)

    @staticmethod
    def unbounded_below_open(bound, **kwds):
        """
        Construct a semi-infinite interval

        INPUT:

        - ``bound`` -- a real number.

        OUTPUT:

        A new :class:`RealSet` from minus infinity to the bound (excluding).

        EXAMPLES::

            sage: RealSet.unbounded_below_open(1)
            (-oo, 1)
        """
        bound = RealSet._prep(bound)
        return RealSet(InternalRealInterval(RLF(minus_infinity), False, RLF(bound), False), **kwds)

    @staticmethod
    def unbounded_above_closed(bound, **kwds):
        """
        Construct a semi-infinite interval

        INPUT:

        - ``bound`` -- a real number.

        OUTPUT:

        A new :class:`RealSet` from the bound (including) to plus
        infinity.

        EXAMPLES::

            sage: RealSet.unbounded_above_closed(1)
            [1, +oo)
        """
        bound = RealSet._prep(bound)
        return RealSet(InternalRealInterval(RLF(bound), True, RLF(infinity), False), **kwds)

    @staticmethod
    def unbounded_above_open(bound, **kwds):
        """
        Construct a semi-infinite interval

        INPUT:

        - ``bound`` -- a real number.

        OUTPUT:

        A new :class:`RealSet` from the bound (excluding) to plus
        infinity.

        EXAMPLES::

            sage: RealSet.unbounded_above_open(1)
            (1, +oo)
        """
        bound = RealSet._prep(bound)
        return RealSet(InternalRealInterval(RLF(bound), False, RLF(infinity), False), **kwds)

    def union(self, *other):
        """
        Return the union of the two sets

        INPUT:

        - ``other`` -- a :class:`RealSet` or data that defines one.

        OUTPUT:

        The set-theoretic union as a new :class:`RealSet`.

        EXAMPLES::

            sage: s1 = RealSet(0,2)
            sage: s2 = RealSet(1,3)
            sage: s1.union(s2)
            (0, 3)
            sage: s1.union(1,3)
            (0, 3)
            sage: s1 | s2    # syntactic sugar
            (0, 3)
            sage: s1 + s2    # syntactic sugar
            (0, 3)
        """
        other = RealSet(*other)
        intervals = self._intervals + other._intervals
        return RealSet(*intervals)

    def intersection(self, *other):
        """
        Return the intersection of the two sets

        INPUT:

        - ``other`` -- a :class:`RealSet` or data that defines one.

        OUTPUT:

        The set-theoretic intersection as a new :class:`RealSet`.

        EXAMPLES::

            sage: s1 = RealSet(0,2) + RealSet.unbounded_above_closed(10);  s1
            (0, 2) ∪ [10, +oo)
            sage: s2 = RealSet(1,3) + RealSet.unbounded_below_closed(-10);  s2
            (-oo, -10] ∪ (1, 3)
            sage: s1.intersection(s2)
            (1, 2)
            sage: s1 & s2    # syntactic sugar
            (1, 2)

            sage: s1 = RealSet((0, 1), (2, 3));  s1
            (0, 1) ∪ (2, 3)
            sage: s2 = RealSet([0, 1], [2, 3]);  s2
            [0, 1] ∪ [2, 3]
            sage: s3 = RealSet([1, 2]);  s3
            [1, 2]
            sage: s1.intersection(s2)
            (0, 1) ∪ (2, 3)
            sage: s1.intersection(s3)
            {}
            sage: s2.intersection(s3)
            {1} ∪ {2}
        """
        other = RealSet(*other)
        # TODO: this can be done in linear time since the intervals are already sorted
        intervals = []
        for i1 in self._intervals:
            for i2 in other._intervals:
                intervals.append(i1.intersection(i2))
        return RealSet(*intervals)

    def inf(self):
        """
        Return the infimum

        OUTPUT:

        A real number or infinity.

        EXAMPLES::

            sage: s1 = RealSet(0,2) + RealSet.unbounded_above_closed(10);  s1
            (0, 2) ∪ [10, +oo)
            sage: s1.inf()
            0

            sage: s2 = RealSet(1,3) + RealSet.unbounded_below_closed(-10);  s2
            (-oo, -10] ∪ (1, 3)
            sage: s2.inf()
            -Infinity
        """
        if self.n_components() == 0:
            return infinity
        return self._intervals[0].lower()

    def sup(self):
        """
        Return the supremum

        OUTPUT:

        A real number or infinity.

        EXAMPLES::

            sage: s1 = RealSet(0,2) + RealSet.unbounded_above_closed(10);  s1
            (0, 2) ∪ [10, +oo)
            sage: s1.sup()
            +Infinity

            sage: s2 = RealSet(1,3) + RealSet.unbounded_below_closed(-10);  s2
            (-oo, -10] ∪ (1, 3)
            sage: s2.sup()
            3
        """
        if self.n_components() == 0:
            return minus_infinity
        return self._intervals[-1].upper()

    def complement(self):
        """
        Return the complement

        OUTPUT:

        The set-theoretic complement as a new :class:`RealSet`.

        EXAMPLES::

            sage: RealSet(0,1).complement()
            (-oo, 0] ∪ [1, +oo)

            sage: s1 = RealSet(0,2) + RealSet.unbounded_above_closed(10);  s1
            (0, 2) ∪ [10, +oo)
            sage: s1.complement()
            (-oo, 0] ∪ [2, 10)

            sage: s2 = RealSet(1,3) + RealSet.unbounded_below_closed(-10);  s2
            (-oo, -10] ∪ (1, 3)
            sage: s2.complement()
            (-10, 1] ∪ [3, +oo)
        """
        n = self.n_components()
        if n == 0:
            return RealSet(minus_infinity, infinity)
        intervals = []
        if self.inf() != minus_infinity:
            first = self._intervals[0]
            intervals.append(InternalRealInterval(RLF(minus_infinity), False,
                                          first._lower, first.lower_open()))
        if self.sup() != infinity:
            last = self._intervals[-1]
            intervals.append(InternalRealInterval(last._upper, last.upper_open(),
                                          RLF(infinity), False))
        for i in range(1,n):
            prev = self._intervals[i-1]
            next = self._intervals[i]
            i = InternalRealInterval(prev._upper, prev.upper_open(),
                             next._lower, next.lower_open())
            intervals.append(i)
        return RealSet(*intervals)

    def difference(self, *other):
        """
        Return ``self`` with ``other`` subtracted

        INPUT:

        - ``other`` -- a :class:`RealSet` or data that defines one.

        OUTPUT:

        The set-theoretic difference of ``self`` with ``other``
        removed as a new :class:`RealSet`.

        EXAMPLES::

            sage: s1 = RealSet(0,2) + RealSet.unbounded_above_closed(10);  s1
            (0, 2) ∪ [10, +oo)
            sage: s2 = RealSet(1,3) + RealSet.unbounded_below_closed(-10);  s2
            (-oo, -10] ∪ (1, 3)
            sage: s1.difference(s2)
            (0, 1] ∪ [10, +oo)
            sage: s1 - s2    # syntactic sugar
            (0, 1] ∪ [10, +oo)
            sage: s2.difference(s1)
            (-oo, -10] ∪ [2, 3)
            sage: s2 - s1    # syntactic sugar
            (-oo, -10] ∪ [2, 3)
            sage: s1.difference(1,11)
            (0, 1] ∪ [11, +oo)
        """
        other = RealSet(*other)
        return self.intersection(other.complement())

    def symmetric_difference(self, *other):
        r"""
        Returns the symmetric difference of ``self`` and ``other``.

        INPUT:

        - ``other`` -- a :class:`RealSet` or data that defines one.

        OUTPUT:

        The set-theoretic symmetric difference of ``self`` and ``other``
        as a new :class:`RealSet`.

        EXAMPLES::

            sage: s1 = RealSet(0,2); s1
            (0, 2)
            sage: s2 = RealSet.unbounded_above_open(1); s2
            (1, +oo)
            sage: s1.symmetric_difference(s2)
            (0, 1] ∪ [2, +oo)
        """
        other = RealSet(*other)
        return self.difference(other).union(other.difference(self))

    def contains(self, x):
        """
        Return whether `x` is contained in the set

        INPUT:

        - ``x`` -- a real number.

        OUTPUT:

        Boolean.

        EXAMPLES::

            sage: s = RealSet(0,2) + RealSet.unbounded_above_closed(10);  s
            (0, 2) ∪ [10, +oo)
            sage: s.contains(1)
            True
            sage: s.contains(0)
            False
            sage: 10 in s    # syntactic sugar
            True
        """
        x = RLF(x)
        for interval in self._intervals:
            if interval.contains(x):
                return True
        return False

    __contains__ = contains

    def is_subset(self, *other):
        r"""
        Return whether ``self`` is a subset of ``other``.

        INPUT:

        - ``*other`` -- a :class:`RealSet` or something that defines
          one.

        OUTPUT:

        Boolean.

        EXAMPLES::

            sage: I = RealSet((1,2))
            sage: J = RealSet((1,3))
            sage: K = RealSet((2,3))
            sage: I.is_subset(J)
            True
            sage: J.is_subset(K)
            False
        """
        return RealSet(*other).intersection(self) == self

    is_included_in = deprecated_function_alias(31927, is_subset)

    def an_element(self):
        """
        Return a point of the set

        OUTPUT:

        A real number. ``ValueError`` if the set is empty.

        EXAMPLES::

            sage: RealSet.open_closed(0, 1).an_element()
            1
            sage: RealSet(0, 1).an_element()
            1/2
            sage: RealSet(-oo,+oo).an_element()
            0
            sage: RealSet(-oo,7).an_element()
            6
            sage: RealSet(7,+oo).an_element()
            8
        """
        from sage.rings.infinity import AnInfinity
        if len(self._intervals) == 0:
            raise ValueError('set is empty')
        i = self._intervals[0]
        if isinstance(i.lower(), AnInfinity):
            if isinstance(i.upper(), AnInfinity):
                return ZZ.zero()
            else:
                return i.upper() - 1
        if isinstance(i.upper(), AnInfinity):
            return i.lower() + 1
        if i.lower_closed():
            return i.lower()
        if i.upper_closed():
            return i.upper()
        return (i.lower() + i.upper())/ZZ(2)

    def is_open(self):
        """
        Return whether ``self`` is an open set.

        EXAMPLES::

            sage: RealSet().is_open()
            True
            sage: RealSet.point(1).is_open()
            False
            sage: RealSet((1, 2)).is_open()
            True
            sage: RealSet([1, 2], (3, 4)).is_open()
            False

        """
        return all(not i.lower_closed()
                   and not i.upper_closed()
                   for i in self._intervals)

    def is_closed(self):
        """
        Return whether ``self`` is a closed set.

        EXAMPLES::

            sage: RealSet().is_closed()
            True
            sage: RealSet.point(1).is_closed()
            True
            sage: RealSet([1, 2]).is_closed()
            True
            sage: RealSet([1, 2], (3, 4)).is_closed()
            False
        """
        return all((i.lower_closed() or i.lower() is minus_infinity)
                   and (i.upper_closed() or i.upper() is infinity)
                   for i in self._intervals)

    def closure(self):
        """
        Return the topological closure of ``self``.

        EXAMPLES::

            sage: RealSet(-oo, oo).closure()
            (-oo, +oo)
            sage: RealSet((1, 2), (2, 3)).closure()
            [1, 3]
        """
        return RealSet(*[i.closure() for i in self._intervals])

    def interior(self):
        """
        Return the topological interior of ``self``.

        EXAMPLES::

            sage: RealSet(-oo, oo).interior()
            (-oo, +oo)
            sage: RealSet.point(2).interior()
            {}
            sage: RealSet([1, 2], (3, 4)).interior()
            (1, 2) ∪ (3, 4)
        """
        return RealSet(*[i.interior() for i in self._intervals])

    def boundary(self):
        """
        Return the topological boundary of ``self``.

        EXAMPLES::

            sage: RealSet(-oo, oo).boundary()
            {}
            sage: RealSet.point(2).boundary()
            {2}
            sage: RealSet([1, 2], (3, 4)).boundary()
            {1} ∪ {2} ∪ {3} ∪ {4}
            sage: RealSet((1, 2), (2, 3)).boundary()
            {1} ∪ {2} ∪ {3}

        """
        return RealSet(*[RealSet.point(x) for i in self._intervals for x in i.boundary_points()])

    def is_disjoint(self, *other):
        """
        Test whether the two sets are disjoint

        INPUT:

        - ``other`` -- a :class:`RealSet` or data defining one.

        OUTPUT:

        Boolean.

        EXAMPLES::

            sage: s1 = RealSet((0, 1), (2, 3));  s1
            (0, 1) ∪ (2, 3)
            sage: s2 = RealSet([1, 2]);  s2
            [1, 2]
            sage: s1.is_disjoint(s2)
            True
            sage: s1.is_disjoint([1, 2])
            True
        """
        other = RealSet(*other)
        return self.intersection(other).is_empty()

    is_disjoint_from = deprecated_function_alias(31927, is_disjoint)

    @staticmethod
    def are_pairwise_disjoint(*real_set_collection):
        """
        Test whether sets are pairwise disjoint

        INPUT:

        - ``*real_set_collection`` -- a list/tuple/iterable of
          :class:`RealSet`.

        OUTPUT:

        Boolean.

        EXAMPLES::

            sage: s1 = RealSet((0, 1), (2, 3))
            sage: s2 = RealSet((1, 2))
            sage: s3 = RealSet.point(3)
            sage: RealSet.are_pairwise_disjoint(s1, s2, s3)
            True
            sage: RealSet.are_pairwise_disjoint(s1, s2, s3, [10,10])
            True
            sage: RealSet.are_pairwise_disjoint(s1, s2, s3, [-1, 1/2])
            False
        """
        sets = [RealSet(_) for _ in real_set_collection]
        for i in range(len(sets)):
            for j in range(i):
                si = sets[i]
                sj = sets[j]
                if not si.is_disjoint(sj):
                    return False
        return True

    def _sage_input_(self, sib, coerced):
        """
        Produce an expression which will reproduce this value when evaluated.

        TESTS::

            sage: sage_input(RealSet())
            RealSet()
            sage: sage_input(RealSet.open(-oo, +oo))
            RealSet(-oo, oo)
            sage: sage_input(RealSet.point(77))
            RealSet.point(77)
            sage: sage_input(RealSet.closed_open(0, +oo))
            RealSet.closed_open(0, oo)
            sage: sage_input(RealSet.open_closed(-oo, 0))
            RealSet.open_closed(-oo, 0)
            sage: sage_input(RealSet.open_closed(-1, 0))
            RealSet.open_closed(-1, 0)
            sage: sage_input(RealSet.closed_open(-1, 0))
            RealSet.closed_open(-1, 0)
            sage: sage_input(RealSet.closed(0, 1))
            RealSet.closed(0, 1)
            sage: sage_input(RealSet.open(0, 1))
            RealSet.open(0, 1)
            sage: sage_input(RealSet.open(0, 1) + RealSet.open(1, 2))
            RealSet.open(0, 1) + RealSet.open(1, 2)
        """

        def interval_input(i):
            lower, upper = i.lower(), i.upper()
            if i.is_point():
                return sib.name('RealSet.point')(lower)
            elif lower == minus_infinity and upper == infinity:
                return sib.name('RealSet')(sib(minus_infinity), sib(infinity))
            else:
                if i.lower_closed():
                    if i.upper_closed():
                        t = 'RealSet.closed'
                    else:
                        t = 'RealSet.closed_open'
                else:
                    if i.upper_closed():
                        t = 'RealSet.open_closed'
                    else:
                        t = 'RealSet.open'
                return sib.name(t)(sib(lower), sib(upper))

        if self.is_empty():
            return sib.name('RealSet')()
        else:
            return sib.sum(interval_input(i) for i in self)

    def __mul__(self, right):
        r"""
        Scale a real set by a scalar on the left or right.

        EXAMPLES::

            sage: A = RealSet([0, 1/2], (2, infinity)); A
            [0, 1/2] ∪ (2, +oo)
            sage: 2 * A
            [0, 1] ∪ (4, +oo)
            sage: A * 100
            [0, 50] ∪ (200, +oo)
            sage: 1.5 * A
            [0.000000000000000, 0.750000000000000] ∪ (3.00000000000000, +oo)
            sage: (-2) * A
            (-oo, -4) ∪ [-1, 0]
        """
        if not isinstance(right, RealSet):
            return RealSet(*[e * right for e in self])
        elif not isinstance(self, RealSet):
            return RealSet(*[self * e for e in right])
        else:
            return NotImplemented

    def __rmul__(self, other):
        r"""
        Scale a real set by a scalar on the left.

        TESTS::

            sage: A = RealSet([0, 1/2], RealSet.unbounded_above_closed(2)); A
            [0, 1/2] ∪ [2, +oo)
            sage: pi * A
            [0, 1/2*pi] ∪ [2*pi, +oo)
        """
        return self * other

    def _sympy_(self):
        r"""
        Return the SymPy set corresponding to ``self``.

        EXAMPLES::

            sage: RealSet()._sympy_()
            EmptySet
            sage: RealSet.point(5)._sympy_()
            FiniteSet(5)
            sage: (RealSet.point(1).union(RealSet.point(2)))._sympy_()
            FiniteSet(1, 2)
            sage: (RealSet(1, 2).union(RealSet.closed(3, 4)))._sympy_()
            Union(Interval.open(1, 2), Interval(3, 4))
            sage: RealSet(-oo, oo)._sympy_()
            Reals

        Infinities are not elements::

            sage: import sympy
            sage: RealSet(-oo, oo)._sympy_().contains(sympy.oo)
            False
        """
        from sympy import Reals, Union
        from sage.interfaces.sympy import sympy_init
        sympy_init()
        if self.is_universe():
            return Reals
        else:
            return Union(*[interval._sympy_()
                           for interval in self._intervals])<|MERGE_RESOLUTION|>--- conflicted
+++ resolved
@@ -1011,11 +1011,7 @@
 
         Initialization from manifold objects::
 
-<<<<<<< HEAD
             sage: R = manifolds.RealLine(); R
-=======
-            sage: R = RealLine(); R
->>>>>>> 69d045a4
             Real number line ℝ
             sage: RealSet(R)
             (-oo, +oo)
@@ -1569,13 +1565,8 @@
             (0, 1)
         """
         p = RealSet._prep(p)
-<<<<<<< HEAD
         return RealSet(InternalRealInterval(p, True, p, True), **kwds)
-    
-=======
-        return RealSet(InternalRealInterval(p, True, p, True))
-
->>>>>>> 69d045a4
+
     @staticmethod
     def open_closed(lower, upper, **kwds):
         """
