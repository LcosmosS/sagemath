--- conflicted
+++ resolved
@@ -255,11 +255,7 @@
     ....:     m, f = m.stabilize(True)
     ....:     a.append(sum(f.values()))
 
-<<<<<<< HEAD
-    sage: # needs sage.plot sage.symbolic
-=======
     sage: # needs sage.plot
->>>>>>> 871c3904
     sage: p = list_plot([[log(i + 1), log(a.count(i))]
     ....:                for i in [0..max(a)] if a.count(i)])
     sage: p.axes_labels(['log(N)', 'log(D(N))'])
@@ -2757,11 +2753,7 @@
         EXAMPLES::
 
             sage: S = Sandpile({0: {}, 1: {2: 2}, 2: {0: 4, 1: 1}}, 0)
-<<<<<<< HEAD
-            sage: Z = S.solve()                                                         # needs sage.libs.singular
-=======
             sage: Z = S.solve(); Z                                                      # needs sage.libs.singular
->>>>>>> 871c3904
             [[-0.707107000000000 + 0.707107000000000*I,
               0.707107000000000 - 0.707107000000000*I],
              [-0.707107000000000 - 0.707107000000000*I,
@@ -3794,11 +3786,7 @@
             ....:     m, f = m.stabilize(True)
             ....:     a.append(sum(f.values()))
 
-<<<<<<< HEAD
-            sage: # needs sage.plot sage.symbolic
-=======
             sage: # needs sage.plot
->>>>>>> 871c3904
             sage: p = list_plot([[log(i + 1), log(a.count(i))]
             ....:                for i in [0..max(a)] if a.count(i)])
             sage: p.axes_labels(['log(N)', 'log(D(N))'])
