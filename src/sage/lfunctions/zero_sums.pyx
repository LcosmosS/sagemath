r"""
Class for computing sums over zeros of motivic `L`-functions

All computations are done to double precision.

AUTHORS:

- Simon Spicer (2014-10): first version

"""
# ****************************************************************************
#       Copyright (C) 2014 Simon Spicer <mlungu@uw.edu>
#
# This program is free software: you can redistribute it and/or modify
# it under the terms of the GNU General Public License as published by
# the Free Software Foundation, either version 2 of the License, or
# (at your option) any later version.
#                  https://www.gnu.org/licenses/
# ****************************************************************************

from sage.arith.misc import next_prime, prime_powers
from sage.functions.log import log, exp
from sage.functions.other import real, imag
from sage.libs.flint.ulong_extras cimport n_is_prime
from sage.libs.pari.all import pari
from sage.misc.verbose import verbose
from sage.parallel.decorate import parallel
from sage.parallel.ncpus import ncpus as num_cpus
from sage.rings.complex_double import CDF
from sage.rings.infinity import PlusInfinity
from sage.rings.integer_ring import ZZ
from sage.rings.real_double import RDF
from sage.structure.sage_object cimport SageObject
<<<<<<< HEAD
=======
from sage.symbolic.constants import euler_gamma, pi
>>>>>>> d2be5193


cdef extern from "<math.h>":
    double c_exp "exp"(double)
    double c_log "log"(double)
    double c_cos "cos"(double)
    double c_acos "acos"(double)
    double c_sqrt "sqrt"(double)

# Global variable determining the number of CPUs to use for parallel computations
cdef NCPUS

cdef class LFunctionZeroSum_abstract(SageObject):
    r"""
    Abstract class for computing certain sums over zeros of a motivic L-function
    without having to determine the zeros themselves.

    """
    cdef _pi            # Pi to 64 bits
    cdef _euler_gamma   # Euler-Mascheroni constant = 0.5772...
    cdef _level         # The level of the form attached to self
    cdef _k             # The weight of the form attached to self
    cdef _C1            # = log(N)/2 - log(2*pi)
    cdef _C0            # = C1 - euler_gamma
    cdef _ncpus         # The number of CPUs to use for parallel computations

    def ncpus(self, n=None):
        r"""
        Set or return the number of CPUs to be used in parallel computations.

        If called with no input, the number of CPUs currently set is returned;
        else this value is set to n. If n is 0 then the number of CPUs is set
        to the max available.

        INPUT:

        - ``n`` -- (default: ``None``) If not ``None``, a nonnegative integer

        OUTPUT:

        If n is not ``None``, returns a positive integer

        EXAMPLES::

            sage: Z = LFunctionZeroSum(EllipticCurve("389a"))
            sage: Z.ncpus()
            1
            sage: Z.ncpus(2)
            sage: Z.ncpus()
            2

        The following output will depend on the system that Sage is running on.

        ::

            sage: Z.ncpus(0)
            sage: Z.ncpus()            # random
            4
        """
        if n is None:
            return self._ncpus
        elif n < 0:
            raise ValueError("input must be positive integer")
        elif n == 0:
            self._ncpus = num_cpus()
            NCPUS = self._ncpus
        else:
            self._ncpus = n
            NCPUS = self._ncpus

    def level(self):
        r"""
        Return the level of the form attached to ``self``.

        If ``self`` was constructed from an elliptic curve,
        then this is equal to the conductor of `E`.

        EXAMPLES::

            sage: E = EllipticCurve("389a")
            sage: Z = LFunctionZeroSum(E)
            sage: Z.level()
            389
        """
        return self._level

    def weight(self):
        r"""
        Return the weight of the form attached to ``self``.

        If ``self`` was constructed
        from an elliptic curve, then this is 2.

        EXAMPLES::

            sage: E = EllipticCurve("389a")
            sage: Z = LFunctionZeroSum(E)
            sage: Z.weight()
            2
        """
        return self._k

    def C0(self, include_euler_gamma=True):
        r"""
        Return the constant term of the logarithmic derivative of the
        completed `L`-function attached to ``self``.

        This is equal to
        `-\eta + \log(N)/2 - \log(2\pi)`, where `\eta` is the
        Euler-Mascheroni constant `= 0.5772...`
        and `N` is the level of the form attached to ``self``.

        INPUT:

        - ``include_euler_gamma`` -- bool (default: ``True``); if set to
          ``False``, return the constant `\log(N)/2 - \log(2\pi)`, i.e., do
          not subtract off the Euler-Mascheroni constant.

        EXAMPLES::

            sage: E = EllipticCurve("389a")
            sage: Z = LFunctionZeroSum(E)
            sage: Z.C0() # tol 1.0e-13
            0.5666969404983447
            sage: Z.C0(include_euler_gamma=False) # tol 1.0e-13
            1.1439126053998776
        """
        # Computed at initialization
        return self._C1 if not include_euler_gamma else self._C0

    def cnlist(self, n, python_floats=False):
        r"""
        Return a list of Dirichlet coefficient of the logarithmic
        derivative of the `L`-function attached to ``self``, shifted so that
        the critical line lies on the imaginary axis, up to and
        including n.

        The i-th element of the returned list is a[i].

        INPUT:

        - ``n`` -- non-negative integer

        - ``python_floats`` -- bool (default: ``False``); if ``True`` return a list of
          Python floats instead of Sage Real Double Field elements.

        OUTPUT:

        A list of real numbers

        .. SEEALSO::

            :meth:`~sage.lfunctions.zero_sums.LFunctionZeroSum_EllipticCurve.cn`

        .. TODO::

            Speed this up; make more efficient

        EXAMPLES::

            sage: E = EllipticCurve("11a")
            sage: Z = LFunctionZeroSum(E)
            sage: cnlist = Z.cnlist(11)
            sage: for n in range(12): print((n, cnlist[n])) # tol 1.0e-13
            (0, 0.0)
            (1, 0.0)
            (2, 0.6931471805599453)
            (3, 0.3662040962227033)
            (4, 0.0)
            (5, -0.32188758248682003)
            (6, 0.0)
            (7, 0.555974328301518)
            (8, -0.34657359027997264)
            (9, 0.6103401603711721)
            (10, 0.0)
            (11, -0.21799047934530644)
        """
        if not python_floats:
            return [self.cn(i) for i in xrange(n + 1)]
        return [float(self.cn(i)) for i in xrange(n + 1)]

    def digamma(self, s, include_constant_term=True):
        r"""
        Return the digamma function `\digamma(s)` on the complex input s.

        This is given by
        `\digamma(s) = -\eta + \sum_{k=1}^{\infty} \frac{s-1}{k(k+s-1)}`,
        where `\eta` is the Euler-Mascheroni constant `=0.5772156649\ldots`.

        This function is needed in the computing the logarithmic derivative
        of the `L`-function attached to ``self``.

        INPUT:

        - ``s`` -- A complex number

        - ``include_constant_term`` -- (default: ``True``) boolean; if set
          to ``False``,
          only the value of the sum over `k` is returned without subtracting
          off the Euler-Mascheroni constant, i.e. the returned value is
          equal to `\sum_{k=1}^{\infty} \frac{s-1}{k(k+s-1)}`.

        OUTPUT:

        A real double precision number if the input is real and not a negative
        integer; Infinity if the input is a negative integer, and a complex
        number otherwise.

        EXAMPLES::

            sage: Z = LFunctionZeroSum(EllipticCurve("37a"))
            sage: Z.digamma(3.2) # tol 1.0e-13
            0.9988388912865993
            sage: Z.digamma(3.2,include_constant_term=False) # tol 1.0e-13
            1.576054556188132
            sage: Z.digamma(1+I) # tol 1.0e-13
            0.09465032062247625 + 1.076674047468581*I
            sage: Z.digamma(-2)
            +Infinity

        Evaluating the sum without the constant term at the positive integers n
        returns the (n-1)th harmonic number.

        ::

            sage: Z.digamma(3,include_constant_term=False)
            1.5
            sage: Z.digamma(6,include_constant_term=False)
            2.283333333333333
        """
        # imported here so as to avoid importing Numpy on Sage startup
        from scipy.special import psi

        if real(s) < 0 and imag(s) == 0:
            try:
                z = ZZ(s)
                return PlusInfinity()
            except Exception:
                pass

        if imag(s) == 0:
            F = RDF
        else:
            F = CDF
        # Cheating: SciPy already has this function implemented for complex inputs
        z = F(psi(F(s)))
        if include_constant_term:
            return z
        else:
            return z + self._euler_gamma

    def logarithmic_derivative(self, s, num_terms=10000, as_interval=False):
        r"""
        Compute the value of the logarithmic derivative
        `\frac{L^{\prime}}{L}` at the point s to *low* precision, where `L`
        is the `L`-function attached to ``self``.

        .. WARNING::

            The value is computed naively by evaluating the Dirichlet series
            for `\frac{L^{\prime}}{L}`; convergence is controlled by the
            distance of s from the critical strip `0.5<=\Re(s)<=1.5`.
            You may use this method to attempt to compute values inside the
            critical strip; however, results are then *not* guaranteed
            to be correct to any number of digits.

        INPUT:

        - ``s`` -- Real or complex value

        - ``num_terms`` -- (default: 10000) the maximum number of terms
          summed in the Dirichlet series.

        OUTPUT:

        A tuple (z,err), where z is the computed value, and err is an
        upper bound on the truncation error in this value introduced
        by truncating the Dirichlet sum.

        .. NOTE::

            For the default term cap of 10000, a value accurate to all 53
            bits of a double precision floating point number is only
            guaranteed when `|\Re(s-1)|>4.58`, although in practice inputs
            closer to the critical strip will still yield computed values
            close to the true value.

        EXAMPLES::

            sage: E = EllipticCurve([23,100])
            sage: Z = LFunctionZeroSum(E)
            sage: Z.logarithmic_derivative(10) # tol 1.0e-13
            (5.648066742632698e-05, 1.0974102859764345e-34)
            sage: Z.logarithmic_derivative(2.2) # tol 1.0e-13
            (0.5751257063594758, 0.024087912696974387)

        Increasing the number of terms should see the truncation error
        decrease.

        ::

            sage: Z.logarithmic_derivative(2.2,num_terms=50000) # long time # rel tol 1.0e-14
            (0.5751579645060139, 0.008988775519160675)

        Attempting to compute values inside the critical strip
        gives infinite error.

        ::

            sage: Z.logarithmic_derivative(1.3) # tol 1.0e-13
            (5.442994413920786, +Infinity)

        Complex inputs and inputs to the left of the critical strip
        are allowed.

        ::

            sage: Z.logarithmic_derivative(complex(3,-1)) # tol 1.0e-13
            (0.04764548578052381 + 0.16513832809989326*I, 6.584671359095225e-06)
            sage: Z.logarithmic_derivative(complex(-3,-1.1)) # tol 1.0e-13
            (-13.908452173241546 + 2.591443099074753*I, 2.7131584736258447e-14)

        The logarithmic derivative has poles at the negative integers.

        ::

            sage: Z.logarithmic_derivative(-3) # tol 1.0e-13
            (-Infinity, 2.7131584736258447e-14)
        """
        if imag(s) == 0:
            F = RDF
        else:
            F = CDF
        # Inputs left of the critical line are handled via the functional
        # equation of the logarithmic derivative
        if real(s - 1) < 0:
            a = -2 * self._C1 - self.digamma(s) - self.digamma(2 - s)
            b, err = self.logarithmic_derivative(2 - s, num_terms=num_terms)
            return (a + b, err)

        z = s - 1
        sigma = RDF(real(z))
        log2 = log(RDF(2))
        # Compute maximum possible Dirichlet series truncation error
        # When s is in the critical strip: no guaranteed precision
        if abs(sigma) <= 0.5:
            err = PlusInfinity()
        else:
            a = RDF(sigma) - RDF(0.5)
            b = log(RDF(num_terms)) * a
            err = (b + 1) * exp(-b) / a**2

        y = F.zero()
        n = ZZ(2)
        while n <= num_terms:
            if n.is_prime_power():
                cn = self.cn(n)
                y += cn / F(n)**z
            n += 1

        return (y, err)

    def completed_logarithmic_derivative(self, s, num_terms=10000):
        r"""
        Compute the value of the completed logarithmic derivative
        `\frac{\Lambda^{\prime}}{\Lambda}` at the point s to *low*
        precision, where `\Lambda = N^{s/2}(2\pi)^s \Gamma(s) L(s)`
        and `L` is the `L`-function attached to ``self``.

        .. WARNING::

            This is computed naively by evaluating the Dirichlet series
            for `\frac{L^{\prime}}{L}`; the convergence thereof is
            controlled by the distance of s from the critical strip
            `0.5<=\Re(s)<=1.5`.
            You may use this method to attempt to compute values inside the
            critical strip; however, results are then *not* guaranteed
            to be correct to any number of digits.

        INPUT:

        - ``s`` -- Real or complex value

        - ``num_terms`` -- (default: 10000) the maximum number of terms
          summed in the Dirichlet series.

        OUTPUT:

        A tuple (z,err), where z is the computed value, and err is an
        upper bound on the truncation error in this value introduced
        by truncating the Dirichlet sum.

        .. NOTE::

            For the default term cap of 10000, a value accurate to all 53
            bits of a double precision floating point number is only
            guaranteed when `|\Re(s-1)|>4.58`, although in practice inputs
            closer to the critical strip will still yield computed values
            close to the true value.

        .. SEEALSO::

            :meth:`~sage.lfunctions.zero_sums.LFunctionZeroSum_EllipticCurve.logarithmic_derivative`

        EXAMPLES::

            sage: E = EllipticCurve([23,100])
            sage: Z = LFunctionZeroSum(E)
            sage: Z.completed_logarithmic_derivative(3) # tol 1.0e-13
            (6.64372066048195, 6.584671359095225e-06)

        Complex values are handled. The function is odd about s=1, so
        the value at 2-s should be minus the value at s.

        ::

            sage: Z.completed_logarithmic_derivative(complex(-2.2,1)) # tol 1.0e-13
            (-6.898080633125154 + 0.22557015394248361*I, 5.623853049808912e-11)
            sage: Z.completed_logarithmic_derivative(complex(4.2,-1)) # tol 1.0e-13
            (6.898080633125154 - 0.22557015394248361*I, 5.623853049808912e-11)
        """
        if real(s - 1) >= 0:
            Ls = self.logarithmic_derivative(s, num_terms)
            return (self._C1 + self.digamma(s) + Ls[0], Ls[1])
        else:
            Ls = self.logarithmic_derivative(2 - s, num_terms)
            return (-self._C1 - self.digamma(2 - s) - Ls[0], Ls[1])

    def zerosum(self, Delta=1, tau=0, function="sincsquared_fast", ncpus=None):
        r"""
        Bound from above the analytic rank of the form attached to ``self``.

        This bound is obtained by computing `\sum_{\gamma} f(\Delta(\gamma-\tau))`,
        where `\gamma` ranges over the imaginary parts of the zeros of `L_E(s)`
        along the critical strip, and `f(x)` is an appropriate even continuous
        `L_2` function such that `f(0)=1`.

        If `\tau=0`, then as `\Delta` increases this sum converges from above to
        the analytic rank of the `L`-function, as `f(0) = 1` is counted with
        multiplicity `r`, and the other terms all go to 0 uniformly.

        INPUT:

        - ``Delta`` -- positive real number (default: 1) parameter denoting the
          tightness of the zero sum.

        - ``tau`` -- real parameter (default: 0) denoting the offset of the sum
          to be computed. When `\tau=0` the sum will converge to the analytic rank
          of the `L`-function as `\Delta` is increased. If `\tau` is the value
          of the imaginary part of a noncentral zero, the limit will be 1
          (assuming the zero is simple); otherwise, the limit will be 0.
          Currently only implemented for the sincsquared and cauchy functions;
          otherwise ignored.

        - ``function`` -- string (default: "sincsquared_fast") - the function
          `f(x)` as described above. Currently implemented options for `f` are

          - ``sincsquared`` -- `f(x) = \left(\frac{\sin(\pi x)}{\pi x}\right)^2`

          - ``gaussian``   -- `f(x) = e^{-x^2}`

          - ``sincsquared_fast`` -- Same as "sincsquared", but implementation
            optimized for elliptic curve `L`-functions, and tau must be 0. self
            must be attached to an elliptic curve over `\QQ` given by its global
            minimal model, otherwise the returned result will be incorrect.

          - ``sincsquared_parallel`` -- Same as "sincsquared_fast", but optimized
            for parallel computation with large (>2.0) `\Delta` values. self must
            be attached to an elliptic curve over `\QQ` given by its global minimal
            model, otherwise the returned result will be incorrect.

          - ``cauchy`` -- `f(x) = \frac{1}{1+x^2}`; this is only computable to
            low precision, and only when `\Delta < 2`.

        - ``ncpus`` -- (default: ``None``) If not ``None``, a positive integer
          defining the number of CPUs to be used for the computation. If left as
          ``None``, the maximum available number of CPUs will be used.
          Only implemented for algorithm="sincsquared_parallel"; ignored
          otherwise.

        .. WARNING::

            Computation time is exponential in `\Delta`, roughly doubling for
            every increase of 0.1 thereof. Using `\Delta=1` will yield a
            computation time of a few milliseconds; `\Delta=2` takes a few
            seconds, and `\Delta=3` takes upwards of an hour. Increase at your
            own risk beyond this!

        OUTPUT:

        A positive real number that bounds from above the number of zeros with
        imaginary part equal to `\tau`. When `\tau=0` this is an upper bound for
        the `L`-function's analytic rank.

        .. SEEALSO::

            :meth:`~sage.schemes.elliptic_curves.ell_rational_field.EllipticCurve_rational_field.analytic_rank_bound`
            for more documentation and examples on calling this method on elliptic curve
            `L`-functions.

        EXAMPLES::

            sage: E = EllipticCurve("389a"); E.rank()
            2
            sage: Z = LFunctionZeroSum(E)
            sage: E.lseries().zeros(3)
            [0.000000000, 0.000000000, 2.87609907]
            sage: Z.zerosum(Delta=1,function="sincsquared_fast") # tol 1.0e-13
            2.037500084595065
            sage: Z.zerosum(Delta=1,function="sincsquared_parallel") # tol 1.0e-11
            2.037500084595065
            sage: Z.zerosum(Delta=1,function="sincsquared") # tol 1.0e-13
            2.0375000845950644
            sage: Z.zerosum(Delta=1,tau=2.876,function="sincsquared") # tol 1.0e-13
            1.075551295651154
            sage: Z.zerosum(Delta=1,tau=1.2,function="sincsquared") # tol 1.0e-13
            0.10831555377490683
            sage: Z.zerosum(Delta=1,function="gaussian") # tol 1.0e-13
            2.056890425029435
        """
        # If Delta>6.95, then exp(2*pi*Delta)>sys.maxsize, so we get overflow
        # when summing over the logarithmic derivative coefficients
        if Delta > 6.95:
            raise ValueError("Delta value too large; will result in overflow")

        if function == "sincsquared_parallel":
            return self._zerosum_sincsquared_parallel(Delta=Delta, ncpus=ncpus)
        elif function == "sincsquared_fast":
            return self._zerosum_sincsquared_fast(Delta=Delta)
        elif function == "sincsquared":
            return self._zerosum_sincsquared(Delta=Delta, tau=tau)
        elif function == "gaussian":
            return self._zerosum_gaussian(Delta=Delta)
        elif function == "cauchy":
            return self._zerosum_cauchy(Delta=Delta, tau=tau)
        else:
            raise ValueError("input function not recognized")

    def _zerosum_sincsquared(self, Delta=1, tau=0):
        r"""
        Bound from above the analytic rank of the form attached to ``self``.

        This bound is obtained by computing `\sum_{\gamma} f(\Delta \cdot (\gamma-\tau))`,
        where `\gamma` ranges over the imaginary parts of the zeros of `L_E(s)`
        along the critical strip, and `f(x) = \sin(\pi x)/(\pi x)`

        If `\tau=0`, then as `\Delta` increases this sum limits from above to
        the analytic rank of the `L`-function, as `f(0) = 1` is counted with
        multiplicity `r`, and the other terms all go to 0 uniformly.

        INPUT:

        - ``Delta`` -- positive real number (default: 1) parameter denoting the
          tightness of the zero sum.

        - ``tau`` -- real parameter (default: 0) denoting the offset of the sum
          to be computed. When tau=0 the sum will converge from above to the
          analytic rank of the `L`-function as `\Delta` is increased. If tau
          is the value of the imaginary part of a noncentral zero, the limit
          will be 1 (assuming GRH, the zero is simple); otherwise the limit
          will be 0.

        .. WARNING::

            Computation time is exponential in `\Delta`, roughly doubling for
            every increase of 0.1 thereof. Using `\Delta=1` will yield a
            computation time of a few milliseconds; `\Delta=2` takes a few
            seconds, and `\Delta=3` takes upwards of an hour. Increase at your
            own risk beyond this!

        .. WARNING::

            This method has *not* been optimized with Cython; as such
            computing with this method is slower than the central sum
            (i.e `\tau=0`) versions of self._zerosum_sincsquared_fast() and
            self._zerosum_sincsquared_parallel().

        OUTPUT:

        A positive real number that bounds from above the number of zeros with
        imaginary part equal to tau. When tau=0 this is an upper bound for the
        `L`-function's analytic rank.

        .. SEEALSO::

            :meth:`~sage.lfunctions.zero_sums.LFunctionZeroSum_abstract.zerosum`
            for the public method that calls this private method.

        EXAMPLES::

            sage: E = EllipticCurve("37a"); E.rank()
            1
            sage: Z = LFunctionZeroSum(E)
            sage: E.lseries().zeros(2)
            [0.000000000, 5.00317001]

        E is a rank 1 curve; the lowest noncentral zero has imaginary part
        ~5.003. The zero sum with tau=0 indicates the probable existence of
        a zero at or very close to the central point.

        ::

            sage: Z._zerosum_sincsquared(Delta=1,tau=0) # tol 1.0e-13
            1.0103840698356257

        The zero sum also detects a zero at or near 5.003, as expected.

        ::

            sage: Z._zerosum_sincsquared(Delta=1,tau=5.003) # tol 1.0e-13
            1.0168124546878288

        However, there is definitely no zero with imaginary part near 2.5,
        as the sum would have to be at least 1.

        ::

            sage: Z._zerosum_sincsquared(Delta=1,tau=2.5) # tol 1.0e-13
            0.058058210806477814
        """
        npi = self._pi
        twopi = 2 * npi
        eg = self._euler_gamma

        t = RDF(Delta * twopi)
        expt = RDF(exp(t))

        u = t * self.C0()

        # No offset: formulae are simpler
        if tau == 0:
            w = npi**2 / 6 - (RDF.one() / expt).dilog()

            y = RDF(0)
            n = int(1)
            while n < expt:
                cn = self.cn(n)
                if cn != 0:
                    logn = RDF(n).log()
                    y += cn * (t - logn)
                n += 1
        # When offset is nonzero, the digamma transform (w) must
        # be computed as an infinite sum
        else:
            tau = RDF(tau)
            cos_tau_t = (tau * t).cos()
            sin_tau_t = (tau * t).sin()
            w = RDF.zero()
            for k in range(1, 1001):
                a1 = tau**2 / (k * (k**2 + tau**2))
                a2 = (k**2 - tau**2) / (k**2 + tau**2)**2
                a3 = (2 * k * tau) / (k**2 + tau**2)**2

                w0 = a1 * t + a2
                w0 -= (a2 * cos_tau_t - a3 * sin_tau_t) * exp(-k * t)
                w += w0

            y = RDF.zero()
            n = int(1)
            while n < expt:
                cn = self.cn(n)
                if cn != 0:
                    logn = RDF(n).log()
                    y += cn * (t - logn) * (tau * logn).cos()
                n += 1

        return (u + w + y) * 2 / (t**2)

    def _zerosum_gaussian(self, Delta=1):
        r"""
        Return an upper bound on the analytic rank of the L-series attached
        to ``self`` by computing `\sum_{\gamma} f(\Delta*\gamma)`,
        where `\gamma` ranges over the imaginary parts of the zeros of `L_E(s)`
        along the critical strip, and `f(x) = \exp(-x^2)`.

        As `\Delta` increases this sum limits from above to the analytic rank
        of the form, as `f(0) = 1` is counted with multiplicity `r`, and the
        other terms all go to 0 uniformly.

        INPUT:

        - ``Delta`` -- positive real number (default: 1) parameter defining the
          tightness of the zero sum, and thus the closeness of the returned
          estimate to the actual analytic rank of the form attached to ``self``.

        .. WARNING::

            Computation time is exponential in `\Delta`, roughly doubling for
            every increase of 0.1 thereof. Using `\Delta=1` will yield a
            computation time of a few milliseconds; `\Delta=2` takes a few
            seconds, and `\Delta=3` takes upwards of an hour. Increase at your
            own risk beyond this!

        OUTPUT:

        A positive real number that bounds the analytic rank of the modular form
        attached to ``self`` from above.

        .. SEEALSO::

            :meth:`~sage.lfunctions.zero_sums.LFunctionZeroSum_abstract.zerosum`
            for the public method that calls this private method.

        EXAMPLES::

            sage: E = EllipticCurve("37a"); E.rank()
            1
            sage: Z = LFunctionZeroSum(E)
            sage: Z._zerosum_gaussian(Delta=1) # tol 1.0e-13
            1.0563950773441664
        """
        # imported here so as to avoid importing Numpy on Sage startup
        from scipy.special import erfcx

        npi = self._pi
        eg = self._euler_gamma
        Deltasqrtpi = Delta * npi.sqrt()

        t = RDF(Delta * npi * 2)
        expt = t.exp()

        u = self.C0()

        w = RDF.zero()
        for k in range(1, 1001):
            w += RDF.one() / k - erfcx(Delta * k) * Deltasqrtpi

        y = RDF.zero()
        n = int(1)

        # TO DO: Error analysis to make sure this bound is good enough to
        # avoid non-negligible truncation error
        while n < expt:
            cn = self.cn(n)
            if cn != 0:
                logn = log(RDF(n))
                y += cn * exp(-(logn / (2 * Delta))**2)
            n += 1
        # y is the truncation of an infinite sum, so we must add a value which
        # exceeds the max amount we could have left out.
        # WARNING: Truncation error analysis has *not* been done; the value of
        # 0.1 is empirical.
        return RDF(u + w + y + 0.1) / Deltasqrtpi

    def _zerosum_cauchy(self, Delta=1, tau=0, num_terms=None):
        r"""
        Bound from above the analytic rank of the form attached to ``self``
        by computing `\sum_{\gamma} f(\Delta*(\gamma-\tau))`,
        where `\gamma` ranges over the imaginary parts of the zeros of `L_E(s)`
        along the critical strip, and `f(x) = \frac{1}{1+x^2}`.

        If `\tau=0`, then as `\Delta` increases this sum converges from above
        to the analytic rank of the `L`-function, as `f(0) = 1` is counted
        with multiplicity `r`, and the other terms all go to 0 uniformly.

        INPUT:

        - ``Delta`` -- positive real number (default: 1) parameter denoting the
          tightness of the zero sum.

        - ``tau`` -- real parameter (default: 0) denoting the offset of the sum
          to be computed. When tau=0 the sum will converge from above to the
          analytic rank of the `L`-function as `\Delta` is increased. If tau is
          the value of the imaginary part of a noncentral zero, the limit will
          be 1 (assuming GRH, the zero is simple); otherwise the limit will
          be 0.

        - ``num_terms`` -- positive integer (default: ``None``): the number of
          terms computed in the truncated Dirichlet series for the L-function
          attached to ``self``. If left at ``None``, this is set to
          `\ceil(e^{2 \pi \Delta})`, the same number of terms used in the other
          zero sum methods for this value of Delta.
          Increase num_terms to get more accuracy.

        .. WARNING::

            This value can only be provably computed when Delta < 2; an error
            will be thrown if a Delta value larger than 2 is supplied.
            Furthermore, beware that computation time is exponential in
            `\Delta`, roughly doubling for every increase of 0.1 thereof.
            Using `\Delta=1` will yield a computation time of a few
            milliseconds, while `\Delta=2` takes a few seconds.

        OUTPUT:

        A positive real number that bounds from above the number of zeros with
        imaginary part equal to tau. When tau=0 this is an upper bound for the
        `L`-function's analytic rank.

        .. SEEALSO::

            :meth:`~sage.lfunctions.zero_sums.LFunctionZeroSum_abstract.zerosum`
            for the public method that calls this private method.

        EXAMPLES::

            sage: E = EllipticCurve("11a")
            sage: zeros = E.lseries().zeros(2)
            sage: zeros[0] # abs tol 1e-8
            6.36261389
            sage: zeros[1] # abs tol 1e-8
            8.60353962

        E is a rank zero curve; the lowest zero has imaginary part ~6.36. The
        zero sum with tau=0 indicates that there are no zeros at the central
        point (otherwise the returned value would be at least 1).

        ::

            sage: Z = LFunctionZeroSum(E)
            sage: Z._zerosum_cauchy(Delta=1,tau=0) # tol 1.0e-13
            0.9701073984459051

        The zero sum with tau=6.36 indicates there might be a zero in the
        vicinity.

        ::

            sage: Z._zerosum_cauchy(Delta=1,tau=6.36261389) # tol 1.0e-13
            2.180904626331156

        However, there are no zeros with imaginary part close to 1.5.

        ::

            sage: Z._zerosum_cauchy(Delta=1,tau=1.5) # tol 1.0e-13
            0.9827072037553375

        Because of the weak convergence of the Dirichlet series close to the
        critical line, the bound will in general get *worse* for larger Delta.
        This can be mitigated somewhat by increasing the number of terms.

        ::

            sage: Z._zerosum_cauchy(Delta=1.5) # tol 1.0e-13
            12.93835258975716
            sage: Z._zerosum_cauchy(Delta=1.5,num_terms=100000) # tol 1.0e-13
            10.395183960836599

        An error will be thrown if a Delta value >= 2 is passed.

        ::

            sage: Z._zerosum_cauchy(Delta=2)
            Traceback (most recent call last):
            ...
            ValueError: bound not provably computable for Delta >= 2
        """
        if Delta >= 2:
            raise ValueError("bound not provably computable for Delta >= 2")
        Del = RDF(Delta)
        if num_terms is None:
            num_terms = int(exp(2 * self._pi * Del))

        if tau == 0:
            one = RDF.one()
            s = one / Del + one
            u, err = self.completed_logarithmic_derivative(s, num_terms)
        else:
            one = CDF.one()
            s = CDF(one / Del + one, tau)
            u, err = self.completed_logarithmic_derivative(s, num_terms)
            u = u.real()

        return (u + err) / Del


cdef class LFunctionZeroSum_EllipticCurve(LFunctionZeroSum_abstract):
    r"""
    Subclass for computing certain sums over zeros of an elliptic curve L-function
    without having to determine the zeros themselves.
    """
    cdef _E     # The Elliptic curve attached to self
    cdef _e     # PARI ellcurve object used to compute a_p values

    def __init__(self, E, N=None, ncpus=1):
        r"""
        Initialize self.

        INPUT:

        - ``E`` -- An elliptic curve defined over the rational numbers

        - ``N`` -- (default: ``None``) If not ``None``, a positive integer equal to
          the conductor of E. This is passable so that rank estimation
          can be done for curves whose (large) conductor has been precomputed.

        - ``ncpus`` -- (default: 1) The number of CPUs to use for computations.
          If set to ``None``, the max available amount will be used.

        EXAMPLES::

            sage: from sage.lfunctions.zero_sums import LFunctionZeroSum_EllipticCurve
            sage: E = EllipticCurve([1,0,0,3,-4])
            sage: Z = LFunctionZeroSum_EllipticCurve(E); Z
            Zero sum estimator for L-function attached to Elliptic Curve defined by y^2 + x*y = x^3 + 3*x - 4 over Rational Field
            sage: E = EllipticCurve("5077a")
            sage: Z = LFunctionZeroSum_EllipticCurve(E); Z
            Zero sum estimator for L-function attached to Elliptic Curve defined by y^2 + y = x^3 - 7*x + 6 over Rational Field
        """
        self._k = ZZ(2)
        self._E = E
        if N is not None:
            self._level = N
        else:
            self._level = E.conductor()
        # PARI minicurve for computing a_p coefficients
        self._e = E.pari_mincurve()

        from sage.symbolic.constants import pi, euler_gamma
        self._pi = RDF(pi)
        self._euler_gamma = RDF(euler_gamma)

        # These constants feature in most (all?) sums over the L-function's zeros
        self._C1 = RDF(self._level).log() / 2 - log(self._pi * 2)
        self._C0 = self._C1 - self._euler_gamma

        # Number of CPUs to use for computations
        if ncpus is None:
            self._ncpus = num_cpus()
            NCPUS = self._ncpus
        else:
            self._ncpus = ncpus
            NCPUS = self._ncpus

    def __repr__(self):
        r"""
        Representation of ``self``.

        EXAMPLES::

            sage: Z = LFunctionZeroSum(EllipticCurve("37a")); Z
            Zero sum estimator for L-function attached to Elliptic Curve defined by y^2 + y = x^3 - x over Rational Field
        """
        s = "Zero sum estimator for L-function attached to "
        return s + str(self._E)

    def elliptic_curve(self):
        r"""
        Return the elliptic curve associated with ``self``.

        EXAMPLES::

            sage: E = EllipticCurve([23,100])
            sage: Z = LFunctionZeroSum(E)
            sage: Z.elliptic_curve()
            Elliptic Curve defined by y^2 = x^3 + 23*x + 100 over Rational Field
        """
        return self._E

    def lseries(self):
        r"""
        Return the `L`-series associated with ``self``.

        EXAMPLES::

            sage: E = EllipticCurve([23,100])
            sage: Z = LFunctionZeroSum(E)
            sage: Z.lseries()
            Complex L-series of the Elliptic Curve defined by y^2 = x^3 + 23*x + 100 over Rational Field
        """
        return self._E.lseries()

    def cn(self, n):
        r"""
        Return the nth Dirichlet coefficient of the logarithmic
        derivative of the L-function attached to ``self``, shifted so that
        the critical line lies on the imaginary axis.

        The returned value is
        zero if `n` is not a perfect prime power;
        when `n=p^e` for `p` a prime of bad reduction it is `-a_p^e log(p)/p^e`,
        where `a_p` is `+1, -1` or `0` according to the reduction type of `p`;
        and when `n=p^e` for a prime `p` of good reduction, the value
        is `-(\alpha_p^e + \beta_p^e) \log(p)/p^e`, where `\alpha_p`
        and `\beta_p` are the two complex roots of the characteristic equation
        of Frobenius at `p` on `E`.

        INPUT:

        - ``n`` -- non-negative integer

        OUTPUT:

        A real number which (by Hasse's Theorem) is at
        most `2\frac{log(n)}{\sqrt{n}}` in magnitude.

        EXAMPLES::

            sage: E = EllipticCurve("11a")
            sage: Z = LFunctionZeroSum(E)
            sage: for n in range(12): print((n, Z.cn(n))) # tol 1.0e-13
            (0, 0.0)
            (1, 0.0)
            (2, 0.6931471805599453)
            (3, 0.3662040962227033)
            (4, 0.0)
            (5, -0.32188758248682003)
            (6, 0.0)
            (7, 0.555974328301518)
            (8, -0.34657359027997264)
            (9, 0.6103401603711721)
            (10, 0.0)
            (11, -0.21799047934530644)
        """
        n = ZZ(n)
        if n == 0 or n == 1:
            return RDF.zero()
        if not n.is_prime_power():
            return RDF.zero()

        n_float = RDF(n)
        if n.is_prime():
            logn = log(n_float)
            ap = self._E.ap(n)
            return -ap * logn / n_float
        else:
            p, e = n.perfect_power()
            ap = self._E.ap(p)
            logp = RDF(p).log()
            if p.divides(self._level):
                return - ap**e * logp / n_float
            a, b = ap, 2
            # Coefficients for higher powers obey recursion relation
            for n in range(2, e + 1):
                a, b = ap * a - p * b, a
            return -a * logp / n_float

    cdef double _sincsquared_summand_1(self,
                                       unsigned long n,
                                       double t,
                                       int ap,
                                       double p,
                                       double logp,
                                       double thetap,
                                       double sqrtp,
                                       double logq,
                                       double thetaq,
                                       double sqrtq,
                                       double z):
        r"""
        Private cdef method to compute the logarithmic derivative
        summand for the sinc^2 sum at prime values for when
        n <= sqrt(bound), bound = exp(t)
        Called in self._zerosum_sincsquared_fast() method
        """
        ap = self._e.ellap(n)
        p = n
        sqrtp = c_sqrt(p)
        thetap = c_acos(ap / (2 * sqrtp))
        logp = c_log(p)

        sqrtq = 1
        thetaq = 0
        logq = logp

        z = 0
        while logq < t:
            sqrtq *= sqrtp
            thetaq += thetap
            z += 2 * c_cos(thetaq) * (t - logq) / sqrtq
            logq += logp
        return -z * logp

    cdef double _sincsquared_summand_2(self,
                                       unsigned long n,
                                       double t,
                                       int ap,
                                       double p,
                                       double logp):
        r"""
        Private cdef method to compute the logarithmic derivative
        summand for the sinc^2 sum at prime values for when
        sqrt(bound) < n < bound, bound = exp(t)
        Called in self._zerosum_sincsquared_fast() method

        """
        ap = self._e.ellap(n)
        p = n
        logp = c_log(p)
        return -(t - logp) * (logp / p) * ap

    cpdef _zerosum_sincsquared_fast(self, Delta=1, bad_primes=None):
        r"""
        A faster cythonized implementation of self._zerosum_sincsquared().

        .. NOTE::

            This will only produce correct output if self._E is given by its
            global minimal model, i.e., if self._E.is_minimal() is ``True``.

        INPUT:

        - ``Delta`` -- positive real parameter defining the
          tightness of the zero sum, and thus the closeness of the returned
          estimate to the actual analytic rank of the form attached to ``self``

        - ``bad_primes`` -- (default: ``None``) If not ``None``, a list of primes dividing
          the level of the form attached to ``self``. This is passable so that this
          method can be run on curves whose conductor is large enough to warrant
          precomputing bad primes.

        OUTPUT:

        A positive real number that bounds the analytic rank of the modular form
        attached to ``self`` from above.

        .. SEEALSO::

            :meth:`~sage.lfunctions.zero_sums.LFunctionZeroSum_abstract.zerosum_sincsquared`
            for the more general but slower version of this method.

            :meth:`~sage.lfunctions.zero_sums.LFunctionZeroSum_abstract.zerosum`
            for the public method that calls this private method.

        EXAMPLES::

            sage: E = EllipticCurve("37a")
            sage: Z = LFunctionZeroSum(E)
            sage: print((E.rank(),Z._zerosum_sincsquared_fast(Delta=1))) # tol 1.0e-13
            (1, 1.0103840698356263)
            sage: E = EllipticCurve("121a")
            sage: Z = LFunctionZeroSum(E)
            sage: print((E.rank(),Z._zerosum_sincsquared_fast(Delta=1.5))) # tol 1.0e-13
            (0, 0.0104712060086507)
        """
        # If Delta>6.619, then we will most likely get overflow: some ap values
        # will be too large to fit into a c int
        if Delta > 6.619:
            raise ValueError("Delta value too large; will result in overflow")

        cdef double npi = self._pi
        cdef double twopi = npi * 2
        cdef double eg = self._euler_gamma

        cdef double t, u, w, y, z, expt, bound1, logp, logq
        cdef double thetap, thetaq, sqrtp, sqrtq, p, q
        cdef int ap, aq

        cdef unsigned long n
        cdef double N_double = self._level

        t = twopi * Delta
        expt = c_exp(t)

        u = t * (-eg + c_log(N_double) / 2 - c_log(twopi))
        w = npi**2 / 6 - (RDF.one() / expt).dilog()

        y = 0
        # Do bad primes first. Add correct contributions and subtract
        # incorrect contribution, since we'll add them back later on.
        if bad_primes is None:
            bad_primes = self._level.prime_divisors()
        bad_primes = [prime for prime in bad_primes if prime < expt]
        for prime in bad_primes:
            n = prime
            ap = self._e.ellap(n)
            p = n
            sqrtp = c_sqrt(p)
            thetap = c_acos(ap / (2 * sqrtp))
            logp = c_log(p)

            q = 1
            sqrtq = 1
            aq = 1
            thetaq = 0
            logq = logp

            z = 0
            while logq < t:
                q *= p
                sqrtq *= sqrtp
                aq *= ap
                thetaq += thetap
                # Actual value of this term
                z += (aq / q) * (t - logq)
                # Incorrect value of this term to be removed below
                z -= 2 * c_cos(thetaq) * (t - logq) / sqrtq
                logq += logp
            y -= z * logp

        # Good prime case. Bad primes are treated as good primes, but their
        # contribution here is cancelled out above; this way we don't
        # have to check if each prime divides the level or not.

        # Must deal with n=2,3,5 separately
        for m in [2, 3, 5]:
            n = m
            if n < expt:
                y += self._sincsquared_summand_1(n, t, ap, p, logp, thetap,
                                                 sqrtp, logq, thetaq, sqrtq, z)
        # Now iterate only over those n that are 1 or 5 mod 6
        n = 11
        # First: those n that are <= sqrt(bound)
        bound1 = c_exp(t / 2)
        while n <= bound1:
            if n_is_prime(n - 4):
                y += self._sincsquared_summand_1(n - 4, t, ap, p, logp, thetap,
                                                 sqrtp, logq, thetaq, sqrtq, z)
            if n_is_prime(n):
                y += self._sincsquared_summand_1(n, t, ap, p, logp, thetap,
                                                 sqrtp, logq, thetaq, sqrtq, z)
            n += 6
        # Unlucky split case where n-4 <= sqrt(bound) but n isn't
        if n - 4 <= bound1 < n:
            if n_is_prime(n - 4):
                y += self._sincsquared_summand_1(n - 4, t, ap, p, logp, thetap,
                                                 sqrtp, logq, thetaq, sqrtq, z)
            if n <= expt and n_is_prime(n):
                y += self._sincsquared_summand_2(n, t, ap, p, logp)
            n += 6
        # Now sqrt(bound)< n < bound, so we don't need to consider higher
        # prime power logarithmic derivative coefficients
        while n <= expt:
            if n_is_prime(n - 4):
                y += self._sincsquared_summand_2(n - 4, t, ap, p, logp)
            if n_is_prime(n):
                y += self._sincsquared_summand_2(n, t, ap, p, logp)
            n += 6
        # Case where n-4 <= t but n isn't
        n = n - 4
        if n <= expt and n_is_prime(n):
            y += self._sincsquared_summand_2(n, t, ap, p, logp)

        return RDF(2 * (u + w + y) / (t**2))

    def _get_residue_data(self, n):
        r"""
        Method called by self._zerosum_sincsquared_parallel() to determine
        the optimal residue class breakdown when sieving for primes.

        Return a list of small primes, the product thereof, and a list of
        residues coprime to the product.

        INPUT:

        - ``n`` -- Positive integer denoting the number of required chunks.

        OUTPUT:

        A triple ``(small_primes, M, residue_chunks)`` such that

          - ``small_primes`` -- a list of small primes

          - ``modulus`` -- the product of the small primes

          - ``residue_chunks`` -- a list of lists consisting of all integers
             less than the modulus that are coprime to it, broken into n
             sublists of approximately equal size.

        EXAMPLES::

            sage: E = EllipticCurve("37a"); Z = LFunctionZeroSum(E)
            sage: Z._get_residue_data(8)
            ([2, 3, 5, 7],
             210,
             [[1, 37, 71, 107, 143, 179],
              [11, 41, 73, 109, 149, 181],
              [13, 43, 79, 113, 151, 187],
              [17, 47, 83, 121, 157, 191],
              [19, 53, 89, 127, 163, 193],
              [23, 59, 97, 131, 167, 197],
              [29, 61, 101, 137, 169, 199],
              [31, 67, 103, 139, 173, 209]])
        """
        # If n <=48, primes are sieved for modulo 210
        if n <= 48:
            small_primes = [2, 3, 5, 7]
            modulus = 210
            residue_list = [1, 11, 13, 17, 19, 23, 29, 31, 37, 41, 43, 47,
                            53, 59, 61, 67, 71, 73, 79, 83, 89, 97, 101, 103,
                            107, 109, 113, 121, 127, 131, 137, 139, 143, 149,
                            151, 157, 163, 167, 169, 173, 179, 181, 187, 191,
                            193, 197, 199, 209]
        # General case for n > 480
        else:
            from sage.rings.finite_rings.integer_mod import mod

            modulus, p = 2, 2
            small_primes, residue_list = [2], [1]
            num_residues = 1
            # Enlarge residue_list by repeatedly applying Chinese Remainder
            # Theorem
            while num_residues < n:
                p = next_prime(p)
                small_primes.append(p)
                g, h = (mod(p, modulus)**(-1)).lift(), (mod(modulus, p)**(-1)).lift()
                residue_list = [(a * p * g + b * modulus * h) % (modulus * p)
                                for a in residue_list
                                for b in range(1, p)]
                num_residues = num_residues * (p - 1)
                modulus *= p
            residue_list.sort()

        # Break residue_list into n chunks
        residue_chunks = [[residue_list[i] for i in range(len(residue_list))
                           if i % n == k] for k in range(n)]

        return small_primes, modulus, residue_chunks

    @parallel(ncpus=NCPUS)
    def _sum_over_residues(self, residue_sum_data):
        r"""
        Return the p-power sum over residues in a residue chunk
        """
        modulus, residues = residue_sum_data[0], residue_sum_data[1]

        cdef double y = 0
        cdef unsigned long n = residues[0]
        cdef double t = residue_sum_data[2]
        cdef double expt = residue_sum_data[3]
        cdef double bound1 = residue_sum_data[4]

        cdef double z = 0
        cdef double p = 0
        cdef double q = 0
        cdef double sqrtp = 0
        cdef double sqrtq = 0
        cdef double logp = 0
        cdef double logq = 0
        cdef double thetap = 0
        cdef double thetaq = 0
        cdef int ap = 0

        # Generate a list of increments so that n iterates over integers with
        # residues in the residue list
        len_increment_list = len(residues)
        increments = [residues[i + 1] - residues[i]
                      for i in range(len_increment_list - 1)]
        increments.append(modulus + residues[0] - residues[-1])

        i = 0
        # up to bound1=sqrt(expt), higher powers of p must be summed over too
        while n < bound1:
            if n_is_prime(n):
                y += self._sincsquared_summand_1(n, t, ap, p, logp,
                                                 thetap, sqrtp, logq,
                                                 thetaq, sqrtq, z)
            n += increments[i]
            # cycle over increments
            i += 1
            if i >= len_increment_list:
                i = 0

        # when bound1 <= n < expt, we don't need to consider higher powers of p
        while n < expt:
            if n_is_prime(n):
                y += self._sincsquared_summand_2(n, t, ap, p, logp)
            n += increments[i]
            # cycle over increments
            i += 1
            if i >= len_increment_list:
                i = 0

        return y

    def _zerosum_sincsquared_parallel(self,
                                      Delta=1,
                                      bad_primes=None,
                                      ncpus=None):
        r"""
        Parallelized implementation of self._zerosum_sincsquared_fast().

        Faster than self._zerosum_sincsquared_fast() when Delta >= ~1.75.

        .. NOTE::

            This will only produce correct output if self._E is given by its
            global minimal model, i.e. if self._E.is_minimal() is ``True``.

        INPUT:

        - ``Delta`` -- positive real parameter defining the
          tightness of the zero sum, and thus the closeness of the returned
          estimate to the actual analytic rank of the form attached to ``self``.

        - ``bad_primes`` -- (default: ``None``) If not ``None``, a list of primes dividing
          the level of the form attached to ``self``. This is passable so that this
          method can be run on curves whose conductor is large enough to warrant
          precomputing bad primes.

        - ``ncpus`` -- (default: ``None``) If not ``None``, a positive integer
          defining the number of CPUs to be used for the computation. If left as
          ``None``, the maximum available number of CPUs will be used.

        OUTPUT:

        A positive real number that bounds the analytic rank of the modular form
        attached to ``self`` from above.

        .. SEEALSO::

            :meth:`~sage.lfunctions.zero_sums.LFunctionZeroSum_abstract.zerosum_sincsquared`
            for the more general but slower version of this method.

            :meth:`~sage.lfunctions.zero_sums.LFunctionZeroSum_abstract.zerosum`
            for the public method that calls this private method.

        EXAMPLES::

            sage: E = EllipticCurve("37a"); print(E.rank())
            1
            sage: Z = LFunctionZeroSum(E)
            sage: print(Z._zerosum_sincsquared_parallel(Delta=1)) # tol 1.0e-11
            1.0103840698356263
            sage: E = EllipticCurve("121a"); print(E.rank())
            0
            sage: Z = LFunctionZeroSum(E)
            sage: print(Z._zerosum_sincsquared_parallel(Delta=1.5,ncpus=2)) # tol 1.0e-11
            0.01047120600865063

        """
        # If Delta>6.619, then we will most likely get overflow: some ap values
        # will be too large to fit into a c int
        if Delta > 6.619:
            raise ValueError("Delta value too large; will result in overflow")

        cdef double npi = self._pi
        cdef double twopi = npi * 2
        cdef double eg = self._euler_gamma
        cdef double N_double = self._level

        cdef double t, u, w, y, z, expt, bound1, logp, logq
        cdef double thetap, thetaq, sqrtp, sqrtq, p, q
        cdef int ap, aq
        cdef unsigned long n

        # Compute bounds and smooth part of sum
        t = twopi * Delta
        expt = c_exp(t)
        bound1 = c_exp(t / 2)
        u = t * (-eg + c_log(N_double) / 2 - c_log(twopi))
        w = npi**2 / 6 - (RDF.one() / expt).dilog()

        # Oscillating part of sum
        y = 0
        # Do bad primes first. Add correct contributions and subtract
        # incorrect contribution; the latter are added back later on.
        if bad_primes is None:
            bad_primes = self._level.prime_divisors()
        bad_primes = [prime for prime in bad_primes if prime < expt]
        for prime in bad_primes:
            n = prime
            ap = self._e.ellap(n)
            p = n
            sqrtp = c_sqrt(p)
            thetap = c_acos(ap / (2 * sqrtp))
            logp = c_log(p)

            q = 1
            sqrtq = 1
            aq = 1
            thetaq = 0
            logq = logp

            z = 0
            while logq < t:
                q *= p
                sqrtq *= sqrtp
                aq *= ap
                thetaq += thetap
                # Actual value of this term
                z += (aq / q) * (t - logq)
                # Incorrect value of this term to be removed below
                z -= 2 * c_cos(thetaq) * (t - logq) / sqrtq
                logq += logp
            y -= z * logp

        # Good prime case. Bad primes are treated as good primes, but their
        # contribution here is cancelled out above; this way we don't
        # have to check if each prime divides the level or not.
        if ncpus is not None:
            self._ncpus = ncpus
        else:
            ncpus = self._ncpus
        small_primes, modulus, residue_chunks = self._get_residue_data(ncpus)

        # We must deal with small primes separately
        for m in small_primes:
            n = m
            if n < expt:
                y += self._sincsquared_summand_1(n, t, ap, p, logp,
                                                 thetap, sqrtp, logq,
                                                 thetaq, sqrtq, z)

        # Now the rest of the sum via _sum_over_residues(), which is parallelized
        residue_sum_data = []
        for residues in residue_chunks:
            residue_sum_data.append([modulus, residues, t, expt, bound1])
        # residue_data = [[modulus]+residue_chunks[i] for i in range(len(residue_chunks))]
        # for summand in _sum_over_residues(residue_data):
        for summand in self._sum_over_residues(residue_sum_data):
            y += summand[1]

        return RDF(2 * (u + w + y) / (t**2))

    def analytic_rank_upper_bound(self,
                                  max_Delta=None,
                                  adaptive=True,
                                  root_number="compute",
                                  bad_primes=None,
                                  ncpus=None):
        r"""
        Return an upper bound for the analytic rank of the L-function
        `L_E(s)` attached to ``self``, conditional on the Generalized Riemann
        Hypothesis, via computing the zero sum `\sum_{\gamma} f(\Delta\gamma)`,
        where `\gamma` ranges over the imaginary parts of the zeros of `L(E,s)`
        along the critical strip, `f(x) = \left(\frac{\sin(\pi x)}{\pi x}\right)^2`,
        and `\Delta` is the tightness parameter whose maximum value is
        specified by max_Delta.

        This computation can be run on curves with
        very large conductor (so long as the conductor is known or quickly
        computable) when Delta is not too large (see below).

        Uses Bober's rank bounding method as described in [Bob2013]_.

        INPUT:

        - ``max_Delta`` -- (default: ``None``) If not ``None``, a positive real value
          specifying the maximum Delta value used in the zero sum; larger
          values of Delta yield better bounds - but runtime is exponential in
          Delta. If left as ``None``, Delta is set
          to `\min\left\{\frac{1}{\pi}\left(\log(N+1000)/2-\log(2\pi)-\eta\right), 2.5\right\}`,
          where `N` is the conductor of the curve attached to ``self``, and `\eta`
          is the Euler-Mascheroni constant `= 0.5772...`; the crossover
          point is at conductor ~8.3*10^8. For the former value, empirical
          results show that for about 99.7% of all curves the returned value
          is the actual analytic rank.

        - ``adaptive`` -- (default: ``True``) Boolean

          - If ``True``, the computation is first run with small and then
            successively larger Delta values up to max_Delta. If at any
            point the computed bound is 0 (or 1 when root_number is -1
            or ``True``), the computation halts and that value is returned;
            otherwise the minimum of the computed bounds is returned.
          - If ``False``, the computation is run a single time with
            Delta=max_Delta, and the resulting bound returned.

        - ``root_number`` -- (default: "compute") String or integer

          - ``"compute"`` -- the root number of self is computed and used to
            (possibly) lower the analytic rank estimate by 1.
          - ``"ignore"`` -- the above step is omitted
          - ``1`` -- this value is assumed to be the root number of
            self. This is passable so that rank estimation can be done for
            curves whose root number has been precomputed.
          - ``-1`` -- this value is assumed to be the root number of
            self. This is passable so that rank estimation can be done for
            curves whose root number has been precomputed.

        - ``bad_primes`` -- (default: ``None``) If not ``None``, a list of the primes
          of bad reduction for the curve attached to ``self``. This is passable
          so that rank estimation can be done for curves of large conductor
          whose bad primes have been precomputed.

        - ``ncpus`` -- (default: ``None``) If not ``None``, a positive integer
          defining the maximum number of CPUs to be used for the computation.
          If left as ``None``, the maximum available number of CPUs will be used.
          Note: Multiple processors will only be used for Delta values >= 1.75.

        .. NOTE::

            Output will be incorrect if the incorrect root number is specified.

        .. WARNING::

            Zero sum computation time is exponential in the tightness parameter
            `\Delta`, roughly doubling for every increase of 0.1 thereof.
            Using `\Delta=1` (and adaptive=False) will yield a runtime of a few
            milliseconds; `\Delta=2` takes a few seconds, and `\Delta=3` may
            take upwards of an hour. Increase beyond this at your own risk!

        OUTPUT:

        A non-negative integer greater than or equal to the analytic rank of
        self. If the returned value is 0 or 1 (the latter if parity is not
        False), then this is the true analytic rank of self.

        .. NOTE::

            If you use set_verbose(1), extra information about the computation
            will be printed.

        .. SEEALSO::

            :func:`LFunctionZeroSum`
            :meth:`EllipticCurve.root_number`
            :func:`~sage.misc.verbose.set_verbose`

        EXAMPLES:

        For most elliptic curves with small conductor the central zero(s)
        of `L_E(s)` are fairly isolated, so small values of `\Delta`
        will yield tight rank estimates.

        ::

            sage: E = EllipticCurve("11a")
            sage: E.rank()
            0
            sage: Z = LFunctionZeroSum(E)
            sage: Z.analytic_rank_upper_bound(max_Delta=1,ncpus=1)
            0

            sage: E = EllipticCurve([-39,123])
            sage: E.rank()
            1
            sage: Z = LFunctionZeroSum(E)
            sage: Z.analytic_rank_upper_bound(max_Delta=1)
            1

        This is especially true for elliptic curves with large rank.

        ::

            sage: for r in range(9):
            ....:     E = elliptic_curves.rank(r)[0]
            ....:     print((r, E.analytic_rank_upper_bound(max_Delta=1,
            ....:     adaptive=False,root_number="ignore")))
            (0, 0)
            (1, 1)
            (2, 2)
            (3, 3)
            (4, 4)
            (5, 5)
            (6, 6)
            (7, 7)
            (8, 8)

        However, some curves have `L`-functions with low-lying zeroes, and for these
        larger values of `\Delta` must be used to get tight estimates.

        ::

            sage: E = EllipticCurve("974b1")
            sage: r = E.rank(); r
            0
            sage: Z = LFunctionZeroSum(E)
            sage: Z.analytic_rank_upper_bound(max_Delta=1,root_number="ignore")
            1
            sage: Z.analytic_rank_upper_bound(max_Delta=1.3,root_number="ignore")
            0

        Knowing the root number of E allows us to use smaller Delta values
        to get tight bounds, thus speeding up runtime considerably.

        ::

            sage: Z.analytic_rank_upper_bound(max_Delta=0.6,root_number="compute")
            0

        The are a small number of curves which have pathologically low-lying
        zeroes. For these curves, this method will produce a bound that is
        strictly larger than the analytic rank, unless very large values of
        Delta are used. The following curve ("256944c1" in the Cremona tables)
        is a rank 0 curve with a zero at 0.0256...; the smallest Delta value
        for which the zero sum is strictly less than 2 is ~2.815.

        ::

            sage: E = EllipticCurve([0, -1, 0, -7460362000712, -7842981500851012704])
            sage: N,r = E.conductor(),E.analytic_rank(); N, r
            (256944, 0)
            sage: E.analytic_rank_upper_bound(max_Delta=1,adaptive=False)
            2
            sage: E.analytic_rank_upper_bound(max_Delta=2,adaptive=False)
            2

        This method is can be called on curves with large conductor.

        ::

            sage: E = EllipticCurve([-2934,19238])
            sage: Z = LFunctionZeroSum(E)
            sage: Z.analytic_rank_upper_bound()
            1

        And it can bound rank on curves with *very* large conductor, so long as
        you know beforehand/can easily compute the conductor and primes of bad
        reduction less than `e^{2\pi\Delta}`. The example below is of the rank
        28 curve discovered by Elkies that is the elliptic curve of (currently)
        largest known rank.

        ::

            sage: a4 = -20067762415575526585033208209338542750930230312178956502
            sage: a6 = 34481611795030556467032985690390720374855944359319180361266008296291939448732243429
            sage: E = EllipticCurve([1,-1,1,a4,a6])
            sage: bad_primes = [2,3,5,7,11,13,17,19,48463]
            sage: N = 3455601108357547341532253864901605231198511505793733138900595189472144724781456635380154149870961231592352897621963802238155192936274322687070
            sage: Z = LFunctionZeroSum(E,N)
            sage: Z.analytic_rank_upper_bound(max_Delta=2.37,adaptive=False, # long time
            ....: root_number=1,bad_primes=bad_primes,ncpus=2)               # long time
            32
        """
        # Helper function: compute zero sum and apply parity if not False
        def run_computation(Delta):
            verbose("Computing zero sum with Delta = %s" % Delta)
            # Empirically, the non-parallelized zero sum method runs faster
            # for Delta <= 1.75, regardless of the number of available CPUs.
            if Delta <= 1.75:
                bound = self._zerosum_sincsquared_fast(Delta=Delta,
                                                       bad_primes=bad_primes)
            else:
                bound = self._zerosum_sincsquared_parallel(Delta=Delta,
                                                           bad_primes=bad_primes,
                                                           ncpus=ncpus)
            verbose("Sum value is %s" % bound)
            bound = bound.floor()
            # parity is set to -1 when we're not taking root number into
            # account
            if parity == -1:
                verbose("Without invoking parity, rank bound is %s" % bound)
                return bound
            # parity is 0 if E has even analytic rank, and 1 if odd
            # analytic rank. The returned value must have the same parity
            # as the parity parameter.
            if bound % 2 != parity:
                bound -= 1
            verbose("Invoking parity, rank bound is %s" % bound)
            return bound

        # Get/compute parity
        if root_number == 1 or root_number == -1:
            parity = (1 - root_number) // 2
            verbose("Parity set to %s." % parity)
        elif root_number == "compute":
            verbose("Computing curve parity...")
            parity = (1 - self._e.ellrootno()) // 2
            verbose("Curve has parity %s." % parity)
        elif root_number == "ignore":
            verbose("Curve parity ignored.")
            parity = -1
        else:
            raise ValueError("root_number parameter not recognized")
        if parity == 1:
            halt_bound = 1
            verbose("Computation will halt if at any point bound is <= 1.")
        else:
            halt_bound = 0
            verbose("Computation will halt if at any point bound is 0.")

        # Compute max_Delta if necessary
        if max_Delta is None:
            verbose("Computing maximum Delta value")
            pi, eg = self._pi, self._euler_gamma
            # 1000 is arbitrary - increases Delta for small N
            max_Delta = (RDF(self._level + 1000).log() / 2 - log(2 * pi) - eg) / pi
            if max_Delta > 2.5:
                max_Delta = 2.5
                verbose("Computed max Delta value too big; setting to 2.5")
            else:
                verbose("Maximum Delta value to be used set at %s" % max_Delta)
        else:
            verbose("Maximum Delta value to be used set at %s" % max_Delta)

        # When max_Delta <= 1 it's not worth running the computation
        # multiple times, as it's so quick anyway
        if not adaptive or max_Delta <= 1:
            return run_computation(max_Delta)
        else:
            bound_list = []
            # Find starting value. This loop won't ever take long,
            # since max_Delta is never > 7.
            Delta = max_Delta
            while Delta > 1:
                Delta -= 0.2
            # Now go back up the sequence of Deltas
            while Delta <= max_Delta:
                bound = run_computation(Delta)
                if bound <= halt_bound:
                    verbose("computed bound <= halt_bound, so halting")
                    return bound
                else:
                    bound_list.append(bound)
                # Incrementing Delta by 0.2 each step means runtime
                # will increase by a factor of ~3.7
                Delta += 0.2

            # Since the zero sum is not strictly decreasing in Delta,
            # the last value is not necessarily the smallest
            smallest_bound = min(bound_list)
            verbose("Smallest bound computed is %s" % smallest_bound)
            return smallest_bound


def LFunctionZeroSum(X, *args, **kwds):
    r"""
    Constructor for the LFunctionZeroSum class.

    INPUT:

    - ``X`` -- A motivic object. Currently only implemented for X = an elliptic curve
      over the rational numbers.

    OUTPUT:

    An LFunctionZeroSum object.

    EXAMPLES::

        sage: E = EllipticCurve("389a")
        sage: Z = LFunctionZeroSum(E); Z
        Zero sum estimator for L-function attached to Elliptic Curve defined by y^2 + y = x^3 + x^2 - 2*x over Rational Field

    TESTS::

        sage: E = EllipticCurve([1.2,3.8])
        sage: LFunctionZeroSum(E)
        Traceback (most recent call last):
        ...
        NotImplementedError: currently only implemented for elliptic curves over QQ

        sage: f = Newforms(46)[0]
        sage: LFunctionZeroSum(f)
        Traceback (most recent call last):
        ...
        NotImplementedError: currently only implemented for elliptic curves over QQ
    """
    # Here to avoid import recursion
    from sage.schemes.elliptic_curves.ell_rational_field import EllipticCurve_rational_field

    if isinstance(X, EllipticCurve_rational_field):
        return LFunctionZeroSum_EllipticCurve(X, *args, **kwds)

    raise NotImplementedError("currently only implemented for elliptic curves over QQ")<|MERGE_RESOLUTION|>--- conflicted
+++ resolved
@@ -31,10 +31,7 @@
 from sage.rings.integer_ring import ZZ
 from sage.rings.real_double import RDF
 from sage.structure.sage_object cimport SageObject
-<<<<<<< HEAD
-=======
 from sage.symbolic.constants import euler_gamma, pi
->>>>>>> d2be5193
 
 
 cdef extern from "<math.h>":
