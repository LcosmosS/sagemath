<<<<<<< HEAD
# sage_setup: distribution = sagemath-categories
from .all__sagemath_objects import *
=======
from sage.all__sagemath_objects import *
>>>>>>> 2bad7721

try:
    # For doctesting
    from .all__sagemath_repl import *
except ImportError:
    pass

from sage.categories.all import *
from sage.rings.all__sagemath_categories import *
from sage.sets.all import *
from sage.combinat.all__sagemath_categories import *
from sage.arith.all import *
from sage.data_structures.all import *
from sage.ext.all__sagemath_categories import *
from sage.groups.all__sagemath_categories import *
from sage.interfaces.all import *
from sage.misc.all__sagemath_categories import *
from sage.typeset.all import *
from sage.schemes.all__sagemath_categories import *

from sage.calculus.all__sagemath_categories import *
from sage.functions.all import *

from sage.parallel.all import *
<|MERGE_RESOLUTION|>--- conflicted
+++ resolved
@@ -1,9 +1,5 @@
-<<<<<<< HEAD
 # sage_setup: distribution = sagemath-categories
-from .all__sagemath_objects import *
-=======
 from sage.all__sagemath_objects import *
->>>>>>> 2bad7721
 
 try:
     # For doctesting
