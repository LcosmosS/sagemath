# sage_setup: distribution = sagemath-combinat
# sage.doctest: needs sage.modules

cpdef int _flip_c(W, set positions, list extended_root_conf_indices,
                  int i, side="both") noexcept:
    r"""
    Flip a facet.

    INPUT:

    - ``W`` -- a Coxeter group
    - ``positions`` -- the positions of the elements of the facet
    - ``extended_root_conf_indices`` -- also attached to the facet ?
    - ``i`` -- the position where to flip
    - ``side`` -- optional, can be ``'positive'``, ``'negative'`` or ``'both'`` (default)

    OUTPUT:

    the new position `j` that has replaced `i`

    EXAMPLES::

        sage: # optional - gap3
        sage: from sage.combinat.subword_complex_c import _flip_c
<<<<<<< HEAD
=======

        sage: # optional - gap3
>>>>>>> 51928653
        sage: W = ReflectionGroup(['A',2])
        sage: w = W.from_reduced_word([1,2,1])
        sage: SC = SubwordComplex([1,2,1,2,1], w)
        sage: F = SC([0, 1])
        sage: _flip_c(W, set([0,1]), F._extended_root_configuration_indices(), 1)
        4
        sage: _flip_c(W, set([0,1]), F._extended_root_configuration_indices(), 0)
        3

        sage: W = CoxeterGroup(['A',2])
        sage: w = W.from_reduced_word([1,2,1])
        sage: SC = SubwordComplex([1,2,1,2,1], w)
        sage: F = SC([0, 1])
        sage: _flip_c(W, set([0,1]), F._extended_root_configuration_indices(), 1)
        4
        sage: _flip_c(W, set([0,1]), F._extended_root_configuration_indices(), 0)
        3
    """
    cdef int r, nr_ref, r_minus, j, k
    cdef list R
    r = extended_root_conf_indices[i]
    nr_ref = W.number_of_reflections()
    r_minus = (r + nr_ref) % (2 * nr_ref)  # get the negative root -r
    j = i
    for k in range(len(extended_root_conf_indices)):
        if extended_root_conf_indices[k] == r_minus and k not in positions and side != "positive":
            j = k
            break
        elif extended_root_conf_indices[k] == r and k not in positions and side != "negative":
            j = k
            break
    positions.remove(i)
    positions.add(j)
    R = list(W.reflections())
    if j != i:
        t = R[min(r, r_minus)]
        for k in range(min(i, j) + 1, max(i, j) + 1):
            extended_root_conf_indices[k] = t.action_on_root_indices(extended_root_conf_indices[k], side="left")
    return j


cpdef list _construct_facets_c(tuple Q, w, int n=-1, int pos=0, int l=-1) noexcept:
    r"""
    Return the list of facets of the subword complex associated to the
    word `Q` and the element `w` in a Coxeter group `W`.

    EXAMPLES::

        sage: from sage.combinat.subword_complex_c import _construct_facets_c
        sage: W = CoxeterGroup(['A',2])
        sage: w = W.from_reduced_word([1,2])
        sage: _construct_facets_c((2,1), w)
        []
        sage: _construct_facets_c((2,1,2), w)
        [[0]]
        sage: _construct_facets_c((2,1,2,1), w)
        [[0, 3]]
        sage: w = W.from_reduced_word([1,2,1])
        sage: _construct_facets_c((1,2,1,2,1), w)
        [[0, 1], [0, 4], [1, 2], [2, 3], [3, 4]]
    """
    cdef int s
    cdef list X, Y
    if n == -1:
        n = len(Q)
    if l == -1:
        first = True
        l = w.length()
    else:
        first = False

    if l == 0:
        return [list(range(pos, n))]
    elif n < l + pos:
        return []

    s = Q[pos]
    X = _construct_facets_c(Q, w, n=n, pos=pos + 1, l=l)
    for f in X:
        f.append(pos)

    if w.has_left_descent(s):
        Y = _construct_facets_c(Q, w.apply_simple_reflection_left(s),
                                n=n, pos=pos + 1, l=l - 1)
        Y = X + Y
    else:
        Y = X
    if first:
        return sorted([sorted(x) for x in Y])
    else:
        return Y<|MERGE_RESOLUTION|>--- conflicted
+++ resolved
@@ -20,13 +20,9 @@
 
     EXAMPLES::
 
-        sage: # optional - gap3
         sage: from sage.combinat.subword_complex_c import _flip_c
-<<<<<<< HEAD
-=======
 
         sage: # optional - gap3
->>>>>>> 51928653
         sage: W = ReflectionGroup(['A',2])
         sage: w = W.from_reduced_word([1,2,1])
         sage: SC = SubwordComplex([1,2,1,2,1], w)
