--- conflicted
+++ resolved
@@ -71,17 +71,10 @@
 
         sage: W = CoxeterGroup(["A",2], implementation='permutation'); W    # optional - gap3
         Permutation Group with generators [(1,4)(2,3)(5,6), (1,3)(2,5)(4,6)]
-<<<<<<< HEAD
         sage: W.category()                                                  # optional - gap3
-        Join of Category of finite enumerated permutation groups
+        Join of Category of finite permutation groups
             and Category of finite Weyl groups
             and Category of well generated finite irreducible complex reflection groups
-=======
-        sage: W.category()                       # optional - gap3
-        Join of Category of finite permutation groups
-             and Category of finite weyl groups
-             and Category of well generated finite irreducible complex reflection groups
->>>>>>> f4ce06aa
 
         sage: W = CoxeterGroup(["A",2], implementation='matrix'); W                     # needs sage.libs.gap
         Weyl Group of type ['A', 2] (as a matrix group acting on the ambient space)
