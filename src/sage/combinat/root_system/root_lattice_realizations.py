--- conflicted
+++ resolved
@@ -107,13 +107,8 @@
         sage: L(x)
         Traceback (most recent call last):
         ...
-<<<<<<< HEAD
-        TypeError: do not know how to make x (= alpha[2] + 1/2*alpha[5]) an element
-        of self (=Weight lattice of the Root system of type ['A', 7])
-=======
         TypeError: do not know how to make x (= alpha[2] + 1/2*alpha[5])
         an element of self (=Weight lattice of the Root system of type ['A', 7])
->>>>>>> e5fd4e13
 
     If `K_1` is a subring of `K_2`, then one could in theory have
     an embedding from the root space over `K_1` to any root
@@ -131,13 +126,8 @@
         sage: L(alpha[1])
         Traceback (most recent call last):
         ...
-<<<<<<< HEAD
-        TypeError: do not know how to make x (= alpha[1]) an element
-        of self (=Weight space over the Univariate Polynomial Ring in q
-=======
         TypeError: do not know how to make x (= alpha[1]) an element of self
         (=Weight space over the Univariate Polynomial Ring in q
->>>>>>> e5fd4e13
         over Rational Field of the Root system of type ['A', 7])
 
     By a slight abuse, the embedding of the root lattice is not actually
@@ -433,17 +423,10 @@
             TESTS::
 
                 sage: X = RootSystem(['A',1]).weight_space()
-<<<<<<< HEAD
                 sage: X.a_long_simple_root()                                            # optional - sage.graphs
                 2*Lambda[1]
                 sage: X = RootSystem(['A',5]).weight_space()
                 sage: X.a_long_simple_root()                                            # optional - sage.graphs
-=======
-                sage: X.a_long_simple_root()
-                2*Lambda[1]
-                sage: X = RootSystem(['A',5]).weight_space()
-                sage: X.a_long_simple_root()
->>>>>>> e5fd4e13
                 2*Lambda[1] - Lambda[2]
             """
             if self.dynkin_diagram().rank() == 1:
@@ -606,11 +589,7 @@
 
             This matches with :wikipedia:`Root_systems`::
 
-<<<<<<< HEAD
                 sage: for T in CartanType.samples(finite=True, crystallographic=True):  # optional - sage.graphs
-=======
-                sage: for T in CartanType.samples(finite = True, crystallographic = True):
->>>>>>> e5fd4e13
                 ....:     print("%s %3s %3s"%(T, len(RootSystem(T).root_lattice().roots()),
                 ....:                            len(RootSystem(T).weight_lattice().roots())))
                 ['A', 1]   2   2
@@ -752,11 +731,7 @@
                 []
                 sage: sorted(L.nonparabolic_positive_roots((1,2)))                      # optional - sage.graphs
                 [alpha[1] + alpha[2] + alpha[3], alpha[2] + alpha[3], alpha[3]]
-<<<<<<< HEAD
                 sage: sorted(L.nonparabolic_positive_roots(()))                         # optional - sage.graphs
-=======
-                sage: sorted(L.nonparabolic_positive_roots(()))
->>>>>>> e5fd4e13
                 [alpha[1], alpha[1] + alpha[2], alpha[1] + alpha[2] + alpha[3],
                  alpha[2], alpha[2] + alpha[3], alpha[3]]
 
@@ -959,31 +934,18 @@
 
             INPUT:
 
-<<<<<<< HEAD
-            - ``index_set`` -- (default: ``None``) the Dynkin node set of the parabolic subsystem. It should be a tuple. The default value implies the entire Dynkin node set
-
-            EXAMPLES::
-
-                sage: lattice =  RootSystem(['A',3]).root_lattice()
-                sage: sorted(lattice.positive_roots_parabolic((1,3)), key=str)          # optional - sage.graphs
-=======
             - ``index_set`` -- (default: ``None``) the Dynkin node set of the
               parabolic subsystem. It should be a tuple. The default value
               implies the entire Dynkin node set
 
             EXAMPLES::
 
-                sage: lattice = RootSystem(['A',3]).root_lattice()
-                sage: sorted(lattice.positive_roots_parabolic((1,3)), key=str)
->>>>>>> e5fd4e13
+                sage: lattice =  RootSystem(['A',3]).root_lattice()
+                sage: sorted(lattice.positive_roots_parabolic((1,3)), key=str)          # optional - sage.graphs
                 [alpha[1], alpha[3]]
                 sage: sorted(lattice.positive_roots_parabolic((2,3)), key=str)          # optional - sage.graphs
                 [alpha[2], alpha[2] + alpha[3], alpha[3]]
-<<<<<<< HEAD
                 sage: sorted(lattice.positive_roots_parabolic(), key=str)               # optional - sage.graphs
-=======
-                sage: sorted(lattice.positive_roots_parabolic(), key=str)
->>>>>>> e5fd4e13
                 [alpha[1], alpha[1] + alpha[2], alpha[1] + alpha[2] + alpha[3],
                  alpha[2], alpha[2] + alpha[3], alpha[3]]
 
@@ -1010,8 +972,9 @@
 
             INPUT:
 
-<<<<<<< HEAD
-            - ``index_set`` -- (default: ``None``) the Dynkin node set of the parabolic subsystem. It should be a tuple. The default value implies the entire Dynkin node set
+            - ``index_set`` -- (default: ``None``) the Dynkin node set of the
+              parabolic subsystem. It should be a tuple. The default value
+              implies the entire Dynkin node set
 
             EXAMPLES::
 
@@ -1020,18 +983,6 @@
                 [alpha[1] + alpha[2], alpha[1] + alpha[2] + alpha[3],
                  alpha[2], alpha[2] + alpha[3]]
                 sage: sorted(lattice.positive_roots_nonparabolic((2,3)), key=str)       # optional - sage.graphs
-=======
-            - ``index_set`` -- (default: ``None``) the Dynkin node set of the
-              parabolic subsystem. It should be a tuple. The default value
-              implies the entire Dynkin node set
-
-            EXAMPLES::
-
-                sage: lattice = RootSystem(['A',3]).root_lattice()
-                sage: sorted(lattice.positive_roots_nonparabolic((1,3)), key=str)
-                [alpha[1] + alpha[2], alpha[1] + alpha[2] + alpha[3], alpha[2], alpha[2] + alpha[3]]
-                sage: sorted(lattice.positive_roots_nonparabolic((2,3)), key=str)
->>>>>>> e5fd4e13
                 [alpha[1], alpha[1] + alpha[2], alpha[1] + alpha[2] + alpha[3]]
                 sage: lattice.positive_roots_nonparabolic()                             # optional - sage.graphs
                 []
@@ -1056,13 +1007,9 @@
 
             INPUT:
 
-<<<<<<< HEAD
-            - ``index_set`` -- (default: ``None``) the Dynkin node set of the parabolic subsystem. It should be a tuple. The default value implies the entire Dynkin node set
-=======
             - ``index_set`` -- (default: ``None``) the Dynkin node set of the
               parabolic subsystem. It should be a tuple. The default value
               implies the entire Dynkin node set
->>>>>>> e5fd4e13
 
             EXAMPLES::
 
@@ -1169,13 +1116,8 @@
                 sage: P.coxeter_transformation()**10 == 1                               # optional - sage.graphs
                 True
 
-<<<<<<< HEAD
-                sage: R = RootSystem(['B', 3])
-                sage: RS = R.root_lattice()
-=======
                 sage: R = RootSystem(['B', 3])                                          # optional - sage.graphs
                 sage: RS = R.root_lattice()                                             # optional - sage.graphs
->>>>>>> e5fd4e13
                 sage: P = RS.nonnesting_partition_lattice(); P                          # optional - sage.graphs
                 Finite lattice containing 20 elements
                 sage: P.coxeter_transformation()**7 == 1                                # optional - sage.graphs
@@ -1552,17 +1494,10 @@
             EXAMPLES::
 
                 sage: space = RootSystem(['A',2]).weight_lattice()
-<<<<<<< HEAD
                 sage: x = space.simple_roots()[1]                                       # optional - sage.graphs
                 sage: y = space.simple_coroots()[1]                                     # optional - sage.graphs
                 sage: s = space.reflection(x,y)                                         # optional - sage.graphs
                 sage: x                                                                 # optional - sage.graphs
-=======
-                sage: x = space.simple_roots()[1]
-                sage: y = space.simple_coroots()[1]
-                sage: s = space.reflection(x,y)
-                sage: x
->>>>>>> e5fd4e13
                 2*Lambda[1] - Lambda[2]
                 sage: s(x)                                                              # optional - sage.graphs
                 -2*Lambda[1] + Lambda[2]
@@ -1638,17 +1573,10 @@
             EXAMPLES::
 
                 sage: space = RootSystem(['A',2]).weight_lattice()
-<<<<<<< HEAD
                 sage: x = space.simple_roots()[1]                                       # optional - sage.graphs
                 sage: y = space.simple_coroots()[1]                                     # optional - sage.graphs
                 sage: pi = space.projection(x,y)                                        # optional - sage.graphs
                 sage: x                                                                 # optional - sage.graphs
-=======
-                sage: x = space.simple_roots()[1]
-                sage: y = space.simple_coroots()[1]
-                sage: pi = space.projection(x,y)
-                sage: x
->>>>>>> e5fd4e13
                 2*Lambda[1] - Lambda[2]
                 sage: pi(x)                                                             # optional - sage.graphs
                 -2*Lambda[1] + Lambda[2]
@@ -1853,13 +1781,8 @@
             We explore the example of [CFZ2002]_ Eq.(1.3)::
 
                 sage: S = RootSystem(['A',2]).root_lattice()
-<<<<<<< HEAD
                 sage: taup, taum = S.tau_plus_minus()                                   # optional - sage.graphs
                 sage: for beta in S.almost_positive_roots():                            # optional - sage.graphs
-=======
-                sage: taup, taum = S.tau_plus_minus()
-                sage: for beta in S.almost_positive_roots():
->>>>>>> e5fd4e13
                 ....:     print("{} , {} , {}".format(beta, taup(beta), taum(beta)))
                 -alpha[1] , alpha[1] , -alpha[1]
                 alpha[1] , -alpha[1] , alpha[1] + alpha[2]
@@ -1889,14 +1812,9 @@
                 sage: RootSystem(['A',2]).root_lattice().almost_positive_roots_decomposition()  # optional - sage.graphs
                 [[-alpha[1], alpha[1], alpha[1] + alpha[2], alpha[2], -alpha[2]]]
 
-<<<<<<< HEAD
                 sage: RootSystem(['B',2]).root_lattice().almost_positive_roots_decomposition()  # optional - sage.graphs
-                [[-alpha[1], alpha[1], alpha[1] + 2*alpha[2]], [-alpha[2], alpha[2], alpha[1] + alpha[2]]]
-=======
-                sage: RootSystem(['B',2]).root_lattice().almost_positive_roots_decomposition()
                 [[-alpha[1], alpha[1], alpha[1] + 2*alpha[2]],
                  [-alpha[2], alpha[2], alpha[1] + alpha[2]]]
->>>>>>> e5fd4e13
 
                 sage: RootSystem(['D',4]).root_lattice().almost_positive_roots_decomposition()  # optional - sage.graphs
                 [[-alpha[1], alpha[1], alpha[1] + alpha[2], alpha[2] + alpha[3] + alpha[4]],
@@ -2776,13 +2694,8 @@
             Here we plot a single alcove::
 
                 sage: L = RootSystem(["A",3,1]).ambient_space()
-<<<<<<< HEAD
                 sage: W = L.weyl_group()                                                                            # optional - sage.libs.gap
                 sage: L.plot(alcoves=[W.one()], reflection_hyperplanes=False, bounding_box=2)                       # optional - sage.libs.gap sage.plot sage.symbolic
-=======
-                sage: W = L.weyl_group()
-                sage: L.plot(alcoves=[W.one()], reflection_hyperplanes=False, bounding_box=2)                       # optional - sage.plot sage.symbolic
->>>>>>> e5fd4e13
                 Graphics3d Object
 
             TESTS::
@@ -3113,22 +3026,14 @@
 
                 sage: B = crystals.LSPaths(['A',2], [1,1])                              # optional - sage.combinat
                 sage: L = RootSystem(['A',2]).ambient_space()
-<<<<<<< HEAD
                 sage: L.plot_fundamental_weights() + L.plot_ls_paths(B)                 # optional - sage.combinat sage.plot sage.symbolic
-=======
-                sage: L.plot_fundamental_weights() + L.plot_ls_paths(B)                 # optional - sage.plot sage.symbolic
->>>>>>> e5fd4e13
                 Graphics object consisting of 14 graphics primitives
 
             This also works in 3 dimensions::
 
                 sage: B = crystals.LSPaths(['B',3], [2,0,0])                            # optional - sage.combinat
                 sage: L = RootSystem(['B',3]).ambient_space()
-<<<<<<< HEAD
                 sage: L.plot_ls_paths(B)                                                # optional - sage.combinat sage.plot sage.symbolic
-=======
-                sage: L.plot_ls_paths(B)                                                # optional - sage.plot sage.symbolic
->>>>>>> e5fd4e13
                 Graphics3d Object
             """
             if not isinstance(paths, (list, tuple, set)):
@@ -3188,26 +3093,16 @@
 
                 sage: B = crystals.infinity.MVPolytopes(['C',2])                        # optional - sage.combinat
                 sage: L = RootSystem(['C',2]).ambient_space()
-<<<<<<< HEAD
                 sage: p = B.highest_weight_vector().f_string([1,2,1,2])                 # optional - sage.combinat
                 sage: L.plot_fundamental_weights() + L.plot_mv_polytope(p)              # optional - sage.combinat sage.geometry.polyhedron sage.plot sage.symbolic
-=======
-                sage: p = B.highest_weight_vector().f_string([1,2,1,2])
-                sage: L.plot_fundamental_weights() + L.plot_mv_polytope(p)              # optional - sage.geometry.polyhedron sage.plot sage.symbolic
->>>>>>> e5fd4e13
                 Graphics object consisting of 14 graphics primitives
 
             This also works in 3 dimensions::
 
                 sage: B = crystals.infinity.MVPolytopes(['A',3])                        # optional - sage.combinat
                 sage: L = RootSystem(['A',3]).ambient_space()
-<<<<<<< HEAD
                 sage: p = B.highest_weight_vector().f_string([2,1,3,2])                 # optional - sage.combinat
                 sage: L.plot_mv_polytope(p)                                             # optional - sage.combinat sage.geometry.polyhedron sage.plot sage.symbolic
-=======
-                sage: p = B.highest_weight_vector().f_string([2,1,3,2])
-                sage: L.plot_mv_polytope(p)                                             # optional - sage.geometry.polyhedron sage.plot sage.symbolic
->>>>>>> e5fd4e13
                 Graphics3d Object
             """
             from sage.geometry.polyhedron.all import Polyhedron
@@ -3276,32 +3171,18 @@
             EXAMPLES::
 
                 sage: L = RootSystem(['A',2]).ambient_space()
-<<<<<<< HEAD
                 sage: C = crystals.Tableaux(['A',2], shape=[2,1])                       # optional - sage.combinat
                 sage: L.plot_crystal(C, plot_labels='multiplicities')                   # optional - sage.combinat sage.plot sage.symbolic
                 Graphics object consisting of 15 graphics primitives
                 sage: C = crystals.Tableaux(['A',2], shape=[8,4])                       # optional - sage.combinat
                 sage: p = L.plot_crystal(C, plot_labels='circles')                      # optional - sage.combinat sage.plot sage.symbolic
                 sage: p.show(figsize=15)                                                # optional - sage.combinat sage.plot sage.symbolic
-=======
-                sage: C = crystals.Tableaux(['A',2], shape=[2,1])
-                sage: L.plot_crystal(C, plot_labels='multiplicities')                   # optional - sage.plot sage.symbolic
-                Graphics object consisting of 15 graphics primitives
-                sage: C = crystals.Tableaux(['A',2], shape=[8,4])
-                sage: p = L.plot_crystal(C, plot_labels='circles')                      # optional - sage.plot sage.symbolic
-                sage: p.show(figsize=15)                                                # optional - sage.plot sage.symbolic
->>>>>>> e5fd4e13
 
             A 3-dimensional example::
 
                 sage: L = RootSystem(['B',3]).ambient_space()
-<<<<<<< HEAD
                 sage: C = crystals.Tableaux(['B',3], shape=[2,1])                       # optional - sage.combinat
                 sage: L.plot_crystal(C, plot_labels='circles',             # long time  # optional - sage.combinat sage.plot sage.symbolic
-=======
-                sage: C = crystals.Tableaux(['B',3], shape=[2,1])
-                sage: L.plot_crystal(C, plot_labels='circles',             # long time  # optional - sage.plot sage.symbolic
->>>>>>> e5fd4e13
                 ....:                edge_labels=True)
                 Graphics3d Object
 
@@ -3311,11 +3192,7 @@
 
                 sage: LS = crystals.LSPaths(['A',2], [1,1])                             # optional - sage.combinat
                 sage: L = RootSystem(['A',2]).ambient_space()
-<<<<<<< HEAD
                 sage: L.plot_crystal(LS)                                                # optional - sage.combinat sage.plot sage.symbolic
-=======
-                sage: L.plot_crystal(LS)                                                # optional - sage.plot sage.symbolic
->>>>>>> e5fd4e13
                 Graphics object consisting of 16 graphics primitives
             """
             from sage.plot.arrow import arrow
@@ -3773,13 +3650,8 @@
             EXAMPLES::
 
                 sage: space = RootSystem(['A',5]).weight_space()
-<<<<<<< HEAD
                 sage: alpha = RootSystem(['A',5]).weight_space().simple_roots()         # optional - sage.graphs
                 sage: [alpha[i].has_descent(1) for i in space.index_set()]              # optional - sage.graphs
-=======
-                sage: alpha = RootSystem(['A',5]).weight_space().simple_roots()
-                sage: [alpha[i].has_descent(1) for i in space.index_set()]
->>>>>>> e5fd4e13
                 [False, True, False, False, False]
                 sage: [(-alpha[i]).has_descent(1) for i in space.index_set()]           # optional - sage.graphs
                 [True, False, False, False, False]
@@ -3810,13 +3682,8 @@
             EXAMPLES::
 
                 sage: space = RootSystem(['A',5]).weight_space()
-<<<<<<< HEAD
                 sage: alpha = space.simple_roots()                                      # optional - sage.graphs
                 sage: (alpha[1]+alpha[2]+alpha[4]).first_descent()                      # optional - sage.graphs
-=======
-                sage: alpha = space.simple_roots()
-                sage: (alpha[1]+alpha[2]+alpha[4]).first_descent()
->>>>>>> e5fd4e13
                 3
                 sage: (alpha[1]+alpha[2]+alpha[4]).first_descent([1,2,5])               # optional - sage.graphs
                 5
@@ -3832,19 +3699,13 @@
 
         def descents(self, index_set=None, positive=False):
             """
-            Return the descents of pt
-
-            EXAMPLES::
-
-<<<<<<< HEAD
+            Returns the descents of pt
+
+            EXAMPLES::
+
                 sage: space=RootSystem(['A',5]).weight_space()
                 sage: alpha = space.simple_roots()                                      # optional - sage.graphs
                 sage: (alpha[1]+alpha[2]+alpha[4]).descents()                           # optional - sage.graphs
-=======
-                sage: space = RootSystem(['A',5]).weight_space()
-                sage: alpha = space.simple_roots()
-                sage: (alpha[1]+alpha[2]+alpha[4]).descents()
->>>>>>> e5fd4e13
                 [3, 5]
             """
             if index_set is None:
@@ -3881,13 +3742,8 @@
             EXAMPLES::
 
                 sage: space = RootSystem(['A',5]).weight_space()
-<<<<<<< HEAD
                 sage: alpha = RootSystem(['A',5]).weight_space().simple_roots()         # optional - sage.graphs
                 sage: alpha[1].to_dominant_chamber()                                    # optional - sage.graphs
-=======
-                sage: alpha = RootSystem(['A',5]).weight_space().simple_roots()
-                sage: alpha[1].to_dominant_chamber()
->>>>>>> e5fd4e13
                 Lambda[1] + Lambda[5]
                 sage: alpha[1].to_dominant_chamber([1,2])                               # optional - sage.graphs
                 Lambda[1] + Lambda[2] - Lambda[3]
@@ -3962,13 +3818,8 @@
             EXAMPLES::
 
                 sage: space = RootSystem(['A',5]).weight_space()
-<<<<<<< HEAD
                 sage: alpha = RootSystem(['A',5]).weight_space().simple_roots()         # optional - sage.graphs
                 sage: alpha[1].reduced_word()                                           # optional - sage.graphs
-=======
-                sage: alpha = RootSystem(['A',5]).weight_space().simple_roots()
-                sage: alpha[1].reduced_word()
->>>>>>> e5fd4e13
                 [2, 3, 4, 5]
                 sage: alpha[1].reduced_word([1,2])                                      # optional - sage.graphs
                 [2]
@@ -4061,19 +3912,11 @@
                 sage: Lambda = L.fundamental_weights()
                 sage: Lambda[1].succ()                                                  # optional - sage.graphs
                 [-Lambda[1] + Lambda[2]]
-<<<<<<< HEAD
                 sage: L.rho().succ()                                                    # optional - sage.graphs
                 [-Lambda[1] + 2*Lambda[2] + Lambda[3],
                  2*Lambda[1] - Lambda[2] + 2*Lambda[3],
                  Lambda[1] + 2*Lambda[2] - Lambda[3]]
                 sage: (-L.rho()).succ()                                                 # optional - sage.graphs
-=======
-                sage: L.rho().succ()
-                [-Lambda[1] + 2*Lambda[2] + Lambda[3],
-                 2*Lambda[1] - Lambda[2] + 2*Lambda[3],
-                 Lambda[1] + 2*Lambda[2] - Lambda[3]]
-                sage: (-L.rho()).succ()
->>>>>>> e5fd4e13
                 []
                 sage: L.rho().succ(index_set=[1])                                       # optional - sage.graphs
                 [-Lambda[1] + 2*Lambda[2] + Lambda[3]]
@@ -4102,19 +3945,11 @@
                 []
                 sage: L.rho().pred()
                 []
-<<<<<<< HEAD
                 sage: (-L.rho()).pred()                                                 # optional - sage.graphs
                 [Lambda[1] - 2*Lambda[2] - Lambda[3],
                  -2*Lambda[1] + Lambda[2] - 2*Lambda[3],
                  -Lambda[1] - 2*Lambda[2] + Lambda[3]]
                 sage: (-L.rho()).pred(index_set=[1])                                    # optional - sage.graphs
-=======
-                sage: (-L.rho()).pred()
-                [Lambda[1] - 2*Lambda[2] - Lambda[3],
-                 -2*Lambda[1] + Lambda[2] - 2*Lambda[3],
-                 -Lambda[1] - 2*Lambda[2] + Lambda[3]]
-                sage: (-L.rho()).pred(index_set=[1])
->>>>>>> e5fd4e13
                 [Lambda[1] - 2*Lambda[2] - Lambda[3]]
             """
             return [ self.simple_reflection(i) for i in self.descents(index_set) ]
@@ -4316,16 +4151,10 @@
 
             EXAMPLES::
 
-<<<<<<< HEAD
-                sage: RootSystem(['C',3]).root_lattice().simple_root(3).weyl_action([1,2]).associated_reflection()  # optional - sage.graphs
+                sage: C3_rl = RootSystem(['C',3]).root_lattice()                        # optional - sage.graphs
+                sage: C3_rl.simple_root(3).weyl_action([1,2]).associated_reflection()   # optional - sage.graphs
                 (1, 2, 3, 2, 1)
-                sage: RootSystem(['C',3]).root_lattice().simple_root(2).associated_reflection()                     # optional - sage.graphs
-=======
-                sage: C3_rl = RootSystem(['C',3]).root_lattice()
-                sage: C3_rl.simple_root(3).weyl_action([1,2]).associated_reflection()
-                (1, 2, 3, 2, 1)
-                sage: C3_rl.simple_root(2).associated_reflection()
->>>>>>> e5fd4e13
+                sage: C3_rl.simple_root(2).associated_reflection()                      # optional - sage.graphs
                 (2,)
 
             """
@@ -4396,14 +4225,9 @@
                 sage: mu = wl.from_vector(vector([1,0,-2]))
                 sage: mu
                 Lambda[1] - 2*Lambda[3]
-<<<<<<< HEAD
                 sage: mudom, rw = mu.to_dominant_chamber(positive=False,                # optional - sage.graphs
                 ....:                                    reduced_word=True)
                 sage: mudom, rw                                                         # optional - sage.graphs
-=======
-                sage: mudom, rw = mu.to_dominant_chamber(positive=False, reduced_word=True)
-                sage: mudom, rw
->>>>>>> e5fd4e13
                 (-Lambda[2] - Lambda[3], [1, 2])
 
             Acting by a (reduced) word::
