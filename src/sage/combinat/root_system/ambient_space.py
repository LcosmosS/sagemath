r"""
Ambient lattices and ambient spaces
"""
# ***************************************************************************
#       Copyright (C) 2008-2009 Daniel Bump
#       Copyright (C) 2008-2013 Nicolas M. Thiery <nthiery at users.sf.net>
#
#  Distributed under the terms of the GNU General Public License (GPL)
#                  https://www.gnu.org/licenses/
# ***************************************************************************
from sage.misc.cachefunc import cached_method
from sage.combinat.free_module import CombinatorialFreeModule
from .weight_lattice_realizations import WeightLatticeRealizations
from sage.rings.integer_ring import ZZ
from sage.rings.rational_field import QQ
from sage.categories.homset import End


class AmbientSpace(CombinatorialFreeModule):
    r"""
    Abstract class for ambient spaces

    All subclasses should implement a class method
    ``smallest_base_ring`` taking a Cartan type as input, and a method
    ``dimension`` working on a partially initialized instance with
    just ``root_system`` as attribute. There is no safe default
    implementation for the later, so none is provided.

    EXAMPLES::

        sage: AL = RootSystem(['A',2]).ambient_lattice()

    .. NOTE:: This is only used so far for finite root systems.

    Caveat: Most of the ambient spaces currently have a basis indexed
    by `0,\dots, n`, unlike the usual mathematical convention::

        sage: e = AL.basis()
        sage: e[0], e[1], e[2]
        ((1, 0, 0), (0, 1, 0), (0, 0, 1))

    This will be cleaned up!

    .. SEEALSO::

        - :class:`sage.combinat.root_system.type_A.AmbientSpace`
        - :class:`sage.combinat.root_system.type_B.AmbientSpace`
        - :class:`sage.combinat.root_system.type_C.AmbientSpace`
        - :class:`sage.combinat.root_system.type_D.AmbientSpace`
        - :class:`sage.combinat.root_system.type_E.AmbientSpace`
        - :class:`sage.combinat.root_system.type_F.AmbientSpace`
        - :class:`sage.combinat.root_system.type_G.AmbientSpace`
        - :class:`sage.combinat.root_system.type_dual.AmbientSpace`
        - :class:`sage.combinat.root_system.type_affine.AmbientSpace`

    TESTS::

        sage: types = CartanType.samples(crystallographic = True)+[CartanType(["A",2],["C",5])]
        sage: for e in [ct.root_system().ambient_space() for ct in types]:
        ....:          TestSuite(e).run()

        sage: e1 = RootSystem(['A',3]).ambient_lattice()
        sage: e2 = RootSystem(['B',3]).ambient_lattice()
        sage: e1 == e1
        True
        sage: e1 == e2
        False

        sage: e1 = RootSystem(['A',3]).ambient_space(QQ)
        sage: e2 = RootSystem(['A',3]).ambient_space(RR)
        sage: e1 == e2
        False
    """

    def __init__(self, root_system, base_ring, index_set=None):
        """
        EXAMPLES::

            sage: e = RootSystem(['A',3]).ambient_lattice()
            sage: s = e.simple_reflections()

            sage: L = RootSystem(['A',3]).coroot_lattice()
            sage: e.has_coerce_map_from(L)
            True
            sage: e(L.simple_root(1))
            (1, -1, 0, 0)
        """
        self.root_system = root_system
        if index_set is None:
            index_set = tuple(range(self.dimension()))
        CombinatorialFreeModule.__init__(self, base_ring,
                                         index_set,
                                         prefix='e',
                                         category=WeightLatticeRealizations(base_ring))
        coroot_lattice = self.root_system.coroot_lattice()
        coroot_lattice.module_morphism(self.simple_coroot, codomain=self).register_as_coercion()

        # FIXME: here for backward compatibility;
        # Should we use dimension everywhere?
        self.n = self.dimension()
        ct = root_system.cartan_type()
        if ct.is_irreducible() and ct.type() == 'E':
            self._v0 = self([0,0,0,0,0, 0,1, 1])
            self._v1 = self([0,0,0,0,0,-2,1,-1])

    def _test_norm_of_simple_roots(self, **options):
        """
        Test that the norm of the roots is, up to an overall constant factor,
        given by the symmetrizer of the Cartan matrix.

        .. SEEALSO:: :class:`TestSuite`

        EXAMPLES::

            sage: e = RootSystem(['F',4]).ambient_space()
            sage: e._test_norm_of_simple_roots()
        """
        tester = self._tester(**options)
        T = self.cartan_type()
<<<<<<< HEAD
        try:
            D = T.symmetrizer()
            alpha = self.simple_roots()
            DD = T.dynkin_diagram()
        except ImportError:  # Dynkin diagrams need sage.graphs
            return
        for C in DD.connected_components():
=======
        D = T.symmetrizer()
        alpha = self.simple_roots()
        for C in T.dynkin_diagram().connected_components(sort=False):
>>>>>>> d511be0c
            tester.assertEqual(len( set( alpha[i].scalar(alpha[i]) / D[i] for i in C ) ), 1)

    # FIXME: attribute or method?
    def dimension(self):
        """
        Return the dimension of this ambient space.

        EXAMPLES::

            sage: from sage.combinat.root_system.ambient_space import AmbientSpace
            sage: e = RootSystem(['F',4]).ambient_space()
            sage: AmbientSpace.dimension(e)
            Traceback (most recent call last):
            ...
            NotImplementedError

        """
        raise NotImplementedError

    @classmethod
    def smallest_base_ring(cls, cartan_type=None):
        r"""
        Return the smallest ground ring over which the ambient space can be realized.

        This class method will get called with the Cartan type as
        input. This default implementation returns `\QQ`; subclasses
        should override it as appropriate.

        EXAMPLES::

            sage: e = RootSystem(['F',4]).ambient_space()
            sage: e.smallest_base_ring()
            Rational Field
        """
        return QQ

    def _repr_(self):
        """
        EXAMPLES::

            sage: RootSystem(['A',4]).ambient_lattice()    # indirect doctest
            Ambient lattice of the Root system of type ['A', 4]
            sage: RootSystem(['B',4]).ambient_space()
            Ambient space of the Root system of type ['B', 4]

        """
        return self._name_string()

    def _name_string(self, capitalize=True, base_ring=False, type=True):
        """
        EXAMPLES::

            sage: RootSystem(['A',4]).ambient_lattice()._name_string()
            "Ambient lattice of the Root system of type ['A', 4]"

        """
        return self._name_string_helper("ambient", capitalize=capitalize, base_ring=base_ring, type=type)

    def __call__(self, v):
        """
        TESTS::

            sage: R = RootSystem(['A',4]).ambient_lattice()
            sage: R([1,2,3,4,5])
            (1, 2, 3, 4, 5)
            sage: len(R([1,0,0,0,0]).monomial_coefficients())
            1
        """
        # This adds coercion from a list
        if isinstance(v, (list, tuple)):
            K = self.base_ring()
            return self._from_dict(dict((i,K(c)) for i,c in enumerate(v) if c))
        else:
            return CombinatorialFreeModule.__call__(self, v)

    def __getitem__(self,i):
        """
        Note that indexing starts at 1.

        EXAMPLES::

            sage: e = RootSystem(['A',2]).ambient_lattice()
            sage: e[1]
            (1, 0, 0)
            sage: e[0]
            Traceback (most recent call last):
            ...
            IndexError: value out of range
        """
        if not (i > 0 and i <= self.dimension()):
            raise IndexError("value out of range")
        return self.monomial(i-1)

    def coroot_lattice(self):
        """
        EXAMPLES::

            sage: e = RootSystem(["A", 3]).ambient_lattice()
            sage: e.coroot_lattice()
            Ambient lattice of the Root system of type ['A', 3]
        """
        return self

    def simple_coroot(self, i):
        r"""
        Returns the i-th simple coroot, as an element of this space

        EXAMPLES::

            sage: R = RootSystem(["A",3])
            sage: L = R.ambient_lattice()
            sage: L.simple_coroot(1)
            (1, -1, 0, 0)
            sage: L.simple_coroot(2)
            (0, 1, -1, 0)
            sage: L.simple_coroot(3)
            (0, 0, 1, -1)
        """
        return self.simple_root(i).associated_coroot()

    def reflection(self, root, coroot=None):
        """
        EXAMPLES::

            sage: e = RootSystem(["A", 3]).ambient_lattice()
            sage: a = e.simple_root(0); a
            (-1, 0, 0, 0)
            sage: b = e.simple_root(1); b
            (1, -1, 0, 0)
            sage: s_a = e.reflection(a)
            sage: s_a(b)
            (0, -1, 0, 0)

        """
        # TODO: get rid of this as one can use the generic implementation
        # (i.e. scalar and associated coroot are implemented)
        return lambda v: v - root.base_ring()(2*root.inner_product(v)/root.inner_product(root))*root

    @cached_method
    def fundamental_weight(self, i):
        r"""
        Returns the fundamental weight `\Lambda_i` in ``self``

        In several of the ambient spaces, it is more convenient to
        construct all fundamental weights at once. To support this, we
        provide this default implementation of ``fundamental_weight``
        using the method ``fundamental_weights``. Beware that this
        will cause a loop if neither ``fundamental_weight`` nor
        ``fundamental_weights`` is implemented.

        EXAMPLES::

            sage: e =  RootSystem(['F',4]).ambient_space()
            sage: e.fundamental_weight(3)
            (3/2, 1/2, 1/2, 1/2)

            sage: e =  RootSystem(['G',2]).ambient_space()
            sage: e.fundamental_weight(1)
            (1, 0, -1)

            sage: e =  RootSystem(['E',6]).ambient_space()
            sage: e.fundamental_weight(3)
            (-1/2, 1/2, 1/2, 1/2, 1/2, -5/6, -5/6, 5/6)
        """
        return self.fundamental_weights()[i]

    def from_vector_notation(self, weight, style="lattice"):
        """
        INPUT:

        - ``weight`` - a vector or tuple representing a weight

        Returns an element of self. If the weight lattice is not
        of full rank, it coerces it into the weight lattice, or
        its ambient space by orthogonal projection. This arises
        in two cases: for SL(r+1), the weight lattice is
        contained in a hyperplane of codimension one in the ambient,
        space, and for types E6 and E7, the weight lattice is
        contained in a subspace of codimensions 2 or 3, respectively.

        If style="coroots" and the data is a tuple of integers, it
        is assumed that the data represent a linear combination of
        fundamental weights. If style="coroots", and the root lattice
        is not of full rank in the ambient space, it is projected
        into the subspace corresponding to the semisimple derived group.
        This arises with Cartan type A, E6 and E7.

        EXAMPLES::

            sage: RootSystem("A2").ambient_space().from_vector_notation((1,0,0))
            (1, 0, 0)
            sage: RootSystem("A2").ambient_space().from_vector_notation([1,0,0])
            (1, 0, 0)
            sage: RootSystem("A2").ambient_space().from_vector_notation((1,0),style="coroots")
            (2/3, -1/3, -1/3)
        """
        if style == "coroots" and isinstance(weight, tuple) and all(xv in ZZ for xv in weight):
            weight = self.linear_combination(zip(self.fundamental_weights(), weight))

        x = self(weight)

        if style == "coroots":
            cartan_type = self.cartan_type()
            if cartan_type.is_irreducible() and cartan_type.type() == 'E':
                if cartan_type.rank() == 6:
                    x = x.coerce_to_e6()
                if cartan_type.rank() == 7:
                    x = x.coerce_to_e7()
            else:
                x = x.coerce_to_sl()
        return x

    def to_ambient_space_morphism(self):
        r"""
        Return the identity map on ``self``.

        This is present for uniformity of use; the corresponding method
        for abstract root and weight lattices/spaces, is not trivial.

        EXAMPLES::

            sage: P = RootSystem(['A',2]).ambient_space()
            sage: f = P.to_ambient_space_morphism()
            sage: p = P.an_element()
            sage: p
            (2, 2, 3)
            sage: f(p)
            (2, 2, 3)
            sage: f(p)==p
            True
        """
        return End(self).identity()


class AmbientSpaceElement(CombinatorialFreeModule.Element):
    # For backward compatibility
    def _repr_(self):
        """
        EXAMPLES::

            sage: e = RootSystem(['A',2]).ambient_space()
            sage: e.simple_root(0)    # indirect doctest
            (-1, 0, 0)
        """
        return str(self.to_vector())

    def inner_product(self, lambdacheck):
        """
        The scalar product with elements of the coroot lattice
        embedded in the ambient space.

        EXAMPLES::

            sage: e = RootSystem(['A',2]).ambient_space()
            sage: a = e.simple_root(0); a
            (-1, 0, 0)
            sage: a.inner_product(a)
            2
        """
        self_mc = self._monomial_coefficients
        lambdacheck_mc = lambdacheck._monomial_coefficients

        result = self.parent().base_ring().zero()
        for t,c in lambdacheck_mc.items():
            if t not in self_mc:
                continue
            result += c*self_mc[t]
        return result

    scalar = inner_product
    dot_product = inner_product

    def associated_coroot(self):
        """
        EXAMPLES::

            sage: e = RootSystem(['F',4]).ambient_space()
            sage: a = e.simple_root(0); a
            (1/2, -1/2, -1/2, -1/2)
            sage: a.associated_coroot()
            (1, -1, -1, -1)

        """
        # FIXME: make it work over ZZ!
        return self * self.base_ring()(2/self.inner_product(self))

    def is_positive_root(self):
        """
        EXAMPLES::

            sage: R = RootSystem(['A',3]).ambient_space()
            sage: r=R.simple_root(1)+R.simple_root(2)
            sage: r.is_positive_root()
            True
            sage: r=R.simple_root(1)-R.simple_root(2)
            sage: r.is_positive_root()
            False
        """
        return self.parent().rho().scalar(self) > 0

    def coerce_to_sl(self):
        """
        For type ['A',r], this coerces the element of the ambient space into the
        root space by orthogonal projection. The root space has codimension one
        and corresponds to the Lie algebra of SL(r+1,CC), whereas the full weight
        space corresponds to the Lie algebra of GL(r+1,CC). So this operation
        corresponds to multiplication by a (possibly fractional) power of the
        determinant to give a weight determinant one.

        EXAMPLES::

            sage: [fw.coerce_to_sl() for fw in RootSystem("A2").ambient_space().fundamental_weights()]
            [(2/3, -1/3, -1/3), (1/3, 1/3, -2/3)]
            sage: L = RootSystem("A2xA3").ambient_space()
            sage: L([1,2,3,4,5,0,0]).coerce_to_sl()
            (-1, 0, 1, 7/4, 11/4, -9/4, -9/4)
        """
        cartan_type = self.parent().cartan_type()
        x = self
        if cartan_type.is_atomic():
            if cartan_type.type() == 'A':
                x = x - self.parent().det(sum(x.to_vector())/(self.parent().dimension()))
        else:
            xv = x.to_vector()
            shifts = cartan_type._shifts
            types = cartan_type.component_types()
            for i in range(len(types)):
                if cartan_type.component_types()[i][0] == 'A':
                    s = self.parent().ambient_spaces()[i].det(sum(xv[shifts[i]:shifts[i+1]])/(types[i][1]+1))
                    x = x - self.parent().inject_weights(i, s)
        return x

    def coerce_to_e7(self):
        """
        For type E8, this orthogonally projects the given element of
        the E8 root lattice into the E7 root lattice. This operation on
        weights corresponds to intersection with the semisimple subgroup E7.

        EXAMPLES::

            sage: [b.coerce_to_e7() for b in RootSystem("E8").ambient_space().basis()]
            [(1, 0, 0, 0, 0, 0, 0, 0), (0, 1, 0, 0, 0, 0, 0, 0),
             (0, 0, 1, 0, 0, 0, 0, 0), (0, 0, 0, 1, 0, 0, 0, 0),
             (0, 0, 0, 0, 1, 0, 0, 0), (0, 0, 0, 0, 0, 1, 0, 0),
             (0, 0, 0, 0, 0, 0, 1/2, -1/2), (0, 0, 0, 0, 0, 0, -1/2, 1/2)]
        """
        x = self
        v0 = self.parent()._v0
        ret = x - (x.inner_product(v0)/2)*v0
        return ret

    def coerce_to_e6(self):
        """
        For type E7 or E8, orthogonally projects an element of the root lattice
        into the E6 root lattice. This operation on weights corresponds to
        intersection with the semisimple subgroup E6.

        EXAMPLES::

            sage: [b.coerce_to_e6() for b in RootSystem("E8").ambient_space().basis()]
            [(1, 0, 0, 0, 0, 0, 0, 0), (0, 1, 0, 0, 0, 0, 0, 0), (0, 0, 1, 0, 0, 0, 0, 0),
            (0, 0, 0, 1, 0, 0, 0, 0), (0, 0, 0, 0, 1, 0, 0, 0), (0, 0, 0, 0, 0, 1/3, 1/3, -1/3),
            (0, 0, 0, 0, 0, 1/3, 1/3, -1/3), (0, 0, 0, 0, 0, -1/3, -1/3, 1/3)]
        """
        x = self
        v0 = self.parent()._v0
        v1 = self.parent()._v1
        x = x - (x.inner_product(v0)/2)*v0
        return x - (x.inner_product(v1)/6)*v1

    def to_ambient(self):
        r"""
        Map ``self`` to the ambient space.

        This exists for uniformity. Its analogue for root and weight lattice realizations,
        is not trivial.

        EXAMPLES::

            sage: v = CartanType(['C',3]).root_system().ambient_space().an_element(); v
            (2, 2, 3)
            sage: v.to_ambient()
            (2, 2, 3)

        """
        return self


AmbientSpace.Element = AmbientSpaceElement<|MERGE_RESOLUTION|>--- conflicted
+++ resolved
@@ -117,19 +117,13 @@
         """
         tester = self._tester(**options)
         T = self.cartan_type()
-<<<<<<< HEAD
         try:
             D = T.symmetrizer()
             alpha = self.simple_roots()
             DD = T.dynkin_diagram()
         except ImportError:  # Dynkin diagrams need sage.graphs
             return
-        for C in DD.connected_components():
-=======
-        D = T.symmetrizer()
-        alpha = self.simple_roots()
-        for C in T.dynkin_diagram().connected_components(sort=False):
->>>>>>> d511be0c
+        for C in DD.connected_components(sort=False):
             tester.assertEqual(len( set( alpha[i].scalar(alpha[i]) / D[i] for i in C ) ), 1)
 
     # FIXME: attribute or method?
