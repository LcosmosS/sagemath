"""
Symmetric Functions in Non-Commuting Variables

AUTHORS:

- Travis Scrimshaw (08-04-2013): Initial version
"""
#*****************************************************************************
#       Copyright (C) 2013 Travis Scrimshaw <tscrim at ucdavis.edu>
#
#  Distributed under the terms of the GNU General Public License (GPL)
#                  http://www.gnu.org/licenses/
#*****************************************************************************

from sage.misc.cachefunc import cached_method
#from sage.misc.lazy_attribute import lazy_attribute
from sage.misc.misc_c import prod
from sage.structure.parent import Parent
from sage.structure.unique_representation import UniqueRepresentation
from sage.categories.graded_hopf_algebras import GradedHopfAlgebras

from sage.functions.other import factorial
from sage.combinat.free_module import CombinatorialFreeModule
from sage.combinat.ncsym.bases import NCSymBases, MultiplicativeNCSymBases, NCSymBasis_abstract
from sage.combinat.set_partition import SetPartitions
from sage.combinat.set_partition_ordered import OrderedSetPartitions
from sage.combinat.subset import Subsets
from sage.combinat.posets.posets import Poset
from sage.combinat.sf.sf import SymmetricFunctions
from sage.matrix.matrix_space import MatrixSpace
from sage.sets.set import Set
from sage.rings.all import ZZ
from functools import reduce

def matchings(A, B):
    """
    Iterate through all matchings of the sets `A` and `B`.

    EXAMPLES::

        sage: from sage.combinat.ncsym.ncsym import matchings
        sage: list(matchings([1, 2, 3], [-1, -2]))
        [[[1], [2], [3], [-1], [-2]],
         [[1], [2], [3, -1], [-2]],
         [[1], [2], [3, -2], [-1]],
         [[1], [2, -1], [3], [-2]],
         [[1], [2, -1], [3, -2]],
         [[1], [2, -2], [3], [-1]],
         [[1], [2, -2], [3, -1]],
         [[1, -1], [2], [3], [-2]],
         [[1, -1], [2], [3, -2]],
         [[1, -1], [2, -2], [3]],
         [[1, -2], [2], [3], [-1]],
         [[1, -2], [2], [3, -1]],
         [[1, -2], [2, -1], [3]]]
    """
    lst_A = list(A)
    lst_B = list(B)
    # Handle corner cases
    if not lst_A:
        if not lst_B:
            yield []
        else:
            yield [[b] for b in lst_B]
        return
    if not lst_B:
        yield [[a] for a in lst_A]
        return

    rem_A = lst_A[:]
    a = rem_A.pop(0)
    for m in matchings(rem_A, lst_B):
        yield [[a]] + m
    for i in range(len(lst_B)):
        rem_B = lst_B[:]
        b = rem_B.pop(i)
        for m in matchings(rem_A, rem_B):
            yield [[a, b]] + m

def nesting(la, nu):
    r"""
    Return the nesting number of ``la`` inside of ``nu``.

    If we consider a set partition `A` as a set of arcs `i - j` where `i`
    and `j` are in the same part of `A`. Define

    .. MATH::

        \operatorname{nst}_{\lambda}^{\nu} = \#\{ i < j < k < l \mid
        i - l \in \nu, j - k \in \lambda \},

    and this corresponds to the number of arcs of `\lambda` strictly
    contained inside of `\nu`.

    EXAMPLES::

        sage: from sage.combinat.ncsym.ncsym import nesting
        sage: nu = SetPartition([[1,4], [2], [3]])
        sage: mu = SetPartition([[1,4], [2,3]])
        sage: nesting(set(mu).difference(nu), nu)
        1

    ::

        sage: lst = list(SetPartitions(4))
        sage: d = {}
        sage: for i, nu in enumerate(lst):
        ....:    for mu in nu.coarsenings():
        ....:        if set(nu.arcs()).issubset(mu.arcs()):
        ....:            d[i, lst.index(mu)] = nesting(set(mu).difference(nu), nu)
        sage: matrix(d)
        [0 0 0 0 0 0 0 0 0 0 0 0 0 0 0]
        [0 0 0 0 0 0 0 0 0 0 0 0 0 0 0]
        [0 0 0 0 0 0 0 0 0 0 0 0 0 0 0]
        [0 0 0 0 0 0 0 0 0 0 0 0 0 0 0]
        [0 0 0 0 0 0 0 0 0 0 0 0 0 0 0]
        [0 0 0 0 0 0 0 0 0 0 0 0 0 0 0]
        [0 0 0 0 0 0 0 0 0 0 0 0 0 0 0]
        [0 0 0 0 0 0 0 0 0 0 0 0 0 0 0]
        [0 0 0 0 0 0 0 0 0 0 0 0 0 0 0]
        [0 0 0 0 0 0 0 0 0 0 0 0 0 0 0]
        [0 0 0 0 0 0 0 0 0 0 0 0 0 0 0]
        [0 0 0 0 0 0 0 1 0 0 0 0 0 0 0]
        [0 0 0 0 0 0 0 0 0 0 0 0 0 0 0]
        [0 0 0 0 0 0 0 0 0 0 0 0 0 0 0]
        [0 0 0 0 0 0 0 0 0 0 0 0 0 0 0]
    """
    arcs = []
    for p in nu:
        p = sorted(p)
        arcs += [(p[i], p[i+1]) for i in range(len(p)-1)]
    nst = 0
    for p in la:
        p = sorted(p)
        for i in range(len(p)-1):
            for a in arcs:
                if a[0] >= p[i]:
                    break
                if p[i+1] < a[1]:
                    nst += 1
    return nst

class SymmetricFunctionsNonCommutingVariables(UniqueRepresentation, Parent):
    r"""
    Symmetric functions in non-commutative variables.

    The ring of symmetric functions in non-commutative variables,
    which is not to be confused with the :class:`non-commutative symmetric
    functions<NonCommutativeSymmetricFunctions>`, is the ring of all
    bounded-degree noncommutative power series in countably many
    indeterminates (i.e., elements in
    `R \langle \langle x_1, x_2, x_3, \ldots \rangle \rangle` of bounded
    degree) which are invariant with respect to the action of the
    symmetric group `S_{\infty}` on the indices of the indeterminates.
    It can be regarded as a direct limit over all `n \to \infty` of rings
    of `S_n`-invariant polynomials in `n` non-commuting variables
    (that is, `S_n`-invariant elements of `R\langle x_1, x_2, \ldots, x_n \rangle`).

    This ring is implemented as a Hopf algebra whose basis elements are
    indexed by set parititions.

    Let `A = \{A_1, A_2, \ldots, A_r\}` be a set partition of the integers
    `\{ 1, 2, \ldots, k \}`.  A monomial basis element indexed by `A`
    represents the sum of monomials `x_{i_1} x_{i_2} \cdots x_{i_k}` where
    `i_c = i_d` if and only if `c` and `d` are in the same part `A_i` for some `i`.

    The `k`-th graded component of the ring of symmetric functions in
    non-commutative variables has its dimension equal to the number of
    set partitions of `k`. (If we work, instead, with finitely many --
    say, `n` -- variables, then its dimension is equal to the number of
    set partitions of `k` where the number of parts is at most `n`.)

    .. NOTE::

        All set partitions are considered standard, a set partition of `[n]`
        for some `n`, unless otherwise stated.

    REFERENCES:

    .. [BZ05] N. Bergeron, M. Zabrocki. *The Hopf algebra of symmetric
       functions and quasisymmetric functions in non-commutative variables
       are free and cofree*. (2005). :arxiv:`math/0509265v3`.

    .. [BHRZ06] N. Bergeron, C. Hohlweg, M. Rosas, M. Zabrocki.
       *Grothendieck bialgebras, partition lattices, and symmetric
       functions in noncommutative variables*. Electronic Journal of
       Combinatorics. **13** (2006).

    .. [RS06] M. Rosas, B. Sagan. *Symmetric functions in noncommuting
       variables*. Trans. Amer. Math. Soc. **358** (2006). no. 1, 215-232.
       :arxiv:`math/0208168`.

    .. [BRRZ08] N. Bergeron, C. Reutenauer, M. Rosas, M. Zabrocki.
       *Invariants and coinvariants of the symmetric group in noncommuting
       variables*. Canad. J. Math. **60** (2008). 266-296.
       :arxiv:`math/0502082`

    .. [BT13] N. Bergeron, N. Thiem. *A supercharacter table decomposition
       via power-sum symmetric functions*. Int. J. Algebra Comput. **23**,
       763 (2013). :doi:`10.1142/S0218196713400171`. :arxiv:`1112.4901`.

    EXAMPLES:

    We begin by first creating the ring of `NCSym` and the bases that are
    analogues of the usual symmetric functions::

        sage: NCSym = SymmetricFunctionsNonCommutingVariables(QQ)
        sage: m = NCSym.m()
        sage: e = NCSym.e()
        sage: h = NCSym.h()
        sage: p = NCSym.p()
        sage: m
        Symmetric functions in non-commuting variables over the Rational Field in the monomial basis

    The basis is indexed by set partitions, so we create a few elements and
    convert them between these bases::

        sage: elt = m(SetPartition([[1,3],[2]])) - 2*m(SetPartition([[1],[2]])); elt
        -2*m{{1}, {2}} + m{{1, 3}, {2}}
        sage: e(elt)
        1/2*e{{1}, {2, 3}} - 2*e{{1, 2}} + 1/2*e{{1, 2}, {3}} - 1/2*e{{1, 2, 3}} - 1/2*e{{1, 3}, {2}}
        sage: h(elt)
        -4*h{{1}, {2}} - 2*h{{1}, {2}, {3}} + 1/2*h{{1}, {2, 3}} + 2*h{{1, 2}}
         + 1/2*h{{1, 2}, {3}} - 1/2*h{{1, 2, 3}} + 3/2*h{{1, 3}, {2}}
        sage: p(elt)
        -2*p{{1}, {2}} + 2*p{{1, 2}} - p{{1, 2, 3}} + p{{1, 3}, {2}}
        sage: m(p(elt))
        -2*m{{1}, {2}} + m{{1, 3}, {2}}

        sage: elt = p(SetPartition([[1,3],[2]])) - 4*p(SetPartition([[1],[2]])) + 2; elt
        2*p{} - 4*p{{1}, {2}} + p{{1, 3}, {2}}
        sage: e(elt)
        2*e{} - 4*e{{1}, {2}} + e{{1}, {2}, {3}} - e{{1, 3}, {2}}
        sage: m(elt)
        2*m{} - 4*m{{1}, {2}} - 4*m{{1, 2}} + m{{1, 2, 3}} + m{{1, 3}, {2}}
        sage: h(elt)
        2*h{} - 4*h{{1}, {2}} - h{{1}, {2}, {3}} + h{{1, 3}, {2}}
        sage: p(m(elt))
        2*p{} - 4*p{{1}, {2}} + p{{1, 3}, {2}}

    There is also a shorthand for creating elements. We note that we must use
    ``p[[]]`` to create the empty set partition due to python's syntax. ::

        sage: eltm = m[[1,3],[2]] - 3*m[[1],[2]]; eltm
        -3*m{{1}, {2}} + m{{1, 3}, {2}}
        sage: elte = e[[1,3],[2]]; elte
        e{{1, 3}, {2}}
        sage: elth = h[[1,3],[2,4]]; elth
        h{{1, 3}, {2, 4}}
        sage: eltp = p[[1,3],[2,4]] + 2*p[[1]] - 4*p[[]]; eltp
        -4*p{} + 2*p{{1}} + p{{1, 3}, {2, 4}}

    There is also a natural projection to the usual symmetric functions by
    letting the variables commute.  This projection map preserves the product
    and coproduct structure.  We check that Theorem 2.1 of [RS06]_ holds::

        sage: Sym = SymmetricFunctions(QQ)
        sage: Sm = Sym.m()
        sage: Se = Sym.e()
        sage: Sh = Sym.h()
        sage: Sp = Sym.p()
        sage: eltm.to_symmetric_function()
        -6*m[1, 1] + m[2, 1]
        sage: Sm(p(eltm).to_symmetric_function())
        -6*m[1, 1] + m[2, 1]
        sage: elte.to_symmetric_function()
        2*e[2, 1]
        sage: Se(h(elte).to_symmetric_function())
        2*e[2, 1]
        sage: elth.to_symmetric_function()
        4*h[2, 2]
        sage: Sh(m(elth).to_symmetric_function())
        4*h[2, 2]
        sage: eltp.to_symmetric_function()
        -4*p[] + 2*p[1] + p[2, 2]
        sage: Sp(e(eltp).to_symmetric_function())
        -4*p[] + 2*p[1] + p[2, 2]
    """
    def __init__(self, R):
        """
        Initialize ``self``.

        EXAMPLES::

            sage: TestSuite(SymmetricFunctionsNonCommutingVariables(QQ)).run()
        """
        self._base = R # Won't be needed once CategoryObject won't override base_ring
        category = GradedHopfAlgebras(R)  # TODO: .Commutative()
        Parent.__init__(self, category = category.WithRealizations())

    def _repr_(self):
        r"""
        EXAMPLES::

            sage: SymmetricFunctionsNonCommutingVariables(ZZ)
            Symmetric functions in non-commuting variables over the Integer Ring
        """
        return "Symmetric functions in non-commuting variables over the %s"%self.base_ring()

    def a_realization(self):
        r"""
        Return the realization of the powersum basis of ``self``.

        OUTPUT:

        - The powersum basis of symmetric functions in non-commuting variables.

        EXAMPLES::

            sage: SymmetricFunctionsNonCommutingVariables(QQ).a_realization()
            Symmetric functions in non-commuting variables over the Rational Field in the powersum basis
        """
        return self.powersum()

    _shorthands = tuple(['chi', 'cp', 'm', 'e', 'h', 'p', 'rho', 'x'])

    def dual(self):
        r"""
        Return the dual Hopf algebra of the symmetric functions in
        non-commuting variables.

        EXAMPLES::

            sage: SymmetricFunctionsNonCommutingVariables(QQ).dual()
            Dual symmetric functions in non-commuting variables over the Rational Field
        """
        from sage.combinat.ncsym.dual import SymmetricFunctionsNonCommutingVariablesDual
        return SymmetricFunctionsNonCommutingVariablesDual(self.base_ring())

    class monomial(NCSymBasis_abstract):
        r"""
        The Hopf algebra of symmetric functions in non-commuting variables
        in the monomial basis.

        EXAMPLES::

            sage: NCSym = SymmetricFunctionsNonCommutingVariables(QQ)
            sage: m = NCSym.m()
            sage: m[[1,3],[2]]*m[[1,2]]
            m{{1, 3}, {2}, {4, 5}} + m{{1, 3}, {2, 4, 5}} + m{{1, 3, 4, 5}, {2}}
            sage: m[[1,3],[2]].coproduct()
            m{} # m{{1, 3}, {2}} + m{{1}} # m{{1, 2}} + m{{1, 2}} # m{{1}} + m{{1,
             3}, {2}} # m{}
        """
        def __init__(self, NCSym):
            """
            EXAMPLES::

                sage: NCSym = SymmetricFunctionsNonCommutingVariables(QQ)
                sage: TestSuite(NCSym.m()).run()
            """
            CombinatorialFreeModule.__init__(self, NCSym.base_ring(), SetPartitions(),
                                             prefix='m', bracket=False,
                                             category=NCSymBases(NCSym))

        @cached_method
        def _m_to_p_on_basis(self, A):
            r"""
            Return `\mathbf{m}_A` in terms of the powersum basis.

            INPUT:

            - ``A`` -- a set partition

            OUTPUT:

            - An element of the powersum basis

            TESTS::

                sage: NCSym = SymmetricFunctionsNonCommutingVariables(QQ)
                sage: m = NCSym.m()
                sage: all(m(m._m_to_p_on_basis(A)) == m[A] for i in range(5)
                ....:     for A in SetPartitions(i))
                True
            """
            def lt(s, t):
                if s == t:
                    return False
                for p in s:
                    if len([ z for z in list(t) if z.intersection(p) != Set([]) ]) != 1:
                        return False
                return True

            p = self.realization_of().p()
            P = Poset((A.coarsenings(), lt))
            R = self.base_ring()
            return p._from_dict({B: R(P.mobius_function(A, B)) for B in P})

        @cached_method
        def _m_to_cp_on_basis(self, A):
            r"""
            Return `\mathbf{m}_A` in terms of the `\mathbf{cp}` basis.

            INPUT:

            - ``A`` -- a set partition

            OUTPUT:

            - An element of the `\mathbf{cp}` basis

            TESTS::

                sage: NCSym = SymmetricFunctionsNonCommutingVariables(QQ)
                sage: m = NCSym.m()
                sage: all(m(m._m_to_cp_on_basis(A)) == m[A] for i in range(5)
                ....:     for A in SetPartitions(i))
                True
            """
            cp = self.realization_of().cp()
            arcs = set(A.arcs())
            R = self.base_ring()
            return cp._from_dict({B: R((-1)**len(set(B.arcs()).difference(A.arcs())))
                                  for B in A.coarsenings() if arcs.issubset(B.arcs())},
                                 remove_zeros=False)

        def from_symmetric_function(self, f):
            """
            Return the image of the symmetric function ``f`` in ``self``.

            This is performed by converting to the monomial basis and
            extending the method :meth:`sum_of_partitions` linearly.  This is a
            linear map from the symmetric functions to the symmetric functions
            in non-commuting variables that does not preserve the product or
            coproduct structure of the Hopf algebra.

            .. SEEALSO:: :meth:`~Element.to_symmetric_function`

            INPUT:

            - ``f`` -- an element of the symmetric functions

            OUTPUT:

            - An element of the `\mathbf{m}` basis

            EXAMPLES::

                sage: m = SymmetricFunctionsNonCommutingVariables(QQ).m()
                sage: mon = SymmetricFunctions(QQ).m()
                sage: elt = m.from_symmetric_function(mon[2,1,1]); elt
                1/12*m{{1}, {2}, {3, 4}} + 1/12*m{{1}, {2, 3}, {4}} + 1/12*m{{1}, {2, 4}, {3}}
                 + 1/12*m{{1, 2}, {3}, {4}} + 1/12*m{{1, 3}, {2}, {4}} + 1/12*m{{1, 4}, {2}, {3}}
                sage: elt.to_symmetric_function()
                m[2, 1, 1]
                sage: e = SymmetricFunctionsNonCommutingVariables(QQ).e()
                sage: elm = SymmetricFunctions(QQ).e()
                sage: e(m.from_symmetric_function(elm[4]))
                1/24*e{{1, 2, 3, 4}}
                sage: h = SymmetricFunctionsNonCommutingVariables(QQ).h()
                sage: hom = SymmetricFunctions(QQ).h()
                sage: h(m.from_symmetric_function(hom[4]))
                1/24*h{{1, 2, 3, 4}}
                sage: p = SymmetricFunctionsNonCommutingVariables(QQ).p()
                sage: pow = SymmetricFunctions(QQ).p()
                sage: p(m.from_symmetric_function(pow[4]))
                p{{1, 2, 3, 4}}
                sage: p(m.from_symmetric_function(pow[2,1]))
                1/3*p{{1}, {2, 3}} + 1/3*p{{1, 2}, {3}} + 1/3*p{{1, 3}, {2}}
                sage: p([[1,2]])*p([[1]])
                p{{1, 2}, {3}}

            Check that `\chi \circ \widetilde{\chi}` is the identity on `Sym`::

                sage: all(m.from_symmetric_function(pow(la)).to_symmetric_function() == pow(la)
                ....:     for la in Partitions(4))
                True
            """
            m = SymmetricFunctions(self.base_ring()).m()
            return self.sum([c * self.sum_of_partitions(i) for i,c in m(f)])

        def dual_basis(self):
            r"""
            Return the dual basis to the monomial basis.

            OUTPUT:

            - the `\mathbf{w}` basis of the dual Hopf algebra

            EXAMPLES::

                sage: m = SymmetricFunctionsNonCommutingVariables(QQ).m()
                sage: m.dual_basis()
                Dual symmetric functions in non-commuting variables over the Rational Field in the w basis
            """
            return self.realization_of().dual().w()

        def duality_pairing(self, x, y):
            r"""
            Compute the pairing between an element of ``self`` and an element
            of the dual.

            INPUT:

            - ``x`` -- an element of symmetric functions in non-commuting
              variables
            - ``y`` -- an element of the dual of symmetric functions in
              non-commuting variables

            OUTPUT:

            - an element of the base ring of ``self``

            EXAMPLES::

                sage: NCSym = SymmetricFunctionsNonCommutingVariables(QQ)
                sage: m = NCSym.m()
                sage: w = m.dual_basis()
                sage: matrix([[m(A).duality_pairing(w(B)) for A in SetPartitions(3)] for B in SetPartitions(3)])
                [1 0 0 0 0]
                [0 1 0 0 0]
                [0 0 1 0 0]
                [0 0 0 1 0]
                [0 0 0 0 1]
                sage: (m[[1,2],[3]] + 3*m[[1,3],[2]]).duality_pairing(2*w[[1,3],[2]] + w[[1,2,3]] + 2*w[[1,2],[3]])
                8
            """
            x = self(x)
            y = self.dual_basis()(y)
            return sum(coeff * y[I] for (I, coeff) in x)

        def product_on_basis(self, A, B):
            r"""
            The product on monomial basis elements.

            The product of the basis elements indexed by two set partitions `A`
            and `B` is the sum of the basis elements indexed by set partitions
            `C` such that `C \wedge ([n] | [k]) = A | B` where `n = |A|`
            and `k = |B|`. Here `A \wedge B` is the infimum of `A` and `B`
            and `A | B` is the
            :meth:`SetPartition.pipe` operation.
            Equivalently we can describe all `C` as matchings between the
            partitions of `A` and `B` where if `a \in A` is matched
            with `b \in B`, we take `a \cup b` instead of `a` and `b` in `C`.

            INPUT:

            - ``A``, ``B`` -- set partitions

            OUTPUT:

            - an element of the `\mathbf{m}` basis

            EXAMPLES::

                sage: m = SymmetricFunctionsNonCommutingVariables(QQ).monomial()
                sage: A = SetPartition([[1], [2,3]])
                sage: B = SetPartition([[1], [3], [2,4]])
                sage: m.product_on_basis(A, B)
                m{{1}, {2, 3}, {4}, {5, 7}, {6}} + m{{1}, {2, 3, 4}, {5, 7}, {6}}
                 + m{{1}, {2, 3, 5, 7}, {4}, {6}} + m{{1}, {2, 3, 6}, {4}, {5, 7}}
                 + m{{1, 4}, {2, 3}, {5, 7}, {6}} + m{{1, 4}, {2, 3, 5, 7}, {6}}
                 + m{{1, 4}, {2, 3, 6}, {5, 7}} + m{{1, 5, 7}, {2, 3}, {4}, {6}}
                 + m{{1, 5, 7}, {2, 3, 4}, {6}} + m{{1, 5, 7}, {2, 3, 6}, {4}}
                 + m{{1, 6}, {2, 3}, {4}, {5, 7}} + m{{1, 6}, {2, 3, 4}, {5, 7}}
                 + m{{1, 6}, {2, 3, 5, 7}, {4}}
                sage: B = SetPartition([[1], [2]])
                sage: m.product_on_basis(A, B)
                m{{1}, {2, 3}, {4}, {5}} + m{{1}, {2, 3, 4}, {5}}
                 + m{{1}, {2, 3, 5}, {4}} + m{{1, 4}, {2, 3}, {5}} + m{{1, 4}, {2, 3, 5}}
                 + m{{1, 5}, {2, 3}, {4}} + m{{1, 5}, {2, 3, 4}}
                sage: m.product_on_basis(A, SetPartition([]))
                m{{1}, {2, 3}}

            TESTS:

            We check that we get all of the correct set partitions::

                sage: m = SymmetricFunctionsNonCommutingVariables(QQ).monomial()
                sage: A = SetPartition([[1], [2,3]])
                sage: B = SetPartition([[1], [2]])
                sage: S = SetPartition([[1,2,3], [4,5]])
                sage: AB = SetPartition([[1], [2,3], [4], [5]])
                sage: L = sorted(filter(lambda x: S.inf(x) == AB, SetPartitions(5)), key=str)
                sage: map(list, L) == map(list, sorted(m.product_on_basis(A, B).support(), key=str))
                True
            """
            if not A:
                return self.monomial(B)
            if not B:
                return self.monomial(A)

            P = SetPartitions()
            n = A.size()
            B = [Set([y+n for y in b]) for b in B] # Shift B by n
<<<<<<< HEAD
            unions = lambda m: [reduce(lambda a,b: a.union(b), x) for x in m]
            return self.sum_of_terms([(P(unions(m)), 1) for m in matchings(A, B)], distinct=True)
=======
            unions = lambda m: map(lambda x: reduce(lambda a,b: a.union(b), x), m)
            one = self.base_ring().one()
            return self._from_dict({P(unions(m)): one for m in matchings(A, B)},
                                   remove_zeros=False)
>>>>>>> c688c15a

        def coproduct_on_basis(self, A):
            r"""
            Return the coproduct of a monomial basis element.

            INPUT:

            - ``A`` -- a set partition

            OUTPUT:

            - The coproduct applied to the monomial symmetric function in
              non-commuting variables indexed by ``A`` expressed in the
              monomial basis.

            EXAMPLES::

                sage: m = SymmetricFunctionsNonCommutingVariables(QQ).monomial()
                sage: m[[1, 3], [2]].coproduct()
                m{} # m{{1, 3}, {2}} + m{{1}} # m{{1, 2}} + m{{1, 2}} # m{{1}} + m{{1, 3}, {2}} # m{}
                sage: m.coproduct_on_basis(SetPartition([]))
                m{} # m{}
                sage: m.coproduct_on_basis(SetPartition([[1,2,3]]))
                m{} # m{{1, 2, 3}} + m{{1, 2, 3}} # m{}
                sage: m[[1,5],[2,4],[3,7],[6]].coproduct()
                m{} # m{{1, 5}, {2, 4}, {3, 7}, {6}} + m{{1}} # m{{1, 5}, {2, 4}, {3, 6}}
                 + 2*m{{1, 2}} # m{{1, 3}, {2, 5}, {4}} + m{{1, 2}} # m{{1, 4}, {2, 3}, {5}}
                 + 2*m{{1, 2}, {3}} # m{{1, 3}, {2, 4}} + m{{1, 3}, {2}} # m{{1, 4}, {2, 3}}
                 + 2*m{{1, 3}, {2, 4}} # m{{1, 2}, {3}} + 2*m{{1, 3}, {2, 5}, {4}} # m{{1, 2}}
                 + m{{1, 4}, {2, 3}} # m{{1, 3}, {2}} + m{{1, 4}, {2, 3}, {5}} # m{{1, 2}}
                 + m{{1, 5}, {2, 4}, {3, 6}} # m{{1}} + m{{1, 5}, {2, 4}, {3, 7}, {6}} # m{}
            """
            P = SetPartitions()
            # Handle corner cases
            if not A:
                return self.tensor_square().monomial(( P([]), P([]) ))
            if len(A) == 1:
                return self.tensor_square().sum_of_monomials([(P([]), A), (A, P([]))])

            ell_set = range(1, len(A) + 1) # +1 for indexing
            L = [[[], ell_set]] + list(SetPartitions(ell_set, 2))

            def to_basis(S):
                if not S:
                    return P([])
                sub_parts = [list(A[i-1]) for i in S] # -1 for indexing
                mins = [min(p) for p in sub_parts]
                over_max = max([max(p) for p in sub_parts]) + 1
                ret = [[] for i in range(len(S))]
                cur = 1
                while min(mins) != over_max:
                    m = min(mins)
                    i = mins.index(m)
                    ret[i].append(cur)
                    cur += 1
                    sub_parts[i].pop(sub_parts[i].index(m))
                    if sub_parts[i]:
                        mins[i] = min(sub_parts[i])
                    else:
                        mins[i] = over_max
                return P(ret)
            L1 = [(to_basis(S), to_basis(C)) for S,C in L]
            L2 = [(M, N) for N,M in L1]
            return self.tensor_square().sum_of_monomials(L1 + L2)

        def internal_coproduct_on_basis(self, A):
            r"""
            Return the internal coproduct of a monomial basis element.

            The internal coproduct is defined by

            .. MATH::

                \Delta^{\odot}(\mathbf{m}_A) = \sum_{B \wedge C = A}
                \mathbf{m}_B \otimes \mathbf{m}_C

            where we sum over all pairs of set partitions `B` and `C`
            whose infimum is `A`.

            INPUT:

            - ``A`` -- a set partition

            OUTPUT:

            - an element of the tensor square of the `\mathbf{m}` basis

            EXAMPLES::

                sage: m = SymmetricFunctionsNonCommutingVariables(QQ).monomial()
                sage: m.internal_coproduct_on_basis(SetPartition([[1,3],[2]]))
                m{{1, 2, 3}} # m{{1, 3}, {2}} + m{{1, 3}, {2}} # m{{1, 2, 3}} + m{{1, 3}, {2}} # m{{1, 3}, {2}}
            """
            P = SetPartitions()
            SP = SetPartitions(A.size())
            ret = [[A,A]]
            for i, B in enumerate(SP):
                for C in SP[i+1:]:
                    if B.inf(C) == A:
                        B_std = P(list(B.standardization()))
                        C_std = P(list(C.standardization()))
                        ret.append([B_std, C_std])
                        ret.append([C_std, B_std])
            return self.tensor_square().sum_of_monomials((B, C) for B,C in ret)

        def sum_of_partitions(self, la):
            r"""
            Return the sum over all set partitions whose shape is ``la``
            with a fixed coefficient `C` defined below.

            Fix a partition `\lambda`, we define
            `\lambda! := \prod_i \lambda_i!` and `\lambda^! := \prod_i m_i!`.
            Recall that  `|\lambda| = \sum_i \lambda_i` and `m_i` is the
            number of parts of length `i` of `\lambda`. Thus we defined the
            coefficient as

            .. MATH::

                C := \frac{\lambda! \lambda^!}{|\lambda|!}.

            Hence we can define a lift `\widetilde{\chi}` from `Sym`
            to `NCSym` by

            .. MATH::

                m_{\lambda} \mapsto C \sum_A \mathbf{m}_A

            where the sum is over all set partitions whose shape
            is `\lambda`.

            INPUT:

            - ``la`` -- an integer partition

            OUTPUT:

            - an element of the `\mathbf{m}` basis

            EXAMPLES::

                sage: m = SymmetricFunctionsNonCommutingVariables(QQ).m()
                sage: m.sum_of_partitions(Partition([2,1,1]))
                1/12*m{{1}, {2}, {3, 4}} + 1/12*m{{1}, {2, 3}, {4}} + 1/12*m{{1}, {2, 4}, {3}}
                 + 1/12*m{{1, 2}, {3}, {4}} + 1/12*m{{1, 3}, {2}, {4}} + 1/12*m{{1, 4}, {2}, {3}}

            TESTS:

            Check that `\chi \circ \widetilde{\chi}` is the identity on `Sym`::

                sage: m = SymmetricFunctionsNonCommutingVariables(QQ).m()
                sage: mon = SymmetricFunctions(QQ).monomial()
                sage: all(m.from_symmetric_function(mon[la]).to_symmetric_function() == mon[la]
                ....:     for i in range(6) for la in Partitions(i))
                True
            """
            from sage.combinat.partition import Partition
            la = Partition(la) # Make sure it is a partition
            R = self.base_ring()
            P = SetPartitions()
            c = R( prod(factorial(i) for i in la) / ZZ(factorial(la.size())) )
            return self._from_dict({P(m): c for m in SetPartitions(sum(la), la)},
                                   remove_zeros=False)

        class Element(CombinatorialFreeModule.Element):
            """
            An element in the monomial basis of `NCSym`.
            """
            def expand(self, n, alphabet='x'):
                r"""
                Expand ``self`` written in the monomial basis in `n`
                non-commuting variables.

                INPUT:

                - ``n`` -- an integer
                - ``alphabet`` -- (default: ``'x'``) a string

                OUTPUT:

                - The symmetric function of ``self`` expressed in the ``n``
                  non-commuting variables described by ``alphabet``.

                EXAMPLES::

                    sage: m = SymmetricFunctionsNonCommutingVariables(QQ).monomial()
                    sage: m[[1,3],[2]].expand(4)
                    x0*x1*x0 + x0*x2*x0 + x0*x3*x0 + x1*x0*x1 + x1*x2*x1 + x1*x3*x1
                     + x2*x0*x2 + x2*x1*x2 + x2*x3*x2 + x3*x0*x3 + x3*x1*x3 + x3*x2*x3

                One can use a different set of variables by using the
                optional argument ``alphabet``::

                    sage: m[[1],[2,3]].expand(3,alphabet='y')
                    y0*y1^2 + y0*y2^2 + y1*y0^2 + y1*y2^2 + y2*y0^2 + y2*y1^2
                """
                from sage.algebras.free_algebra import FreeAlgebra
                from sage.combinat.permutation import Permutations
                m = self.parent()
                F = FreeAlgebra(m.base_ring(), n, alphabet)

                x = F.gens()
                def on_basis(A):
                    basic_term = [0] * A.size()
                    for index, part in enumerate(A):
                        for i in part:
                            basic_term[i-1] = index # -1 for indexing
                    return sum( prod(x[p[i]-1] for i in basic_term) # -1 for indexing
                                for p in Permutations(n, len(A)) )
                return m._apply_module_morphism(self, on_basis, codomain=F)

            def to_symmetric_function(self):
                r"""
                The projection of ``self`` to the symmetric functions.

                Take a symmetric function in non-commuting variables
                expressed in the `\mathbf{m}` basis, and return the projection of
                expressed in the monomial basis of symmetric functions.

                The map `\chi \colon NCSym \to Sym` is defined by

                .. MATH::

                    \mathbf{m}_A \mapsto
                    m_{\lambda(A)} \prod_i n_i(\lambda(A))!

                where `\lambda(A)` is the partition associated with `A` by
                taking the sizes of the parts and `n_i(\mu)` is the
                multiplicity of `i` in `\mu`.

                OUTPUT:

                - an element of the symmetric functions in the monomial basis

                EXAMPLES::

                    sage: m = SymmetricFunctionsNonCommutingVariables(QQ).monomial()
                    sage: m[[1,3],[2]].to_symmetric_function()
                    m[2, 1]
                    sage: m[[1],[3],[2]].to_symmetric_function()
                    6*m[1, 1, 1]
                """
                m = SymmetricFunctions(self.parent().base_ring()).monomial()
                c = lambda la: prod(factorial(i) for i in la.to_exp())
                return m.sum_of_terms((i.shape(), coeff*c(i.shape()))
                                      for (i, coeff) in self)

    m = monomial

    class elementary(NCSymBasis_abstract):
        r"""
        The Hopf algebra of symmetric functions in non-commuting variables
        in the elementary basis.

        EXAMPLES::

            sage: NCSym = SymmetricFunctionsNonCommutingVariables(QQ)
            sage: e = NCSym.e()
        """
        def __init__(self, NCSym):
            """
            EXAMPLES::

                sage: NCSym = SymmetricFunctionsNonCommutingVariables(QQ)
                sage: TestSuite(NCSym.e()).run()
            """
            CombinatorialFreeModule.__init__(self, NCSym.base_ring(), SetPartitions(),
                                             prefix='e', bracket=False,
                                             category=MultiplicativeNCSymBases(NCSym))
            ## Register coercions
            # monomials
            m = NCSym.m()
            self.module_morphism(self._e_to_m_on_basis, codomain=m).register_as_coercion()
            # powersum
            # NOTE: Keep this ahead of creating the homogeneous basis to
            #   get the coercion path m -> p -> e
            p = NCSym.p()
            self.module_morphism(self._e_to_p_on_basis, codomain=p,
                                 triangular="upper").register_as_coercion()
            p.module_morphism(p._p_to_e_on_basis, codomain=self,
                              triangular="upper").register_as_coercion()
            # homogeneous
            h = NCSym.h()
            self.module_morphism(self._e_to_h_on_basis, codomain=h,
                                 triangular="upper").register_as_coercion()
            h.module_morphism(h._h_to_e_on_basis, codomain=self,
                              triangular="upper").register_as_coercion()

        @cached_method
        def _e_to_m_on_basis(self, A):
            r"""
            Return `\mathbf{e}_A` in terms of the monomial basis.

            INPUT:

            - ``A`` -- a set partition

            OUTPUT:

            - An element of the `\mathbf{m}` basis

            TESTS::

                sage: NCSym = SymmetricFunctionsNonCommutingVariables(QQ)
                sage: e = NCSym.e()
                sage: all(e(e._e_to_m_on_basis(A)) == e[A] for i in range(5)
                ....:     for A in SetPartitions(i))
                True
            """
            m = self.realization_of().m()
            n = A.size()
            P = SetPartitions(n)
            min_elt = P([[i] for i in range(1, n+1)])
            one = self.base_ring().one()
            return m._from_dict({B: one for B in P if A.inf(B) == min_elt},
                                remove_zeros=False)

        @cached_method
        def _e_to_h_on_basis(self, A):
            r"""
            Return `\mathbf{e}_A` in terms of the homogeneous basis.

            INPUT:

            - ``A`` -- a set partition

            OUTPUT:

            - An element of the `\mathbf{h}` basis

            TESTS::

                sage: NCSym = SymmetricFunctionsNonCommutingVariables(QQ)
                sage: e = NCSym.e()
                sage: all(e(e._e_to_h_on_basis(A)) == e[A] for i in range(5)
                ....:     for A in SetPartitions(i))
                True
            """
            h = self.realization_of().h()
            sign = lambda B: (-1)**(B.size() - len(B))
            coeff = lambda B: sign(B) * prod(factorial(sum( 1 for part in B if part.issubset(big) )) for big in A)
            R = self.base_ring()
            return h._from_dict({B: R(coeff(B)) for B in A.refinements()},
                                remove_zeros=False)

        @cached_method
        def _e_to_p_on_basis(self, A):
            r"""
            Return `\mathbf{e}_A` in terms of the powersum basis.

            INPUT:

            - ``A`` -- a set partition

            OUTPUT:

            - An element of the `\mathbf{p}` basis

            TESTS::

                sage: NCSym = SymmetricFunctionsNonCommutingVariables(QQ)
                sage: e = NCSym.e()
                sage: all(e(e._e_to_p_on_basis(A)) == e[A] for i in range(5)
                ....:     for A in SetPartitions(i))
                True
            """
            p = self.realization_of().p()
            coeff = lambda B: prod([(-1)**(i-1) * factorial(i-1) for i in B.shape()])
            R = self.base_ring()
            return p._from_dict({B: R(coeff(B)) for B in A.refinements()},
                                remove_zeros=False)

        class Element(CombinatorialFreeModule.Element):
            """
            An element in the elementary basis of `NCSym`.
            """
            def omega(self):
                r"""
                Return the involution `\omega` applied to ``self``.

                The involution `\omega` on `NCSym` is defined by
                `\omega(\mathbf{e}_A) = \mathbf{h}_A`.

                OUTPUT:

                - an element in the basis ``self``

                EXAMPLES::

                    sage: NCSym = SymmetricFunctionsNonCommutingVariables(QQ)
                    sage: e = NCSym.e()
                    sage: h = NCSym.h()
                    sage: elt = e[[1,3],[2]].omega(); elt
                    2*e{{1}, {2}, {3}} - e{{1, 3}, {2}}
                    sage: elt.omega()
                    e{{1, 3}, {2}}
                    sage: h(elt)
                    h{{1, 3}, {2}}
                """
                P = self.parent()
                h = P.realization_of().h()
                return P(h.sum_of_terms(self))

            def to_symmetric_function(self):
                r"""
                The projection of ``self`` to the symmetric functions.

                Take a symmetric function in non-commuting variables
                expressed in the `\mathbf{e}` basis, and return the projection of
                expressed in the elementary basis of symmetric functions.

                The map `\chi \colon NCSym \to Sym` is given by

                .. MATH::

                    \mathbf{e}_A \mapsto
                    e_{\lambda(A)} \prod_i \lambda(A)_i!

                where `\lambda(A)` is the partition associated with `A` by
                taking the sizes of the parts.

                OUTPUT:

                - An element of the symmetric functions in the elementary basis

                EXAMPLES::

                    sage: e = SymmetricFunctionsNonCommutingVariables(QQ).e()
                    sage: e[[1,3],[2]].to_symmetric_function()
                    2*e[2, 1]
                    sage: e[[1],[3],[2]].to_symmetric_function()
                    e[1, 1, 1]
                """
                e = SymmetricFunctions(self.parent().base_ring()).e()
                c = lambda la: prod(factorial(i) for i in la)
                return e.sum_of_terms((i.shape(), coeff*c(i.shape()))
                                      for (i, coeff) in self)

    e = elementary

    class homogeneous(NCSymBasis_abstract):
        r"""
        The Hopf algebra of symmetric functions in non-commuting variables
        in the homogeneous basis.

        EXAMPLES::

            sage: NCSym = SymmetricFunctionsNonCommutingVariables(QQ)
            sage: h = NCSym.h()
            sage: h[[1,3],[2,4]]*h[[1,2,3]]
            h{{1, 3}, {2, 4}, {5, 6, 7}}
            sage: h[[1,2]].coproduct()
            h{} # h{{1, 2}} + 2*h{{1}} # h{{1}} + h{{1, 2}} # h{}
        """
        def __init__(self, NCSym):
            """
            EXAMPLES::

                sage: NCSym = SymmetricFunctionsNonCommutingVariables(QQ)
                sage: TestSuite(NCSym.h()).run()
            """
            CombinatorialFreeModule.__init__(self, NCSym.base_ring(), SetPartitions(),
                                             prefix='h', bracket=False,
                                             category=MultiplicativeNCSymBases(NCSym))
            # Register coercions
            m = NCSym.m()
            self.module_morphism(self._h_to_m_on_basis, codomain=m).register_as_coercion()
            p = NCSym.p()
            self.module_morphism(self._h_to_p_on_basis, codomain=p).register_as_coercion()
            p.module_morphism(p._p_to_h_on_basis, codomain=self).register_as_coercion()

        @cached_method
        def _h_to_m_on_basis(self, A):
            r"""
            Return `\mathbf{h}_A` in terms of the monomial basis.

            INPUT:

            - ``A`` -- a set partition

            OUTPUT:

            - An element of the `\mathbf{m}` basis

            TESTS::

                sage: NCSym = SymmetricFunctionsNonCommutingVariables(QQ)
                sage: h = NCSym.h()
                sage: all(h(h._h_to_m_on_basis(A)) == h[A] for i in range(5)
                ....:     for A in SetPartitions(i))
                True
            """
            P = SetPartitions()
            m = self.realization_of().m()
            coeff = lambda B: prod(factorial(i) for i in B.shape())
            R = self.base_ring()
            return m._from_dict({P(B): R( coeff(A.inf(B)) )
                                 for B in SetPartitions(A.size())}, remove_zeros=False)

        @cached_method
        def _h_to_e_on_basis(self, A):
            r"""
            Return `\mathbf{h}_A` in terms of the elementary basis.

            INPUT:

            - ``A`` -- a set partition

            OUTPUT:

            - An element of the `\mathbf{e}` basis

            TESTS::

                sage: NCSym = SymmetricFunctionsNonCommutingVariables(QQ)
                sage: h = NCSym.h()
                sage: all(h(h._h_to_e_on_basis(A)) == h[A] for i in range(5)
                ....:     for A in SetPartitions(i))
                True
            """
            e = self.realization_of().e()
            sign = lambda B: (-1)**(B.size() - len(B))
            coeff = lambda B: (sign(B) * prod(factorial(sum( 1 for part in B if part.issubset(big) ))
                                              for big in A))
            R = self.base_ring()
            return e._from_dict({B: R(coeff(B)) for B in A.refinements()},
                                remove_zeros=False)

        @cached_method
        def _h_to_p_on_basis(self, A):
            r"""
            Return `\mathbf{h}_A` in terms of the powersum basis.

            INPUT:

            - ``A`` -- a set partition

            OUTPUT:

            - An element of the `\mathbf{p}` basis

            TESTS::

                sage: NCSym = SymmetricFunctionsNonCommutingVariables(QQ)
                sage: h = NCSym.h()
                sage: all(h(h._h_to_p_on_basis(A)) == h[A] for i in range(5)
                ....:     for A in SetPartitions(i))
                True
            """
            p = self.realization_of().p()
            coeff = lambda B: abs( prod([(-1)**(i-1) * factorial(i-1) for i in B.shape()]) )
            R = self.base_ring()
            return p._from_dict({B: R(coeff(B)) for B in A.refinements()},
                                remove_zeros=False)

        class Element(CombinatorialFreeModule.Element):
            """
            An element in the homogeneous basis of `NCSym`.
            """
            def omega(self):
                r"""
                Return the involution `\omega` applied to ``self``.

                The involution `\omega` on `NCSym` is defined by
                `\omega(\mathbf{h}_A) = \mathbf{e}_A`.

                OUTPUT:

                - an element in the basis ``self``

                EXAMPLES::

                    sage: NCSym = SymmetricFunctionsNonCommutingVariables(QQ)
                    sage: h = NCSym.h()
                    sage: e = NCSym.e()
                    sage: elt = h[[1,3],[2]].omega(); elt
                    2*h{{1}, {2}, {3}} - h{{1, 3}, {2}}
                    sage: elt.omega()
                    h{{1, 3}, {2}}
                    sage: e(elt)
                    e{{1, 3}, {2}}
                """
                P = self.parent()
                e = self.parent().realization_of().e()
                return P(e.sum_of_terms(self))

            def to_symmetric_function(self):
                r"""
                The projection of ``self`` to the symmetric functions.

                Take a symmetric function in non-commuting variables
                expressed in the `\mathbf{h}` basis, and return the projection of
                expressed in the complete basis of symmetric functions.

                The map `\chi \colon NCSym \to Sym` is given by

                .. MATH::

                    \mathbf{h}_A \mapsto
                    h_{\lambda(A)} \prod_i \lambda(A)_i!

                where `\lambda(A)` is the partition associated with `A` by
                taking the sizes of the parts.

                OUTPUT:

                - An element of the symmetric functions in the complete basis

                EXAMPLES::

                    sage: h = SymmetricFunctionsNonCommutingVariables(QQ).h()
                    sage: h[[1,3],[2]].to_symmetric_function()
                    2*h[2, 1]
                    sage: h[[1],[3],[2]].to_symmetric_function()
                    h[1, 1, 1]
                """
                h = SymmetricFunctions(self.parent().base_ring()).h()
                c = lambda la: prod(factorial(i) for i in la)
                return h.sum_of_terms((i.shape(), coeff*c(i.shape()))
                                      for (i, coeff) in self)

    h = homogeneous

    class powersum(NCSymBasis_abstract):
        r"""
        The Hopf algebra of symmetric functions in non-commuting variables
        in the powersum basis.

        The powersum basis is given by

        .. MATH::

            \mathbf{p}_A = \sum_{A \leq B} \mathbf{m}_B,

        where we sum over all coarsenings of the set partition `A`. If we
        allow our variables to commute, then `\mathbf{p}_A` goes to the
        usual powersum symmetric function `p_{\lambda}` whose (integer)
        partition `\lambda` is the shape of `A`.

        EXAMPLES::

            sage: NCSym = SymmetricFunctionsNonCommutingVariables(QQ)
            sage: p = NCSym.p()

            sage: x = p.an_element()**2; x
            4*p{} + 8*p{{1}} + 4*p{{1}, {2}} + 6*p{{1}, {2, 3}}
             + 12*p{{1, 2}} + 6*p{{1, 2}, {3}} + 9*p{{1, 2}, {3, 4}}
            sage: x.to_symmetric_function()
            4*p[] + 8*p[1] + 4*p[1, 1] + 12*p[2] + 12*p[2, 1] + 9*p[2, 2]
        """
        def __init__(self, NCSym):
            """
            EXAMPLES::

                sage: NCSym = SymmetricFunctionsNonCommutingVariables(QQ)
                sage: TestSuite(NCSym.p()).run()
            """
            CombinatorialFreeModule.__init__(self, NCSym.base_ring(), SetPartitions(),
                                             prefix='p', bracket=False,
                                             category=MultiplicativeNCSymBases(NCSym))
            # Register coercions
            m = NCSym.m()
            self.module_morphism(self._p_to_m_on_basis, codomain=m,
                                 unitriangular="lower").register_as_coercion()
            m.module_morphism(m._m_to_p_on_basis, codomain=self,
                              unitriangular="lower").register_as_coercion()
            x = NCSym.x()
            self.module_morphism(self._p_to_x_on_basis, codomain=x,
                                 unitriangular="upper").register_as_coercion()
            x.module_morphism(x._x_to_p_on_basis, codomain=self,
                              unitriangular="upper").register_as_coercion()

        @cached_method
        def _p_to_m_on_basis(self, A):
            """
            Return `\mathbf{p}_A` in terms of the monomial basis.

            INPUT:

            - ``A`` -- a set partition

            OUTPUT:

            - An element of the `\mathbf{m}` basis

            TESTS::

                sage: NCSym = SymmetricFunctionsNonCommutingVariables(QQ)
                sage: p = NCSym.p()
                sage: all(p(p._p_to_m_on_basis(A)) == p[A] for i in range(5)
                ....:     for A in SetPartitions(i))
                True
            """
            m = self.realization_of().m()
            one = self.base_ring().one()
            return m._from_dict({B: one for B in A.coarsenings()}, remove_zeros=False)

        @cached_method
        def _p_to_e_on_basis(self, A):
            """
            Return `\mathbf{p}_A` in terms of the elementary basis.

            INPUT:

            - ``A`` -- a set partition

            OUTPUT:

            - An element of the `\mathbf{e}` basis

            TESTS::

                sage: NCSym = SymmetricFunctionsNonCommutingVariables(QQ)
                sage: p = NCSym.p()
                sage: all(p(p._p_to_e_on_basis(A)) == p[A] for i in range(5)
                ....:     for A in SetPartitions(i))
                True
            """
            e = self.realization_of().e()
            P_refine = Poset((A.refinements(), A.parent().lt))
            c = prod((-1)**(i-1) * factorial(i-1) for i in A.shape())
            R = self.base_ring()
            return e._from_dict({B: R(P_refine.mobius_function(B, A) / ZZ(c))
                                 for B in P_refine}, remove_zeros=False)

        @cached_method
        def _p_to_h_on_basis(self, A):
            """
            Return `\mathbf{p}_A` in terms of the homogeneous basis.

            INPUT:

            - ``A`` -- a set partition

            OUTPUT:

            - An element of the `\mathbf{h}` basis

            TESTS::

                sage: NCSym = SymmetricFunctionsNonCommutingVariables(QQ)
                sage: p = NCSym.p()
                sage: all(p(p._p_to_h_on_basis(A)) == p[A] for i in range(5)
                ....:     for A in SetPartitions(i))
                True
            """
            h = self.realization_of().h()
            P_refine = Poset((A.refinements(), A.parent().lt))
            c = abs(prod((-1)**(i-1) * factorial(i-1) for i in A.shape()))
            R = self.base_ring()
            return h._from_dict({B: R(P_refine.mobius_function(B, A) / ZZ(c))
                                 for B in P_refine}, remove_zeros=False)

        @cached_method
        def _p_to_x_on_basis(self, A):
            """
            Return `\mathbf{p}_A` in terms of the `\mathbf{x}` basis.

            INPUT:

            - ``A`` -- a set partition

            OUTPUT:

            - An element of the `\mathbf{x}` basis

            TESTS::

                sage: NCSym = SymmetricFunctionsNonCommutingVariables(QQ)
                sage: p = NCSym.p()
                sage: all(p(p._p_to_x_on_basis(A)) == p[A] for i in range(5)
                ....:     for A in SetPartitions(i))
                True
            """
            x = self.realization_of().x()
            one = self.base_ring().one()
            return x._from_dict({B: one for B in A.refinements()}, remove_zeros=False)

        # Note that this is the same as the monomial coproduct_on_basis
        def coproduct_on_basis(self, A):
            r"""
            Return the coproduct of a monomial basis element.

            INPUT:

            - ``A`` -- a set partition

            OUTPUT:

            - The coproduct applied to the monomial symmetric function in
              non-commuting variables indexed by ``A`` expressed in the
              monomial basis.

            EXAMPLES::

                sage: p = SymmetricFunctionsNonCommutingVariables(QQ).powersum()
                sage: p[[1, 3], [2]].coproduct()
                p{} # p{{1, 3}, {2}} + p{{1}} # p{{1, 2}} + p{{1, 2}} # p{{1}} + p{{1, 3}, {2}} # p{}
                sage: p.coproduct_on_basis(SetPartition([[1]]))
                p{} # p{{1}} + p{{1}} # p{}
                sage: p.coproduct_on_basis(SetPartition([]))
                p{} # p{}
            """
            P = SetPartitions()
            # Handle corner cases
            if not A:
                return self.tensor_square().monomial(( P([]), P([]) ))
            if len(A) == 1:
                return self.tensor_square().sum_of_monomials([(P([]), A), (A, P([]))])

            ell_set = range(1, len(A) + 1) # +1 for indexing
            L = [[[], ell_set]] + list(SetPartitions(ell_set, 2))

            def to_basis(S):
                if not S:
                    return P([])
                sub_parts = [list(A[i-1]) for i in S] # -1 for indexing
                mins = [min(p) for p in sub_parts]
                over_max = max([max(p) for p in sub_parts]) + 1
                ret = [[] for i in range(len(S))]
                cur = 1
                while min(mins) != over_max:
                    m = min(mins)
                    i = mins.index(m)
                    ret[i].append(cur)
                    cur += 1
                    sub_parts[i].pop(sub_parts[i].index(m))
                    if sub_parts[i]:
                        mins[i] = min(sub_parts[i])
                    else:
                        mins[i] = over_max
                return P(ret)
            L1 = [(to_basis(S), to_basis(C)) for S,C in L]
            L2 = [(M, N) for N,M in L1]
            return self.tensor_square().sum_of_monomials(L1 + L2)

        def internal_coproduct_on_basis(self, A):
            """
            Return the internal coproduct of a powersum basis element.

            The internal coproduct is defined by

            .. MATH::

                \Delta^{\odot}(\mathbf{p}_A) = \mathbf{p}_A \otimes
                \mathbf{p}_A

            INPUT:

            - ``A`` -- a set partition

            OUTPUT:

            - an element of the tensor square of ``self``

            EXAMPLES::

                sage: p = SymmetricFunctionsNonCommutingVariables(QQ).powersum()
                sage: p.internal_coproduct_on_basis(SetPartition([[1,3],[2]]))
                p{{1, 3}, {2}} # p{{1, 3}, {2}}
            """
            return self.tensor_square().monomial((A, A))

        def antipode_on_basis(self, A):
            r"""
            Return the result of the antipode applied to a powersum basis element.

            Let `A` be a set partition. The antipode given in [LM2011]_ is

            .. MATH::

                S(\mathbf{p}_A) = \sum_{\gamma} (-1)^{\ell(\gamma)}
                \mathbf{p}_{\gamma[A]}

            where we sum over all ordered set partitions (i.e. set
            compositions) of `[\ell(A)]` and

            .. MATH::

                \gamma[A] = A_{\gamma_1}^{\downarrow} | \cdots |
                A_{\gamma_{\ell(A)}}^{\downarrow}

            is the action of `\gamma` on `A` defined in
            :meth:`SetPartition.ordered_set_partition_action()`.

            INPUT:

            - ``A`` -- a set partition

            OUTPUT:

            - an element in the basis ``self``

            EXAMPLES::

                sage: p = SymmetricFunctionsNonCommutingVariables(QQ).powersum()
                sage: p.antipode_on_basis(SetPartition([[1], [2,3]]))
                p{{1, 2}, {3}}
                sage: p.antipode_on_basis(SetPartition([]))
                p{}
                sage: F = p[[1,3],[5],[2,4]].coproduct()
                sage: F.apply_multilinear_morphism(lambda x,y: x.antipode()*y)
                0
            """
            P = SetPartitions()
            def action(gamma):
                cur = 1
                ret = []
                for S in gamma:
                    sub_parts = [list(A[i-1]) for i in S] # -1 for indexing
                    mins = [min(p) for p in sub_parts]
                    over_max = max([max(p) for p in sub_parts]) + 1
                    temp = [[] for i in range(len(S))]
                    while min(mins) != over_max:
                        m = min(mins)
                        i = mins.index(m)
                        temp[i].append(cur)
                        cur += 1
                        sub_parts[i].pop(sub_parts[i].index(m))
                        if sub_parts[i]:
                            mins[i] = min(sub_parts[i])
                        else:
                            mins[i] = over_max
                    ret += temp
                return P(ret)
            return self.sum_of_terms( (A.ordered_set_partition_action(gamma), (-1)**len(gamma))
                                      for gamma in OrderedSetPartitions(len(A)) )

        def primitive(self, A, i=1):
            r"""
            Return the primitive associated to ``A`` in ``self``.

            Fix some `i \in S`. Let `A` be an atomic set partition of `S`,
            then the primitive `p(A)` given in [LM2011]_ is

            .. MATH::

                p(A) = \sum_{\gamma} (-1)^{\ell(\gamma)-1}
                \mathbf{p}_{\gamma[A]}

            where we sum over all ordered set partitions of `[\ell(A)]` such
            that `i \in \gamma_1` and `\gamma[A]` is the action of `\gamma`
            on `A` defined in
            :meth:`SetPartition.ordered_set_partition_action()`.
            If `A` is not atomic, then `p(A) = 0`.

            .. SEEALSO:: :meth:`SetPartition.is_atomic`

            INPUT:

            - ``A`` -- a set partition
            - ``i`` -- (default: 1) index in the base set for ``A`` specifying
              which set of primitives this belongs to

            OUTPUT:

            - an element in the basis ``self``

            EXAMPLES::

                sage: p = SymmetricFunctionsNonCommutingVariables(QQ).powersum()
                sage: elt = p.primitive(SetPartition([[1,3], [2]])); elt
                -p{{1, 2}, {3}} + p{{1, 3}, {2}}
                sage: elt.coproduct()
                -p{} # p{{1, 2}, {3}} + p{} # p{{1, 3}, {2}} - p{{1, 2}, {3}} # p{} + p{{1, 3}, {2}} # p{}
                sage: p.primitive(SetPartition([[1], [2,3]]))
                0
                sage: p.primitive(SetPartition([]))
                p{}
            """
            if not A:
                return self.one()
            A = SetPartitions()(A) # Make sure it's a set partition
            if not A.is_atomic():
                return self.zero()
            return self.sum_of_terms( (A.ordered_set_partition_action(gamma), (-1)**(len(gamma)-1))
                                      for gamma in OrderedSetPartitions(len(A)) if i in gamma[0] )

        class Element(CombinatorialFreeModule.Element):
            """
            An element in the powersum basis of `NCSym`.
            """
            def to_symmetric_function(self):
                r"""
                The projection of ``self`` to the symmetric functions.

                Take a symmetric function in non-commuting variables
                expressed in the `\mathbf{p}` basis, and return the projection of
                expressed in the powersum basis of symmetric functions.

                The map `\chi \colon NCSym \to Sym` is given by

                .. MATH::

                    \mathbf{p}_A \mapsto p_{\lambda(A)}

                where `\lambda(A)` is the partition associated with `A` by
                taking the sizes of the parts.

                OUTPUT:

                - an element of symmetric functions in the power sum basis

                EXAMPLES::

                    sage: p = SymmetricFunctionsNonCommutingVariables(QQ).p()
                    sage: p[[1,3],[2]].to_symmetric_function()
                    p[2, 1]
                    sage: p[[1],[3],[2]].to_symmetric_function()
                    p[1, 1, 1]
                """
                p = SymmetricFunctions(self.parent().base_ring()).p()
                return p.sum_of_terms((i.shape(), coeff) for (i, coeff) in self)

    p = powersum

    class coarse_powersum(NCSymBasis_abstract):
        r"""
        The Hopf algebra of symmetric functions in non-commuting variables
        in the `\mathbf{cp}` basis.

        This basis was defined in [BZ05]_ as

        .. MATH::

            \mathbf{cp}_A = \sum_{A \leq_* B} \mathbf{m}_B,

        where we sum over all strict coarsenings of the set partition `A`.
        An alternative description of this basis was given in [BT13]_ as

        .. MATH::

            \mathbf{cp}_A = \sum_{A \subseteq B} \mathbf{m}_B,

        where we sum over all set partitions whose arcs are a subset of
        the arcs of the set partition `A`.

        .. NOTE::

            In [BZ05]_, this basis was denoted by `\mathbf{q}`. In [BT13]_,
            this basis was called the powersum basis and denoted by `p`.
            However it is a coarser basis than the usual powersum basis in
            the sense that it does not yield the usual powersum basis
            of the symmetric function under the natural map of letting
            the variables commute.

        EXAMPLES::

            sage: NCSym = SymmetricFunctionsNonCommutingVariables(QQ)
            sage: cp = NCSym.cp()
            sage: cp[[1,3],[2,4]]*cp[[1,2,3]]
            cp{{1, 3}, {2, 4}, {5, 6, 7}}
            sage: cp[[1,2],[3]].internal_coproduct()
            cp{{1, 2}, {3}} # cp{{1, 2}, {3}}
            sage: ps = SymmetricFunctions(NCSym.base_ring()).p()
            sage: ps(cp[[1,3],[2]].to_symmetric_function())
            p[2, 1] - p[3]
            sage: ps(cp[[1,2],[3]].to_symmetric_function())
            p[2, 1]
        """
        def __init__(self, NCSym):
            """
            EXAMPLES::

                sage: NCSym = SymmetricFunctionsNonCommutingVariables(QQ)
                sage: TestSuite(NCSym.cp()).run()
            """
            CombinatorialFreeModule.__init__(self, NCSym.base_ring(), SetPartitions(),
                                             prefix='cp', bracket=False,
                                             category=MultiplicativeNCSymBases(NCSym))
            # Register coercions
            m = NCSym.m()
            self.module_morphism(self._cp_to_m_on_basis, codomain=m,
                                 unitriangular="lower").register_as_coercion()
            m.module_morphism(m._m_to_cp_on_basis, codomain=self,
                              unitriangular="lower").register_as_coercion()

        @cached_method
        def _cp_to_m_on_basis(self, A):
            """
            Return `\mathbf{cp}_A` in terms of the monomial basis.

            INPUT:

            - ``A`` -- a set partition

            OUTPUT:

            - an element of the `\mathbf{m}` basis

            TESTS::

                sage: NCSym = SymmetricFunctionsNonCommutingVariables(QQ)
                sage: cp = NCSym.cp()
                sage: all(cp(cp._cp_to_m_on_basis(A)) == cp[A] for i in range(5)
                ....:     for A in SetPartitions(i))
                True
            """
            m = self.realization_of().m()
            one = self.base_ring().one()
            return m._from_dict({B: one for B in A.strict_coarsenings()},
                                remove_zeros=False)

    cp = coarse_powersum

    def q(self):
        """
        Old name for the `\mathbf{cp}`-basis. Deprecated in :trac:`18371`.

        EXAMPLES::

            sage: NCSym = SymmetricFunctionsNonCommutingVariables(QQ)
            sage: NCSym.q()
            doctest:...: DeprecationWarning: q is deprecated, use instead cp or coarse_powersum.
            See http://trac.sagemath.org/18371 for details.
            Symmetric functions in non-commuting variables over the Rational Field in the coarse_powersum basis
        """
        from sage.misc.superseded import deprecation
        deprecation(18371, 'q is deprecated, use instead cp or coarse_powersum.')
        return self.cp()

    class x_basis(NCSymBasis_abstract):
        r"""
        The Hopf algebra of symmetric functions in non-commuting variables
        in the `\mathbf{x}` basis.

        This basis is defined in [BHRZ06]_ by the formula:

        .. MATH::

            \mathbf{x}_A = \sum_{B \leq A} \mu(B, A) \mathbf{p}_B

        and has the following properties:

        .. MATH::

            \mathbf{x}_A \mathbf{x}_B = \mathbf{x}_{A|B}, \quad \quad
            \Delta^{\odot}(\mathbf{x}_C) = \sum_{A \vee B = C} \mathbf{x}_A
            \otimes \mathbf{x}_B.

        EXAMPLES::

            sage: NCSym = SymmetricFunctionsNonCommutingVariables(QQ)
            sage: x = NCSym.x()
            sage: x[[1,3],[2,4]]*x[[1,2,3]]
            x{{1, 3}, {2, 4}, {5, 6, 7}}
            sage: x[[1,2],[3]].internal_coproduct()
            x{{1}, {2}, {3}} # x{{1, 2}, {3}} + x{{1, 2}, {3}} # x{{1}, {2}, {3}} +
             x{{1, 2}, {3}} # x{{1, 2}, {3}}
        """
        def __init__(self, NCSym):
            """
            EXAMPLES::

                sage: NCSym = SymmetricFunctionsNonCommutingVariables(QQ)
                sage: TestSuite(NCSym.x()).run()
            """
            CombinatorialFreeModule.__init__(self, NCSym.base_ring(), SetPartitions(),
                                             prefix='x', bracket=False,
                                             category=MultiplicativeNCSymBases(NCSym))

        @cached_method
        def _x_to_p_on_basis(self, A):
            """
            Return `\mathbf{x}_A` in terms of the powersum basis.

            INPUT:

            - ``A`` -- a set partition

            OUTPUT:

            - an element of the `\mathbf{p}` basis

            TESTS::

                sage: NCSym = SymmetricFunctionsNonCommutingVariables(QQ)
                sage: x = NCSym.x()
                sage: all(x(x._x_to_p_on_basis(A)) == x[A] for i in range(5)
                ....:     for A in SetPartitions(i))
                True
            """
            def lt(s, t):
                if s == t:
                    return False
                for p in s:
                    if len([ z for z in list(t) if z.intersection(p) != Set([]) ]) != 1:
                        return False
                return True

            p = self.realization_of().p()
            P_refine = Poset((A.refinements(), lt))
            R = self.base_ring()
            return p._from_dict({B: R(P_refine.mobius_function(B, A))
                                 for B in P_refine})

    x = x_basis

    class deformed_coarse_powersum(NCSymBasis_abstract):
        r"""
        The Hopf algebra of symmetric functions in non-commuting variables
        in the `\rho` basis.

        This basis was defined in [BT13]_ as a `q`-deformation of the
        `\mathbf{cp}` basis:

        .. MATH::

            \rho_A = \sum_{A \subseteq B}
            \frac{1}{q^{\operatorname{nst}_{B-A}^A}} \mathbf{m}_B,

        where we sum over all set partitions whose arcs are a subset of
        the arcs of the set partition `A`.

        INPUT:

        - ``q`` -- (default: ``2``) the parameter `q`

        EXAMPLES::

            sage: R = QQ['q'].fraction_field()
            sage: q = R.gen()
            sage: NCSym = SymmetricFunctionsNonCommutingVariables(R)
            sage: rho = NCSym.rho(q)

        We construct Example 3.1 in [BT13]_::

            sage: rnode = lambda A: sorted([a[1] for a in A.arcs()], reverse=True)
            sage: dimv = lambda A: sorted([a[1]-a[0] for a in A.arcs()], reverse=True)
            sage: lst = list(SetPartitions(4))
            sage: S = sorted(lst, key=lambda A: (dimv(A), rnode(A)))
            sage: m = NCSym.m()
            sage: matrix([[m(rho[A])[B] for B in S] for A in S])
            [  1   1   1   1   1   1   1   1   1   1   1   1   1   1   1]
            [  0   1   0   0   1   1   0   1   0   0   1   0   0   0   0]
            [  0   0   1   0   1   0   1   1   0   0   0   0   0   0   1]
            [  0   0   0   1   0   1   1   1   0   0   0   1   0   0   0]
            [  0   0   0   0   1   0   0   1   0   0   0   0   0   0   0]
            [  0   0   0   0   0   1   0   1   0   0   0   0   0   0   0]
            [  0   0   0   0   0   0   1   1   0   0   0   0   0   0   0]
            [  0   0   0   0   0   0   0   1   0   0   0   0   0   0   0]
            [  0   0   0   0   0   0   0   0   1   0   0   1   1   0   0]
            [  0   0   0   0   0   0   0   0   0   1   1   0   1   0   0]
            [  0   0   0   0   0   0   0   0   0   0   1   0   0   0   0]
            [  0   0   0   0   0   0   0   0   0   0   0   1   0   0   0]
            [  0   0   0   0   0   0   0   0   0   0   0   0   1   0   0]
            [  0   0   0   0   0   0   0   0   0   0   0   0   0   1 1/q]
            [  0   0   0   0   0   0   0   0   0   0   0   0   0   0   1]
        """
        def __init__(self, NCSym, q=2):
            """
            EXAMPLES::

                sage: R = QQ['q'].fraction_field()
                sage: q = R.gen()
                sage: NCSym = SymmetricFunctionsNonCommutingVariables(R)
                sage: TestSuite(NCSym.rho(q)).run()
            """
            R = NCSym.base_ring()
            self._q = R(q)
            CombinatorialFreeModule.__init__(self, R, SetPartitions(),
                                             prefix='rho', bracket=False,
                                             category=MultiplicativeNCSymBases(NCSym))
            # Register coercions
            m = NCSym.m()
            self.module_morphism(self._rho_to_m_on_basis, codomain=m).register_as_coercion()
            m.module_morphism(self._m_to_rho_on_basis, codomain=self).register_as_coercion()

        def q(self):
            """
            Return the deformation parameter `q` of ``self``.

            EXAMPLES::

                sage: NCSym = SymmetricFunctionsNonCommutingVariables(QQ)
                sage: rho = NCSym.rho(5)
                sage: rho.q()
                5

                sage: R = QQ['q'].fraction_field()
                sage: q = R.gen()
                sage: NCSym = SymmetricFunctionsNonCommutingVariables(R)
                sage: rho = NCSym.rho(q)
                sage: rho.q() == q
                True
            """
            return self._q

        @cached_method
        def _rho_to_m_on_basis(self, A):
            r"""
            Return `\rho_A` in terms of the monomial basis.

            INPUT:

            - ``A`` -- a set partition

            OUTPUT:

            - an element of the `\mathbf{m}` basis

            TESTS::

                sage: R = QQ['q'].fraction_field()
                sage: q = R.gen()
                sage: NCSym = SymmetricFunctionsNonCommutingVariables(R)
                sage: rho = NCSym.rho(q)
                sage: all(rho(rho._rho_to_m_on_basis(A)) == rho[A] for i in range(5)
                ....:     for A in SetPartitions(i))
                True
            """
            m = self.realization_of().m()
            arcs = set(A.arcs())
            return m._from_dict({B: self._q**-nesting(set(B).difference(A), A)
                                 for B in A.coarsenings() if arcs.issubset(B.arcs())},
                                remove_zeros=False)

        @cached_method
        def _m_to_rho_on_basis(self, A):
            r"""
            Return `\mathbf{m}_A` in terms of the `\rho` basis.

            INPUT:

            - ``A`` -- a set partition

            OUTPUT:

            - an element of the `\rho` basis

            TESTS::

                sage: R = QQ['q'].fraction_field()
                sage: q = R.gen()
                sage: NCSym = SymmetricFunctionsNonCommutingVariables(R)
                sage: rho = NCSym.rho(q)
                sage: m = NCSym.m()
                sage: all(m(rho._m_to_rho_on_basis(A)) == m[A] for i in range(5)
                ....:     for A in SetPartitions(i))
                True
            """
            coeff = lambda A,B: ((-1)**len(set(B.arcs()).difference(A.arcs()))
                                 / self._q**nesting(set(B).difference(A), B))
            arcs = set(A.arcs())
            return self._from_dict({B: coeff(A,B) for B in A.coarsenings()
                                    if arcs.issubset(B.arcs())},
                                   remove_zeros=False)

    rho = deformed_coarse_powersum

    class supercharacter(NCSymBasis_abstract):
        r"""
        The Hopf algebra of symmetric functions in non-commuting variables
        in the supercharacter `\chi` basis.

        This basis was defined in [BT13]_ as a `q`-deformation of the
        supercharacter basis.

        .. MATH::

            \chi_A = \sum_B \chi_A(B) \mathbf{m}_B,

        where we sum over all set partitions `A` and `\chi_A(B)` is the
        evaluation of the supercharacter `\chi_A` on the superclass `\mu_B`.

        .. NOTE::

            The supercharacters considered in [BT13]_ are coarser than
            those considered by Aguiar et. al.

        INPUT:

        - ``q`` -- (default: ``2``) the parameter `q`

        EXAMPLES::

            sage: R = QQ['q'].fraction_field()
            sage: q = R.gen()
            sage: NCSym = SymmetricFunctionsNonCommutingVariables(R)
            sage: chi = NCSym.chi(q)
            sage: chi[[1,3],[2]]*chi[[1,2]]
            chi{{1, 3}, {2}, {4, 5}}
            sage: chi[[1,3],[2]].coproduct()
            chi{} # chi{{1, 3}, {2}} + (2*q-2)*chi{{1}} # chi{{1}, {2}} +
             (3*q-2)*chi{{1}} # chi{{1, 2}} + (2*q-2)*chi{{1}, {2}} # chi{{1}} +
             (3*q-2)*chi{{1, 2}} # chi{{1}} + chi{{1, 3}, {2}} # chi{}
            sage: chi2 = NCSym.chi()
            sage: chi(chi2[[1,2],[3]])
            ((-q+2)/q)*chi{{1}, {2}, {3}} + 2/q*chi{{1, 2}, {3}}
            sage: chi2
            Symmetric functions in non-commuting variables over the Fraction Field
             of Univariate Polynomial Ring in q over Rational Field in the
             supercharacter basis with parameter q=2
        """
        def __init__(self, NCSym, q=2):
            """
            EXAMPLES::

                sage: R = QQ['q'].fraction_field()
                sage: q = R.gen()
                sage: NCSym = SymmetricFunctionsNonCommutingVariables(R)
                sage: TestSuite(NCSym.chi(q)).run()
            """
            R = NCSym.base_ring()
            self._q = R(q)
            CombinatorialFreeModule.__init__(self, R, SetPartitions(),
                                             prefix='chi', bracket=False,
                                             category=MultiplicativeNCSymBases(NCSym))
            # Register coercions
            m = NCSym.m()
            self.module_morphism(self._chi_to_m_on_basis, codomain=m).register_as_coercion()
            m.module_morphism(self._m_to_chi_on_basis, codomain=self).register_as_coercion()

        def q(self):
            """
            Return the deformation parameter `q` of ``self``.

            EXAMPLES::

                sage: NCSym = SymmetricFunctionsNonCommutingVariables(QQ)
                sage: chi = NCSym.chi(5)
                sage: chi.q()
                5

                sage: R = QQ['q'].fraction_field()
                sage: q = R.gen()
                sage: NCSym = SymmetricFunctionsNonCommutingVariables(R)
                sage: chi = NCSym.chi(q)
                sage: chi.q() == q
                True
            """
            return self._q

        @cached_method
        def _chi_to_m_on_basis(self, A):
            r"""
            Return `\chi_A` in terms of the monomial basis.

            INPUT:

            - ``A`` -- a set partition

            OUTPUT:

            - an element of the `\mathbf{m}` basis

            TESTS::

                sage: R = QQ['q'].fraction_field()
                sage: q = R.gen()
                sage: NCSym = SymmetricFunctionsNonCommutingVariables(R)
                sage: chi = NCSym.chi(q)
                sage: all(chi(chi._chi_to_m_on_basis(A)) == chi[A] for i in range(5)
                ....:     for A in SetPartitions(i))
                True
            """
            m = self.realization_of().m()
            q = self._q
            arcs = set(A.arcs())
            ret = {}
            for B in SetPartitions(A.size()):
                Barcs = B.arcs()
                if any((a[0] == b[0] and b[1] < a[1])
                       or (b[0] > a[0] and a[1] == b[1])
                       for a in arcs for b in Barcs):
                    continue
                ret[B] = ((-1)**len(arcs.intersection(Barcs))
                          * (q - 1)**(len(arcs) - len(arcs.intersection(Barcs)))
                          * q**(sum(a[1] - a[0] for a in arcs) - len(arcs))
                          / q**nesting(B, A))
            return m._from_dict(ret, remove_zeros=False)

        @cached_method
        def _graded_inverse_matrix(self, n):
            r"""
            Return the inverse of the transition matrix of the ``n``-th
            graded part from the `\chi` basis to the monomial basis.

            EXAMPLES::

                sage: R = QQ['q'].fraction_field(); q = R.gen()
                sage: NCSym = SymmetricFunctionsNonCommutingVariables(R)
                sage: chi = NCSym.chi(q); m = NCSym.m()
                sage: lst = list(SetPartitions(2))
                sage: m = matrix([[m(chi[A])[B] for A in lst] for B in lst]); m
                [   -1     1]
                [q - 1     1]
                sage: chi._graded_inverse_matrix(2)
                [     -1/q       1/q]
                [(q - 1)/q       1/q]
                sage: chi._graded_inverse_matrix(2) * m
                [1 0]
                [0 1]
            """
            lst = SetPartitions(n)
            MS = MatrixSpace(self.base_ring(), lst.cardinality())
            m = self.realization_of().m()
            m = MS([[m(self[A])[B] for A in lst] for B in lst])
            return ~m

        @cached_method
        def _m_to_chi_on_basis(self, A):
            r"""
            Return `\mathbf{m}_A` in terms of the `\chi` basis.

            INPUT:

            - ``A`` -- a set partition

            OUTPUT:

            - an element of the `\chi` basis

            TESTS::

                sage: R = QQ['q'].fraction_field()
                sage: q = R.gen()
                sage: NCSym = SymmetricFunctionsNonCommutingVariables(R)
                sage: chi = NCSym.chi(q)
                sage: m = NCSym.m()
                sage: all(m(chi._m_to_chi_on_basis(A)) == m[A] for i in range(5)
                ....:     for A in SetPartitions(i))
                True
            """
            n = A.size()
            lst = list(SetPartitions(n))
            m = self._graded_inverse_matrix(n)
            i = lst.index(A)
            return self._from_dict({B: m[j,i] for j,B in enumerate(lst)})

    chi = supercharacter
<|MERGE_RESOLUTION|>--- conflicted
+++ resolved
@@ -584,15 +584,10 @@
             P = SetPartitions()
             n = A.size()
             B = [Set([y+n for y in b]) for b in B] # Shift B by n
-<<<<<<< HEAD
             unions = lambda m: [reduce(lambda a,b: a.union(b), x) for x in m]
-            return self.sum_of_terms([(P(unions(m)), 1) for m in matchings(A, B)], distinct=True)
-=======
-            unions = lambda m: map(lambda x: reduce(lambda a,b: a.union(b), x), m)
             one = self.base_ring().one()
             return self._from_dict({P(unions(m)): one for m in matchings(A, B)},
                                    remove_zeros=False)
->>>>>>> c688c15a
 
         def coproduct_on_basis(self, A):
             r"""
