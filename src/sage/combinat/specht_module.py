<<<<<<< HEAD
# sage_setup: distribution = sagemath-combinat
# sage.doctest: needs sage.combinat sage.modules
=======
# sage.doctest: needs sage.combinat sage.groups sage.modules
>>>>>>> 51928653
r"""
Specht Modules

AUTHORS:

- Travis Scrimshaw (2023-1-22): initial version
"""

# ****************************************************************************
#       Copyright (C) 2023 Travis Scrimshaw <tcscrims (at) gmail.com>
#
# This program is free software: you can redistribute it and/or modify
# it under the terms of the GNU General Public License as published by
# the Free Software Foundation, either version 2 of the License, or
# (at your option) any later version.
#                  https://www.gnu.org/licenses/
# ****************************************************************************

from sage.misc.cachefunc import cached_method
from sage.combinat.diagram import Diagram
from sage.sets.family import Family
from sage.matrix.constructor import matrix
from sage.rings.rational_field import QQ
from sage.modules.with_basis.subquotient import SubmoduleWithBasis
from sage.categories.modules_with_basis import ModulesWithBasis


class SpechtModule(SubmoduleWithBasis):
    r"""
    A Specht module.

    Let `S_n` be the symmetric group on `n` letters and `R` be a commutative
    ring. The *Specht module* `S^D` for a diagram `D` is an `S_n`-module
    defined as follows. Let

    .. MATH::

        R(D) := \sum_{w \in R_D} w,
        \qquad\qquad
        C(D) := \sum_{w \in C_D} (-1)^w w,

    where `R_D` (resp. `C_D`) is the row (resp. column) stabilizer of `D`.
    Then, we construct the Specht module `S^D` as the left ideal

    .. MATH::

        S^D = R[S_n] C(D) R(D),

    where `R[S_n]` is the group algebra of `S_n` over `R`.

    INPUT:

    - ``SGA`` -- a symmetric group algebra
    - ``D`` -- a diagram

    EXAMPLES:

    We begin by constructing all irreducible Specht modules for the symmetric
    group `S_4` and show that they give a full set of irreducible
    representations both by having distinct Frobenius characters and the
    sum of the square of their dimensions is equal to `4!`::

        sage: SP = [la.specht_module(QQ) for la in Partitions(4)]
        sage: s = SymmetricFunctions(QQ).s()
        sage: [s(S.frobenius_image()) for S in SP]
        [s[4], s[3, 1], s[2, 2], s[2, 1, 1], s[1, 1, 1, 1]]
        sage: sum(S.dimension()^2 for S in SP)
        24

    Next, we compute the Specht module for a more general diagram
    for `S_5` and compute its irreducible decomposition by using
    its Frobenius character::

        sage: D = [(0,0), (0,1), (1,1), (1,2), (0,3)]
        sage: SGA = SymmetricGroupAlgebra(QQ, 5)
        sage: SM = SGA.specht_module(D)
        sage: SM.dimension()
        9
        sage: s(SM.frobenius_image())
        s[3, 2] + s[4, 1]

    This carries a natural (left) action of the symmetric group (algebra)::

        sage: S5 = SGA.group()
        sage: v = SM.an_element(); v
        2*B[0] + 2*B[1] + 3*B[2]
        sage: S5([2,1,5,3,4]) * v
        3*B[0] + 2*B[1] + 2*B[2]
        sage: x = SGA.an_element(); x
        [1, 2, 3, 4, 5] + 2*[1, 2, 3, 5, 4] + 3*[1, 2, 4, 3, 5] + [5, 1, 2, 3, 4]
        sage: x * v
        15*B[0] + 14*B[1] + 16*B[2] - 7*B[5] + 2*B[6] + 2*B[7]

    .. SEEALSO::

        :class:`~sage.combinat.symmetric_group_representations.SpechtRepresentation`
        for an implementation of the representation by matrices.
    """
    @staticmethod
    def __classcall_private__(cls, SGA, D):
        r"""
        Normalize input to ensure a unique representation.

        EXAMPLES::

            sage: from sage.combinat.specht_module import SpechtModule
            sage: from sage.combinat.diagram import Diagram
            sage: SGA = SymmetricGroupAlgebra(QQ, 3)
            sage: D = [(0,0), (1,1), (1,2)]
            sage: SM1 = SpechtModule(SGA, D)
            sage: SM2 = SpechtModule(SGA, Diagram(D))
            sage: SM1 is SM2
            True
            sage: SM1 is SpechtModule(SGA, [[1,1], [1,2], [0,0]])
            True

            sage: SpechtModule(SGA, [[0,0], [1,1]])
            Traceback (most recent call last):
            ...
            ValueError: the domain size (=3) does not match the number of boxes (=2) of the diagram
        """
        D = _to_diagram(D)
        D = Diagram(D)
        n = len(D)
        if SGA.group().rank() != n - 1:
            rk = SGA.group().rank() + 1
            raise ValueError(f"the domain size (={rk}) does not match the number of boxes (={n}) of the diagram")
        return super().__classcall__(cls, SGA, D)

    def __init__(self, SGA, D):
        r"""
        Initialize ``self``.

        EXAMPLES::

            sage: SGA = SymmetricGroupAlgebra(QQ, 4)
            sage: SM = SGA.specht_module([(0,0), (1,1), (1,2), (2,1)])
            sage: TestSuite(SM).run()
        """
        self._diagram = D
        Mod = ModulesWithBasis(SGA.category().base_ring())
        span_set = specht_module_spanning_set(D, SGA)
        support_order = SGA.get_order()
        basis = SGA.echelon_form(span_set, False, order=support_order)
        basis = Family(basis)
        SubmoduleWithBasis.__init__(self, basis, support_order, ambient=SGA,
                                    unitriangular=False, category=Mod.Subobjects())

    def _repr_(self):
        r"""
        Return a string representation of ``self``.

        EXAMPLES::

            sage: SGA = SymmetricGroupAlgebra(QQ, 4)
            sage: SGA.specht_module([(0,0), (1,1), (1,2), (2,1)])
            Specht module of [(0, 0), (1, 1), (1, 2), (2, 1)] over Rational Field
        """
        return f"Specht module of {self._diagram} over {self.base_ring()}"

    def _latex_(self):
        r"""
        Return a latex representation of ``self``.

        EXAMPLES::

            sage: SGA = SymmetricGroupAlgebra(QQ, 4)
            sage: SM = SGA.specht_module([(0,0), (1,1), (1,2), (2,1)])
            sage: latex(SM)
                S^{{\def\lr#1{\multicolumn{1}{|@{\hspace{.6ex}}c@{\hspace{.6ex}}|}{\raisebox{-.3ex}{$#1$}}}
                \raisebox{-.6ex}{$\begin{array}[b]{*{3}{p{0.6ex}}}\cline{1-1}
                \lr{\phantom{x}}&&\\\cline{1-1}\cline{2-2}\cline{3-3}
                &\lr{\phantom{x}}&\lr{\phantom{x}}\\\cline{2-2}\cline{3-3}\cline{2-2}
                &\lr{\phantom{x}}&\\\cline{2-2}
                \end{array}$}
                }}
        """
        from sage.misc.latex import latex
        return f"S^{{{latex(self._diagram)}}}"

    def _ascii_art_(self):
        r"""
        Return an ascii art representation of ``self``.

        EXAMPLES::

            sage: SGA = SymmetricGroupAlgebra(QQ, 4)
            sage: SM = SGA.specht_module([(0,0), (1,1), (1,2), (2,1)])
            sage: ascii_art(SM)
             O . .
             . O O
             . O .
            S
        """
        from sage.typeset.ascii_art import ascii_art
        return ascii_art("S", baseline=0) + ascii_art(self._diagram, baseline=-1)

    def _unicode_art_(self):
        r"""
        Return a unicode art representation of ``self``.

        EXAMPLES::

            sage: SGA = SymmetricGroupAlgebra(QQ, 4)
            sage: SM = SGA.specht_module([(0,0), (1,1), (1,2), (2,1)])
            sage: unicode_art(SM)
             ┌─┬─┬─┐
             │X│ │ │
             ├─┼─┼─┤
             │ │X│X│
             ├─┼─┼─┤
             │ │X│ │
             └─┴─┴─┘
            S
        """
        from sage.typeset.unicode_art import unicode_art
        return unicode_art("S", baseline=0) + unicode_art(self._diagram, baseline=-1)

    def representation_matrix(self, elt):
        r"""
        Return the matrix corresponding to the left action of the symmetric
        group (algebra) element ``elt`` on ``self``.

        .. SEEALSO::

            :class:`~sage.combinat.symmetric_group_representations.SpechtRepresentation`

        EXAMPLES::

            sage: SM = Partition([3,1,1]).specht_module(QQ)
            sage: SM.representation_matrix(Permutation([2,1,3,5,4]))
            [-1  0  0  1 -1  0]
            [ 0  0  1  0 -1  1]
            [ 0  1  0 -1  0  1]
            [ 0  0  0  0 -1  0]
            [ 0  0  0 -1  0  0]
            [ 0  0  0  0  0 -1]
            sage: SGA = SymmetricGroupAlgebra(QQ, 5)
            sage: SM.representation_matrix(SGA([3,1,5,2,4]))
            [ 0 -1  0  1  0 -1]
            [ 0  0  0  0  0 -1]
            [ 0  0  0 -1  0  0]
            [ 0  0 -1  0  1 -1]
            [ 1  0  0 -1  1  0]
            [ 0  0  0  0  1  0]
        """
        SGA = self._ambient
        return matrix(self.base_ring(), [self.retract(SGA(elt) * b.lift()).to_vector()
                                         for b in self.basis()])

    @cached_method
    def frobenius_image(self):
        r"""
        Return the Frobenius image of ``self``.

        The Frobenius map is defined as the map to symmetric functions

        .. MATH::

            F(\chi) = \frac{1}{n!} \sum_{w \in S_n} \chi(w) p_{\rho(w)},

        where `\chi` is the character of the `S_n`-module ``self``,
        `p_{\lambda}` is the powersum symmetric function basis element
        indexed by `\lambda`, and `\rho(w)` is partition of the cycle type
        of `w`. Specifically, this map takes irreducible representations
        indexed by `\lambda` to the Schur function `s_{\lambda}`.

        EXAMPLES::

            sage: s = SymmetricFunctions(QQ).s()
            sage: SM = Partition([2,2,1]).specht_module(QQ)
            sage: s(SM.frobenius_image())
            s[2, 2, 1]
            sage: SM = Partition([4,1]).specht_module(CyclotomicField(5))
            sage: s(SM.frobenius_image())
            s[4, 1]

        We verify the regular representation::

            sage: from sage.combinat.diagram import Diagram
            sage: D = Diagram([(0,0), (1,1), (2,2), (3,3), (4,4)])
            sage: F = s(D.specht_module(QQ).frobenius_image()); F
            s[1, 1, 1, 1, 1] + 4*s[2, 1, 1, 1] + 5*s[2, 2, 1]
             + 6*s[3, 1, 1] + 5*s[3, 2] + 4*s[4, 1] + s[5]
            sage: F == sum(StandardTableaux(la).cardinality() * s[la]
            ....:          for la in Partitions(5))
            True
            sage: all(s[la] == s(la.specht_module(QQ).frobenius_image())
            ....:     for n in range(1, 5) for la in Partitions(n))
            True

            sage: D = Diagram([(0,0), (1,1), (1,2), (2,3), (2,4)])
            sage: SM = D.specht_module(QQ)
            sage: s(SM.frobenius_image())
            s[2, 2, 1] + s[3, 1, 1] + 2*s[3, 2] + 2*s[4, 1] + s[5]
        """
        from sage.combinat.sf.sf import SymmetricFunctions
        BR = self._ambient.base_ring()
        p = SymmetricFunctions(BR).p()
        G = self._ambient.group()
        CCR = [(elt, elt.cycle_type()) for elt in G.conjugacy_classes_representatives()]
        return p.sum(self.representation_matrix(elt).trace() / la.centralizer_size() * p[la]
                     for elt, la in CCR)

    class Element(SubmoduleWithBasis.Element):
        def _acted_upon_(self, x, self_on_left=False):
            """
            Return the action of ``x`` on ``self``.

            INPUT:

            - ``x`` -- an element of the base ring or can be converted into
              the defining symmetric group algebra
            - ``self_on_left`` -- boolean (default: ``False``); which side
              ``self`` is on for the action

            EXAMPLES::

                sage: SGA = SymmetricGroupAlgebra(QQ, 4)
                sage: SM = SGA.specht_module([3,1])
                sage: SGA.an_element() * SM.an_element()
                14*B[0] + 18*B[1] + 8*B[2]
                sage: 4 * SM.an_element()
                8*B[0] + 8*B[1] + 12*B[2]
            """
            # Check for a scalar first
            ret = super()._acted_upon_(x, self_on_left)
            if ret is not None:
                return ret
            # Check if it is in the symmetric group algebra
            P = self.parent()
            if x in P._ambient or x in P._ambient.group():
                if self_on_left:  # it is only a left module
                    return None
                else:
                    return P.retract(P._ambient(x) * self.lift())
            return None


def _to_diagram(D):
    r"""
    Convert ``D`` to a list of cells representing a diagram.

    TESTS::

        sage: from sage.combinat.specht_module import _to_diagram
        sage: _to_diagram(Partition([3,1,1]))
        [(0, 0), (0, 1), (0, 2), (1, 0), (2, 0)]
        sage: _to_diagram(SkewPartition([[5,3,1,1],[2,2,1]]))
        [(0, 2), (0, 3), (0, 4), (1, 2), (3, 0)]
        sage: _to_diagram([1,2,0,2])
        [(0, 0), (1, 0), (1, 1), (3, 0), (3, 1)]
        sage: _to_diagram(Composition([2,1,3]))
        [(0, 0), (0, 1), (1, 0), (2, 0), (2, 1), (2, 2)]
        sage: _to_diagram([(1,2), (2,2)])
        [(1, 2), (2, 2)]
    """
    from sage.combinat.integer_vector import IntegerVectors
    from sage.combinat.skew_partition import SkewPartitions
    from sage.combinat.partition import _Partitions
    if isinstance(D, Diagram):
        return D
    if D in _Partitions:
        D = _Partitions(D).cells()
    elif D in SkewPartitions():
        D = SkewPartitions()(D).cells()
    elif D in IntegerVectors():
        cells = []
        for i, row in enumerate(D):
            for j in range(row):
                cells.append((i, j))
        D = cells
    else:
        D = [tuple(cell) for cell in D]
    return D


def specht_module_spanning_set(D, SGA=None):
    r"""
    Return a spanning set of the Specht module of diagram ``D``.

    INPUT:

    - ``D`` -- a list of cells ``(r,c)`` for row ``r`` and column ``c``
    - ``SGA`` -- optional; a symmetric group algebra

    EXAMPLES::

        sage: from sage.combinat.specht_module import specht_module_spanning_set
        sage: specht_module_spanning_set([(0,0), (1,1), (2,2)])
        ([1, 2, 3], [1, 3, 2], [2, 1, 3], [2, 3, 1], [3, 1, 2], [3, 2, 1])
        sage: specht_module_spanning_set([(0,0), (1,1), (2,1)])
        ([1, 2, 3] - [1, 3, 2], -[1, 2, 3] + [1, 3, 2], [2, 1, 3] - [3, 1, 2],
         [2, 3, 1] - [3, 2, 1], -[2, 1, 3] + [3, 1, 2], -[2, 3, 1] + [3, 2, 1])

        sage: SGA = SymmetricGroup(3).algebra(QQ)
        sage: specht_module_spanning_set([(0,0), (1,1), (2,1)], SGA)
        (() - (2,3), -(1,2) + (1,3,2), (1,2,3) - (1,3),
         -() + (2,3), -(1,2,3) + (1,3), (1,2) - (1,3,2))

    TESTS:

    Verify that diagrams bigger than the rank work::

        sage: specht_module_spanning_set([(0,0), (3,5)])
        ([1, 2], [2, 1])
        sage: specht_module_spanning_set([(0,0), (5,3)])
        ([1, 2], [2, 1])
    """
    n = len(D)
    if SGA is None:
        from sage.combinat.symmetric_group_algebra import SymmetricGroupAlgebra
        SGA = SymmetricGroupAlgebra(QQ, n)
    elif SGA.group().rank() != n - 1:
        raise ValueError("the rank does not match the size of the diagram")
    nr = max((c[0] for c in D), default=0) + 1
    nc = max((c[1] for c in D), default=0) + 1
    row_diagram = [set() for _ in range(nr)]
    col_diagram = [set() for _ in range(nc)]
    for i, cell in enumerate(D):
        x, y = cell
        row_diagram[x].add(i)
        col_diagram[y].add(i)
    # Construct the row and column stabilizer elements
    row_stab = SGA.zero()
    col_stab = SGA.zero()
    B = SGA.basis()
    for w in B.keys():
        # Remember that the permutation w is 1-based
        row_perm = [set() for _ in range(nr)]
        col_perm = [set() for _ in range(nc)]
        for i, cell in enumerate(D):
            x, y = cell
            row_perm[x].add(w(i + 1) - 1)
            col_perm[y].add(w(i + 1) - 1)
        if row_diagram == row_perm:
            row_stab += B[w]
        if col_diagram == col_perm:
            col_stab += w.sign() * B[w]
    gen = col_stab * row_stab
    return tuple([b * gen for b in B])


def specht_module_rank(D, base_ring=None):
    r"""
    Return the rank of the Specht module of diagram ``D``.

    EXAMPLES::

        sage: from sage.combinat.specht_module import specht_module_rank
        sage: specht_module_rank([(0,0), (1,1), (2,2)])
        6
    """
    D = _to_diagram(D)
    span_set = specht_module_spanning_set(D)
    if base_ring is None:
        base_ring = QQ
    return matrix(base_ring, [v.to_vector() for v in span_set]).rank()<|MERGE_RESOLUTION|>--- conflicted
+++ resolved
@@ -1,9 +1,5 @@
-<<<<<<< HEAD
 # sage_setup: distribution = sagemath-combinat
-# sage.doctest: needs sage.combinat sage.modules
-=======
 # sage.doctest: needs sage.combinat sage.groups sage.modules
->>>>>>> 51928653
 r"""
 Specht Modules
 
