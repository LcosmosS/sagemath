--- conflicted
+++ resolved
@@ -815,18 +815,6 @@
         return(output)
 
     @combinatorial_map(name='to Dyck word')
-<<<<<<< HEAD
-    def to_dyck_word(self, method):
-        r"""
-        Return a Dyck word determined by the specified method.
- 
-        The method 'last_diagonal' uses the last diagonal of the monotone 
-        triangle corresponding to ``self``. The method 'link_pattern' returns 
-        the Dyck word in bijection with the link pattern of the fully packed 
-        loop.
-
-        Note that these two methods in general yield different Dyck words for a
-=======
     @rename_keyword(deprecation=19572, method='algorithm')
     def to_dyck_word(self, algorithm):
         r"""
@@ -838,16 +826,11 @@
         loop.
 
         Note that these two algorithms in general yield different Dyck words for a
->>>>>>> 8f93e71c
         given alternating sign matrix.
 
         INPUT:
 
-<<<<<<< HEAD
-        - ``method``  - 
-=======
         - ``algorithm``  - 
->>>>>>> 8f93e71c
 
           - ``'last_diagonal'`` 
           - ``'link_pattern'`` 
@@ -855,30 +838,14 @@
         EXAMPLES::
 
             sage: A = AlternatingSignMatrices(3)
-<<<<<<< HEAD
-            sage: A([[0,1,0],[1,0,0],[0,0,1]]).to_dyck_word(method = 'last_diagonal')
-            [1, 1, 0, 0, 1, 0]
-            sage: d = A([[0,1,0],[1,-1,1],[0,1,0]]).to_dyck_word(method = 'last_diagonal'); d
-=======
             sage: A([[0,1,0],[1,0,0],[0,0,1]]).to_dyck_word(algorithm = 'last_diagonal')
             [1, 1, 0, 0, 1, 0]
             sage: d = A([[0,1,0],[1,-1,1],[0,1,0]]).to_dyck_word(algorithm = 'last_diagonal'); d
->>>>>>> 8f93e71c
             [1, 1, 0, 1, 0, 0]
             sage: parent(d)
             Complete Dyck words
             sage: A = AlternatingSignMatrices(3)
             sage: asm = A([[0,1,0],[1,0,0],[0,0,1]])
-<<<<<<< HEAD
-            sage: asm.to_dyck_word(method = 'link_pattern')
-            [1, 0, 1, 0, 1, 0]
-            sage: asm = A([[0,1,0],[1,-1,1],[0,1,0]])
-            sage: asm.to_dyck_word(method = 'link_pattern')
-            [1, 0, 1, 1, 0, 0]
-            sage: A = AlternatingSignMatrices(4)
-            sage: asm = A([[0,0,1,0],[1,0,0,0],[0,1,-1,1],[0,0,1,0]])
-            sage: asm.to_dyck_word(method = 'link_pattern')
-=======
             sage: asm.to_dyck_word(algorithm = 'link_pattern')
             [1, 0, 1, 0, 1, 0]
             sage: asm = A([[0,1,0],[1,-1,1],[0,1,0]])
@@ -887,37 +854,23 @@
             sage: A = AlternatingSignMatrices(4)
             sage: asm = A([[0,0,1,0],[1,0,0,0],[0,1,-1,1],[0,0,1,0]])
             sage: asm.to_dyck_word(algorithm = 'link_pattern')
->>>>>>> 8f93e71c
             [1, 1, 1, 0, 1, 0, 0, 0]
             sage: asm.to_dyck_word()
             Traceback (most recent call last):
             ...
             TypeError: to_dyck_word() takes exactly 2 arguments (1 given)
-<<<<<<< HEAD
-            sage: asm.to_dyck_word(method = 'notamethod')
-            Traceback (most recent call last):
-            ...
-            ValueError: unknown method 'notamethod'
-        """
-        if method == 'last_diagonal':
-=======
             sage: asm.to_dyck_word(algorithm = 'notamethod')
             Traceback (most recent call last):
             ...
             ValueError: unknown algorithm 'notamethod'
         """
         if algorithm == 'last_diagonal':
->>>>>>> 8f93e71c
             MT = self.to_monotone_triangle()
             nplus = self._matrix.nrows() + 1
             parkfn = [nplus - row[0] for row in list(MT) if len(row) > 0]
             return NonDecreasingParkingFunction(parkfn).to_dyck_word().reverse()
         
-<<<<<<< HEAD
-        elif method == 'link_pattern':
-=======
         elif algorithm == 'link_pattern':
->>>>>>> 8f93e71c
             from sage.combinat.perfect_matching import PerfectMatching        
             from sage.combinat.dyck_word import DyckWords        
             p = PerfectMatching(self.link_pattern()).to_non_crossing_set_partition()
@@ -926,11 +879,7 @@
             d = DyckWords(n)
             return d.from_noncrossing_partition(p)
 
-<<<<<<< HEAD
-        raise ValueError("unknown method '%s'" % method)
-=======
         raise ValueError("unknown algorithm '%s'" % algorithm)
->>>>>>> 8f93e71c
 
     def number_negative_ones(self):
         """
