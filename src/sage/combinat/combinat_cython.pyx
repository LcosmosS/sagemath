# cython: binding=True
"""
Fast computation of combinatorial functions (Cython + mpz)

Currently implemented:

- Stirling numbers of the second kind
- iterators for set partitions
- iterator for Lyndon words
- iterator for perfect matchings
- conjugate of partitions

AUTHORS:

- Fredrik Johansson (2010-10): Stirling numbers of second kind
- Martin Rubey and Travis Scrimshaw (2018): iterators for set partitions,
  Lyndon words, and perfect matchings
"""

from cysignals.memory cimport check_allocarray, sig_free

from sage.libs.gmp.all cimport *
from sage.rings.integer cimport Integer
from sage.misc.lazy_import import LazyImport

set_partition_iterator = LazyImport('sage.combinat.set_partition_iterator', 'set_partition_iterator', deprecation=35741)
set_partition_iterator_blocks = LazyImport('sage.combinat.set_partition_iterator', 'set_partition_iterator_blocks', deprecation=35741)
linear_extension_iterator = LazyImport('sage.combinat.posets.linear_extension_iterator', 'linear_extension_iterator', deprecation=35741)


cdef void mpz_addmul_alt(mpz_t s, mpz_t t, mpz_t u, unsigned long parity) noexcept:
    """
    Set s = s + t*u * (-1)^parity
    """
    if parity & 1:
        mpz_submul(s, t, u)
    else:
        mpz_addmul(s, t, u)


cdef mpz_stirling_s2(mpz_t s, unsigned long n, unsigned long k) noexcept:
    """
    Set s = S(n,k) where S(n,k) denotes a Stirling number of the
    second kind.

    Algorithm: S(n,k) = (sum_{j=0}^k (-1)^(k-j) C(k,j) j^n) / k!

    TODO: compute S(n,k) efficiently for large n when n-k is small
    (e.g. when k > 20 and n-k < 20)
    """
    cdef mpz_t t, u
    cdef mpz_t *bc
    cdef unsigned long j, max_bc
    # Some important special cases
    if k+1 >= n:
        # Upper triangle of n\k table
        if k > n:
            mpz_set_ui(s, 0)
        elif n == k:
            mpz_set_ui(s, 1)
        elif k+1 == n:
            # S(n,n-1) = C(n,2)
            mpz_set_ui(s, n)
            mpz_mul_ui(s, s, n-1)
            mpz_tdiv_q_2exp(s, s, 1)
    elif k <= 2:
        # Leftmost three columns of n\k table
        if k == 0:
            mpz_set_ui(s, 0)
        elif k == 1:
            mpz_set_ui(s, 1)
        elif k == 2:
            # 2^(n-1)-1
            mpz_set_ui(s, 1)
            mpz_mul_2exp(s, s, n-1)
            mpz_sub_ui(s, s, 1)
    # Direct sequential evaluation of the sum
    elif n < 200:
        mpz_init(t)
        mpz_init(u)
        mpz_set_ui(t, 1)
        mpz_set_ui(s, 0)
        for j in range(1, k//2+1):
            mpz_mul_ui(t, t, k+1-j)
            mpz_tdiv_q_ui(t, t, j)
            mpz_set_ui(u, j)
            mpz_pow_ui(u, u, n)
            mpz_addmul_alt(s, t, u, k+j)
            if 2*j != k:
                # Use the fact that C(k,j) = C(k,k-j)
                mpz_set_ui(u, k-j)
                mpz_pow_ui(u, u, n)
                mpz_addmul_alt(s, t, u, j)
        # Last term not included because loop starts from 1
        mpz_set_ui(u, k)
        mpz_pow_ui(u, u, n)
        mpz_add(s, s, u)
        mpz_fac_ui(t, k)
        mpz_tdiv_q(s, s, t)
        mpz_clear(t)
        mpz_clear(u)
    # Only compute odd powers, saving about half of the time for large n.
    # We need to precompute binomial coefficients since they will be accessed
    # out of order, adding overhead that makes this slower for small n.
    else:
        mpz_init(t)
        mpz_init(u)
        max_bc = (k+1)//2
        bc = <mpz_t*> check_allocarray(max_bc+1, sizeof(mpz_t))
        mpz_init_set_ui(bc[0], 1)
        for j in range(1, max_bc+1):
            mpz_init_set(bc[j], bc[j-1])
            mpz_mul_ui(bc[j], bc[j], k+1-j)
            mpz_tdiv_q_ui(bc[j], bc[j], j)
        mpz_set_ui(s, 0)
        for j in range(1, k+1, 2):
            mpz_set_ui(u, j)
            mpz_pow_ui(u, u, n)
            # Process each 2^p * j, where j is odd
            while True:
                if j > max_bc:
                    mpz_addmul_alt(s, bc[k-j], u, k+j)
                else:
                    mpz_addmul_alt(s, bc[j], u, k+j)
                j *= 2
                if j > k:
                    break
                mpz_mul_2exp(u, u, n)
        for j in range(max_bc+1):   # careful: 0 ... max_bc
            mpz_clear(bc[j])
        sig_free(bc)
        mpz_fac_ui(t, k)
        mpz_tdiv_q(s, s, t)
        mpz_clear(t)
        mpz_clear(u)


def _stirling_number2(n, k):
    """
    Python wrapper of mpz_stirling_s2.

        sage: from sage.combinat.combinat_cython import _stirling_number2
        sage: _stirling_number2(3, 2)
        3

    This is wrapped again by stirling_number2 in combinat.py.
    """
    cdef Integer s = Integer.__new__(Integer)
    mpz_stirling_s2(s.value, n, k)
    return s


#####################################################################
#  Lyndon word iterator

def lyndon_word_iterator(Py_ssize_t n, Py_ssize_t k):
    r"""
    Generate the Lyndon words of fixed length ``k`` with ``n`` letters.

    The resulting Lyndon words will be words represented as lists
    whose alphabet is ``range(n)`` (`= \{0, 1, \ldots, n-1\}`).

    ALGORITHM:

    The iterative FKM Algorithm 7.2 from [Rus2003]_.

    EXAMPLES::

        sage: from sage.combinat.combinat_cython import lyndon_word_iterator
        sage: list(lyndon_word_iterator(4, 2))
        [[0, 1], [0, 2], [0, 3], [1, 2], [1, 3], [2, 3]]
        sage: list(lyndon_word_iterator(2, 4))
        [[0, 0, 0, 1], [0, 0, 1, 1], [0, 1, 1, 1]]

    TESTS::

        sage: from sage.combinat.combinat_cython import lyndon_word_iterator
        sage: list(lyndon_word_iterator(6, 1))
        [[0], [1], [2], [3], [4], [5]]
        sage: list(lyndon_word_iterator(5, 0))
        []
        sage: list(lyndon_word_iterator(1, 1000))
        []
        sage: list(lyndon_word_iterator(1, 1))
        [[0]]
    """
    cdef Py_ssize_t i, j
    if k == 0:
        return
    if k == 1:
        for i in range(n):
            yield [i]
        return
    if n == 1:
        return

    cdef list a = [0] * (k+1)
    i = k
    while i != 0:
        a[i] += 1
        for j in range(1, k-i+1):
            a[j + i] = a[j]
        if k == i:
            yield a[1:]
        i = k
        while a[i] == n - 1:
            i -= 1


#  Perfect matchings iterator

def perfect_matchings_iterator(Py_ssize_t n):
    r"""
    Iterate over all perfect matchings with ``n`` parts.

    This iterates over all perfect matchings of `\{0, 1, \ldots, 2n-1\}`
    using a Gray code for fixed-point-free involutions due to Walsh [Wal2001]_.

    EXAMPLES::

        sage: from sage.combinat.combinat_cython import perfect_matchings_iterator
        sage: list(perfect_matchings_iterator(1))
        [[(0, 1)]]
        sage: list(perfect_matchings_iterator(2))
        [[(0, 1), (2, 3)], [(0, 2), (1, 3)], [(0, 3), (1, 2)]]

        sage: list(perfect_matchings_iterator(0))
        [[]]

    REFERENCES:

    - [Wal2001]_
    """
    if n == 0:
        yield []
        return

    cdef Py_ssize_t i, x, y, g, j, J
    cdef Py_ssize_t* e = <Py_ssize_t*> check_allocarray(2*n, sizeof(Py_ssize_t))
    for i in range(2*n):
        e[i] = i
    cdef Py_ssize_t* f = <Py_ssize_t*> check_allocarray(2*n, sizeof(Py_ssize_t))
    for i in range(2*n):
        if i % 2 == 0:
            f[i] = i + 1
        else:
            f[i] = i - 1
    cdef bint odd = False

    yield convert(f, n)
    while e[0] != n - 1:
        i = e[0]
        if odd:
            x = 2 * i
        else:
            x = i

        y = f[x]
        g = y - x - 1
        if g % 2 == odd:
            g += 1
            j = y + 1
        else:
            g -= 1
            j = y-1
        J = f[j]
        f[y] = J
        f[J] = y
        f[x] = j
        f[j] = x
        odd = not odd
        e[0] = 0
        if g == 0 or g == 2 * (n-i-1):
            e[i] = e[i+1]
            e[i+1] = i + 1

        yield convert(f, n)

    sig_free(e)
    sig_free(f)


<<<<<<< HEAD
cdef list convert(Py_ssize_t* f, Py_ssize_t n):
=======
cdef list convert(Py_ssize_t* f, Py_ssize_t n) noexcept:
>>>>>>> 9ad02fb3
    """
    Convert a list ``f`` representing a fixed-point free involution
    to a set partition.
    """
    cdef list ret = []
    cdef Py_ssize_t i
    for i in range(2*n):
        if i < f[i]:
            ret.append((i, f[i]))
    return ret


#####################################################################
#  Set partition composition

def set_partition_composition(tuple sp1, tuple sp2):
    r"""
    Return a tuple consisting of the composition of the set partitions
    ``sp1`` and ``sp2`` and the number of components removed from the middle
    rows of the graph.

    EXAMPLES::

        sage: from sage.combinat.combinat_cython import set_partition_composition
        sage: sp1 = ((1,-2),(2,-1))
        sage: sp2 = ((1,-2),(2,-1))
        sage: p, c = set_partition_composition(sp1, sp2)
        sage: (SetPartition(p), c) == (SetPartition([[1,-1],[2,-2]]), 0)                # optional - sage.combinat
        True
    """
    cdef int num_loops = 0  # The number of loops removed
    cdef list diagram = []  # The resulting composite diagram
    # sp1 is on top of sp2
    # positive values on top and negative on bottom
    cdef set remaining_top = set(sp1)
    cdef list remaining_bot = list(sp2)
    cdef list cur = []
    cdef tuple temp, top, to_remove
    cdef list block = []
    cdef Py_ssize_t i
    while remaining_bot or cur:
        if not cur:
            cur = list(remaining_bot.pop())
            block = []
        while cur:
            val = cur.pop()
            if val > 0:
                # Find what it is connected to in sp1
                to_remove = ()
                for top in remaining_top:
                    if -val in top:
                        to_remove = top
                        for entry in top:
                            if entry < 0:
                                # Check to see if that makes a new connection with
                                #   something in sp2.
                                # We go through this in reverse order so that when we
                                #   pop an element off, we do not need to update i.
                                for i in reversed(range(len(remaining_bot))):
                                    temp = <tuple> remaining_bot[i]
                                    if -entry in temp:
                                        remaining_bot.pop(i)
                                        cur.extend(temp)
                                        continue
                            else:
                                block.append(entry)
                        break
                if to_remove:
                    remaining_top.remove(to_remove)
            else:
                block.append(val)
        if not cur:
            if not block:
                num_loops += 1
            else:
                diagram.append(tuple(block))

    # Everything else should be completely contained in the top block
    assert all(val > 0 for top in remaining_top for val in top)
    diagram.extend(remaining_top)

    return (tuple(diagram), num_loops)


def conjugate(p):
    """
    Return the conjugate partition associated to the partition ``p``
    as a list.

    EXAMPLES::

        sage: from sage.combinat.combinat_cython import conjugate
        sage: conjugate([2,2])
        [2, 2]
        sage: conjugate([6,3,1])
        [3, 2, 2, 1, 1, 1]
    """
    cdef Py_ssize_t j, l
    cdef list conj
    l = len(p)
    if l == 0:
        return []
    conj = [l] * p[-1]
    for j in range(l - 1, 0, -1):
        conj.extend([j] * (p[j - 1] - p[j]))
    return conj<|MERGE_RESOLUTION|>--- conflicted
+++ resolved
@@ -280,11 +280,7 @@
     sig_free(f)
 
 
-<<<<<<< HEAD
-cdef list convert(Py_ssize_t* f, Py_ssize_t n):
-=======
 cdef list convert(Py_ssize_t* f, Py_ssize_t n) noexcept:
->>>>>>> 9ad02fb3
     """
     Convert a list ``f`` representing a fixed-point free involution
     to a set partition.
