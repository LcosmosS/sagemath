# -*- coding: utf-8 -*-
r"""
Diagram and Partition Algebras

AUTHORS:

- Mike Hansen (2007): Initial version
- Stephen Doty, Aaron Lauve, George H. Seelinger (2012): Implementation of
  partition, Brauer, Temperley--Lieb, and ideal partition algebras
- Stephen Doty, Aaron Lauve, George H. Seelinger (2015): Implementation of
  ``*Diagram`` classes and other methods to improve diagram algebras.
- Mike Zabrocki (2018): Implementation of individual element diagram classes
- Aaron Lauve, Mike Zabrocki (2018): Implementation of orbit basis for Partition algebra.
"""

# ****************************************************************************
#  Copyright (C) 2007 Mike Hansen <mhansen@gmail.com>,
#                2012 Stephen Doty <doty@math.luc.edu>,
#                     Aaron Lauve <lauve@math.luc.edu>,
#                     George H. Seelinger <ghseeli@gmail.com>
#
#  Distributed under the terms of the GNU General Public License (GPL)
#                  https://www.gnu.org/licenses/
# ***************************************************************************

from sage.categories.associative_algebras import AssociativeAlgebras
from sage.categories.finite_enumerated_sets import FiniteEnumeratedSets
from sage.arith.power import generic_power
from sage.combinat.free_module import CombinatorialFreeModule
from sage.structure.parent import Parent
from sage.structure.unique_representation import UniqueRepresentation
from sage.combinat.combinat import bell_number, catalan_number
from sage.structure.global_options import GlobalOptions
from sage.combinat.combinat_cython import (set_partition_iterator, perfect_matchings_iterator,
                                           set_partition_composition)
from sage.combinat.set_partition import SetPartitions, AbstractSetPartition
from sage.combinat.symmetric_group_algebra import SymmetricGroupAlgebra_n
from sage.combinat.permutation import Permutations
from sage.graphs.graph import Graph
from sage.misc.cachefunc import cached_method
from sage.misc.lazy_attribute import lazy_attribute
from sage.misc.flatten import flatten
from sage.misc.misc_c import prod
<<<<<<< HEAD
from sage.rings.all import ZZ, QQ
from sage.misc.lazy_import import lazy_import
lazy_import("sage.functions.other", "floor", "ceil")
=======
from sage.rings.integer_ring import ZZ
from sage.rings.rational_field import QQ
from sage.functions.other import floor, ceil
>>>>>>> 056b8d4e

import itertools


def partition_diagrams(k):
    r"""
    Return a generator of all partition diagrams of order ``k``.

    A partition diagram of order `k \in \ZZ` to is a set partition of
    `\{1, \ldots, k, -1, \ldots, -k\}`. If we have `k - 1/2 \in ZZ`, then
    a partition diagram of order `k \in 1/2 \ZZ` is a set partition of
    `\{1, \ldots, k+1/2, -1, \ldots, -(k+1/2)\}` with `k+1/2` and `-(k+1/2)`
    in the same block. See [HR2005]_.

    INPUT:

    - ``k`` -- the order of the partition diagrams

    EXAMPLES::

        sage: import sage.combinat.diagram_algebras as da
        sage: [SetPartition(p) for p in da.partition_diagrams(2)]
        [{{-2, -1, 1, 2}},
         {{-2, 1, 2}, {-1}},
         {{-2}, {-1, 1, 2}},
         {{-2, -1}, {1, 2}},
         {{-2}, {-1}, {1, 2}},
         {{-2, -1, 1}, {2}},
         {{-2, 1}, {-1, 2}},
         {{-2, 1}, {-1}, {2}},
         {{-2, 2}, {-1, 1}},
         {{-2, -1, 2}, {1}},
         {{-2, 2}, {-1}, {1}},
         {{-2}, {-1, 1}, {2}},
         {{-2}, {-1, 2}, {1}},
         {{-2, -1}, {1}, {2}},
         {{-2}, {-1}, {1}, {2}}]
        sage: [SetPartition(p) for p in da.partition_diagrams(3/2)]
        [{{-2, -1, 1, 2}},
         {{-2, 1, 2}, {-1}},
         {{-2, 2}, {-1, 1}},
         {{-2, -1, 2}, {1}},
         {{-2, 2}, {-1}, {1}}]
    """
    if k in ZZ:
        S = set_partition_iterator(list(range(1, k+1)) + list(range(-k,0)))
        for p in S:
            yield p
    elif k + ZZ(1)/ZZ(2) in ZZ:  # Else k in 1/2 ZZ
        k = ZZ(k + ZZ(1) / ZZ(2))
        S = set_partition_iterator(list(range(1, k+1)) + list(range(-k+1,0)))
        for p in S:
            yield [b + [-k] if k in b else b for b in p]
    else:
        raise ValueError("argument %s must be a half-integer" % k)


def brauer_diagrams(k):
    r"""
    Return a generator of all Brauer diagrams of order ``k``.

    A Brauer diagram of order `k` is a partition diagram of order `k`
    with block size 2.

    INPUT:

     - ``k`` -- the order of the Brauer diagrams

    EXAMPLES::

        sage: import sage.combinat.diagram_algebras as da
        sage: [SetPartition(p) for p in da.brauer_diagrams(2)]
        [{{-2, -1}, {1, 2}}, {{-2, 1}, {-1, 2}}, {{-2, 2}, {-1, 1}}]
        sage: [SetPartition(p) for p in da.brauer_diagrams(5/2)]
        [{{-3, 3}, {-2, -1}, {1, 2}},
         {{-3, 3}, {-2, 1}, {-1, 2}},
         {{-3, 3}, {-2, 2}, {-1, 1}}]
    """
    if k in ZZ:
        s = list(range(1,k+1)) + list(range(-k,0))
        for p in perfect_matchings_iterator(k):
            yield [(s[a],s[b]) for a,b in p]
    elif k + ZZ(1) / ZZ(2) in ZZ: # Else k in 1/2 ZZ
        k = ZZ(k + ZZ(1) / ZZ(2))
        s = list(range(1, k)) + list(range(-k+1,0))
        for p in perfect_matchings_iterator(k-1):
            yield [(s[a],s[b]) for a,b in p] + [[k, -k]]

def temperley_lieb_diagrams(k):
    r"""
    Return a generator of all Temperley--Lieb diagrams of order ``k``.

    A Temperley--Lieb diagram of order `k` is a partition diagram of order `k`
    with block size  2 and is planar.

    INPUT:

    - ``k`` -- the order of the Temperley--Lieb diagrams

    EXAMPLES::

        sage: import sage.combinat.diagram_algebras as da
        sage: [SetPartition(p) for p in da.temperley_lieb_diagrams(2)]
        [{{-2, -1}, {1, 2}}, {{-2, 2}, {-1, 1}}]
        sage: [SetPartition(p) for p in da.temperley_lieb_diagrams(5/2)]
        [{{-3, 3}, {-2, -1}, {1, 2}}, {{-3, 3}, {-2, 2}, {-1, 1}}]
    """
    for i in brauer_diagrams(k):
        if is_planar(i):
            yield i

def planar_diagrams(k):
    r"""
    Return a generator of all planar diagrams of order ``k``.

    A planar diagram of order `k` is a partition diagram of order `k`
    that has no crossings.

    EXAMPLES::

        sage: import sage.combinat.diagram_algebras as da
        sage: all_diagrams = da.partition_diagrams(2)
        sage: [SetPartition(p) for p in all_diagrams if p not in da.planar_diagrams(2)]
        [{{-2, 1}, {-1, 2}}]
        sage: all_diagrams = da.partition_diagrams(5/2)
        sage: [SetPartition(p) for p in all_diagrams if p not in da.planar_diagrams(5/2)]
        [{{-3, -1, 3}, {-2, 1, 2}},
         {{-3, -2, 1, 3}, {-1, 2}},
         {{-3, -1, 1, 3}, {-2, 2}},
         {{-3, 1, 3}, {-2, -1, 2}},
         {{-3, 1, 3}, {-2, 2}, {-1}},
         {{-3, 1, 3}, {-2}, {-1, 2}},
         {{-3, -1, 2, 3}, {-2, 1}},
         {{-3, 3}, {-2, 1}, {-1, 2}},
         {{-3, -1, 3}, {-2, 1}, {2}},
         {{-3, -1, 3}, {-2, 2}, {1}}]
    """
    for i in partition_diagrams(k):
        if is_planar(i):
            yield i

def ideal_diagrams(k):
    r"""
    Return a generator of all "ideal" diagrams of order ``k``.

    An ideal diagram of order `k` is a partition diagram of order `k` with
    propagating number less than `k`.

    EXAMPLES::

        sage: import sage.combinat.diagram_algebras as da
        sage: all_diagrams = da.partition_diagrams(2)
        sage: [SetPartition(p) for p in all_diagrams if p not in da.ideal_diagrams(2)]
        [{{-2, 1}, {-1, 2}}, {{-2, 2}, {-1, 1}}]

        sage: all_diagrams = da.partition_diagrams(3/2)
        sage: [SetPartition(p) for p in all_diagrams if p not in da.ideal_diagrams(3/2)]
        [{{-2, 2}, {-1, 1}}]
    """
    for i in partition_diagrams(k):
        if propagating_number(i) < k:
            yield i

class AbstractPartitionDiagram(AbstractSetPartition):
    r"""
    Abstract base class for partition diagrams.

    This class represents a single partition diagram, that is used as a
    basis key for a diagram algebra element. A partition diagram should
    be a partition of the set  `\{1, \ldots, k, -1, \ldots, -k\}`. Each
    such set partition is regarded as a graph on nodes
    `\{1, \ldots, k, -1, \ldots, -k\}` arranged in two rows, with nodes
    `1, \ldots, k` in the top row from left to right and with nodes
    `-1, \ldots, -k` in the bottom row from left to right, and an edge
    connecting two nodes if and only if the nodes lie in the same
    subset of the set partition.

    EXAMPLES::

        sage: import sage.combinat.diagram_algebras as da
        sage: pd = da.AbstractPartitionDiagrams(2)
        sage: pd1 = da.AbstractPartitionDiagram(pd, [[1,2],[-1,-2]])
        sage: pd2 = da.AbstractPartitionDiagram(pd, [[1,2],[-1,-2]])
        sage: pd1
        {{-2, -1}, {1, 2}}
        sage: pd1 == pd2
        True
        sage: pd1 == [[1,2],[-1,-2]]
        True
        sage: pd1 == ((-2,-1),(2,1))
        True
        sage: pd1 == SetPartition([[1,2],[-1,-2]])
        True
        sage: pd3 = da.AbstractPartitionDiagram(pd, [[1,-2],[-1,2]])
        sage: pd1 == pd3
        False
        sage: pd4 = da.AbstractPartitionDiagram(pd, [[1,2],[3,4]])
        Traceback (most recent call last):
        ...
        ValueError: {{1, 2}, {3, 4}} does not represent two rows of vertices of order 2
    """
    def __init__(self, parent, d, check=True):
        r"""
        Initialize ``self``.

        EXAMPLES::

            sage: import sage.combinat.diagram_algebras as da
            sage: pd = da.AbstractPartitionDiagrams(2)
            sage: pd1 = da.AbstractPartitionDiagram(pd, ((-2,-1),(1,2)) )
        """
        self._base_diagram = tuple(sorted(tuple(sorted(i)) for i in d))
        super(AbstractPartitionDiagram, self).__init__(parent, self._base_diagram, check=check)

    def check(self):
        r"""
        Check the validity of the input for the diagram.

        TESTS::

            sage: import sage.combinat.diagram_algebras as da
            sage: pd = da.AbstractPartitionDiagrams(2)
            sage: pd1 = da.AbstractPartitionDiagram(pd, [[1,2],[-1,-2]]) # indirect doctest
            sage: pd2 = da.AbstractPartitionDiagram(pd, [[1,2],[3,4]]) # indirect doctest
            Traceback (most recent call last):
            ...
            ValueError: {{1, 2}, {3, 4}} does not represent two rows of vertices of order 2
            sage: pd2 = da.AbstractPartitionDiagram(pd, [[1],[-1]]) # indirect doctest
            Traceback (most recent call last):
            ...
            ValueError: {{-1}, {1}} does not represent two rows of vertices of order 2

            sage: pd2 = da.AbstractPartitionDiagram(pd, [[[1,2],[-1,-2]]]) # indirect doctest
            Traceback (most recent call last):
            ...
            TypeError: unhashable type: 'list'
        """
        if self._base_diagram:
            tst = frozenset(e for B in self._base_diagram for e in B)
            if tst != self.parent()._set:
                raise ValueError("{} does not represent two rows of vertices of order {}".format(
                                     self, self.parent().order))

    def __hash__(self):
        """
        Return the hash of ``self``.

        TESTS::

            sage: import sage.combinat.diagram_algebras as da
            sage: pd = da.AbstractPartitionDiagrams(2)
            sage: pd1 = da.AbstractPartitionDiagram(pd, [[1,2],[-1,-2]])
            sage: pd2 = da.AbstractPartitionDiagram(pd, [[1,2],[-1,-2]])
            sage: hash(pd1) == hash(pd2)
            True
            sage: hash(pd1) == hash( ((-2,-1), (1,2)) )
            True
        """
        return hash(self._base_diagram)

    def __eq__(self, other):
        r"""
        TESTS::

            sage: import sage.combinat.diagram_algebras as da
            sage: pd = da.AbstractPartitionDiagrams(2)
            sage: pd1 = da.AbstractPartitionDiagram(pd, [[1,2],[-1,-2]])
            sage: pd2 = da.AbstractPartitionDiagram(pd, [[1,2],[-1,-2]])
            sage: pd1 == pd2
            True
            sage: pd1 == [[1,2],[-1,-2]]
            True
            sage: pd1 == ((-2,-1),(2,1))
            True
            sage: pd1 == SetPartition([[1,2],[-1,-2]])
            True
            sage: pd3 = da.AbstractPartitionDiagram(pd, [[1,-2],[-1,2]])
            sage: pd1 == pd3
            False

        Check the inherited inequality::

            sage: pd1 = da.AbstractPartitionDiagram(pd, [[1,2],[-1,-2]])
            sage: pd2 = da.AbstractPartitionDiagram(pd, [[1,-2],[-1,2]])
            sage: pd1 != pd2
            True
            sage: pd1 != ((-2,-1),(2,1))
            False
        """
        try:
            return self._base_diagram == other._base_diagram
        except AttributeError:
            pass

        try:
            other2 = self.parent(other)
            return self._base_diagram == other2._base_diagram
        except (TypeError, ValueError, AttributeError):
            return False

    def __lt__(self, other):
        """
        Compare less than.

        EXAMPLES::

            sage: import sage.combinat.diagram_algebras as da
            sage: pd = da.AbstractPartitionDiagrams(2)
            sage: pd1 = da.AbstractPartitionDiagram(pd, [[1,2],[-1,-2]])
            sage: pd2 = da.AbstractPartitionDiagram(pd, [[1,-2],[-1,2]])
            sage: pd1 < pd2
            True
            sage: pd2 < pd1
            False
            sage: pd2 > pd1
            True
            sage: pd1 > pd2
            False
        """
        if not isinstance(other, AbstractPartitionDiagram):
            return False
        return self._base_diagram < other._base_diagram

    def base_diagram(self):
        r"""
        Return the underlying implementation of the diagram.

        OUTPUT:

        - tuple of tuples of integers

        EXAMPLES::

            sage: import sage.combinat.diagram_algebras as da
            sage: pd = da.AbstractPartitionDiagrams(2)
            sage: pd([[1,2],[-1,-2]]).base_diagram() == ((-2,-1),(1,2))
            True
        """
        return self._base_diagram # note, this works because self._base_diagram is immutable

    diagram = base_diagram

    def set_partition(self):
        r"""
        Return the underlying implementation of the diagram as a set of sets.

        EXAMPLES::

            sage: import sage.combinat.diagram_algebras as da
            sage: pd = da.AbstractPartitionDiagrams(2)
            sage: X = pd([[1,2],[-1,-2]]).set_partition(); X
            {{-2, -1}, {1, 2}}
            sage: X.parent()
            Set partitions
        """
        return SetPartitions()(self)

    def compose(self, other, check=True):
        r"""
        Compose ``self`` with ``other``.

        The composition of two diagrams `X` and `Y` is given by placing
        `X` on top of `Y` and removing all loops.

        OUTPUT:

        A tuple where the first entry is the composite diagram and the
        second entry is how many loop were removed.

        .. NOTE::

            This is not really meant to be called directly, but it works
            to call it this way if desired.

        EXAMPLES::

            sage: import sage.combinat.diagram_algebras as da
            sage: pd = da.AbstractPartitionDiagrams(2)
            sage: pd([[1,2],[-1,-2]]).compose(pd([[1,2],[-1,-2]]))
            ({{-2, -1}, {1, 2}}, 1)
        """
        (composite_diagram, loops_removed) = set_partition_composition(self._base_diagram, other._base_diagram)
        return (self.__class__(self.parent(), composite_diagram, check=check), loops_removed)

    def propagating_number(self):
        r"""
        Return the propagating number of the diagram.

        The propagating number is the number of blocks with both a
        positive and negative number.

        EXAMPLES::

            sage: import sage.combinat.diagram_algebras as da
            sage: pd = da.AbstractPartitionDiagrams(2)
            sage: d1 = pd([[1,-2],[2,-1]])
            sage: d1.propagating_number()
            2
            sage: d2 = pd([[1,2],[-2,-1]])
            sage: d2.propagating_number()
            0
        """
        return ZZ(sum(1 for part in self._base_diagram if min(part) < 0 and max(part) > 0))

    def count_blocks_of_size(self, n):
        r"""
        Count the number of blocks of a given size.

        INPUT:

        - ``n`` -- a positive integer

        EXAMPLES::

            sage: from sage.combinat.diagram_algebras import PartitionDiagram
            sage: pd = PartitionDiagram([[1,-3,-5],[2,4],[3,-1,-2],[5],[-4]])
            sage: pd.count_blocks_of_size(1)
            2
            sage: pd.count_blocks_of_size(2)
            1
            sage: pd.count_blocks_of_size(3)
            2
        """
        return sum(ZZ(len(block) == n) for block in self)

    def order(self):
        r"""
        Return the maximum entry in the diagram element.

        A diagram element will be a partition of the set
        `\{-1, -2, \ldots, -k, 1, 2, \ldots, k\}`.  The order of
        the diagram element is the value `k`.

        EXAMPLES::

            sage: from sage.combinat.diagram_algebras import PartitionDiagram
            sage: PartitionDiagram([[1,-1],[2,-2,-3],[3]]).order()
            3
            sage: PartitionDiagram([[1,-1]]).order()
            1
            sage: PartitionDiagram([[1,-3,-5],[2,4],[3,-1,-2],[5],[-4]]).order()
            5
        """
        return self.parent().order

    def is_planar(self):
        r"""
        Test if the diagram ``self`` is planar.

        A diagram element is planar if the graph of the nodes is planar.

        EXAMPLES::

            sage: from sage.combinat.diagram_algebras import BrauerDiagram
            sage: BrauerDiagram([[1,-2],[2,-1]]).is_planar()
            False
            sage: BrauerDiagram([[1,-1],[2,-2]]).is_planar()
            True
        """
        return is_planar(self)

    def dual(self):
        """
        Return the dual diagram of ``self`` by flipping it top-to-bottom.

        EXAMPLES::

            sage: from sage.combinat.diagram_algebras import PartitionDiagram
            sage: D = PartitionDiagram([[1,-1],[2,-2,-3],[3]])
            sage: D.dual()
            {{-3}, {-2, 2, 3}, {-1, 1}}
        """
        return self.parent([[-i for i in part] for part in self])

class IdealDiagram(AbstractPartitionDiagram):
    r"""
    The element class for a ideal diagram.

    An ideal diagram for an integer `k` is a partition of the set
    `\{1, \ldots, k, -1, \ldots, -k\}` where the propagating number is
    strictly smaller than the order.

    EXAMPLES::

        sage: from sage.combinat.diagram_algebras import IdealDiagrams as IDs
        sage: IDs(2)
        Ideal diagrams of order 2
        sage: IDs(2).list()
        [{{-2, -1, 1, 2}},
         {{-2, 1, 2}, {-1}},
         {{-2}, {-1, 1, 2}},
         {{-2, -1}, {1, 2}},
         {{-2}, {-1}, {1, 2}},
         {{-2, -1, 1}, {2}},
         {{-2, 1}, {-1}, {2}},
         {{-2, -1, 2}, {1}},
         {{-2, 2}, {-1}, {1}},
         {{-2}, {-1, 1}, {2}},
         {{-2}, {-1, 2}, {1}},
         {{-2, -1}, {1}, {2}},
         {{-2}, {-1}, {1}, {2}}]

        sage: from sage.combinat.diagram_algebras import PartitionDiagrams as PDs
        sage: PDs(4).cardinality() == factorial(4) + IDs(4).cardinality()
        True
    """
    @staticmethod
    def __classcall_private__(cls, diag):
        """
        Normalize input to initialize diagram.

        The order of the diagram element is the maximum value found in
        the list of lists.

        EXAMPLES::

            sage: from sage.combinat.diagram_algebras import IdealDiagram
            sage: IdealDiagram([[1],[-1]])
            {{-1}, {1}}
            sage: IdealDiagram([[1], [-1]]).parent()
            Ideal diagrams of order 1
        """
        order = max(v for p in diag for v in p)
        return IdealDiagrams(order)(diag)

    def check(self):
        r"""
        Check the validity of the input for ``self``.

        TESTS::

            sage: from sage.combinat.diagram_algebras import IdealDiagram
            sage: pd1 = IdealDiagram([[1,2],[-1,-2]])  # indirect doctest
            sage: pd2 = IdealDiagram([[1,-2],[2,-1]])  # indirect doctest
            Traceback (most recent call last):
            ...
            ValueError: the diagram {{-2, 1}, {-1, 2}} must have a propagating number smaller than the order
            sage: pd3 = IdealDiagram([[1,2,-1,-3]])    # indirect doctest
            Traceback (most recent call last):
            ...
            ValueError: {{-3, -1, 1, 2}} does not represent two rows of vertices of order 2
            sage: pd4 = IdealDiagram([[1,-2,-1],[2]])  # indirect doctest
        """
        super(IdealDiagram, self).check()
        if self.propagating_number() >= self.order():
            raise ValueError("the diagram %s must have a propagating number smaller than the order" % self)


class PlanarDiagram(AbstractPartitionDiagram):
    r"""
    The element class for a planar diagram.

    A planar diagram for an integer `k` is a partition of the set
    `\{1, \ldots, k, -1, \ldots, -k\}` so that the diagram is non-crossing.

    EXAMPLES::

        sage: from sage.combinat.diagram_algebras import PlanarDiagrams
        sage: PlanarDiagrams(2)
        Planar diagrams of order 2
        sage: PlanarDiagrams(2).list()
        [{{-2, -1, 1, 2}},
         {{-2, 1, 2}, {-1}},
         {{-2}, {-1, 1, 2}},
         {{-2, -1}, {1, 2}},
         {{-2}, {-1}, {1, 2}},
         {{-2, -1, 1}, {2}},
         {{-2, 1}, {-1}, {2}},
         {{-2, 2}, {-1, 1}},
         {{-2, -1, 2}, {1}},
         {{-2, 2}, {-1}, {1}},
         {{-2}, {-1, 1}, {2}},
         {{-2}, {-1, 2}, {1}},
         {{-2, -1}, {1}, {2}},
         {{-2}, {-1}, {1}, {2}}]
    """
    @staticmethod
    def __classcall_private__(cls, diag):
        """
        Normalize input to initialize diagram.

        The order of the diagram element is the maximum value found in
        the list of lists.

        EXAMPLES::

            sage: from sage.combinat.diagram_algebras import PlanarDiagram
            sage: PlanarDiagram([[1,-1]])
            {{-1, 1}}
            sage: PlanarDiagram([[1, -1]]).parent()
            Planar diagrams of order 1
        """
        order = max(v for p in diag for v in p)
        PD = PlanarDiagrams(order)
        return PD(diag)

    def check(self):
        r"""
        Check the validity of the input for ``self``.

        TESTS::

            sage: from sage.combinat.diagram_algebras import PlanarDiagram
            sage: pd1 = PlanarDiagram([[1,2],[-1,-2]])  # indirect doctest
            sage: pd2 = PlanarDiagram([[1,-2],[2,-1]])  # indirect doctest
            Traceback (most recent call last):
            ...
            ValueError: the diagram {{-2, 1}, {-1, 2}} must be planar
            sage: pd3 = PlanarDiagram([[1,2,-1,-3]])    # indirect doctest
            Traceback (most recent call last):
            ...
            ValueError: {{-3, -1, 1, 2}} does not represent two rows of vertices of order 2
            sage: pd4 = PlanarDiagram([[1,-2,-1],[2]])  # indirect doctest
        """
        super(PlanarDiagram, self).check()
        if not self.is_planar():
            raise ValueError("the diagram %s must be planar" % self)


class TemperleyLiebDiagram(AbstractPartitionDiagram):
    r"""
    The element class for a Temperley-Lieb diagram.

    A Temperley-Lieb diagram for an integer `k` is a partition of the set
    `\{1, \ldots, k, -1, \ldots, -k\}` so that the blocks are all of size
    2 and the diagram is planar.

    EXAMPLES::

        sage: from sage.combinat.diagram_algebras import TemperleyLiebDiagrams
        sage: TemperleyLiebDiagrams(2)
        Temperley Lieb diagrams of order 2
        sage: TemperleyLiebDiagrams(2).list()
        [{{-2, -1}, {1, 2}}, {{-2, 2}, {-1, 1}}]
    """
    @staticmethod
    def __classcall_private__(cls, diag):
        """
        Normalize input to initialize diagram.

        The order of the diagram element is the maximum value found in
        the list of lists.

        EXAMPLES::

            sage: from sage.combinat.diagram_algebras import TemperleyLiebDiagram
            sage: TemperleyLiebDiagram([[1,-1]])
            {{-1, 1}}
            sage: TemperleyLiebDiagram([[1, -1]]).parent()
            Temperley Lieb diagrams of order 1
        """
        order = max(v for p in diag for v in p)
        TLD = TemperleyLiebDiagrams(order)
        return TLD(diag)

    def check(self):
        r"""
        Check the validity of the input for ``self``.

        TESTS::

            sage: from sage.combinat.diagram_algebras import TemperleyLiebDiagram
            sage: pd1 = TemperleyLiebDiagram([[1,2],[-1,-2]])  # indirect doctest
            sage: pd2 = TemperleyLiebDiagram([[1,-2],[2,-1]])  # indirect doctest
            Traceback (most recent call last):
            ...
            ValueError: the diagram {{-2, 1}, {-1, 2}} must be planar
            sage: pd3 = TemperleyLiebDiagram([[1,2,-1,-3]])    # indirect doctest
            Traceback (most recent call last):
            ...
            ValueError: {{-3, -1, 1, 2}} does not represent two rows of vertices of order 2
            sage: pd4 = TemperleyLiebDiagram([[1,-2,-1],[2]])  # indirect doctest
            Traceback (most recent call last):
            ...
            ValueError: all blocks of {{-2, -1, 1}, {2}} must be of size 2
        """
        super(TemperleyLiebDiagram, self).check()
        if any(len(block) != 2 for block in self):
            raise ValueError("all blocks of %s must be of size 2" % self )
        if not self.is_planar():
            raise ValueError("the diagram %s must be planar" % self)


class PartitionDiagram(AbstractPartitionDiagram):
    r"""
    The element class for a partition diagram.

    A partition diagram for an integer `k` is a partition of the set
    `\{1, \ldots, k, -1, \ldots, -k\}`

    EXAMPLES::

        sage: from sage.combinat.diagram_algebras import PartitionDiagram, PartitionDiagrams
        sage: PartitionDiagrams(1)
        Partition diagrams of order 1
        sage: PartitionDiagrams(1).list()
        [{{-1, 1}}, {{-1}, {1}}]
        sage: PartitionDiagram([[1,-1]])
        {{-1, 1}}
        sage: PartitionDiagram(((1,-2),(2,-1))).parent()
        Partition diagrams of order 2
    """
    @staticmethod
    def __classcall_private__(cls, diag):
        """
        Normalize input to initialize diagram.

        The order of the diagram element is the maximum value found in
        the list of lists.

        EXAMPLES::

            sage: from sage.combinat.diagram_algebras import PartitionDiagram
            sage: PartitionDiagram([[1],[-1]])
            {{-1}, {1}}
            sage: PartitionDiagram([[1],[-1]]).parent()
            Partition diagrams of order 1
        """
        order = max(v for p in diag for v in p)
        PD = PartitionDiagrams(order)
        return PD(diag)

class BrauerDiagram(AbstractPartitionDiagram):
    r"""
    A Brauer diagram.

    A Brauer diagram for an integer `k` is a partition of the set
    `\{1, \ldots, k, -1, \ldots, -k\}` with block size 2.

    EXAMPLES::

        sage: import sage.combinat.diagram_algebras as da
        sage: bd = da.BrauerDiagrams(2)
        sage: bd1 = bd([[1,2],[-1,-2]])
        sage: bd2 = bd([[1,2,-1,-2]])
        Traceback (most recent call last):
        ...
        ValueError: all blocks of {{-2, -1, 1, 2}} must be of size 2

    TESTS::

        sage: import sage.combinat.diagram_algebras as da
        sage: bd = da.BrauerDiagrams(2)( ((-2,-1),(1,2)) )
        sage: TestSuite(bd).run()
    """
    @staticmethod
    def __classcall_private__(cls, diag):
        """
        Normalize input to initialize diagram.

        The order of the diagram element is the maximum value found in
        the list of lists.

        EXAMPLES::

            sage: from sage.combinat.diagram_algebras import BrauerDiagram
            sage: bd = BrauerDiagram([[1,-1]]); bd
            {{-1, 1}}
            sage: bd.parent()
            Brauer diagrams of order 1
        """
        order = max(v for p in diag for v in p)
        BD = BrauerDiagrams(order)
        return BD(diag)

    def check(self):
        r"""
        Check the validity of the input for ``self``.

        TESTS::

            sage: import sage.combinat.diagram_algebras as da
            sage: bd = da.BrauerDiagrams(2)
            sage: bd1 = bd([[1,2],[-1,-2]])  # indirect doctest
            sage: bd2 = bd([[1,2,-1,-2]])    # indirect doctest
            Traceback (most recent call last):
            ...
            ValueError: all blocks of {{-2, -1, 1, 2}} must be of size 2
        """
        super(BrauerDiagram, self).check()
        if any(len(i) != 2 for i in self):
            raise ValueError("all blocks of %s must be of size 2" % self)

    def _repr_(self):
        r"""
        Return a string representation of a Brauer diagram.

        TESTS::

            sage: import sage.combinat.diagram_algebras as da
            sage: bd = da.BrauerDiagrams(2)
            sage: bd1 = bd([[1,2],[-1,-2]]); bd1
            {{-2, -1}, {1, 2}}
        """
        return self.parent().options._dispatch(self, '_repr_', 'display')

    # add options to class
    class options(GlobalOptions):
        r"""
        Set and display the global options for Brauer diagram (algebras). If no
        parameters are set, then the function returns a copy of the options
        dictionary.

        The ``options`` to diagram algebras can be accessed as the method
        :obj:`BrauerAlgebra.options` of :class:`BrauerAlgebra` and
        related classes.

        @OPTIONS@

        The compact representation ``[A/B;pi]`` of the Brauer algebra diagram
        (see [GL1996]_) has the following components:

        - ``A`` -- is a list of pairs of positive elements (upper row) that
          are connected,

        - ``B`` -- is a list of pairs of negative elements (lower row) that
          are connected, and

        - ``pi`` --  is a permutation that is to be interpreted as the relative
          order of the remaining elements in the top row and the bottom row.

        EXAMPLES::

            sage: R.<q> = QQ[]
            sage: BA = BrauerAlgebra(2, q)
            sage: E = BA([[1,2],[-1,-2]])
            sage: E
            B{{-2, -1}, {1, 2}}
            sage: BA8 = BrauerAlgebra(8, q)
            sage: BA8([[1,-4],[2,4],[3,8],[-7,-2],[5,7],[6,-1],[-3,-5],[-6,-8]])
            B{{-8, -6}, {-7, -2}, {-5, -3}, {-4, 1}, {-1, 6}, {2, 4}, {3, 8}, {5, 7}}
            sage: BrauerAlgebra.options.display = "compact"
            sage: E
            B[12/12;]
            sage: BA8([[1,-4],[2,4],[3,8],[-7,-2],[5,7],[6,-1],[-3,-5],[-6,-8]])
            B[24.38.57/35.27.68;21]
            sage: BrauerAlgebra.options._reset()
        """
        NAME = 'Brauer diagram'
        module = 'sage.combinat.diagram_algebras'
        option_class = 'BrauerDiagram'
        display = dict(default="normal",
                       description='Specifies how the Brauer diagrams should be printed',
                       values=dict(normal="Using the normal representation",
                                   compact="Using the compact representation"),
                       case_sensitive=False)

    def _repr_normal(self):
        """
        Return a string representation of ``self``.

        EXAMPLES::

            sage: import sage.combinat.diagram_algebras as da
            sage: bd = da.BrauerDiagrams(2)
            sage: bd([[1,2],[-1,-2]])._repr_normal()
            '{{-2, -1}, {1, 2}}'
        """
        return super(BrauerDiagram, self)._repr_()

    def _repr_compact(self):
        """
        Return a compact string representation of ``self``.

        EXAMPLES::

            sage: import sage.combinat.diagram_algebras as da
            sage: bd = da.BrauerDiagrams(2)
            sage: bd([[1,2],[-1,-2]])._repr_compact()
            '[12/12;]'
            sage: bd([[1,-2],[2,-1]])._repr_compact()
            '[/;21]'
            sage: bd = da.BrauerDiagrams(7)
            sage: bd([[1,4],[6,7], [-2,-6],[-5,-7], [2,-4],[3,-1],[5,-3]])._repr_compact()
            '[14.67/26.57;312]'
        """
        (top, bot, thru) = self.involution_permutation_triple()
        bot.reverse()
        s1 = ".".join("".join(str(b) for b in block) for block in top)
        s2 = ".".join("".join(str(abs(k)) for k in sorted(block, reverse=True))
                      for block in bot)
        s3 = "".join(str(x) for x in thru)
        return "[{}/{};{}]".format(s1, s2, s3)

    def involution_permutation_triple(self, curt=True):
        r"""
        Return the involution permutation triple of ``self``.

        From Graham-Lehrer (see :class:`BrauerDiagrams`), a Brauer diagram
        is a triple `(D_1, D_2, \pi)`, where:

        - `D_1` is a partition of the top nodes;
        - `D_2` is a partition of the bottom nodes;
        - `\pi` is the induced permutation on the free nodes.

        INPUT:

        - ``curt`` -- (default: ``True``) if ``True``, then return bijection
          on free nodes as a one-line notation (standardized to look like a
          permutation), else, return the honest mapping, a list of pairs
          `(i, -j)` describing the bijection on free nodes

        EXAMPLES::

            sage: import sage.combinat.diagram_algebras as da
            sage: bd = da.BrauerDiagrams(3)
            sage: elm = bd([[1,2],[-2,-3],[3,-1]])
            sage: elm.involution_permutation_triple()
            ([(1, 2)], [(-3, -2)], [1])
            sage: elm.involution_permutation_triple(curt=False)
            ([(1, 2)], [(-3, -2)], [[3, -1]])
        """
        top = []
        bottom = []
        for v in self.diagram():
            if min(v) > 0:
                top += [v]
            if max(v) < 0:
                bottom += [v]
        if curt:
            perm = self.perm()
        else:
            perm = self.bijection_on_free_nodes()
        return (top, bottom, perm)

    def bijection_on_free_nodes(self, two_line=False):
        r"""
        Return the induced bijection - as a list of `(x,f(x))` values -
        from the free nodes on the top at the Brauer diagram to the free
        nodes at the bottom of ``self``.

        OUTPUT:

        If ``two_line`` is ``True``, then the output is the induced
        bijection as a two-row list ``(inputs, outputs)``.

        EXAMPLES::

            sage: import sage.combinat.diagram_algebras as da
            sage: bd = da.BrauerDiagrams(3)
            sage: elm = bd([[1,2],[-2,-3],[3,-1]])
            sage: elm.bijection_on_free_nodes()
            [[3, -1]]
            sage: elm2 = bd([[1,-2],[2,-3],[3,-1]])
            sage: elm2.bijection_on_free_nodes(two_line=True)
            [[1, 2, 3], [-2, -3, -1]]
        """
        terms = sorted(sorted(list(v), reverse=True) for v in self.diagram()
                       if max(v) > 0 and min(v) < 0)
        if two_line:
            terms = [[t[i] for t in terms] for i in range(2)]
        return terms

    def perm(self):
        r"""
        Return the induced bijection on the free nodes of ``self`` in
        one-line notation, re-indexed and treated as a permutation.

        .. SEEALSO::

            :meth:`bijection_on_free_nodes`

        EXAMPLES::

            sage: import sage.combinat.diagram_algebras as da
            sage: bd = da.BrauerDiagrams(3)
            sage: elm = bd([[1,2],[-2,-3],[3,-1]])
            sage: elm.perm()
            [1]
        """
        long_form = self.bijection_on_free_nodes()
        if not long_form:
            return long_form

        short_form = [abs(v[1]) for v in long_form]
        # given any list [i1,i2,...,ir] with distinct positive integer entries,
        # return naturally associated permutation of [r].
        # probably already defined somewhere in Permutations/Compositions/list/etc.
        std = list(range(1, len(short_form) + 1))
        j = 0
        for i in range(max(short_form)+1):
            if i in short_form:
                j += 1
                std[short_form.index(i)] = j
        return std

    def is_elementary_symmetric(self):
        r"""
        Check if is elementary symmetric.

        Let `(D_1, D_2, \pi)` be the Graham-Lehrer representation
        of the Brauer diagram `d`. We say `d` is *elementary symmetric*
        if `D_1 = D_2` and `\pi` is the identity.

        EXAMPLES::

            sage: import sage.combinat.diagram_algebras as da
            sage: bd = da.BrauerDiagrams(3)
            sage: elm = bd([[1,2],[-1,-2],[3,-3]])
            sage: elm.is_elementary_symmetric()
            True
            sage: elm2 = bd([[1,2],[-1,-3],[3,-2]])
            sage: elm2.is_elementary_symmetric()
            False
        """
        (D1,D2,pi) = self.involution_permutation_triple()
        D1 = sorted(sorted(abs(y) for y in x) for x in D1)
        D2 = sorted(sorted(abs(y) for y in x) for x in D2)
        return D1 == D2 and pi == list(range(1,len(pi)+1))

class AbstractPartitionDiagrams(Parent, UniqueRepresentation):
    r"""
    This is an abstract base class for partition diagrams.

    The primary use of this class is to serve as basis keys for
    diagram algebras, but diagrams also have properties in their
    own right. Furthermore, this class is meant to be extended to
    create more efficient contains methods.

    INPUT:

    - ``order`` -- integer or integer `+ 1/2`; the order of the diagrams
    - ``category`` -- (default: ``FiniteEnumeratedSets()``); the category

    All concrete classes should implement attributes

    - ``_name`` -- the name of the class
    - ``_diagram_func`` -- an iterator function that takes the order
      as its only input

    EXAMPLES::

        sage: import sage.combinat.diagram_algebras as da
        sage: pd = da.PartitionDiagrams(2)
        sage: pd
        Partition diagrams of order 2
        sage: pd.an_element() in pd
        True
        sage: elm = pd([[1,2],[-1,-2]])
        sage: elm in pd
        True
    """
    Element = AbstractPartitionDiagram

    def __init__(self, order, category=None):
        r"""
        Initialize ``self``.

        TESTS::

            sage: import sage.combinat.diagram_algebras as da
            sage: pd = da.AbstractPartitionDiagrams(2)
            sage: pd.category()
            Category of finite enumerated sets
            sage: pd = da.AbstractPartitionDiagrams(2, Sets().Finite())
            sage: pd.category()
            Category of finite sets

            sage: pd = da.PartitionDiagrams(2)
            sage: TestSuite(pd).run()

            sage: bd = da.BrauerDiagrams(2)
            sage: TestSuite(bd).run()

            sage: td = da.TemperleyLiebDiagrams(2)
            sage: TestSuite(td).run()

            sage: pld = da.PlanarDiagrams(2)
            sage: TestSuite(pld).run()

            sage: id = da.IdealDiagrams(2)
            sage: TestSuite(id).run()
        """
        if category is None:
            category = FiniteEnumeratedSets()
        Parent.__init__(self, category=category)
        if order in ZZ:
            self.order = ZZ(order)
            base_set = frozenset(list(range(1,order+1)) + list(range(-order,0)))
        else:
            #order is a half-integer.
            self.order = QQ(order)
            base_set = frozenset(list(range(1,ZZ(ZZ(1)/ZZ(2) + order)+1))
                                 + list(range(ZZ(-ZZ(1)/ZZ(2) - order),0)))
        self._set = base_set

    def _repr_(self):
        r"""
        TESTS::

            sage: import sage.combinat.diagram_algebras as da
            sage: da.PartitionDiagrams(2)
            Partition diagrams of order 2
        """
        return "{} diagrams of order {}".format(self._name, self.order)

    def __iter__(self):
        r"""
        TESTS::

            sage: import sage.combinat.diagram_algebras as da
            sage: list(da.PartitionDiagrams(2))
            [{{-2, -1, 1, 2}},
             {{-2, 1, 2}, {-1}},
             {{-2}, {-1, 1, 2}},
             {{-2, -1}, {1, 2}},
             {{-2}, {-1}, {1, 2}},
             {{-2, -1, 1}, {2}},
             {{-2, 1}, {-1, 2}},
             {{-2, 1}, {-1}, {2}},
             {{-2, 2}, {-1, 1}},
             {{-2, -1, 2}, {1}},
             {{-2, 2}, {-1}, {1}},
             {{-2}, {-1, 1}, {2}},
             {{-2}, {-1, 2}, {1}},
             {{-2, -1}, {1}, {2}},
             {{-2}, {-1}, {1}, {2}}]

            sage: list(da.PartitionDiagrams(3/2))
            [{{-2, -1, 1, 2}},
             {{-2, 1, 2}, {-1}},
             {{-2, 2}, {-1, 1}},
             {{-2, -1, 2}, {1}},
             {{-2, 2}, {-1}, {1}}]

            sage: list(da.BrauerDiagrams(5/2))
            [{{-3, 3}, {-2, -1}, {1, 2}},
             {{-3, 3}, {-2, 1}, {-1, 2}},
             {{-3, 3}, {-2, 2}, {-1, 1}}]
            sage: list(da.BrauerDiagrams(2))
            [{{-2, -1}, {1, 2}}, {{-2, 1}, {-1, 2}}, {{-2, 2}, {-1, 1}}]

            sage: list(da.TemperleyLiebDiagrams(5/2))
            [{{-3, 3}, {-2, -1}, {1, 2}}, {{-3, 3}, {-2, 2}, {-1, 1}}]
            sage: list(da.TemperleyLiebDiagrams(2))
            [{{-2, -1}, {1, 2}}, {{-2, 2}, {-1, 1}}]

            sage: list(da.PlanarDiagrams(3/2))
            [{{-2, -1, 1, 2}},
             {{-2, 1, 2}, {-1}},
             {{-2, 2}, {-1, 1}},
             {{-2, -1, 2}, {1}},
             {{-2, 2}, {-1}, {1}}]

            sage: list(da.PlanarDiagrams(2))
            [{{-2, -1, 1, 2}},
             {{-2, 1, 2}, {-1}},
             {{-2}, {-1, 1, 2}},
             {{-2, -1}, {1, 2}},
             {{-2}, {-1}, {1, 2}},
             {{-2, -1, 1}, {2}},
             {{-2, 1}, {-1}, {2}},
             {{-2, 2}, {-1, 1}},
             {{-2, -1, 2}, {1}},
             {{-2, 2}, {-1}, {1}},
             {{-2}, {-1, 1}, {2}},
             {{-2}, {-1, 2}, {1}},
             {{-2, -1}, {1}, {2}},
             {{-2}, {-1}, {1}, {2}}]

            sage: list(da.IdealDiagrams(3/2))
            [{{-2, -1, 1, 2}},
             {{-2, 1, 2}, {-1}},
             {{-2, -1, 2}, {1}},
             {{-2, 2}, {-1}, {1}}]
            sage: list(da.IdealDiagrams(2))
            [{{-2, -1, 1, 2}},
             {{-2, 1, 2}, {-1}},
             {{-2}, {-1, 1, 2}},
             {{-2, -1}, {1, 2}},
             {{-2}, {-1}, {1, 2}},
             {{-2, -1, 1}, {2}},
             {{-2, 1}, {-1}, {2}},
             {{-2, -1, 2}, {1}},
             {{-2, 2}, {-1}, {1}},
             {{-2}, {-1, 1}, {2}},
             {{-2}, {-1, 2}, {1}},
             {{-2, -1}, {1}, {2}},
             {{-2}, {-1}, {1}, {2}}]
        """
        # The _diagram_func gets set as a method, but we want to
        #   treat it like an attribute, so we call the underlying
        #   __func__.
        for i in self._diagram_func.__func__(self.order):
            yield self.element_class(self, i, check=False)

    def __contains__(self, obj):
        r"""
        TESTS::

            sage: import sage.combinat.diagram_algebras as da
            sage: pd = da.PartitionDiagrams(2)
            sage: pd.an_element() in pd
            True
            sage: elm = pd([[1,2],[-1,-2]])
            sage: elm in pd # indirect doctest
            True
        """
        if not hasattr(obj, '_base_diagram'):
            try:
                obj = self._element_constructor_(obj)
            except (ValueError, TypeError):
                return False
        if obj.base_diagram():
            tst = sorted(flatten(obj.base_diagram()))
            if len(tst) % 2 or tst != list(range(-len(tst)//2,0)) + list(range(1,len(tst)//2+1)):
                return False
            return True
        return self.order == 0

    def _element_constructor_(self, d):
        r"""
        Construct an element of ``self``.

        EXAMPLES::

            sage: import sage.combinat.diagram_algebras as da
            sage: pd = da.AbstractPartitionDiagrams(2)
            sage: elm = pd( [[1,2], [-1,-2]] ); elm
            {{-2, -1}, {1, 2}}
            sage: pd( [{1,2}, {-1,-2}] ) == elm
            True
            sage: pd( ((1,2), (-1,-2)) ) == elm
            True
            sage: pd( SetPartition([[1,2], [-1,-2]]) ) == elm
            True

            sage: bd = da.BrauerDiagrams(2)
            sage: bd( [[1,2],[-1,-2]] )
            {{-2, -1}, {1, 2}}
        """
        return self.element_class(self, d)

class PartitionDiagrams(AbstractPartitionDiagrams):
    r"""
    This class represents all partition diagrams of integer or integer
    `+ 1/2` order.

    EXAMPLES::

        sage: import sage.combinat.diagram_algebras as da
        sage: pd = da.PartitionDiagrams(1); pd
        Partition diagrams of order 1
        sage: pd.list()
        [{{-1, 1}}, {{-1}, {1}}]

        sage: pd = da.PartitionDiagrams(3/2); pd
        Partition diagrams of order 3/2
        sage: pd.list()
        [{{-2, -1, 1, 2}},
         {{-2, 1, 2}, {-1}},
         {{-2, 2}, {-1, 1}},
         {{-2, -1, 2}, {1}},
         {{-2, 2}, {-1}, {1}}]

    TESTS::

        sage: import sage.combinat.diagram_algebras as da
        sage: pd = da.PartitionDiagrams(3)
        sage: pd.an_element() in pd
        True
        sage: pd.cardinality() == len(pd.list())
        True

        sage: pd = da.PartitionDiagrams(5/2)
        sage: pd.an_element() in pd
        True
        sage: pd.cardinality() == len(pd.list())
        True
    """
    Element = PartitionDiagram
    _name = "Partition"
    _diagram_func = partition_diagrams

    def cardinality(self):
        r"""
        The cardinality of partition diagrams of half-integer order `n` is
        the `2n`-th Bell number.

        EXAMPLES::

            sage: import sage.combinat.diagram_algebras as da
            sage: pd = da.PartitionDiagrams(3)
            sage: pd.cardinality()
            203

            sage: pd = da.PartitionDiagrams(7/2)
            sage: pd.cardinality()
            877
        """
        return bell_number(ZZ(2 * self.order))

class BrauerDiagrams(AbstractPartitionDiagrams):
    r"""
    This class represents all Brauer diagrams of integer or integer
    `+1/2` order. For more information on Brauer diagrams,
    see :class:`BrauerAlgebra`.

    EXAMPLES::

        sage: import sage.combinat.diagram_algebras as da
        sage: bd = da.BrauerDiagrams(2); bd
        Brauer diagrams of order 2
        sage: bd.list()
        [{{-2, -1}, {1, 2}}, {{-2, 1}, {-1, 2}}, {{-2, 2}, {-1, 1}}]

        sage: bd = da.BrauerDiagrams(5/2); bd
        Brauer diagrams of order 5/2
        sage: bd.list()
        [{{-3, 3}, {-2, -1}, {1, 2}},
         {{-3, 3}, {-2, 1}, {-1, 2}},
         {{-3, 3}, {-2, 2}, {-1, 1}}]

    TESTS::

        sage: import sage.combinat.diagram_algebras as da
        sage: bd = da.BrauerDiagrams(3)
        sage: bd.an_element() in bd
        True
        sage: bd.cardinality() == len(bd.list())
        True

        sage: bd = da.BrauerDiagrams(5/2)
        sage: bd.an_element() in bd
        True
        sage: bd.cardinality() == len(bd.list())
        True

    These diagrams also come equipped with a compact representation based
    on their bipartition triple representation. See the
    :meth:`from_involution_permutation_triple` method for more information.

    ::

        sage: bd = da.BrauerDiagrams(3)
        sage: bd.options.display="compact"
        sage: bd.list()
        [[12/12;1],
         [13/12;1],
         [23/12;1],
         [23/13;1],
         [23/23;1],
         [/;132],
         [/;231],
         [/;321],
         [13/13;1],
         [12/13;1],
         [12/23;1],
         [13/23;1],
         [/;312],
         [/;213],
         [/;123]]
        sage: bd.options._reset()
    """
    Element = BrauerDiagram
    options = BrauerDiagram.options
    _name = "Brauer"
    _diagram_func = brauer_diagrams

    def __contains__(self, obj):
        r"""
        TESTS::

            sage: import sage.combinat.diagram_algebras as da
            sage: bd = da.BrauerDiagrams(2)
            sage: bd.an_element() in bd
            True
            sage: bd([[1,2],[-1,-2]]) in bd
            True
            sage: [[1,2,-1,-2]] in bd
            False
            sage: bd = da.BrauerDiagrams(3/2)
            sage: bd.an_element() in bd
            True

        """
        if self.order in ZZ:
            r = ZZ(self.order)
        else:
            r = ZZ(self.order + ZZ(1)/ZZ(2))
        return super(BrauerDiagrams, self).__contains__(obj) and [len(i) for i in obj] == [2]*r

    def cardinality(self):
        r"""
        Return the cardinality of ``self``.

        The number of Brauer diagrams of integer order `k` is `(2k-1)!!`.

        EXAMPLES::

            sage: import sage.combinat.diagram_algebras as da
            sage: bd = da.BrauerDiagrams(3)
            sage: bd.cardinality()
            15

            sage: bd = da.BrauerDiagrams(7/2)
            sage: bd.cardinality()
            15
        """
        if self.order in ZZ:
            return (2 * ZZ(self.order) - 1).multifactorial(2)
        else:
            return (2 * ZZ(self.order - 1 / 2) - 1).multifactorial(2)

    def symmetric_diagrams(self, l=None, perm=None):
        r"""
        Return the list of Brauer diagrams with symmetric placement of `l` arcs,
        and with free nodes permuted according to `perm`.

        EXAMPLES::

            sage: import sage.combinat.diagram_algebras as da
            sage: bd = da.BrauerDiagrams(4)
            sage: bd.symmetric_diagrams(l=1, perm=[2,1])
            [{{-4, -2}, {-3, 1}, {-1, 3}, {2, 4}},
             {{-4, -3}, {-2, 1}, {-1, 2}, {3, 4}},
             {{-4, -1}, {-3, 2}, {-2, 3}, {1, 4}},
             {{-4, 2}, {-3, -1}, {-2, 4}, {1, 3}},
             {{-4, 3}, {-3, 4}, {-2, -1}, {1, 2}},
             {{-4, 1}, {-3, -2}, {-1, 4}, {2, 3}}]

        TESTS::

            sage: import sage.combinat.diagram_algebras as da
            sage: bd = da.BrauerDiagrams(3/2)
            sage: bd.symmetric_diagrams(l=1, perm=[2,1])
            Traceback (most recent call last):
            ...
            NotImplementedError: only implemented for integer order, not for order 3/2
        """
        # perm = permutation on free nodes
        # l = number of arcs
        if self.order not in ZZ:
            raise NotImplementedError("only implemented for integer order,"
                                      " not for order %s" % (self.order))
        n = ZZ(self.order)
        if l is None:
            l = 0
        if perm is None:
            perm = list(range(1, n+1-2*l))
        out = []
        partition_shape = [2]*l + [1]*(n-2*l)
        for sp in SetPartitions(n, partition_shape):
            sp0 = [block for block in sp if len(block) == 2]
            diag = self.from_involution_permutation_triple((sp0,sp0,perm))
            out.append(diag)
        return out

    def from_involution_permutation_triple(self, D1_D2_pi):
        r"""
        Construct a Brauer diagram of ``self`` from an involution
        permutation triple.

        A Brauer diagram can be represented as a triple where the first
        entry is a list of arcs on the top row of the diagram, the second
        entry is a list of arcs on the bottom row of the diagram, and the
        third entry is a permutation on the remaining nodes. This triple
        is called the *involution permutation triple*. For more
        information, see [GL1996]_.

        INPUT:

        - ``D1_D2_pi``-- a list or tuple where the first entry is a list of
          arcs on the top of the diagram, the second entry is a list of arcs
          on the bottom of the diagram, and the third entry is a permutation
          on the free nodes.

        REFERENCES:

        .. [GL1996] \J.J. Graham and G.I. Lehrer, Cellular algebras.
           Inventiones mathematicae 123 (1996), 1--34.

        EXAMPLES::

            sage: import sage.combinat.diagram_algebras as da
            sage: bd = da.BrauerDiagrams(4)
            sage: bd.from_involution_permutation_triple([[[1,2]],[[3,4]],[2,1]])
            {{-4, -3}, {-2, 3}, {-1, 4}, {1, 2}}

        TESTS::

            sage: import sage.combinat.diagram_algebras as da
            sage: bd = da.BrauerDiagrams(5/2)
            sage: bd.from_involution_permutation_triple([[[1,2]],[[3,4]],[2,1]])
            Traceback (most recent call last):
            ...
            NotImplementedError: only implemented for integer order, not for order 5/2
        """
        if self.order not in ZZ:
            raise NotImplementedError("only implemented for integer order,"
                                      " not for order %s" % (self.order))
        try:
            (D1,D2,pi) = tuple(D1_D2_pi)
        except ValueError:
            raise ValueError("argument %s not in correct form; must be a tuple (D1, D2, pi)" % D1_D2_pi)
        D1 = [[abs(x) for x in b] for b in D1 if len(b) == 2] # not needed if argument correctly passed at outset.
        D2 = [[abs(x) for x in b] for b in D2 if len(b) == 2] # ditto.
        nD2 = [[-i for i in b] for b in D2]
        pi = list(pi)
        nn = set(range(1, self.order+1))
        dom = sorted(nn.difference(flatten([list(x) for x in D1])))
        rng = sorted(nn.difference(flatten([list(x) for x in D2])))
        SP0 = D1 + nD2
        if len(pi) != len(dom) or pi not in Permutations():
            raise ValueError("in the tuple (D1, D2, pi)={}, pi must be a permutation of {} (indicating a permutation on the free nodes of the diagram)".format(
                                    (D1,D2,pi), self.order-2*len(D1)))
        Perm = [[dom[i], -rng[val-1]] for i,val in enumerate(pi)]
        SP = SP0 + Perm
        return self(SP) # could pass 'SetPartition' ?

class TemperleyLiebDiagrams(AbstractPartitionDiagrams):
    r"""
    All Temperley-Lieb diagrams of integer or integer `+1/2` order.

    For more information on Temperley-Lieb diagrams, see
    :class:`TemperleyLiebAlgebra`.

    EXAMPLES::

        sage: import sage.combinat.diagram_algebras as da
        sage: td = da.TemperleyLiebDiagrams(3); td
        Temperley Lieb diagrams of order 3
        sage: td.list()
        [{{-3, 3}, {-2, -1}, {1, 2}},
         {{-3, 1}, {-2, -1}, {2, 3}},
         {{-3, -2}, {-1, 1}, {2, 3}},
         {{-3, -2}, {-1, 3}, {1, 2}},
         {{-3, 3}, {-2, 2}, {-1, 1}}]

        sage: td = da.TemperleyLiebDiagrams(5/2); td
        Temperley Lieb diagrams of order 5/2
        sage: td.list()
        [{{-3, 3}, {-2, -1}, {1, 2}}, {{-3, 3}, {-2, 2}, {-1, 1}}]

    TESTS::

        sage: import sage.combinat.diagram_algebras as da
        sage: td = da.TemperleyLiebDiagrams(3)
        sage: td.an_element() in td
        True
        sage: td.cardinality() == len(td.list())
        True

        sage: td = da.TemperleyLiebDiagrams(7/2)
        sage: td.an_element() in td
        True
        sage: td.cardinality() == len(td.list())
        True
    """
    Element = TemperleyLiebDiagram
    _name = "Temperley Lieb"
    _diagram_func = temperley_lieb_diagrams

    def cardinality(self):
        r"""
        Return the cardinality of ``self``.

        The number of Temperley--Lieb diagrams of integer order `k` is the
        `k`-th Catalan number.

        EXAMPLES::

            sage: import sage.combinat.diagram_algebras as da
            sage: td = da.TemperleyLiebDiagrams(3)
            sage: td.cardinality()
            5
        """
        if self.order in ZZ:
            return catalan_number(ZZ(self.order))
        else:
            return catalan_number(ZZ(self.order - 1/2))

    def __contains__(self, obj):
        r"""
        TESTS::

            sage: import sage.combinat.diagram_algebras as da
            sage: td = da.TemperleyLiebDiagrams(2)
            sage: td.an_element() in td
            True
            sage: td([[1,2],[-1,-2]]) in td
            True
            sage: [[1,2],[-1,-2]] in td
            True
            sage: [[1,-2],[-1,2]] in td
            False
        """
        if not hasattr(obj, '_base_diagram'):
            try:
                obj = self._element_constructor_(obj)
            except (ValueError, TypeError):
                return False
        return obj in BrauerDiagrams(self.order) and obj.is_planar()

class PlanarDiagrams(AbstractPartitionDiagrams):
    r"""
    All planar diagrams of integer or integer `+1/2` order.

    EXAMPLES::

        sage: import sage.combinat.diagram_algebras as da
        sage: pld = da.PlanarDiagrams(1); pld
        Planar diagrams of order 1
        sage: pld.list()
        [{{-1, 1}}, {{-1}, {1}}]

        sage: pld = da.PlanarDiagrams(3/2); pld
        Planar diagrams of order 3/2
        sage: pld.list()
        [{{-2, -1, 1, 2}},
         {{-2, 1, 2}, {-1}},
         {{-2, 2}, {-1, 1}},
         {{-2, -1, 2}, {1}},
         {{-2, 2}, {-1}, {1}}]

    TESTS::

        sage: import sage.combinat.diagram_algebras as da
        sage: pld = da.PlanarDiagrams(3)
        sage: pld.an_element() in pld
        True
        sage: pld.cardinality() == len(pld.list())
        True
        sage: pld = da.PlanarDiagrams(5/2)
        sage: pld.an_element() in pld
        True
        sage: pld.cardinality() == len(pld.list())
        True
    """
    Element = PlanarDiagram
    _name = "Planar"
    _diagram_func = planar_diagrams

    def cardinality(self):
        r"""
        Return the cardinality of ``self``.

        The number of all planar diagrams of order `k` is the
        `2k`-th Catalan number.

        EXAMPLES::

            sage: import sage.combinat.diagram_algebras as da
            sage: pld = da.PlanarDiagrams(3)
            sage: pld.cardinality()
            132
        """
        return catalan_number(2*self.order)

    def __contains__(self, obj):
        r"""
        TESTS::

            sage: import sage.combinat.diagram_algebras as da
            sage: pld = da.PlanarDiagrams(2)
            sage: pld.an_element() in pld
            True
            sage: pld([[1,2],[-1,-2]]) in pld
            True
            sage: [[1,2],[-1,-2]] in pld
            True
            sage: [[1,-2],[-1,2]] in pld
            False
        """
        if not hasattr(obj, '_base_diagram'):
            try:
                obj = self._element_constructor_(obj)
            except (ValueError, TypeError):
                return False
        return super(PlanarDiagrams, self).__contains__(obj)

class IdealDiagrams(AbstractPartitionDiagrams):
    r"""
    All "ideal" diagrams of integer or integer `+1/2` order.

    If `k` is an integer then an ideal diagram of order `k` is a partition
    diagram of order `k` with propagating number less than `k`.

    EXAMPLES::

        sage: import sage.combinat.diagram_algebras as da
        sage: id = da.IdealDiagrams(3)
        sage: id.an_element() in id
        True
        sage: id.cardinality() == len(id.list())
        True
        sage: da.IdealDiagrams(3/2).list()
        [{{-2, -1, 1, 2}},
         {{-2, 1, 2}, {-1}},
         {{-2, -1, 2}, {1}},
         {{-2, 2}, {-1}, {1}}]
    """
    Element = IdealDiagram
    _name = "Ideal"
    _diagram_func = ideal_diagrams

    def __contains__(self, obj):
        r"""
        TESTS::

            sage: import sage.combinat.diagram_algebras as da
            sage: id = da.IdealDiagrams(2)
            sage: id.an_element() in id
            True
            sage: id([[1,2],[-1,-2]]) in id
            True
            sage: [[1,2],[-1,-2]] in id
            True
            sage: [[1,-2],[-1,2]] in id
            False
        """
        if not hasattr(obj, '_base_diagram'):
            try:
                obj = self._element_constructor_(obj)
            except (ValueError, TypeError):
                return False
        return super(IdealDiagrams, self).__contains__(obj) and obj.propagating_number() < self.order

class DiagramAlgebra(CombinatorialFreeModule):
    r"""
    Abstract class for diagram algebras and is not designed to be used
    directly.

    TESTS::

        sage: import sage.combinat.diagram_algebras as da
        sage: R.<x> = QQ[]
        sage: D = da.DiagramAlgebra(2, x, R, 'P', da.PartitionDiagrams(2))
        sage: list(D.basis())
        [P{{-2, -1, 1, 2}},
         P{{-2, 1, 2}, {-1}},
         P{{-2}, {-1, 1, 2}},
         P{{-2, -1}, {1, 2}},
         P{{-2}, {-1}, {1, 2}},
         P{{-2, -1, 1}, {2}},
         P{{-2, 1}, {-1, 2}},
         P{{-2, 1}, {-1}, {2}},
         P{{-2, 2}, {-1, 1}},
         P{{-2, -1, 2}, {1}},
         P{{-2, 2}, {-1}, {1}},
         P{{-2}, {-1, 1}, {2}},
         P{{-2}, {-1, 2}, {1}},
         P{{-2, -1}, {1}, {2}},
         P{{-2}, {-1}, {1}, {2}}]
    """
    def __init__(self, k, q, base_ring, prefix, diagrams, category=None):
        r"""
        Initialize ``self``.

        INPUT:

        - ``k`` -- the rank
        - ``q`` -- the deformation parameter
        - ``base_ring`` -- the base ring
        - ``prefix`` -- the prefix of our monomials
        - ``diagrams`` -- the object representing all the diagrams
          (i.e. indices for the basis elements)

        TESTS::

            sage: import sage.combinat.diagram_algebras as da
            sage: R.<x> = QQ[]
            sage: D = da.DiagramBasis(2, x, R, 'P', da.PartitionDiagrams(2))
            sage: TestSuite(D).run()
        """
        self._prefix = prefix
        self._q = base_ring(q)
        self._k = k
        self._base_diagrams = diagrams
        cat = AssociativeAlgebras(base_ring.category()).FiniteDimensional().WithBasis()
        if isinstance(self, UnitDiagramMixin):
            cat = cat.Unital()
        category = cat.or_subcategory(category)
        CombinatorialFreeModule.__init__(self, base_ring, diagrams,
                                         category=category, prefix=prefix,
                                         bracket=False)

    def _element_constructor_(self, set_partition):
        r"""
        Construct an element of ``self``.

        TESTS::

            sage: import sage.combinat.diagram_algebras as da
            sage: R.<x> = QQ[]
            sage: D = da.DiagramAlgebra(2, x, R, 'P', da.PartitionDiagrams(2))
            sage: sp = da.to_set_partition( [[1,2], [-1,-2]] )
            sage: b_elt = D(sp); b_elt
            P{{-2, -1}, {1, 2}}
            sage: b_elt in D
            True
            sage: D([[1,2],[-1,-2]]) == b_elt
            True
            sage: D([{1,2},{-1,-2}]) == b_elt
            True
            sage: S = SymmetricGroupAlgebra(R,2)
            sage: D(S([2,1]))
            P{{-2, 1}, {-1, 2}}
            sage: D2 = da.DiagramAlgebra(2, x, R, 'P', da.PlanarDiagrams(2))
            sage: D2(S([1,2]))
            P{{-2, 2}, {-1, 1}}
            sage: D2(S([2,1]))
            Traceback (most recent call last):
            ...
            ValueError: the diagram {{-2, 1}, {-1, 2}} must be planar
        """
        if self.basis().keys().is_parent_of(set_partition):
            return self.basis()[set_partition]
        if isinstance(set_partition, SymmetricGroupAlgebra_n.Element):
            return self._apply_module_morphism(set_partition, self._perm_to_Blst, self)
        sp = self._base_diagrams(set_partition) # attempt conversion
        if sp in self.basis().keys():
            return self.basis()[sp]

        raise ValueError("invalid input of {0}".format(set_partition))

    def __getitem__(self, d):
        """
        Get the basis item of ``self`` indexed by ``d``.

        EXAMPLES::

            sage: import sage.combinat.diagram_algebras as da
            sage: R.<x> = QQ[]
            sage: D = da.DiagramAlgebra(2, x, R, 'P', da.PartitionDiagrams(2))
            sage: sp = da.PartitionDiagrams(2)( [[1,2], [-1,-2]] )
            sage: D[sp]
            P{{-2, -1}, {1, 2}}
            sage: D[[1,-1,2,-2]]
            P{{-2, -1, 1, 2}}
            sage: D3 = da.DiagramAlgebra(3, x, R, 'P', da.PartitionDiagrams(3))
            sage: da.PartitionDiagrams(3)( [[1,2], [-1,-2]] )
            Traceback (most recent call last):
            ...
            ValueError: {{-2, -1}, {1, 2}} does not represent two rows of vertices of order 3
            sage: D3[sp]
            P{{-3, 3}, {-2, -1}, {1, 2}}
            sage: D3[[1,-1,2,-2]]
            P{{-3, 3}, {-2, -1, 1, 2}}
            sage: D3[[1,2,-2]]
            P{{-3, 3}, {-2, 1, 2}, {-1}}
            sage: P = PartitionAlgebra(3,x)
            sage: P[[1]]
            P{{-3, 3}, {-2, 2}, {-1}, {1}}
        """
        if isinstance(d, (list, tuple)) and all(a in ZZ for a in d):
            d = [d]
        d = self._base_diagrams(to_set_partition(d, self._k))
        if d in self.basis().keys():
            return self.basis()[d]
        raise ValueError("{0} is not an index of a basis element".format(d))

    def _perm_to_Blst(self, w):
        """
        Convert the permutation ``w`` to an element of ``self``.

        EXAMPLES::

            sage: R.<x> = QQ[]
            sage: S = SymmetricGroupAlgebra(R,2)
            sage: import sage.combinat.diagram_algebras as da
            sage: D2 = da.DiagramAlgebra(2, x, R, 'P', da.PlanarDiagrams(2))
            sage: D2._perm_to_Blst([2,1])
            Traceback (most recent call last):
            ...
            ValueError: the diagram {{-2, 1}, {-1, 2}} must be planar
        """
        # 'perm' is a permutation in one-line notation
        # turns w into an expression suitable for the element constructor.
        u = sorted(w)
        p = [[u[i], -x] for i, x in enumerate(w)]
        if len(u) < self.order():
            p1 = [[j, -j] for j in range(len(u) + 1, self.order() + 1)]
            p.extend(p1)
        return self[p]

    def _diag_to_Blst(self, d):
        r"""
        Return an element of ``self`` from the input ``d``.

        If ``d`` is a partial diagram of `\{1,2,\ldots,k,-1,-2,\ldots,-k\}`
        then the set partition is filled in by adding the parts `\{i,-i\}`
        if possible, and singletons sets for the remaining parts.

        INPUT:

        - ``d`` -- an iterable that behaves like
          :class:`AbstractPartitionDiagram` or :class:`Permutation`

        EXAMPLES::

            sage: R.<x> = QQ[]
            sage: PartitionAlgebra(3, x, R)._diag_to_Blst([[1,2], [-3,-1]])
            P{{-3, -1}, {-2}, {1, 2}, {3}}
            sage: BrauerAlgebra(4, x, R)._diag_to_Blst([3,1,2])
            B{{-4, 4}, {-3, 1}, {-2, 3}, {-1, 2}}
            sage: import sage.combinat.diagram_algebras as da
            sage: D3 = da.DiagramAlgebra(3, x, R, 'P', da.PlanarDiagrams(3))
            sage: D3._diag_to_Blst([[1, 2], [-2,-1]])
            P{{-3, 3}, {-2, -1}, {1, 2}}
            sage: D3._diag_to_Blst([[-1,2], [-2,1]])
            Traceback (most recent call last):
            ...
            ValueError: the diagram {{-3, 3}, {-2, 1}, {-1, 2}} must be planar
            sage: D3._diag_to_Blst([[-1,2], [-3,1]])
            Traceback (most recent call last):
            ...
            ValueError: the diagram {{-3, 1}, {-2}, {-1, 2}, {3}} must be planar
        """
        d = list(d)
        if not d:
            return self.one()
        if d[0] in ZZ:
            return self._perm_to_Blst(d)
        d = to_set_partition(d, self._k)
        return self[self._base_diagrams(d)]

    def order(self):
        r"""
        Return the order of ``self``.

        The order of a partition algebra is defined as half of the number
        of nodes in the diagrams.

        EXAMPLES::

            sage: q = var('q')
            sage: PA = PartitionAlgebra(2, q)
            sage: PA.order()
            2
        """
        return self._k

    def set_partitions(self):
        r"""
        Return the collection of underlying set partitions indexing the
        basis elements of a given diagram algebra.

        .. TODO:: Is this really necessary? deprecate?

        TESTS::

            sage: import sage.combinat.diagram_algebras as da
            sage: R.<x> = QQ[]
            sage: D = da.DiagramAlgebra(2, x, R, 'P', da.PartitionDiagrams(2))
            sage: list(D.set_partitions()) == list(da.PartitionDiagrams(2))
            True
        """
        return self.basis().keys()

    def _latex_term(self, diagram):
        r"""
        Return `\LaTeX` representation of ``diagram`` to draw
        diagram algebra element in latex using tikz.

        EXAMPLES::

            sage: R.<x> = ZZ[]
            sage: P = PartitionAlgebra(2, x, R)
            sage: latex(P([[1,2],[-2,-1]])) # indirect doctest
            \begin{tikzpicture}[scale = 0.5,thick, baseline={(0,-1ex/2)}]
            \tikzstyle{vertex} = [shape = circle, minimum size = 7pt, inner sep = 1pt]
            \node[vertex] (G--2) at (1.5, -1) [shape = circle, draw] {};
            \node[vertex] (G--1) at (0.0, -1) [shape = circle, draw] {};
            \node[vertex] (G-1) at (0.0, 1) [shape = circle, draw] {};
            \node[vertex] (G-2) at (1.5, 1) [shape = circle, draw] {};
            \draw[] (G--2) .. controls +(-0.5, 0.5) and +(0.5, 0.5) .. (G--1);
            \draw[] (G-1) .. controls +(0.5, -0.5) and +(-0.5, -0.5) .. (G-2);
            \end{tikzpicture}

            sage: latex(P.orbit_basis()([[1,2],[-2,-1]])) # indirect doctest
            \begin{tikzpicture}[scale = 0.5,thick, baseline={(0,-1ex/2)}]
            \tikzstyle{vertex} = [shape = circle, minimum size = 7pt, inner sep = 1pt]
            \node[vertex] (G--2) at (1.5, -1) [shape = circle, draw, fill] {};
            \node[vertex] (G--1) at (0.0, -1) [shape = circle, draw, fill] {};
            \node[vertex] (G-1) at (0.0, 1) [shape = circle, draw, fill] {};
            \node[vertex] (G-2) at (1.5, 1) [shape = circle, draw, fill] {};
            \draw[] (G--2) .. controls +(-0.5, 0.5) and +(0.5, 0.5) .. (G--1);
            \draw[] (G-1) .. controls +(0.5, -0.5) and +(-0.5, -0.5) .. (G-2);
            \end{tikzpicture}
        """
        return diagram_latex(diagram, fill=hasattr(self, '_fill'))

    # The following subclass provides a few additional methods for
    # (sub)partition algebra elements.
    class Element(CombinatorialFreeModule.Element):
        r"""
        An element of a diagram algebra.

        This subclass provides a few additional methods for
        partition algebra elements. Most element methods are
        already implemented elsewhere.
        """
        def diagram(self):
            r"""
            Return the underlying diagram of ``self`` if ``self`` is a basis
            element. Raises an error if ``self`` is not a basis element.

            EXAMPLES::

                sage: R.<x> = ZZ[]
                sage: P = PartitionAlgebra(2, x, R)
                sage: elt = 3*P([[1,2],[-2,-1]])
                sage: elt.diagram()
                {{-2, -1}, {1, 2}}
            """
            if len(self) != 1:
                raise ValueError("this is only defined for basis elements")
            PA = self.parent()
            ans = self.support_of_term()
            if ans not in PA.basis().keys():
                raise ValueError("element should be keyed by a diagram")
            return ans

        def diagrams(self):
            r"""
            Return the diagrams in the support of ``self``.

            EXAMPLES::

                sage: R.<x> = ZZ[]
                sage: P = PartitionAlgebra(2, x, R)
                sage: elt = 3*P([[1,2],[-2,-1]]) + P([[1,2],[-2], [-1]])
                sage: sorted(elt.diagrams(), key=str)
                [{{-2, -1}, {1, 2}}, {{-2}, {-1}, {1, 2}}]
            """
            return self.support()

class UnitDiagramMixin(object):
    """
    Mixin class for diagram algebras that have the unit indexed by
    the :func:`identity_set_partition`.
    """
    @cached_method
    def one_basis(self):
        r"""
        The following constructs the identity element of ``self``.

        It is not called directly; instead one should use ``DA.one()`` if
        ``DA`` is a defined diagram algebra.

        EXAMPLES::

            sage: R.<x> = QQ[]
            sage: P = PartitionAlgebra(2, x, R)
            sage: P.one_basis()
            {{-2, 2}, {-1, 1}}
        """
        return self._base_diagrams(identity_set_partition(self._k))

class DiagramBasis(DiagramAlgebra):
    """
    Abstract base class for diagram algebras in the diagram basis.
    """
    def product_on_basis(self, d1, d2):
        r"""
        Return the product `D_{d_1} D_{d_2}` by two basis diagrams.

        TESTS::

            sage: import sage.combinat.diagram_algebras as da
            sage: R.<x> = QQ[]
            sage: D = da.DiagramBasis(2, x, R, 'P', da.PartitionDiagrams(2))
            sage: sp = da.PartitionDiagrams(2)([[1,2],[-1,-2]])
            sage: D.product_on_basis(sp, sp)
            x*P{{-2, -1}, {1, 2}}
        """
        if not self._indices.is_parent_of(d1):
            d1 = self._indices(d1)
        if not self._indices.is_parent_of(d2):
            d2 = self._indices(d2)
        (composite_diagram, loops_removed) = d1.compose(d2, check=False)
        return self.term(composite_diagram, self._q**loops_removed)

class PartitionAlgebra(DiagramBasis, UnitDiagramMixin):
    r"""
    A partition algebra.

    A partition algebra of rank `k` over a given ground ring `R` is an
    algebra with (`R`-module) basis indexed by the collection of set
    partitions of `\{1, \ldots, k, -1, \ldots, -k\}`. Each such set
    partition can be represented by a graph on nodes `\{1, \ldots, k, -1,
    \ldots, -k\}` arranged in two rows, with nodes `1, \ldots, k` in the
    top row from left to right and with nodes `-1, \ldots, -k` in the
    bottom row from left to right, and edges drawn such that the connected
    components of the graph are precisely the parts of the set partition.
    (This choice of edges is often not unique, and so there are often many
    graphs representing one and the same set partition; the representation
    nevertheless is useful and vivid. We often speak of "diagrams" to mean
    graphs up to such equivalence of choices of edges; of course, we could
    just as well speak of set partitions.)

    There is not just one partition algebra of given rank over a given
    ground ring, but rather a whole family of them, indexed by the
    elements of `R`. More precisely, for every `q \in R`, the partition
    algebra of rank `k` over `R` with parameter `q` is defined to be the
    `R`-algebra with basis the collection of all set partitions of
    `\{1, \ldots, k, -1, \ldots, -k\}`, where the product of two basis
    elements is given by the rule

    .. MATH::

        a \cdot b = q^N (a \circ b),

    where `a \circ b` is the composite set partition obtained by placing
    the diagram (i.e., graph) of `a` above the diagram of `b`, identifying
    the bottom row nodes of `a` with the top row nodes of `b`, and
    omitting any closed "loops" in the middle. The number `N` is the
    number of connected components formed by the omitted loops.

    The parameter `q` is a deformation parameter. Taking `q = 1` produces
    the semigroup algebra (over the base ring) of the partition monoid,
    in which the product of two set partitions is simply given by their
    composition.

    The partition algebra is regarded as an example of a "diagram algebra"
    due to the fact that its natural basis is given by certain graphs
    often called diagrams.

    There are a number of predefined elements for the partition algebra.
    We define the cup/cap pair by :meth:`a()`. The simple transpositions
    are denoted :meth:`s()`. Finally, we define elements :meth:`e()`,
    where if `i = (2r+1)/2`, then ``e(i)`` contains the blocks `\{r+1\}`
    and `\{-r-1\}` and if `i \in \ZZ`, then `e_i` contains the block
    `\{-i, -i-1, i, i+1\}`, with all other blocks being `\{-j, j\}`.
    So we have::

        sage: P = PartitionAlgebra(4, 0)
        sage: P.a(2)
        P{{-4, 4}, {-3, -2}, {-1, 1}, {2, 3}}
        sage: P.e(3/2)
        P{{-4, 4}, {-3, 3}, {-2}, {-1, 1}, {2}}
        sage: P.e(2)
        P{{-4, 4}, {-3, -2, 2, 3}, {-1, 1}}
        sage: P.e(5/2)
        P{{-4, 4}, {-3}, {-2, 2}, {-1, 1}, {3}}
        sage: P.s(2)
        P{{-4, 4}, {-3, 2}, {-2, 3}, {-1, 1}}

    An excellent reference for partition algebras and their various
    subalgebras (Brauer algebra, Temperley--Lieb algebra, etc) is the
    paper [HR2005]_.

    INPUT:

    - ``k`` -- rank of the algebra

    - ``q`` -- the deformation parameter `q`

    OPTIONAL ARGUMENTS:

    - ``base_ring`` -- (default ``None``) a ring containing ``q``; if
      ``None``, then Sage automatically chooses the parent of ``q``

    - ``prefix`` -- (default ``"P"``) a label for the basis elements

    EXAMPLES:

    The following shorthand simultaneously defines the univariate polynomial
    ring over the rationals as well as the variable ``x``::

        sage: R.<x> = PolynomialRing(QQ)
        sage: R
        Univariate Polynomial Ring in x over Rational Field
        sage: x
        x
        sage: x.parent() is R
        True

    We now define the partition algebra of rank `2` with parameter ``x``
    over `\ZZ` in the usual (diagram) basis::

        sage: R.<x> = ZZ[]
        sage: A2 = PartitionAlgebra(2, x, R)
        sage: A2
        Partition Algebra of rank 2 with parameter x
         over Univariate Polynomial Ring in x over Integer Ring
        sage: A2.basis().keys()
        Partition diagrams of order 2
        sage: A2.basis().keys()([[-2, 1, 2], [-1]])
        {{-2, 1, 2}, {-1}}
        sage: A2.basis().list()
        [P{{-2, -1, 1, 2}}, P{{-2, 1, 2}, {-1}},
         P{{-2}, {-1, 1, 2}}, P{{-2, -1}, {1, 2}},
         P{{-2}, {-1}, {1, 2}}, P{{-2, -1, 1}, {2}},
         P{{-2, 1}, {-1, 2}}, P{{-2, 1}, {-1}, {2}},
         P{{-2, 2}, {-1, 1}}, P{{-2, -1, 2}, {1}},
         P{{-2, 2}, {-1}, {1}}, P{{-2}, {-1, 1}, {2}},
         P{{-2}, {-1, 2}, {1}}, P{{-2, -1}, {1}, {2}},
         P{{-2}, {-1}, {1}, {2}}]
        sage: E = A2([[1,2],[-2,-1]]); E
        P{{-2, -1}, {1, 2}}
        sage: E in A2.basis().list()
        True
        sage: E^2
        x*P{{-2, -1}, {1, 2}}
        sage: E^5
        x^4*P{{-2, -1}, {1, 2}}
        sage: (A2([[2,-2],[-1,1]]) - 2*A2([[1,2],[-1,-2]]))^2
        (4*x-4)*P{{-2, -1}, {1, 2}} + P{{-2, 2}, {-1, 1}}

    Next, we construct an element::

        sage: a2 = A2.an_element(); a2
        3*P{{-2}, {-1, 1, 2}} + 2*P{{-2, -1, 1, 2}} + 2*P{{-2, 1, 2}, {-1}}

    There is a natural embedding into partition algebras on more
    elements, by adding identity strands::

        sage: A4 = PartitionAlgebra(4, x, R)
        sage: A4(a2)
        3*P{{-4, 4}, {-3, 3}, {-2}, {-1, 1, 2}}
         + 2*P{{-4, 4}, {-3, 3}, {-2, -1, 1, 2}}
         + 2*P{{-4, 4}, {-3, 3}, {-2, 1, 2}, {-1}}

    Thus, the empty partition corresponds to the identity::

        sage: A4([])
        P{{-4, 4}, {-3, 3}, {-2, 2}, {-1, 1}}
        sage: A4(5)
        5*P{{-4, 4}, {-3, 3}, {-2, 2}, {-1, 1}}

    The group algebra of the symmetric group is a subalgebra::

        sage: S3 = SymmetricGroupAlgebra(ZZ, 3)
        sage: s3 = S3.an_element(); s3
        [1, 2, 3] + 2*[1, 3, 2] + 3*[2, 1, 3] + [3, 1, 2]
        sage: A4(s3)
        P{{-4, 4}, {-3, 1}, {-2, 3}, {-1, 2}}
         + 2*P{{-4, 4}, {-3, 2}, {-2, 3}, {-1, 1}}
         + 3*P{{-4, 4}, {-3, 3}, {-2, 1}, {-1, 2}}
         + P{{-4, 4}, {-3, 3}, {-2, 2}, {-1, 1}}
        sage: A4([2,1])
        P{{-4, 4}, {-3, 3}, {-2, 1}, {-1, 2}}

    Be careful not to confuse the embedding of the group algebra of
    the symmetric group with the embedding of partial set partitions.
    The latter are embedded by adding the parts `\{i,-i\}` if
    possible, and singletons sets for the remaining parts::

        sage: A4([[2,1]])
        P{{-4, 4}, {-3, 3}, {-2}, {-1}, {1, 2}}
        sage: A4([[-1,3],[-2,-3,1]])
        P{{-4, 4}, {-3, -2, 1}, {-1, 3}, {2}}

    Another subalgebra is the Brauer algebra, which has perfect
    matchings as basis elements.  The group algebra of the
    symmetric group is in fact a subalgebra of the Brauer algebra::

        sage: B3 = BrauerAlgebra(3, x, R)
        sage: b3 = B3(s3); b3
        B{{-3, 1}, {-2, 3}, {-1, 2}} + 2*B{{-3, 2}, {-2, 3}, {-1, 1}}
         + 3*B{{-3, 3}, {-2, 1}, {-1, 2}} + B{{-3, 3}, {-2, 2}, {-1, 1}}

    An important basis of the partition algebra is the
    :meth:`orbit basis <orbit_basis>`::

        sage: O2 = A2.orbit_basis()
        sage: o2 = O2([[1,2],[-1,-2]]) + O2([[1,2,-1,-2]]); o2
        O{{-2, -1}, {1, 2}} + O{{-2, -1, 1, 2}}

    The diagram basis element corresponds to the sum of all orbit
    basis elements indexed by coarser set partitions::

        sage: A2(o2)
        P{{-2, -1}, {1, 2}}

    We can convert back from the orbit basis to the diagram basis::

        sage: o2 = O2.an_element(); o2
        3*O{{-2}, {-1, 1, 2}} + 2*O{{-2, -1, 1, 2}} + 2*O{{-2, 1, 2}, {-1}}
        sage: A2(o2)
        3*P{{-2}, {-1, 1, 2}} - 3*P{{-2, -1, 1, 2}} + 2*P{{-2, 1, 2}, {-1}}

    One can work with partition algebras using a symbol for the parameter,
    leaving the base ring unspecified. This implies that the underlying
    base ring is Sage's symbolic ring.

    ::

        sage: q = var('q')
        sage: PA = PartitionAlgebra(2, q); PA
        Partition Algebra of rank 2 with parameter q over Symbolic Ring
        sage: PA([[1,2],[-2,-1]])^2 == q*PA([[1,2],[-2,-1]])
        True
        sage: (PA([[2, -2], [1, -1]]) - 2*PA([[-2, -1], [1, 2]]))^2 == (4*q-4)*PA([[1, 2], [-2, -1]]) + PA([[2, -2], [1, -1]])
        True

    The identity element of the partition algebra is the set
    partition `\{\{1,-1\}, \{2,-2\}, \ldots, \{k,-k\}\}`::

        sage: P = PA.basis().list()
        sage: PA.one()
        P{{-2, 2}, {-1, 1}}
        sage: PA.one() * P[7] == P[7]
        True
        sage: P[7] * PA.one() == P[7]
        True

    We now give some further examples of the use of the other arguments.
    One may wish to "specialize" the parameter to a chosen element of
    the base ring::

        sage: R.<q> = RR[]
        sage: PA = PartitionAlgebra(2, q, R, prefix='B')
        sage: PA
        Partition Algebra of rank 2 with parameter q over
         Univariate Polynomial Ring in q over Real Field with 53 bits of precision
        sage: PA([[1,2],[-1,-2]])
        1.00000000000000*B{{-2, -1}, {1, 2}}
        sage: PA = PartitionAlgebra(2, 5, base_ring=ZZ, prefix='B')
        sage: PA
        Partition Algebra of rank 2 with parameter 5 over Integer Ring
        sage: (PA([[2, -2], [1, -1]]) - 2*PA([[-2, -1], [1, 2]]))^2 == 16*PA([[-2, -1], [1, 2]]) + PA([[2, -2], [1, -1]])
        True

    Symmetric group algebra elements and elements from other subalgebras
    of the partition algebra (e.g., ``BrauerAlgebra`` and
    ``TemperleyLiebAlgebra``) can also be coerced into the partition algebra::

        sage: S = SymmetricGroupAlgebra(SR, 2)
        sage: B = BrauerAlgebra(2, x, SR)
        sage: A = PartitionAlgebra(2, x, SR)
        sage: S([2,1])*A([[1,-1],[2,-2]])
        P{{-2, 1}, {-1, 2}}
        sage: B([[-1,-2],[2,1]]) * A([[1],[-1],[2,-2]])
        P{{-2}, {-1}, {1, 2}}
        sage: A([[1],[-1],[2,-2]]) * B([[-1,-2],[2,1]])
        P{{-2, -1}, {1}, {2}}

    The same is true if the elements come from a subalgebra of a partition
    algebra of smaller order, or if they are defined over a different
    base ring::

        sage: R = FractionField(ZZ['q']); q = R.gen()
        sage: S = SymmetricGroupAlgebra(ZZ, 2)
        sage: B = BrauerAlgebra(2, q, ZZ[q])
        sage: A = PartitionAlgebra(3, q, R)
        sage: S([2,1])*A([[1,-1],[2,-3],[3,-2]])
        P{{-3, 1}, {-2, 3}, {-1, 2}}
        sage: A(B([[-1,-2],[2,1]]))
        P{{-3, 3}, {-2, -1}, {1, 2}}

    TESTS:

    A computation that returned an incorrect result until :trac:`15958`::

        sage: A = PartitionAlgebra(1,17)
        sage: g = SetPartitionsAk(1).list()
        sage: a = A[g[1]]
        sage: a
        P{{-1}, {1}}
        sage: a*a
        17*P{{-1}, {1}}

    Shorthands for working with basis elements are as follows::

        sage: S = SymmetricGroupAlgebra(ZZ, 3)
        sage: A = PartitionAlgebra(3, x, SR)

        sage: A([[1,3],[-1],[-3]]) # pair up the omitted nodes as `{-i, i}`, if possible
        P{{-3}, {-2, 2}, {-1}, {1, 3}}
        sage: A([[1,3],[-1],[-3]]) == A[[1,3],[-1],[-3]]
        True

        sage: A([[1,2]])
        P{{-3, 3}, {-2}, {-1}, {1, 2}}
        sage: A([[1,2]]) == A[[1,2]]
        True

        sage: A([2,3,1]) # permutations in one-line notation are imported as well
        P{{-3, 2}, {-2, 1}, {-1, 3}}
        sage: A([2,3,1]) == A(S([2,3,1]))
        True
    """
    @staticmethod
    def __classcall_private__(cls, k, q, base_ring=None, prefix="P"):
        r"""
        Standardize the input by getting the base ring from the parent of
        the parameter ``q`` if no ``base_ring`` is given.

        TESTS::

            sage: R.<q> = QQ[]
            sage: PA1 = PartitionAlgebra(2, q)
            sage: PA2 = PartitionAlgebra(2, q, R, 'P')
            sage: PA1 is PA2
            True
        """
        if base_ring is None:
            base_ring = q.parent()
        return super(PartitionAlgebra, cls).__classcall__(cls, k, q, base_ring, prefix)

    # The following is the basic constructor method for the class.
    # The purpose of the "prefix" is to label the basis elements
    def __init__(self, k, q, base_ring, prefix):
        r"""
        Initialize ``self``.

        TESTS::

            sage: R.<q> = QQ[]
            sage: PA = PartitionAlgebra(2, q, R)
            sage: TestSuite(PA).run()
        """
        self._k = k
        self._prefix = prefix
        self._q = base_ring(q)
        DiagramAlgebra.__init__(self, k, q, base_ring, prefix, PartitionDiagrams(k))

    def _element_constructor_(self, x):
        r"""
        Construct an element of ``self``.

        TESTS::

            sage: import sage.combinat.diagram_algebras as da
            sage: R.<x> = QQ[]
            sage: PA = PartitionAlgebra(2, x, R, 'P')
            sage: PA([]) == PA.one()
            True
            sage: D = da.DiagramAlgebra(2, x, R, 'P', da.PartitionDiagrams(2))
            sage: D([]) == D.one()
            Traceback (most recent call last):
            ...
            ValueError: invalid input of []
            sage: sp = da.to_set_partition( [[1,2], [-1,-2]] )
            sage: b_elt = D(sp); b_elt
            P{{-2, -1}, {1, 2}}
            sage: b_elt in D
            True
            sage: D([[1,2],[-1,-2]]) == b_elt
            True
            sage: D([{1,2},{-1,-2}]) == b_elt
            True
            sage: S = SymmetricGroupAlgebra(R,2)
            sage: D(S([2,1]))
            P{{-2, 1}, {-1, 2}}
            sage: D2 = da.DiagramAlgebra(2, x, R, 'P', da.PlanarDiagrams(2))
            sage: D2(S([1,2]))
            P{{-2, 2}, {-1, 1}}
            sage: D2(S([2,1]))
            Traceback (most recent call last):
            ...
            ValueError: the diagram {{-2, 1}, {-1, 2}} must be planar
        """
        # coercion from basis keys
        if self.basis().keys().is_parent_of(x):
            return self.basis()[x]

        # conversion from (smaller) diagram or permutation
        if isinstance(x, (AbstractPartitionDiagram, list, tuple, Permutations.Element)):
            return self._diag_to_Blst(x)

        # conversion from orbit basis
        if (isinstance(x, OrbitBasis.Element)
                and self.base_ring().has_coerce_map_from(x.parent().base_ring())):
            return self(x.parent().to_diagram_basis(x))

        # conversion from SubPartitionAlgebra
        if (isinstance(x, (PartitionAlgebra.Element, SubPartitionAlgebra.Element))
                and self.has_coerce_map_from(x.parent().base_ring())):
            return sum(a * self._diag_to_Blst(d) for (d,a) in x)

        return super(PartitionAlgebra, self)._element_constructor_(x)

    def _repr_(self):
        """
        Return a string representation of ``self``.

        EXAMPLES::

            sage: R.<q> = QQ[]
            sage: PartitionAlgebra(2, q, R)
            Partition Algebra of rank 2 with parameter q
             over Univariate Polynomial Ring in q over Rational Field
        """
        return "Partition Algebra of rank {} with parameter {} over {}".format(
                self._k, self._q, self.base_ring())

    def _coerce_map_from_(self, R):
        """
        Return a coerce map from ``R`` if one exists and ``None`` otherwise.

        .. TODO::

            - Refactor some of these generic morphisms as compositions
              of morphisms.
            - Allow for coercion if base_rings and parameters are the same,
              up to relabeling/isomorphism?

        EXAMPLES::

            sage: R.<x> = QQ[]
            sage: S = SymmetricGroupAlgebra(R, 4)
            sage: A = PartitionAlgebra(4, x, R)
            sage: O = A.orbit_basis()
            sage: A._coerce_map_from_(S)
            Generic morphism:
              From: Symmetric group algebra of order 4 over Univariate Polynomial Ring in x over Rational Field
              To:   Partition Algebra of rank 4 with parameter x over Univariate Polynomial Ring in x over Rational Field
            sage: A._coerce_map_from_(O)
            Generic morphism:
              From: Orbit basis of Partition Algebra of rank 4 with parameter x over Univariate Polynomial Ring in x over Rational Field
              To:   Partition Algebra of rank 4 with parameter x over Univariate Polynomial Ring in x over Rational Field
            sage: Sp3 = SymmetricGroupAlgebra(ZZ, 3)
            sage: A._coerce_map_from_(Sp3)
            Generic morphism:
              From: Symmetric group algebra of order 3 over Integer Ring
              To:   Partition Algebra of rank 4 with parameter x over Univariate Polynomial Ring in x over Rational Field
            sage: B3 = BrauerAlgebra(3, x, R)
            sage: A._coerce_map_from_(B3)
            Generic morphism:
              From: Brauer Algebra of rank 3 with parameter x over Univariate Polynomial Ring in x over Rational Field
              To:   Partition Algebra of rank 4 with parameter x over Univariate Polynomial Ring in x over Rational Field
            sage: A3 = PartitionAlgebra(3, x, R)
            sage: A._coerce_map_from_(A3)
            Generic morphism:
              From: Partition Algebra of rank 3 with parameter x over Univariate Polynomial Ring in x over Rational Field
              To:   Partition Algebra of rank 4 with parameter x over Univariate Polynomial Ring in x over Rational Field
            sage: O3 = A3.orbit_basis()
            sage: A._coerce_map_from_(O3)
            Generic morphism:
              From: Orbit basis of Partition Algebra of rank 3 with parameter x over Univariate Polynomial Ring in x over Rational Field
              To:   Partition Algebra of rank 4 with parameter x over Univariate Polynomial Ring in x over Rational Field

        TESTS::

            sage: elt = O3.an_element(); elt
            2*O{{-3, -2, -1, 1, 2, 3}} + 2*O{{-3, -2, 1, 2, 3}, {-1}}
             + 3*O{{-3, -1, 1, 2, 3}, {-2}}
            sage: A._coerce_map_from_(O3)(elt)
            -3*P{{-4, 4}, {-3, -2, -1, 1, 2, 3}}
             + 2*P{{-4, 4}, {-3, -2, 1, 2, 3}, {-1}}
             + 3*P{{-4, 4}, {-3, -1, 1, 2, 3}, {-2}}
          """
        # coerce from Orbit basis.
        if isinstance(R, OrbitBasis):
            if R._k <= self._k and self.base_ring().has_coerce_map_from(R.base_ring()):
                return R.module_morphism(self._orbit_to_diagram_on_basis, codomain=self)
            return None

        # coerce from sub-partition algebras.
        if isinstance(R, (PartitionAlgebra, SubPartitionAlgebra)):
            if R._k <= self._k and self.base_ring().has_coerce_map_from(R.base_ring()):
                return R.module_morphism(self._diag_to_Blst, codomain=self)
            return None

        # coerce from Symmetric group algebras.
        if isinstance(R, SymmetricGroupAlgebra_n):
            if R.n <= self._k and self.base_ring().has_coerce_map_from(R.base_ring()):
                return R.module_morphism(self._perm_to_Blst, codomain=self)
            return None
        return super(PartitionAlgebra, self)._coerce_map_from_(R)

    def orbit_basis(self):
        r"""
        Return the orbit basis of ``self``.

        EXAMPLES::

            sage: R.<x> = QQ[]
            sage: P2 = PartitionAlgebra(2, x, R)
            sage: O2 = P2.orbit_basis(); O2
            Orbit basis of Partition Algebra of rank 2 with parameter x over
             Univariate Polynomial Ring in x over Rational Field
            sage: pp = 7 * P2[{-1}, {-2, 1, 2}] - 2 * P2[{-2}, {-1, 1}, {2}]; pp
            -2*P{{-2}, {-1, 1}, {2}} + 7*P{{-2, 1, 2}, {-1}}
            sage: op = pp.to_orbit_basis(); op
            -2*O{{-2}, {-1, 1}, {2}} - 2*O{{-2}, {-1, 1, 2}}
             - 2*O{{-2, -1, 1}, {2}} + 5*O{{-2, -1, 1, 2}}
             + 7*O{{-2, 1, 2}, {-1}} - 2*O{{-2, 2}, {-1, 1}}
            sage: op == O2(op)
            True
            sage: pp * op.leading_term()
            4*P{{-2}, {-1, 1}, {2}} - 4*P{{-2, -1, 1}, {2}}
             + 14*P{{-2, -1, 1, 2}} - 14*P{{-2, 1, 2}, {-1}}
        """
        return OrbitBasis(self)

    def _orbit_to_diagram_on_basis(self, d):
        r"""
        Return the orbit basis element, indexed by the partition
        diagram ``d``, in the diagram basis of the partition algebra.

        EXAMPLES::

            sage: R.<x> = QQ[]
            sage: P2 = PartitionAlgebra(2, x, R)
            sage: from sage.combinat.diagram_algebras import PartitionDiagrams
            sage: PD = PartitionDiagrams(2)
            sage: P2._orbit_to_diagram_on_basis(PD([[1,2,-2],[-1]]))
            -P{{-2, -1, 1, 2}} + P{{-2, 1, 2}, {-1}}
        """
        # Moebius inversion in the poset of coarsenings of ``d``
        SPd = SetPartitions(len(d))
        return self.sum((-1)**(len(d)-len(sp)) * prod(ZZ(len(p)-1).factorial() for p in sp)
                        * self([sum((list(d[i-1]) for i in p),[]) for p in sp])
                        for sp in SPd)

    @cached_method
    def a(self, i):
        r"""
        Return the element `a_i` in ``self``.

        The element `a_i` is the cap and cup at `(i, i+1)`, so it contains
        the blocks `\{i, i+1\}`, `\{-i, -i-1\}`.  Other blocks are of the
        form `\{-j, j\}`.

        INPUT:

        - ``i`` -- an integer between 1 and `k-1`

        EXAMPLES::

            sage: R.<n> = QQ[]
            sage: P3 = PartitionAlgebra(3, n)
            sage: P3.a(1)
            P{{-3, 3}, {-2, -1}, {1, 2}}
            sage: P3.a(2)
            P{{-3, -2}, {-1, 1}, {2, 3}}

            sage: P3 = PartitionAlgebra(5/2, n)
            sage: P3.a(1)
            P{{-3, 3}, {-2, -1}, {1, 2}}
            sage: P3.a(2)
            Traceback (most recent call last):
            ...
            ValueError: i must be an integer between 1 and 1
        """
        if i <= 0 or i >= floor(self._k):
            raise ValueError("i must be an integer between 1 and {}".format(floor(self._k)-1))
        B = self.basis()
        SP = B.keys()
        D = [[-j, j] for j in range(1, ceil(self._k)+1)]
        D[i-1] = [i,i+1]
        D[i] = [-i,-(i+1)]
        return B[SP(D)]

    generator_a = a

    @cached_method
    def e(self, i):
        r"""
        Return the element `e_i` in ``self``.

        If `i = (2r+1)/2`, then `e_i` contains the blocks `\{r+1\}` and
        `\{-r-1\}`.  If `i \in \ZZ`, then `e_i` contains the block
        `\{-i, -i-1, i, i+1\}`.  Other blocks are of the form `\{-j, j\}`.

        INPUT:

        - ``i`` -- a half integer between 1/2 and `k-1/2`

        EXAMPLES::

            sage: R.<n> = QQ[]
            sage: P3 = PartitionAlgebra(3, n)
            sage: P3.e(1)
            P{{-3, 3}, {-2, -1, 1, 2}}
            sage: P3.e(2)
            P{{-3, -2, 2, 3}, {-1, 1}}
            sage: P3.e(1/2)
            P{{-3, 3}, {-2, 2}, {-1}, {1}}
            sage: P3.e(5/2)
            P{{-3}, {-2, 2}, {-1, 1}, {3}}
            sage: P3.e(0)
            Traceback (most recent call last):
            ...
            ValueError: i must be an (half) integer between 1/2 and 5/2
            sage: P3.e(3)
            Traceback (most recent call last):
            ...
            ValueError: i must be an (half) integer between 1/2 and 5/2

            sage: P2h = PartitionAlgebra(5/2,n)
            sage: [P2h.e(k/2) for k in range(1,5)]
            [P{{-3, 3}, {-2, 2}, {-1}, {1}},
             P{{-3, 3}, {-2, -1, 1, 2}},
             P{{-3, 3}, {-2}, {-1, 1}, {2}},
             P{{-3, -2, 2, 3}, {-1, 1}}]
        """
        if i <= 0 or i >= self._k:
            raise ValueError("i must be an (half) integer between 1/2 and {}".format((2*self._k-1)/2))
        B = self.basis()
        SP = B.keys()
        if i in ZZ:
            i -= 1
            D = [[-j, j] for j in range(1, ceil(self._k)+1)]
            D[i] += D.pop(i+1)
            return B[SP(D)]
        else:
            i = ceil(i)
            D = [[-j, j] for j in range(1, ceil(self._k)+1)]
            D[i-1] = [-i]
            D.append([i])
            return B[SP(D)]

    generator_e = e

    @cached_method
    def s(self, i):
        r"""
        Return the ``i``-th simple transposition `s_i` in ``self``.

        Borrowing the notation from the symmetric group, the `i`-th
        simple transposition `s_i` has blocks of the form `\{-i, i+1\}`,
        `\{-i-1, i\}`.  Other blocks are of the form `\{-j, j\}`.

        INPUT:

        - ``i`` -- an integer between 1 and `k-1`

        EXAMPLES::

            sage: R.<n> = QQ[]
            sage: P3 = PartitionAlgebra(3, n)
            sage: P3.s(1)
            P{{-3, 3}, {-2, 1}, {-1, 2}}
            sage: P3.s(2)
            P{{-3, 2}, {-2, 3}, {-1, 1}}

            sage: R.<n> = ZZ[]
            sage: P2h = PartitionAlgebra(5/2,n)
            sage: P2h.s(1)
            P{{-3, 3}, {-2, 1}, {-1, 2}}
        """
        if not i in ZZ or i <= 0 or i >= self._k:
            raise ValueError("i must be an integer between 1 and {}".format(self._k-1))
        B = self.basis()
        SP = B.keys()
        D = [[-j, j] for j in range(1, ceil(self._k)+1)]
        D[i-1] = [-(i+1), i]
        D[i] = [-i, i+1]
        return B[SP(D)]

    generator_s = s

    @cached_method
    def sigma(self, i):
        r"""
        Return the element `\sigma_i` from [Eny2012]_ of ``self``.

        INPUT:

        - ``i`` -- a half integer between 1/2 and `k-1/2`

        .. NOTE::

            In [Cre2020]_ and [Eny2013]_, these are the elements `\sigma_{2i}`.

        EXAMPLES::

            sage: R.<n> = QQ[]
            sage: P3 = PartitionAlgebra(3, n)
            sage: P3.sigma(1)
            P{{-3, 3}, {-2, 2}, {-1, 1}}
            sage: P3.sigma(3/2)
            P{{-3, 3}, {-2, 1}, {-1, 2}}
            sage: P3.sigma(2)
            -P{{-3, -1, 1, 3}, {-2, 2}} + P{{-3, -1, 3}, {-2, 1, 2}}
             + P{{-3, 1, 3}, {-2, -1, 2}} - P{{-3, 3}, {-2, -1, 1, 2}}
             + P{{-3, 3}, {-2, 2}, {-1, 1}}
            sage: P3.sigma(5/2)
            -P{{-3, -1, 1, 2}, {-2, 3}} + P{{-3, -1, 2}, {-2, 1, 3}}
             + P{{-3, 1, 2}, {-2, -1, 3}} - P{{-3, 2}, {-2, -1, 1, 3}}
             + P{{-3, 2}, {-2, 3}, {-1, 1}}

        We test the relations in Lemma 2.2.3(1) in [Cre2020]_ (v1)::

            sage: k = 4
            sage: R.<x> = QQ[]
            sage: P = PartitionAlgebra(k, x)
            sage: all(P.sigma(i/2).dual() == P.sigma(i/2)
            ....:     for i in range(1,2*k))
            True
            sage: all(P.sigma(i)*P.sigma(i+1/2) == P.sigma(i+1/2)*P.sigma(i) == P.s(i)
            ....:     for i in range(1,floor(k)))
            True
            sage: all(P.sigma(i)*P.e(i) == P.e(i)*P.sigma(i) == P.e(i)
            ....:     for i in range(1,floor(k)))
            True
            sage: all(P.sigma(i+1/2)*P.e(i) == P.e(i)*P.sigma(i+1/2) == P.e(i)
            ....:     for i in range(1,floor(k)))
            True

            sage: k = 9/2
            sage: R.<x> = QQ[]
            sage: P = PartitionAlgebra(k, x)
            sage: all(P.sigma(i/2).dual() == P.sigma(i/2)
            ....:     for i in range(1,2*k-1))
            True
            sage: all(P.sigma(i)*P.sigma(i+1/2) == P.sigma(i+1/2)*P.sigma(i) == P.s(i)
            ....:     for i in range(1,k-1/2))
            True
            sage: all(P.sigma(i)*P.e(i) == P.e(i)*P.sigma(i) == P.e(i)
            ....:     for i in range(1,floor(k)))
            True
            sage: all(P.sigma(i+1/2)*P.e(i) == P.e(i)*P.sigma(i+1/2) == P.e(i)
            ....:     for i in range(1,floor(k)))
            True
        """
        if i <= 0 or i >= self._k:
            raise ValueError("i must be an (half) integer between 1 and {}".format((2*self._k-1)/2))

        half = QQ.one() / 2
        if i in ZZ:
            if i == 1:
                return self.one()
            si = self.s(i)
            sim = self.s(i-1)
            x = self.e(i-1) * self.jucys_murphy_element(i-1) * si * self.e(i-1)
            return (sim * si * self.sigma(i-1) * si * sim
                    + x * si + si * x
                    - self.e(i-1) * self.jucys_murphy_element(i-1) * sim
                      * self.e(i) * self.e(i-half) * self.e(i-1)
                    - si * self.e(i-1) * self.e(i-half) * self.e(i) * sim
                      * self.jucys_murphy_element(i-1) * self.e(i-1) * si)
        else:
            j = ceil(i) - 1
            if j == 0:
                return self.zero()
            if j == 1:
                return self.s(1)
            si = self.s(j)
            sim = self.s(j-1)
            x = self.e(j-1) * self.jucys_murphy_element(j-1) * si * self.e(j-1)
            return (sim * si * self.sigma(i-1) * si * sim
                    + si * x * si + x
                    - si * self.e(j-1) * self.jucys_murphy_element(j-1) * sim
                      * self.e(j) * self.e(i-1) * self.e(j-1)
                    - self.e(j-1) * self.e(i-1) * self.e(j) * sim
                      * self.jucys_murphy_element(j-1) * self.e(j-1) * si)

    @cached_method
    def jucys_murphy_element(self, i):
        r"""
        Return the ``i``-th Jucys-Murphy element `L_i` from [Eny2012]_.

        INPUT:

        - ``i`` -- a half integer between 1/2 and `k`

        ALGORITHM:

        We use the recursive definition for `L_{2i}` given in [Cre2020]_.
        See also [Eny2012]_ and [Eny2013]_.

        .. NOTE::

            `L_{1/2}` and `L_1` differs from [HR2005]_.

        EXAMPLES::

            sage: R.<n> = QQ[]
            sage: P3 = PartitionAlgebra(3, n)
            sage: P3.jucys_murphy_element(1/2)
            0
            sage: P3.jucys_murphy_element(1)
            P{{-3, 3}, {-2, 2}, {-1}, {1}}
            sage: P3.jucys_murphy_element(2)
            P{{-3, 3}, {-2}, {-1, 1}, {2}} - P{{-3, 3}, {-2}, {-1, 1, 2}}
             + P{{-3, 3}, {-2, -1}, {1, 2}} - P{{-3, 3}, {-2, -1, 1}, {2}}
             + P{{-3, 3}, {-2, 1}, {-1, 2}}
            sage: P3.jucys_murphy_element(3/2)
            n*P{{-3, 3}, {-2, -1, 1, 2}} - P{{-3, 3}, {-2, -1, 2}, {1}}
             - P{{-3, 3}, {-2, 1, 2}, {-1}} + P{{-3, 3}, {-2, 2}, {-1, 1}}
            sage: P3.L(3/2) * P3.L(2) == P3.L(2) * P3.L(3/2)
            True

        We test the relations in Lemma 2.2.3(2) in [Cre2020]_ (v1)::

            sage: k = 4
            sage: R.<n> = QQ[]
            sage: P = PartitionAlgebra(k, n)
            sage: L = [P.L(i/2) for i in range(1,2*k+1)]
            sage: all(x.dual() == x for x in L)
            True
            sage: all(x * y == y * x for x in L for y in L)  # long time
            True
            sage: Lsum = sum(L)
            sage: gens = [P.s(i) for i in range(1,k)]
            sage: gens += [P.e(i/2) for i in range(1,2*k)]
            sage: all(x * Lsum == Lsum * x for x in gens)
            True

        Also the relations in Lemma 2.2.3(3) in [Cre2020]_ (v1)::

            sage: all(P.e((2*i+1)/2) * P.sigma(2*i/2) * P.e((2*i+1)/2)
            ....:     == (n - P.L((2*i-1)/2)) * P.e((2*i+1)/2) for i in range(1,k))
            True
            sage: all(P.e(i/2) * (P.L(i/2) + P.L((i+1)/2))
            ....:     == (P.L(i/2) + P.L((i+1)/2)) * P.e(i/2)
            ....:     == n * P.e(i/2) for i in range(1,2*k))
            True
            sage: all(P.sigma(2*i/2) * P.e((2*i-1)/2) * P.e(2*i/2)
            ....:     == P.L(2*i/2) * P.e(2*i/2) for i in range(1,k))
            True
            sage: all(P.e(2*i/2) * P.e((2*i-1)/2) * P.sigma(2*i/2)
            ....:     == P.e(2*i/2) * P.L(2*i/2) for i in range(1,k))
            True
            sage: all(P.sigma((2*i+1)/2) * P.e((2*i+1)/2) * P.e(2*i/2)
            ....:     == P.L(2*i/2) * P.e(2*i/2) for i in range(1,k))
            True
            sage: all(P.e(2*i/2) * P.e((2*i+1)/2) * P.sigma((2*i+1)/2)
            ....:     == P.e(2*i/2) * P.L(2*i/2) for i in range(1,k))
            True

        The same tests for a half integer partition algebra::

            sage: k = 9/2
            sage: R.<n> = QQ[]
            sage: P = PartitionAlgebra(k, n)
            sage: L = [P.L(i/2) for i in range(1,2*k+1)]
            sage: all(x.dual() == x for x in L)
            True
            sage: all(x * y == y * x for x in L for y in L)  # long time
            True
            sage: Lsum = sum(L)
            sage: gens = [P.s(i) for i in range(1,k-1/2)]
            sage: gens += [P.e(i/2) for i in range(1,2*k)]
            sage: all(x * Lsum == Lsum * x for x in gens)
            True
            sage: all(P.e((2*i+1)/2) * P.sigma(2*i/2) * P.e((2*i+1)/2)
            ....:     == (n - P.L((2*i-1)/2)) * P.e((2*i+1)/2) for i in range(1,floor(k)))
            True
            sage: all(P.e(i/2) * (P.L(i/2) + P.L((i+1)/2))
            ....:     == (P.L(i/2) + P.L((i+1)/2)) * P.e(i/2)
            ....:     == n * P.e(i/2) for i in range(1,2*k))
            True
            sage: all(P.sigma(2*i/2) * P.e((2*i-1)/2) * P.e(2*i/2)
            ....:     == P.L(2*i/2) * P.e(2*i/2) for i in range(1,ceil(k)))
            True
            sage: all(P.e(2*i/2) * P.e((2*i-1)/2) * P.sigma(2*i/2)
            ....:     == P.e(2*i/2) * P.L(2*i/2) for i in range(1,ceil(k)))
            True
            sage: all(P.sigma((2*i+1)/2) * P.e((2*i+1)/2) * P.e(2*i/2)
            ....:     == P.L(2*i/2) * P.e(2*i/2) for i in range(1,floor(k)))
            True
            sage: all(P.e(2*i/2) * P.e((2*i+1)/2) * P.sigma((2*i+1)/2)
            ....:     == P.e(2*i/2) * P.L(2*i/2) for i in range(1,floor(k)))
            True
        """
        if i <= 0 or i > self._k:
            raise ValueError("i must be an (half) integer between 1/2 and {}".format(self._k))

        half = QQ.one() / 2
        if i in ZZ:
            if i == 1:
                return self.e(half)
            i -= 1
            L = self.jucys_murphy_element
            return ((self.s(i) * L(i)) * (self.s(i) - self.e(i))
                    - (self.e(i) * L(i)) * (self.s(i) - self.e(i+half)*self.e(i))
                    + self.sigma(i+half))
        else:
            j = ceil(i) - 1
            if j == 0:
                return self.zero()
            L = self.jucys_murphy_element
            return (self.s(j) * L(i-1) * self.s(j)
                    - self.e(j)*L(j)
                    + (self._q*self.one() - L(i-1) - L(j))*self.e(j)
                    + self.sigma(j))

    L = jucys_murphy_element

    class Element(DiagramBasis.Element):
        def to_orbit_basis(self):
            """
            Return ``self`` in the orbit basis of the associated
            partition algebra.

            EXAMPLES::

                sage: R.<x> = QQ[]
                sage: P = PartitionAlgebra(2, x, R)
                sage: pp = P.an_element();
                sage: pp.to_orbit_basis()
                3*O{{-2}, {-1, 1, 2}} + 7*O{{-2, -1, 1, 2}} + 2*O{{-2, 1, 2}, {-1}}
                sage: pp = (3*P([[-2], [-1, 1, 2]]) + 2*P([[-2, -1, 1, 2]])
                ....:       + 2*P([[-2, 1, 2], [-1]])); pp
                3*P{{-2}, {-1, 1, 2}} + 2*P{{-2, -1, 1, 2}} + 2*P{{-2, 1, 2}, {-1}}
                sage: pp.to_orbit_basis()
                3*O{{-2}, {-1, 1, 2}} + 7*O{{-2, -1, 1, 2}} + 2*O{{-2, 1, 2}, {-1}}
            """
            OP = self.parent().orbit_basis()
            return OP(self)

        def dual(self):
            r"""
            Return the dual of ``self``.

            The dual of an element in the partition algebra is formed
            by taking the dual of each diagram in the support.

            EXAMPLES::

                sage: R.<x> = QQ[]
                sage: P = PartitionAlgebra(2, x, R)
                sage: elt = P.an_element(); elt
                3*P{{-2}, {-1, 1, 2}} + 2*P{{-2, -1, 1, 2}} + 2*P{{-2, 1, 2}, {-1}}
                sage: elt.dual()
                3*P{{-2, -1, 1}, {2}} + 2*P{{-2, -1, 1, 2}} + 2*P{{-2, -1, 2}, {1}}
            """
            P = self.parent()
            return P._from_dict({D.dual(): c for D, c in self._monomial_coefficients.items()},
                                remove_zeros=False)

class OrbitBasis(DiagramAlgebra):
    r"""
    The orbit basis of the partition algebra.

    Let `D_\pi` represent the diagram basis element indexed by the
    partition `\pi`, then (see equations (2.14), (2.17) and (2.18) of [BH2017]_)

    .. MATH::

        D_\pi = \sum_{\tau \geq \pi} O_\tau,

    where the sum is over all partitions `\tau` which are coarser than `\pi`
    and `O_\tau` is the orbit basis element indexed by the partition `\tau`.

    If `\mu_{2k}(\pi,\tau)` represents the Moebius function of the partition
    lattice, then

    .. MATH::

        O_\pi = \sum_{\tau \geq \pi} \mu_{2k}(\pi, \tau) D_\tau.

    If `\tau` is a partition of `\ell` blocks and the `i^{th}` block of
    `\tau` is a union of `b_i` blocks of `\pi`, then

    .. MATH::

        \mu_{2k}(\pi, \tau) = \prod_{i=1}^\ell (-1)^{b_i-1} (b_i-1)! .

    EXAMPLES::

        sage: R.<x> = QQ[]
        sage: P2 = PartitionAlgebra(2, x, R)
        sage: O2 = P2.orbit_basis(); O2
        Orbit basis of Partition Algebra of rank 2 with parameter x over
         Univariate Polynomial Ring in x over Rational Field
        sage: oa = O2([[1],[-1],[2,-2]]); ob = O2([[-1,-2,2],[1]]); oa, ob
        (O{{-2, 2}, {-1}, {1}}, O{{-2, -1, 2}, {1}})
        sage: oa * ob
        (x-2)*O{{-2, -1, 2}, {1}}

    We can convert between the two bases::

        sage: pa = P2(oa); pa
        2*P{{-2, -1, 1, 2}} - P{{-2, -1, 2}, {1}} - P{{-2, 1, 2}, {-1}}
         + P{{-2, 2}, {-1}, {1}} - P{{-2, 2}, {-1, 1}}
        sage: pa * ob
        (-x+2)*P{{-2, -1, 1, 2}} + (x-2)*P{{-2, -1, 2}, {1}}
        sage: _ == pa * P2(ob)
        True
        sage: O2(pa * ob)
        (x-2)*O{{-2, -1, 2}, {1}}

    Note that the unit in the orbit basis is not a single diagram,
    in contrast to the natural diagram basis::

        sage: P2.one()
        P{{-2, 2}, {-1, 1}}
        sage: O2.one()
        O{{-2, -1, 1, 2}} + O{{-2, 2}, {-1, 1}}
        sage: O2.one() == P2.one()
        True

    TESTS:

    Check that going between the two bases is the identity::

        sage: R.<x> = QQ[]
        sage: P2 = PartitionAlgebra(2, x, R)
        sage: O2 = P2.orbit_basis(); O2
        Orbit basis of Partition Algebra of rank 2 with parameter x over
         Univariate Polynomial Ring in x over Rational Field
        sage: PD = P2.basis().keys()
        sage: all(O2(P2(O2(m))) == O2(m) for m in PD)
        True
        sage: all(P2(O2(P2(m))) == P2(m) for m in PD)
        True
    """
    @staticmethod
    def __classcall_private__(cls, *args):
        """
        Normalize input to ensure a unique representation.

        INPUT:

        Either:

        - ``A`` -- an abstract diagram algebra

        or the arguments to construct a diagram algebra:

        - ``k`` -- the rank
        - ``q`` -- the parameter
        - ``R`` -- the base ring

        EXAMPLES::

            sage: R.<x> = QQ[]
            sage: P2 = PartitionAlgebra(2, x, R)
            sage: from sage.combinat.diagram_algebras import OrbitBasis
            sage: O2a = P2.orbit_basis()
            sage: O2b = OrbitBasis(P2)
            sage: O2c = OrbitBasis(2, x, R)
            sage: O2a is O2b and O2a is O2c
            True
            sage: O2d = OrbitBasis(2, x, QQ[x])
            sage: O2a is O2d
            True
        """
        if len(args) == 1:
            PA = args[0]
            if not isinstance(PA, DiagramAlgebra):
                raise ValueError("{} is not a partition algebra".format(PA))
            alg = PA
        elif len(args) != 3:
            raise ValueError("expected 1 or 3 arguments, received %s: %s" % (len(args), args))
        else:
            k, q, R = args
            q = R(q)
            alg = PartitionAlgebra(k, q, R)
        return super(OrbitBasis, cls).__classcall__(cls, alg)

    def __init__(self, alg):
        """
        Initialize ``self``.

        EXAMPLES::

            sage: O2 = PartitionAlgebra(2, -1, QQ).orbit_basis()
            sage: TestSuite(O2).run()
        """
        base_ring = alg.base_ring()
        k = alg._k
        q = alg._q
        diagrams = alg._base_diagrams
        # TODO: should we add additional categories?
        category = alg.category()
        DiagramAlgebra.__init__(self, k, q, base_ring, "O", diagrams, category)
        self._fill = True
        self._alg = alg

    def _repr_(self):
        """
        Return a string representation of ``self``.

        EXAMPLES::

            sage: PartitionAlgebra(2, -1, QQ).orbit_basis()
            Orbit basis of Partition Algebra of rank 2 with parameter -1 over Rational Field
        """
        return "Orbit basis of {}".format(self._alg)

    def _element_constructor_(self, x):
        """
        Convert ``x`` into ``self``.

        EXAMPLES::

            sage: R.<x> = QQ[]
            sage: P2 = PartitionAlgebra(2, x, R)
            sage: O2 = P2.orbit_basis()
            sage: O2(P2([]))
            O{{-2, -1, 1, 2}} + O{{-2, 2}, {-1, 1}}
            sage: O2(3).to_diagram_basis() == 3 * P2.one()
            True
            sage: O2(P2([[1,2,-2],[-1]]))
            O{{-2, -1, 1, 2}} + O{{-2, 1, 2}, {-1}}
        """
        if isinstance(x, (PartitionAlgebra.Element, SubPartitionAlgebra.Element)):
            return self._alg(x).to_orbit_basis()
        d = self._alg._diag_to_Blst(x).diagram()
        return CombinatorialFreeModule._element_constructor_(self, d)

    def _coerce_map_from_(self, R):
        r"""
        Return a coerce map from ``R`` if one exists and ``None`` otherwise.

        EXAMPLES::

            sage: R.<x> = QQ[]
            sage: P2 = PartitionAlgebra(2, x, R)
            sage: O2 = P2.orbit_basis()
            sage: O2(P2([]))
            O{{-2, -1, 1, 2}} + O{{-2, 2}, {-1, 1}}
            sage: O2(3)
            3*O{{-2, -1, 1, 2}} + 3*O{{-2, 2}, {-1, 1}}
            sage: O2([[1,2,-2],[-1]])
            O{{-2, 1, 2}, {-1}}
        """
        if R is self._alg:
            return self._alg.module_morphism(self._diagram_to_orbit_on_basis, codomain=self)
        if self._alg.coerce_map_from(R):
            return self._coerce_map_via([self._alg], R)
        return super(OrbitBasis, self)._coerce_map_from_(R)

    @cached_method
    def one(self):
        """
        Return the element `1` of the partition algebra in the orbit basis.

        EXAMPLES::

            sage: R.<x> = QQ[]
            sage: P2 = PartitionAlgebra(2, x, R)
            sage: O2 = P2.orbit_basis()
            sage: O2.one()
            O{{-2, -1, 1, 2}} + O{{-2, 2}, {-1, 1}}
        """
        PDs = self._base_diagrams
        base = SetPartitions()(identity_set_partition(self._k))
        brone = self.base_ring().one()
        return self._from_dict({PDs(d): brone for d in base.coarsenings()},
                               coerce=False, remove_zeros=False)

    def diagram_basis(self):
        """
        Return the associated partition algebra of ``self``
        in the diagram basis.

        EXAMPLES::

            sage: R.<x> = QQ[]
            sage: O2 = PartitionAlgebra(2, x, R).orbit_basis()
            sage: P2 = O2.diagram_basis(); P2
            Partition Algebra of rank 2 with parameter x over Univariate
            Polynomial Ring in x over Rational Field
            sage: o2 = O2.an_element(); o2
            3*O{{-2}, {-1, 1, 2}} + 2*O{{-2, -1, 1, 2}} + 2*O{{-2, 1, 2}, {-1}}
            sage: P2(o2)
            3*P{{-2}, {-1, 1, 2}} - 3*P{{-2, -1, 1, 2}} + 2*P{{-2, 1, 2}, {-1}}

        TESTS::

            sage: R.<x> = QQ[]
            sage: P2 = PartitionAlgebra(2, x, R)
            sage: O2 = P2.orbit_basis()
            sage: op = O2([]); op
            O{{-2, 2}, {-1, 1}}
            sage: PA = O2.diagram_basis()
            sage: P2 == PA
            True
            sage: PA([]) == P2.one()
            True
            sage: PA(op)
            -P{{-2, -1, 1, 2}} + P{{-2, 2}, {-1, 1}}
            sage: op == PA(op).to_orbit_basis()
            True
        """
        return self._alg

    def _diagram_to_orbit_on_basis(self, diag):
        """
        Return the element ``diag`` in the orbit basis.

        EXAMPLES::

            sage: R.<x> = QQ[]
            sage: P2 = PartitionAlgebra(2, x, R)
            sage: O2 = P2.orbit_basis()
            sage: from sage.combinat.diagram_algebras import PartitionDiagrams
            sage: PD = PartitionDiagrams(2)
            sage: O2._diagram_to_orbit_on_basis(PD([[1,2,-2],[-1]]))
            O{{-2, -1, 1, 2}} + O{{-2, 1, 2}, {-1}}
            sage: P2.one().to_orbit_basis()
            O{{-2, -1, 1, 2}} + O{{-2, 2}, {-1, 1}}
            sage: pp = P2[{-2}, {-1, 1}, {2}]
            sage: O2(pp)
            O{{-2}, {-1, 1}, {2}} + O{{-2}, {-1, 1, 2}} + O{{-2, -1, 1}, {2}}
             + O{{-2, -1, 1, 2}} + O{{-2, 2}, {-1, 1}}

        TESTS::

            sage: P2([]).to_orbit_basis() == O2.one()
            True
            sage: O2([]) == O2.one()
            False
            sage: op = O2.an_element()
            sage: op == op.to_diagram_basis().to_orbit_basis()
            True
        """
        PDs = PartitionDiagrams(self._alg._k)
        one = self.base_ring().one()
        return self._from_dict({PDs(d): one for d in diag.set_partition().coarsenings()},
                               coerce=False, remove_zeros=False)

    def product_on_basis(self, d1, d2):
        r"""
        Return the product `O_{d_1} O_{d_2}` of two elements
        in the orbit basis ``self``.

        EXAMPLES::

            sage: R.<x> = QQ[]
            sage: OP = PartitionAlgebra(2, x, R).orbit_basis()
            sage: SP = OP.basis().keys(); sp = SP([[-2, -1, 1, 2]])
            sage: OP.product_on_basis(sp, sp)
            O{{-2, -1, 1, 2}}
            sage: o1 = OP.one(); o2 = OP([]); o3 = OP.an_element()
            sage: o2 == o1
            False
            sage: o1 * o1 == o1
            True
            sage: o3 * o1 == o1 * o3 and o3 * o1 == o3
            True
            sage: o4 = (3*OP([[-2, -1, 1], [2]]) + 2*OP([[-2, -1, 1, 2]])
            ....:       + 2*OP([[-2, -1, 2], [1]]))
            sage: o4 * o4
            6*O{{-2, -1, 1}, {2}} + 4*O{{-2, -1, 1, 2}} + 4*O{{-2, -1, 2}, {1}}

        We compute Examples 4.5 in [BH2017]_::

            sage: R.<x> = QQ[]
            sage: P = PartitionAlgebra(3,x); O = P.orbit_basis()
            sage: O[[1,2,3],[-1,-2,-3]] * O[[1,2,3],[-1,-2,-3]]
            (x-2)*O{{-3, -2, -1}, {1, 2, 3}} + (x-1)*O{{-3, -2, -1, 1, 2, 3}}

            sage: P = PartitionAlgebra(4,x); O = P.orbit_basis()
            sage: O[[1],[-1],[2,3],[4,-2],[-3,-4]] * O[[1],[2,-2],[3,4],[-1,-3],[-4]]
            (x^2-11*x+30)*O{{-4}, {-3, -1}, {-2, 4}, {1}, {2, 3}}
             + (x^2-9*x+20)*O{{-4}, {-3, -1, 1}, {-2, 4}, {2, 3}}
             + (x^2-9*x+20)*O{{-4}, {-3, -1, 2, 3}, {-2, 4}, {1}}
             + (x^2-9*x+20)*O{{-4, 1}, {-3, -1}, {-2, 4}, {2, 3}}
             + (x^2-7*x+12)*O{{-4, 1}, {-3, -1, 2, 3}, {-2, 4}}
             + (x^2-9*x+20)*O{{-4, 2, 3}, {-3, -1}, {-2, 4}, {1}}
             + (x^2-7*x+12)*O{{-4, 2, 3}, {-3, -1, 1}, {-2, 4}}

            sage: O[[1,-1],[2,-2],[3],[4,-3],[-4]] * O[[1,-2],[2],[3,-1],[4],[-3],[-4]]
            (x-6)*O{{-4}, {-3}, {-2, 1}, {-1, 4}, {2}, {3}}
             + (x-5)*O{{-4}, {-3, 3}, {-2, 1}, {-1, 4}, {2}}
             + (x-5)*O{{-4, 3}, {-3}, {-2, 1}, {-1, 4}, {2}}

            sage: P = PartitionAlgebra(6,x); O = P.orbit_basis()
            sage: (O[[1,-2,-3],[2,4],[3,5,-6],[6],[-1],[-4,-5]]
            ....:  * O[[1,-2],[2,3],[4],[5],[6,-4,-5,-6],[-1,-3]])
            0

            sage: (O[[1,-2],[2,-3],[3,5],[4,-5],[6,-4],[-1],[-6]]
            ....:  * O[[1,-2],[2,-1],[3,-4],[4,-6],[5,-3],[6,-5]])
            O{{-6, 6}, {-5}, {-4, 2}, {-3, 4}, {-2}, {-1, 1}, {3, 5}}

        TESTS:

        Check that multiplication agrees with the multiplication in the
        partition algebra::

            sage: R.<x> = QQ[]
            sage: OP = PartitionAlgebra(2, x).orbit_basis()
            sage: P = OP.diagram_basis()
            sage: o1 = OP.one(); o2 = OP([]); o3 = OP.an_element()
            sage: p1 = P(o1); p2 = P(o2); p3 = P(o3)
            sage: (p2 * p3).to_orbit_basis() == o2 * o3
            True
            sage: (3*p3 * (p1 - 2*p2)).to_orbit_basis() == 3*o3 * (o1 - 2*o2)
            True

            sage: R.<x> = QQ[]
            sage: P = PartitionAlgebra(2,x); O = P.orbit_basis()
            sage: all(b * bp == OP(P(b) * P(bp)) for b in OP.basis() # long time
            ....:     for bp in OP.basis())
            True

        REFERENCES:

        - [BH2017]_
        """
        # According to Corollary 4.12 in [BH2017]_, product is zero unless the
        # stacked diagrams "exactly match" in the middle.
        pi_1 = [frozenset([-i for i in part if i < 0]) for part in d1]
        pi_2 = [frozenset([i for i in part if i > 0]) for part in d2]
        if set([part for part in pi_1 if part]) != set([part for part in pi_2 if part]):
            return self.zero()

        q = self._q
        R = q.parent()
        PDs = self._base_diagrams

        def matchings(A, B):
            for i in range(min(len(A), len(B)) + 1):
                for X in itertools.combinations(A, i):
                    restA = list(A.difference(X))
                    for Y in itertools.combinations(B, i):
                        restB = list(B.difference(Y))
                        for sigma in Permutations(Y):
                            yield [x.union(y) for x, y in zip(X, sigma)] + restA + restB

        D, removed = d1.compose(d2, check=False)
        only_top = set([frozenset(part) for part in d1
                        if all(i > 0 for i in part)])
        only_bottom = set([frozenset(part) for part in d2
                           if all(i < 0 for i in part)])
        only_both = only_top.union(only_bottom)
        restD = [P for P in D if frozenset(P) not in only_both]
        term_dict = {PDs(restD + X):
                     R.prod(q - t for t in range(len(X) + len(restD),
                                                 len(X) + len(restD) + removed))
                     for X in matchings(only_top, only_bottom)}
        return self._from_dict(term_dict)

    class Element(PartitionAlgebra.Element):
        def to_diagram_basis(self):
            """
            Expand ``self`` in the natural diagram basis of the
            partition algebra.

            EXAMPLES::

                sage: R.<x> = QQ[]
                sage: P = PartitionAlgebra(2, x, R)
                sage: O = P.orbit_basis()
                sage: elt = O.an_element(); elt
                3*O{{-2}, {-1, 1, 2}} + 2*O{{-2, -1, 1, 2}} + 2*O{{-2, 1, 2}, {-1}}
                sage: elt.to_diagram_basis()
                3*P{{-2}, {-1, 1, 2}} - 3*P{{-2, -1, 1, 2}} + 2*P{{-2, 1, 2}, {-1}}
                sage: pp = P.an_element(); pp
                3*P{{-2}, {-1, 1, 2}} + 2*P{{-2, -1, 1, 2}} + 2*P{{-2, 1, 2}, {-1}}
                sage: op = pp.to_orbit_basis(); op
                3*O{{-2}, {-1, 1, 2}} + 7*O{{-2, -1, 1, 2}} + 2*O{{-2, 1, 2}, {-1}}
                sage: pp == op.to_diagram_basis()
                True
            """
            # use _coerce_map_from_
            return self.parent()._alg(self)
            #return self._alg.coerce_map_from(self)

class SubPartitionAlgebra(DiagramBasis):
    """
    A subalgebra of the partition algebra in the diagram basis indexed
    by a subset of the diagrams.
    """
    def __init__(self, k, q, base_ring, prefix, diagrams, category=None):
        """
        Initialize ``self`` by adding a coercion to the ambient space.

        EXAMPLES::

            sage: R.<x> = QQ[]
            sage: BA = BrauerAlgebra(2, x, R)
            sage: BA.ambient().has_coerce_map_from(BA)
            True
        """
        DiagramBasis.__init__(self, k, q, base_ring, prefix, diagrams, category)

    #These methods allow for a subalgebra to be correctly identified in a partition algebra
    def ambient(self):
        r"""
        Return the partition algebra ``self`` is a sub-algebra of.

        EXAMPLES::

            sage: x = var('x')
            sage: BA = BrauerAlgebra(2, x)
            sage: BA.ambient()
            Partition Algebra of rank 2 with parameter x over Symbolic Ring
        """
        return self.lift.codomain()

    @lazy_attribute
    def lift(self):
        r"""
        Return the lift map from diagram subalgebra to the ambient space.

        EXAMPLES::

            sage: R.<x> = QQ[]
            sage: BA = BrauerAlgebra(2, x, R)
            sage: E = BA([[1,2],[-1,-2]])
            sage: lifted = BA.lift(E); lifted
            B{{-2, -1}, {1, 2}}
            sage: lifted.parent() is BA.ambient()
            True
        """
        amb = PartitionAlgebra(self._k, self._q, self.base_ring(), prefix=self._prefix)
        phi = self.module_morphism(amb.monomial, codomain=amb, category=self.category())
        phi.register_as_coercion()
        return phi

    def retract(self, x):
        r"""
        Retract an appropriate partition algebra element to the
        corresponding element in the partition subalgebra.

        EXAMPLES::

            sage: R.<x> = QQ[]
            sage: BA = BrauerAlgebra(2, x, R)
            sage: PA = BA.ambient()
            sage: E = PA([[1,2], [-1,-2]])
            sage: BA.retract(E) in BA
            True
        """
        if ( x not in self.ambient()
                or any(i not in self._indices for i in x.support()) ):
            raise ValueError("{0} cannot retract to {1}".format(x, self))
        return self._from_dict(x._monomial_coefficients, remove_zeros=False)

    class Element(DiagramBasis.Element):
        def to_orbit_basis(self):
            """
            Return ``self`` in the orbit basis of the associated
            ambient partition algebra.

            EXAMPLES::

                sage: R.<x> = QQ[]
                sage: B = BrauerAlgebra(2, x, R)
                sage: bb = B([[-2, -1], [1, 2]]); bb
                B{{-2, -1}, {1, 2}}
                sage: bb.to_orbit_basis()
                O{{-2, -1}, {1, 2}} + O{{-2, -1, 1, 2}}
            """
            P = self.parent().lift.codomain()
            OP = P.orbit_basis()
            return OP(P(self))


class BrauerAlgebra(SubPartitionAlgebra, UnitDiagramMixin):
    r"""
    A Brauer algebra.

    The Brauer algebra of rank `k` is an algebra with basis indexed by the
    collection of set partitions of `\{1, \ldots, k, -1, \ldots, -k\}`
    with block size 2.

    This algebra is a subalgebra of the partition algebra.
    For more information, see :class:`PartitionAlgebra`.

    INPUT:

    - ``k`` -- rank of the algebra

    - ``q`` -- the deformation parameter `q`

    OPTIONAL ARGUMENTS:

    - ``base_ring`` -- (default ``None``) a ring containing ``q``; if ``None``
      then just takes the parent of ``q``

    - ``prefix`` -- (default ``"B"``) a label for the basis elements

    EXAMPLES:

    We now define the Brauer algebra of rank `2` with parameter ``x``
    over `\ZZ`::

        sage: R.<x> = ZZ[]
        sage: B = BrauerAlgebra(2, x, R)
        sage: B
        Brauer Algebra of rank 2 with parameter x
         over Univariate Polynomial Ring in x over Integer Ring
        sage: B.basis()
        Lazy family (Term map from Brauer diagrams of order 2 to Brauer Algebra
         of rank 2 with parameter x over Univariate Polynomial Ring in x
         over Integer Ring(i))_{i in Brauer diagrams of order 2}
        sage: B.basis().keys()
        Brauer diagrams of order 2
        sage: B.basis().keys()([[-2, 1], [2, -1]])
        {{-2, 1}, {-1, 2}}
        sage: b = B.basis().list(); b
        [B{{-2, -1}, {1, 2}}, B{{-2, 1}, {-1, 2}}, B{{-2, 2}, {-1, 1}}]
        sage: b[0]
        B{{-2, -1}, {1, 2}}
        sage: b[0]^2
        x*B{{-2, -1}, {1, 2}}
        sage: b[0]^5
        x^4*B{{-2, -1}, {1, 2}}

    Note, also that since the symmetric group algebra is contained in
    the Brauer algebra, there is also a conversion between the two. ::

        sage: R.<x> = ZZ[]
        sage: B = BrauerAlgebra(2, x, R)
        sage: S = SymmetricGroupAlgebra(R, 2)
        sage: S([2,1])*B([[1,-1],[2,-2]])
        B{{-2, 1}, {-1, 2}}
    """

    @staticmethod
    def __classcall_private__(cls, k, q, base_ring=None, prefix="B"):
        r"""
        Standardize the input by getting the base ring from the parent of
        the parameter ``q`` if no ``base_ring`` is given.

        TESTS::

            sage: R.<q> = QQ[]
            sage: BA1 = BrauerAlgebra(2, q)
            sage: BA2 = BrauerAlgebra(2, q, R, 'B')
            sage: BA1 is BA2
            True
        """
        if base_ring is None:
            base_ring = q.parent()
        return super(BrauerAlgebra, cls).__classcall__(cls, k, q, base_ring, prefix)

    def __init__(self, k, q, base_ring, prefix):
        r"""
        Initialize ``self``.

        TESTS::

            sage: R.<q> = QQ[]
            sage: BA = BrauerAlgebra(2, q, R)
            sage: TestSuite(BA).run()
        """
        SubPartitionAlgebra.__init__(self, k, q, base_ring, prefix, BrauerDiagrams(k))

    options = BrauerDiagram.options

    def _repr_(self):
        """
        Return a string representation of ``self``.

        EXAMPLES::

            sage: R.<q> = QQ[]
            sage: BrauerAlgebra(2, q, R)
            Brauer Algebra of rank 2 with parameter q
             over Univariate Polynomial Ring in q over Rational Field
        """
        return "Brauer Algebra of rank {} with parameter {} over {}".format(
                self._k, self._q, self.base_ring())

    # TODO: Make a mixin class for diagram algebras that have coercions from SGA?
    def _coerce_map_from_(self, R):
        """
        Return a coerce map from ``R`` if one exists and ``None`` otherwise.

        EXAMPLES::

            sage: R.<x> = QQ[]
            sage: S = SymmetricGroupAlgebra(R, 4)
            sage: A = BrauerAlgebra(4, x, R)
            sage: A._coerce_map_from_(S)
            Generic morphism:
              From: Symmetric group algebra of order 4 over Univariate Polynomial Ring in x over Rational Field
              To:   Brauer Algebra of rank 4 with parameter x over Univariate Polynomial Ring in x over Rational Field
            sage: Sp = SymmetricGroupAlgebra(QQ, 4)
            sage: A._coerce_map_from_(Sp)
            Generic morphism:
              From: Symmetric group algebra of order 4 over Rational Field
              To:   Brauer Algebra of rank 4 with parameter x over Univariate Polynomial Ring in x over Rational Field
            sage: Sp3 = SymmetricGroupAlgebra(QQ, 3)
            sage: A._coerce_map_from_(Sp3)
            Generic morphism:
              From: Symmetric group algebra of order 3 over Rational Field
              To:   Brauer Algebra of rank 4 with parameter x over Univariate Polynomial Ring in x over Rational Field
        """
        if isinstance(R, SymmetricGroupAlgebra_n):
            if R.n <= self._k and self.base_ring().has_coerce_map_from(R.base_ring()):
                return R.module_morphism(self._perm_to_Blst, codomain=self)
            return None
        return super(BrauerAlgebra, self)._coerce_map_from_(R)

    def _element_constructor_(self, set_partition):
        r"""
        Construct an element of ``self``.

        EXAMPLES::

            sage: R.<q> = QQ[]
            sage: BA = BrauerAlgebra(2, q, R)
            sage: sp = SetPartition([[1,2], [-1,-2]])
            sage: b_elt = BA(sp); b_elt
            B{{-2, -1}, {1, 2}}
            sage: b_elt in BA
            True
            sage: BA([[1,2],[-1,-2]]) == b_elt
            True
            sage: BA([{1,2},{-1,-2}]) == b_elt
            True
        """
        set_partition = to_Brauer_partition(set_partition, k=self.order())
        return DiagramAlgebra._element_constructor_(self, set_partition)

    def jucys_murphy(self, j):
        r"""
        Return the ``j``-th generalized Jucys-Murphy element of ``self``.

        The `j`-th Jucys-Murphy element of a Brauer algebra is simply
        the `j`-th Jucys-Murphy element of the symmetric group algebra
        with an extra `(z-1)/2` term, where ``z`` is the parameter
        of the Brauer algebra.

        REFERENCES:

        .. [Naz96] Maxim Nazarov, Young's Orthogonal Form for Brauer's
           Centralizer Algebra. Journal of Algebra 182 (1996), 664--693.

        EXAMPLES::

            sage: z = var('z')
            sage: B = BrauerAlgebra(3,z)
            sage: B.jucys_murphy(1)
            (1/2*z-1/2)*B{{-3, 3}, {-2, 2}, {-1, 1}}
            sage: B.jucys_murphy(3)
            -B{{-3, -2}, {-1, 1}, {2, 3}} - B{{-3, -1}, {-2, 2}, {1, 3}}
             + B{{-3, 1}, {-2, 2}, {-1, 3}} + B{{-3, 2}, {-2, 3}, {-1, 1}}
             + (1/2*z-1/2)*B{{-3, 3}, {-2, 2}, {-1, 1}}
        """
        if j < 1:
            raise ValueError("Jucys-Murphy index must be positive")
        k = self.order()
        if j > k:
            raise ValueError("Jucys-Murphy index cannot be greater than the order of the algebra")

        def convertI(x):
            return self._indices(to_Brauer_partition(x, k=k))
        R = self.base_ring()
        one = R.one()
        d = {self.one_basis(): R((self._q - 1)/2)}
        for i in range(1, j):
            d[convertI([[i, -j], [j, -i]])] = one
            d[convertI([[i, j], [-i, -j]])] = -one
        return self._from_dict(d, remove_zeros=True)


class TemperleyLiebAlgebra(SubPartitionAlgebra, UnitDiagramMixin):
    r"""
    A Temperley--Lieb algebra.

    The Temperley--Lieb algebra of rank `k` is an algebra with basis
    indexed by the collection of planar set partitions of
    `\{1, \ldots, k, -1, \ldots, -k\}` with block size 2.

    This algebra is thus a subalgebra of the partition algebra.
    For more information, see :class:`PartitionAlgebra`.

    INPUT:

    - ``k`` -- rank of the algebra

    - ``q`` -- the deformation parameter `q`

    OPTIONAL ARGUMENTS:

    - ``base_ring`` -- (default ``None``) a ring containing ``q``; if ``None``
      then just takes the parent of ``q``

    - ``prefix`` -- (default ``"T"``) a label for the basis elements

    EXAMPLES:

    We define the Temperley--Lieb algebra of rank `2` with parameter
    `x` over `\ZZ`::

        sage: R.<x> = ZZ[]
        sage: T = TemperleyLiebAlgebra(2, x, R); T
        Temperley-Lieb Algebra of rank 2 with parameter x
         over Univariate Polynomial Ring in x over Integer Ring
        sage: T.basis()
        Lazy family (Term map from Temperley Lieb diagrams of order 2
         to Temperley-Lieb Algebra of rank 2 with parameter x over
         Univariate Polynomial Ring in x over Integer
         Ring(i))_{i in Temperley Lieb diagrams of order 2}
        sage: T.basis().keys()
        Temperley Lieb diagrams of order 2
        sage: T.basis().keys()([[-1, 1], [2, -2]])
        {{-2, 2}, {-1, 1}}
        sage: b = T.basis().list(); b
        [T{{-2, -1}, {1, 2}}, T{{-2, 2}, {-1, 1}}]
        sage: b[0]
        T{{-2, -1}, {1, 2}}
        sage: b[0]^2 == x*b[0]
        True
        sage: b[0]^5 == x^4*b[0]
        True
    """
    @staticmethod
    def __classcall_private__(cls, k, q, base_ring=None, prefix="T"):
        r"""
        Standardize the input by getting the base ring from the parent of
        the parameter ``q`` if no ``base_ring`` is given.

        TESTS::

            sage: R.<q> = QQ[]
            sage: T1 = TemperleyLiebAlgebra(2, q)
            sage: T2 = TemperleyLiebAlgebra(2, q, R, 'T')
            sage: T1 is T2
            True
        """
        if base_ring is None:
            base_ring = q.parent()
        return super(TemperleyLiebAlgebra, cls).__classcall__(cls, k, q, base_ring, prefix)

    def __init__(self, k, q, base_ring, prefix):
        r"""
        Initialize ``self``.

        TESTS::

            sage: R.<q> = QQ[]
            sage: TL = TemperleyLiebAlgebra(2, q, R)
            sage: TestSuite(TL).run()
        """
        SubPartitionAlgebra.__init__(self, k, q, base_ring, prefix, TemperleyLiebDiagrams(k))

    def _repr_(self):
        """
        Return a string representation of ``self``.

        EXAMPLES::

            sage: R.<q> = QQ[]
            sage: TemperleyLiebAlgebra(2, q, R)
            Temperley-Lieb Algebra of rank 2 with parameter q
             over Univariate Polynomial Ring in q over Rational Field
        """
        return "Temperley-Lieb Algebra of rank {} with parameter {} over {}".format(
                self._k, self._q, self.base_ring())

    def _element_constructor_(self, set_partition):
        r"""
        Construct an element of ``self``.

        EXAMPLES::

            sage: R.<q> = QQ[]
            sage: TL = TemperleyLiebAlgebra(2, q, R)
            sage: sp = SetPartition([[1,2], [-1,-2]])
            sage: b_elt = TL(sp); b_elt
            T{{-2, -1}, {1, 2}}
            sage: b_elt in TL
            True
            sage: TL([[1,2],[-1,-2]]) == b_elt
            True
            sage: TL([{1,2},{-1,-2}]) == b_elt
            True
            sage: S = SymmetricGroupAlgebra(R, 2)
            sage: TL(S([1,2]))
            T{{-2, 2}, {-1, 1}}
            sage: TL(S([2,1]))
            Traceback (most recent call last):
            ...
            ValueError: the diagram {{-2, 1}, {-1, 2}} must be planar
        """
        if isinstance(set_partition, SymmetricGroupAlgebra_n.Element):
            return SubPartitionAlgebra._element_constructor_(self, set_partition)
        set_partition = to_Brauer_partition(set_partition, k=self.order())
        return SubPartitionAlgebra._element_constructor_(self, set_partition)

    def _ascii_art_term(self, diagram):
        r"""
        Return an ascii art representation of ``diagram``.

        EXAMPLES::

            sage: R.<q> = QQ[]
            sage: TL = TemperleyLiebAlgebra(4, q, R)
            sage: x = TL.an_element()
            sage: ascii_art(x)  # indirect doctest
                            o o o o       o o o o
               o o o o      | `-` |       | `-` |
            2* `-` `-` + 2* `-----`  + 3* `---. |
               .-. .-.      .-. .-.       .-. | |
               o o o o      o o o o       o o o o
        """
        return TL_diagram_ascii_art(diagram, use_unicode=False)

    def _unicode_art_term(self, diagram):
        r"""
        Return a unicode art representation of ``diagram``.

        EXAMPLES::

            sage: R.<q> = QQ[]
            sage: TL = TemperleyLiebAlgebra(4, q, R)
            sage: x = TL.an_element()
            sage: unicode_art(x)  # indirect doctest
                            ⚬ ⚬ ⚬ ⚬       ⚬ ⚬ ⚬ ⚬
               ⚬ ⚬ ⚬ ⚬      │ ╰─╯ │       │ ╰─╯ │
            2* ╰─╯ ╰─╯ + 2* ╰─────╯  + 3* ╰───╮ │
               ╭─╮ ╭─╮      ╭─╮ ╭─╮       ╭─╮ │ │
               ⚬ ⚬ ⚬ ⚬      ⚬ ⚬ ⚬ ⚬       ⚬ ⚬ ⚬ ⚬
        """
        return TL_diagram_ascii_art(diagram, use_unicode=True)

class PlanarAlgebra(SubPartitionAlgebra, UnitDiagramMixin):
    r"""
    A planar algebra.

    The planar algebra of rank `k` is an algebra with basis indexed by the
    collection of all planar set partitions of
    `\{1, \ldots, k, -1, \ldots, -k\}`.

    This algebra is thus a subalgebra of the partition algebra. For more
    information, see :class:`PartitionAlgebra`.

    INPUT:

    - ``k`` -- rank of the algebra

    - ``q`` -- the deformation parameter `q`

    OPTIONAL ARGUMENTS:

    - ``base_ring`` -- (default ``None``) a ring containing ``q``; if ``None``
      then just takes the parent of ``q``

    - ``prefix`` -- (default ``"Pl"``) a label for the basis elements

    EXAMPLES:

    We define the planar algebra of rank `2` with parameter
    `x` over `\ZZ`::

        sage: R.<x> = ZZ[]
        sage: Pl = PlanarAlgebra(2, x, R); Pl
        Planar Algebra of rank 2 with parameter x over Univariate Polynomial Ring in x over Integer Ring
        sage: Pl.basis().keys()
        Planar diagrams of order 2
        sage: Pl.basis().keys()([[-1, 1], [2, -2]])
        {{-2, 2}, {-1, 1}}
        sage: Pl.basis().list()
        [Pl{{-2, -1, 1, 2}},
         Pl{{-2, 1, 2}, {-1}},
         Pl{{-2}, {-1, 1, 2}},
         Pl{{-2, -1}, {1, 2}},
         Pl{{-2}, {-1}, {1, 2}},
         Pl{{-2, -1, 1}, {2}},
         Pl{{-2, 1}, {-1}, {2}},
         Pl{{-2, 2}, {-1, 1}},
         Pl{{-2, -1, 2}, {1}},
         Pl{{-2, 2}, {-1}, {1}},
         Pl{{-2}, {-1, 1}, {2}},
         Pl{{-2}, {-1, 2}, {1}},
         Pl{{-2, -1}, {1}, {2}},
         Pl{{-2}, {-1}, {1}, {2}}]
        sage: E = Pl([[1,2],[-1,-2]])
        sage: E^2 == x*E
        True
        sage: E^5 == x^4*E
        True
    """
    @staticmethod
    def __classcall_private__(cls, k, q, base_ring=None, prefix="Pl"):
        r"""
        Standardize the input by getting the base ring from the parent of
        the parameter ``q`` if no ``base_ring`` is given.

        TESTS::

            sage: R.<q> = QQ[]
            sage: Pl1 = PlanarAlgebra(2, q)
            sage: Pl2 = PlanarAlgebra(2, q, R, 'Pl')
            sage: Pl1 is Pl2
            True
        """
        if base_ring is None:
            base_ring = q.parent()
        return super(PlanarAlgebra, cls).__classcall__(cls, k, q, base_ring, prefix)

    def __init__(self, k, q, base_ring, prefix):
        r"""
        Initialize ``self``.

        TESTS::

            sage: R.<q> = QQ[]
            sage: PlA = PlanarAlgebra(2, q, R)
            sage: TestSuite(PlA).run()
        """
        SubPartitionAlgebra.__init__(self, k, q, base_ring, prefix, PlanarDiagrams(k))

    def _repr_(self):
        """
        Return a string representation of ``self``.

        EXAMPLES::

            sage: R.<x> = ZZ[]
            sage: Pl = PlanarAlgebra(2, x, R); Pl
            Planar Algebra of rank 2 with parameter x
             over Univariate Polynomial Ring in x over Integer Ring
        """
        txt = "Planar Algebra of rank {} with parameter {} over {}"
        return txt.format(self._k, self._q, self.base_ring())


class PropagatingIdeal(SubPartitionAlgebra):
    r"""
    A propagating ideal.

    The propagating ideal of rank `k` is a non-unital algebra with basis
    indexed by the collection of ideal set partitions of `\{1, \ldots, k, -1,
    \ldots, -k\}`. We say a set partition is *ideal* if its propagating
    number is less than `k`.

    This algebra is a non-unital subalgebra and an ideal of the partition
    algebra.
    For more information, see :class:`PartitionAlgebra`.

    EXAMPLES:

    We now define the propagating ideal of rank `2` with parameter
    `x` over `\ZZ`::

        sage: R.<x> = QQ[]
        sage: I = PropagatingIdeal(2, x, R); I
        Propagating Ideal of rank 2 with parameter x
         over Univariate Polynomial Ring in x over Rational Field
        sage: I.basis().keys()
        Ideal diagrams of order 2
        sage: I.basis().list()
        [I{{-2, -1, 1, 2}},
         I{{-2, 1, 2}, {-1}},
         I{{-2}, {-1, 1, 2}},
         I{{-2, -1}, {1, 2}},
         I{{-2}, {-1}, {1, 2}},
         I{{-2, -1, 1}, {2}},
         I{{-2, 1}, {-1}, {2}},
         I{{-2, -1, 2}, {1}},
         I{{-2, 2}, {-1}, {1}},
         I{{-2}, {-1, 1}, {2}},
         I{{-2}, {-1, 2}, {1}},
         I{{-2, -1}, {1}, {2}},
         I{{-2}, {-1}, {1}, {2}}]
        sage: E = I([[1,2],[-1,-2]])
        sage: E^2 == x*E
        True
        sage: E^5 == x^4*E
        True
    """
    @staticmethod
    def __classcall_private__(cls, k, q, base_ring=None, prefix="I"):
        r"""
        Standardize the input by getting the base ring from the parent of
        the parameter ``q`` if no ``base_ring`` is given.

        TESTS::

            sage: R.<q> = QQ[]
            sage: IA1 = PropagatingIdeal(2, q)
            sage: IA2 = PropagatingIdeal(2, q, R, 'I')
            sage: IA1 is IA2
            True
        """
        if base_ring is None:
            base_ring = q.parent()
        return super(PropagatingIdeal, cls).__classcall__(cls, k, q, base_ring, prefix)

    def __init__(self, k, q, base_ring, prefix):
        r"""
        Initialize ``self``.

        TESTS::

            sage: R.<q> = QQ[]
            sage: I = PropagatingIdeal(2, q, R)
            sage: TestSuite(I).run()
        """
        category = AssociativeAlgebras(base_ring.category()).FiniteDimensional().WithBasis()
        SubPartitionAlgebra.__init__(self, k, q, base_ring, prefix,
                                     IdealDiagrams(k), category)

    def _repr_(self):
        """
        Return a string representation of ``self``.

        EXAMPLES::

            sage: R.<x> = QQ[]
            sage: PropagatingIdeal(2, x, R)
            Propagating Ideal of rank 2 with parameter x over Univariate
             Polynomial Ring in x over Rational Field
        """
        return "Propagating Ideal of rank {} with parameter {} over {}".format(
                self._k, self._q, self.base_ring())

    class Element(SubPartitionAlgebra.Element):
        """
        An element of a propagating ideal.

        We need to take care of exponents since we are not unital.
        """
        def __pow__(self, n):
            """
            Return ``self`` to the `n`-th power.

            INPUT:

            - ``n`` -- a positive integer

            EXAMPLES::

                sage: R.<x> = QQ[]
                sage: I = PropagatingIdeal(2, x, R)
                sage: E = I([[1,2],[-1,-2]])
                sage: E^2
                x*I{{-2, -1}, {1, 2}}
                sage: E^0
                Traceback (most recent call last):
                ...
                ValueError: can only take positive integer powers
            """
            if n <= 0:
                raise ValueError("can only take positive integer powers")
            return generic_power(self, n)

def TL_diagram_ascii_art(diagram, use_unicode=False, blobs=[]):
    r"""
    Return ascii art for a Temperley-Lieb diagram ``diagram``.

    INPUT:

    - ``diagram`` -- a list of pairs of matchings of the set
      `\{-1, \ldots, -n, 1, \ldots, n\}`
    - ``use_unicode`` -- (default: ``False``): whether or not
      to use unicode art instead of ascii art
    - ``blobs`` -- (optional) a list of matchings with blobs on them

    EXAMPLES::

        sage: from sage.combinat.diagram_algebras import TL_diagram_ascii_art
        sage: TL = [(-15,-12), (-14,-13), (-11,15), (-10,14), (-9,-6),
        ....:       (-8,-7), (-5,-4), (-3,1), (-2,-1), (2,3), (4,5),
        ....:       (6,11), (7, 8), (9,10), (12,13)]
        sage: TL_diagram_ascii_art(TL, use_unicode=False)
         o o o o o o o o o o o o o o o
         | `-` `-` | `-` `-` | `-` | |
         |         `---------`     | |
         |                 .-------` |
         `---.             | .-------`
             |     .-----. | | .-----.
         .-. | .-. | .-. | | | | .-. |
         o o o o o o o o o o o o o o o
        sage: TL_diagram_ascii_art(TL, use_unicode=True)
         ⚬ ⚬ ⚬ ⚬ ⚬ ⚬ ⚬ ⚬ ⚬ ⚬ ⚬ ⚬ ⚬ ⚬ ⚬
         │ ╰─╯ ╰─╯ │ ╰─╯ ╰─╯ │ ╰─╯ │ │
         │         ╰─────────╯     │ │
         │                 ╭───────╯ │
         ╰───╮             │ ╭───────╯
             │     ╭─────╮ │ │ ╭─────╮
         ╭─╮ │ ╭─╮ │ ╭─╮ │ │ │ │ ╭─╮ │
         ⚬ ⚬ ⚬ ⚬ ⚬ ⚬ ⚬ ⚬ ⚬ ⚬ ⚬ ⚬ ⚬ ⚬ ⚬

        sage: TL = [(-20,-9), (-19,-10), (-18,-11), (-17,-16), (-15,-12), (2,3),
        ....:       (-14,-13), (-8,16), (-7,7), (-6,6), (-5,1), (-4,-3), (-2,-1),
        ....:       (4,5), (8,15), (9,10), (11,14), (12,13), (17,20), (18,19)]
        sage: TL_diagram_ascii_art(TL, use_unicode=False, blobs=[(-2,-1), (-5,1)])
         o o o o o o o o o o o o o o o o o o o o
         | `-` `-` | | | `-` | `-` | | | | `-` |
         |         | | |     `-----` | | `-----`
         |         | | `-------------` |
         `---0---. | | .---------------`
                 | | | | .---------------------.
                 | | | | | .-----------------. |
                 | | | | | | .-------------. | |
                 | | | | | | | .-----.     | | |
         .0. .-. | | | | | | | | .-. | .-. | | |
         o o o o o o o o o o o o o o o o o o o o
        sage: TL_diagram_ascii_art(TL, use_unicode=True, blobs=[(-2,-1), (-5,1)])
         ⚬ ⚬ ⚬ ⚬ ⚬ ⚬ ⚬ ⚬ ⚬ ⚬ ⚬ ⚬ ⚬ ⚬ ⚬ ⚬ ⚬ ⚬ ⚬ ⚬
         │ ╰─╯ ╰─╯ │ │ │ ╰─╯ │ ╰─╯ │ │ │ │ ╰─╯ │
         │         │ │ │     ╰─────╯ │ │ ╰─────╯
         │         │ │ ╰─────────────╯ │
         ╰───●───╮ │ │ ╭───────────────╯
                 │ │ │ │ ╭─────────────────────╮
                 │ │ │ │ │ ╭─────────────────╮ │
                 │ │ │ │ │ │ ╭─────────────╮ │ │
                 │ │ │ │ │ │ │ ╭─────╮     │ │ │
         ╭●╮ ╭─╮ │ │ │ │ │ │ │ │ ╭─╮ │ ╭─╮ │ │ │
         ⚬ ⚬ ⚬ ⚬ ⚬ ⚬ ⚬ ⚬ ⚬ ⚬ ⚬ ⚬ ⚬ ⚬ ⚬ ⚬ ⚬ ⚬ ⚬ ⚬
    """
    def insert_pairing(cur, intervals):
        """
        Helper function to insert a possibly nested interval
        and push the others up, assuming inserting points from
        right-to-left.
        """
        for level in intervals:
            for j, I in enumerate(level):
                # Singleton intervals are vertical lines,
                #   so we don't need to worry about them
                if len(I) > 1 and I[0] < cur[0]:
                    cur, level[j] = level[j], cur
                    level.append([cur[0]])
                    level.append([cur[1]])
                    break
            else:
                level.append(cur)
                return  # We have stopped
        else:
            intervals.append([cur])
    # Build a set of intervals that defines where to draw the diagram
    intervals = [[]]
    propogating = []
    vertical = []
    top_intervals = [[]]
    num_left = 0
    num_right = 0
    def key_func(P):
        if P[1] < 0:  # cap
            return (0, P[0], P[1])
        elif P[0] > 0:  # cup
            return (3, -P[1], -P[0])
        else:
            bot, top = -P[0], P[1]
            if top < bot:  # left moving
                return (1, top, bot)
            elif top > bot:  # right moving
                return (2, -bot, -top)
            else:  # vertical line
                return (1, top, bot)
    diagram = sorted(diagram, key=key_func)
    # Since diagram is sorted in lex order, we will first do the matchings
    #   from right-to-left on the bottom, then the propogating lines, and
    #   then the matchings on the top from right-to-left.
    # Note that we need the top to go from right-to-left so the
    #   insert_pairing() function's assumptions are satisfied.
    for P in diagram:
        if P[1] < 0:  # Bottom matching
            insert_pairing([-P[1], -P[0], False, False], intervals)
        elif P[0] > 0:  # Top matching
            insert_pairing([P[0], P[1], True, True], top_intervals)
        else:  # Propogating line
            if -P[0] == P[1]:
                vertical.append(P[1])
            else:
                if -P[0] < P[1]:
                    num_right += 1
                else:
                    num_left += 1
                propogating.append(P)

    # Now piece together the intervals together
    total_prop = max(num_left, num_right)
    prop_intervals = [[] for _ in range(total_prop)]
    count_left = 0
    # Recall that the left-moving propogating lines come before the right-moving
    for i, P in enumerate(propogating):
        bot, top = P
        bot = -bot  # This makes it equal to its x-coordinate
        for level in intervals:
            level.append([bot])
        for level in top_intervals:
            level.append([top])
        left_moving = count_left < num_left
        if not left_moving:
            i -= num_left
        else:
            count_left += 1
        for j in range(i):
            prop_intervals[j].append([bot])
        for j in range(i+1,total_prop):
            prop_intervals[j].append([top])
        if not left_moving:
            top, bot = bot, top
        prop_intervals[i].append([top, bot, left_moving, not left_moving])
    intervals += prop_intervals
    intervals += reversed(top_intervals)
    for level in intervals:
        level.extend([i] for i in vertical)

    n = max(max(P) for P in diagram)

    # Finally, convert to a picture
    if use_unicode:
        from sage.typeset.unicode_art import UnicodeArt
        d = ["╭", "╮", "╰", "╯", "─", "│"]
        #db = ["┏", "┓", "┗", "┛", "━", "┃"]
        blob = '●'
        ret = [" ⚬" * n]
        char_art = UnicodeArt
    else:
        from sage.typeset.ascii_art import AsciiArt
        d = [".", ".", "`", "`", "-", "|"]
        #db = [".", ".", "`", "`", "=", "|"]
        blob = '0'
        ret = [" o" * n]
        char_art = AsciiArt
    def signed(val, pos):
        return val if pos else -val
    for level in reversed(intervals):
        cur = ""
        for I in sorted(level):
            cur += ' '*(2*I[0]-1 - len(cur))
            if len(I) == 1:
                cur += d[5] + ' '
            else:
                cur += d[2] if I[2] else d[0]
                if tuple(sorted([signed(I[0], I[2]), signed(I[1], I[3])])) in blobs:
                    cur += d[4] * (I[1]-I[0]-1)
                    cur += blob
                    cur += d[4] * (I[1]-I[0]-1)
                else:
                    cur += d[4] * (2*(I[1]-I[0])-1)
                cur += d[3] if I[3] else d[1]
        ret.append(cur)
    # Note that the top row and bottom row will be the same
    ret.append(ret[0])
    return char_art(ret, baseline=len(ret)//2)

def diagram_latex(diagram, fill=False, edge_options=None, edge_additions=None):
    r"""
    Return latex code for the diagram ``diagram`` using tikz.

    EXAMPLES::

        sage: from sage.combinat.diagram_algebras import PartitionDiagrams, diagram_latex
        sage: P = PartitionDiagrams(2)
        sage: D = P([[1,2],[-2,-1]])
        sage: print(diagram_latex(D)) # indirect doctest
        \begin{tikzpicture}[scale = 0.5,thick, baseline={(0,-1ex/2)}]
        \tikzstyle{vertex} = [shape = circle, minimum size = 7pt, inner sep = 1pt]
        \node[vertex] (G--2) at (1.5, -1) [shape = circle, draw] {};
        \node[vertex] (G--1) at (0.0, -1) [shape = circle, draw] {};
        \node[vertex] (G-1) at (0.0, 1) [shape = circle, draw] {};
        \node[vertex] (G-2) at (1.5, 1) [shape = circle, draw] {};
        \draw[] (G--2) .. controls +(-0.5, 0.5) and +(0.5, 0.5) .. (G--1);
        \draw[] (G-1) .. controls +(0.5, -0.5) and +(-0.5, -0.5) .. (G-2);
        \end{tikzpicture}
    """
    # these allow the view command to work (maybe move them
    # somewhere more appropriate?)
    from sage.misc.latex import latex
    latex.add_package_to_preamble_if_available('tikz')

    if fill:
        filled_str = ", fill"
    else:
        filled_str = ""

    if edge_options is None:
        edge_options = lambda P: ''
    if edge_additions is None:
        edge_additions = lambda P: ''

    def sgn(x):
        # Define the sign function
        if x > 0:
            return 1
        if x < 0:
            return -1
        return 0
    l1 = []  # list of blocks
    l2 = []  # list of nodes
    for i in list(diagram):
        l1.append(list(i))
        for j in list(i):
            l2.append(j)
    output = "\\begin{tikzpicture}[scale = 0.5,thick, baseline={(0,-1ex/2)}] \n\\tikzstyle{vertex} = [shape = circle, minimum size = 7pt, inner sep = 1pt] \n" #setup beginning of picture
    for i in l2: #add nodes
        output = output + "\\node[vertex] (G-{}) at ({}, {}) [shape = circle, draw{}] {{}}; \n".format(i, (abs(i)-1)*1.5, sgn(i), filled_str)
    for i in l1: #add edges
        if len(i) > 1:
            l4 = list(i)
            posList = []
            negList = []
            for j in l4:  # sort list so rows are grouped together
                if j > 0:
                    posList.append(j)
                elif j < 0:
                    negList.append(j)
            posList.sort()
            negList.sort()
            l4 = posList + negList
            l5 = l4[:] #deep copy
            for j in range(len(l5)):
                l5[j-1] = l4[j] #create a permuted list
            if len(l4) == 2:
                l4.pop()
                l5.pop() #pops to prevent duplicating edges
            for j in zip(l4, l5):
                xdiff = abs(j[1])-abs(j[0])
                y1 = sgn(j[0])
                y2 = sgn(j[1])
                if y2-y1 == 0 and abs(xdiff) < 5: #if nodes are close to each other on same row
                    diffCo = (0.5+0.1*(abs(xdiff)-1)) #gets bigger as nodes are farther apart; max value of 1; min value of 0.5.
                    outVec = (sgn(xdiff)*diffCo, -1*diffCo*y1)
                    inVec = (-1*diffCo*sgn(xdiff), -1*diffCo*y2)
                elif y2-y1 != 0 and abs(xdiff) == 1: #if nodes are close enough curviness looks bad.
                    outVec = (sgn(xdiff)*0.75, -1*y1)
                    inVec = (-1*sgn(xdiff)*0.75, -1*y2)
                else:
                    outVec = (sgn(xdiff)*1, -1*y1)
                    inVec = (-1*sgn(xdiff), -1*y2)
                output = output + "\\draw[{}] (G-{}) .. controls +{} and +{} .. {}(G-{}); \n".format(
                            edge_options(j), j[0], outVec, inVec, edge_additions(j), j[1])
    output = output + "\\end{tikzpicture}" #end picture
    return output

#########################################################################
# START BORROWED CODE
#########################################################################
# Borrowed from Mike Hansen's original code -- global methods for dealing
# with partition diagrams, compositions of partition diagrams, and so on.
# --> CHANGED 'identity' to 'identity_set_partition' for enhanced clarity.
#########################################################################

def is_planar(sp):
    r"""
    Return ``True`` if the diagram corresponding to the set partition ``sp``
    is planar; otherwise, return ``False``.

    EXAMPLES::

        sage: import sage.combinat.diagram_algebras as da
        sage: da.is_planar( da.to_set_partition([[1,-2],[2,-1]]))
        False
        sage: da.is_planar( da.to_set_partition([[1,-1],[2,-2]]))
        True
    """
    #Singletons don't affect planarity
    to_consider = [x for x in map(list, sp) if len(x) > 1]
    n = len(to_consider)

    for i in range(n):
        #Get the positive and negative entries of this part
        ap = [x for x in to_consider[i] if x > 0]
        an = [abs(x) for x in to_consider[i] if x < 0]

        #Check if a includes numbers in both the top and bottom rows
        if ap and an:
            for j in range(n):
                if i == j:
                    continue
                #Get the positive and negative entries of this part
                bp = [x for x in to_consider[j] if x > 0]
                bn = [abs(x) for x in to_consider[j] if x < 0]

                #Skip the ones that don't involve numbers in both
                #the bottom and top rows
                if not bn or not bp:
                    continue

                #Make sure that if min(bp) > max(ap)
                #then min(bn) >  max(an)
                if max(bp) > max(ap):
                    if min(bn) < min(an):
                        return False

        #Go through the bottom and top rows
        for row in [ap, an]:
            if len(row) > 1:
                row.sort()
                for s in range(len(row)-1):
                    if row[s] + 1 == row[s+1]:
                        #No gap, continue on
                        continue

                    rng = list(range(row[s] + 1, row[s+1]))

                    #Go through and make sure any parts that
                    #contain numbers in this range are completely
                    #contained in this range
                    for j in range(n):
                        if i == j:
                            continue

                        #Make sure we make the numbers negative again
                        #if we are in the bottom row
                        if row is ap:
                            sr = set(rng)
                        else:
                            sr = set((-1*x for x in rng))

                        sj = set(to_consider[j])
                        intersection = sr.intersection(sj)
                        if intersection:
                            if sj != intersection:
                                return False

    return True


def to_graph(sp):
    r"""
    Return a graph representing the set partition ``sp``.

    EXAMPLES::

        sage: import sage.combinat.diagram_algebras as da
        sage: g = da.to_graph( da.to_set_partition([[1,-2],[2,-1]])); g
        Graph on 4 vertices

        sage: g.vertices()
        [-2, -1, 1, 2]
        sage: g.edges()
        [(-2, 1, None), (-1, 2, None)]
    """
    g = Graph()
    for part in sp:
        part_list = list(part)
        if len(part_list) > 0:
            g.add_vertex(part_list[0])
        for i in range(1, len(part_list)):
            g.add_vertex(part_list[i])
            g.add_edge(part_list[i-1], part_list[i])
    return g

def pair_to_graph(sp1, sp2):
    r"""
    Return a graph consisting of the disjoint union of the graphs of set
    partitions ``sp1`` and ``sp2`` along with edges joining the bottom
    row (negative numbers) of ``sp1`` to the top row (positive numbers)
    of ``sp2``.

    The vertices of the graph ``sp1`` appear in the result as pairs
    ``(k, 1)``, whereas the vertices of the graph ``sp2`` appear as
    pairs ``(k, 2)``.

    EXAMPLES::

        sage: import sage.combinat.diagram_algebras as da
        sage: sp1 = da.to_set_partition([[1,-2],[2,-1]])
        sage: sp2 = da.to_set_partition([[1,-2],[2,-1]])
        sage: g = da.pair_to_graph( sp1, sp2 ); g
        Graph on 8 vertices

        sage: g.vertices()
        [(-2, 1), (-2, 2), (-1, 1), (-1, 2), (1, 1), (1, 2), (2, 1), (2, 2)]
        sage: g.edges()
        [((-2, 1), (1, 1), None), ((-2, 1), (2, 2), None),
         ((-2, 2), (1, 2), None), ((-1, 1), (1, 2), None),
         ((-1, 1), (2, 1), None), ((-1, 2), (2, 2), None)]

    Another example which used to be wrong until :trac:`15958`::

        sage: sp3 = da.to_set_partition([[1, -1], [2], [-2]])
        sage: sp4 = da.to_set_partition([[1], [-1], [2], [-2]])
        sage: g = da.pair_to_graph( sp3, sp4 ); g
        Graph on 8 vertices

        sage: g.vertices()
        [(-2, 1), (-2, 2), (-1, 1), (-1, 2), (1, 1), (1, 2), (2, 1), (2, 2)]
        sage: g.edges()
        [((-2, 1), (2, 2), None), ((-1, 1), (1, 1), None),
         ((-1, 1), (1, 2), None)]
    """
    g = Graph()

    #Add the first set partition to the graph
    for part in sp1:
        part_list = list(part)
        if part_list:
            g.add_vertex( (part_list[0], 1) )

            #Add the edge to the second part of the graph
            if part_list[0] < 0:
                g.add_edge( (part_list[0], 1), (abs(part_list[0]), 2)  )

        for i in range(1, len(part_list)):
            g.add_vertex( (part_list[i], 1) )

            #Add the edge to the second part of the graph
            if part_list[i] < 0:
                g.add_edge( (part_list[i], 1), (abs(part_list[i]), 2) )

            #Add the edge between adjacent elements of a part
            g.add_edge( (part_list[i-1], 1), (part_list[i], 1) )

    #Add the second set partition to the graph
    for part in sp2:
        part_list = list(part)
        if part_list:
            g.add_vertex( (part_list[0], 2) )
        for i in range(1, len(part_list)):
            g.add_vertex( (part_list[i], 2) )
            g.add_edge( (part_list[i-1], 2), (part_list[i], 2) )

    return g


def propagating_number(sp):
    r"""
    Return the propagating number of the set partition ``sp``.

    The propagating number is the number of blocks with both a positive and
    negative number.

    EXAMPLES::

        sage: import sage.combinat.diagram_algebras as da
        sage: sp1 = da.to_set_partition([[1,-2],[2,-1]])
        sage: sp2 = da.to_set_partition([[1,2],[-2,-1]])
        sage: da.propagating_number(sp1)
        2
        sage: da.propagating_number(sp2)
        0
    """
    return sum(1 for part in sp if min(part) < 0 < max(part))


def to_set_partition(l, k=None):
    r"""
    Convert input to a set partition of `\{1, \ldots, k, -1, \ldots, -k\}`

    Convert a list of a list of numbers to a set partitions. Each list
    of numbers in the outer list specifies the numbers contained in one
    of the blocks in the set partition.

    If `k` is specified, then the set partition will be a set partition
    of `\{1, \ldots, k, -1, \ldots, -k\}`. Otherwise, `k` will default to
    the minimum number needed to contain all of the specified numbers.

    INPUT:

    - ``l`` - a list of lists of integers
    - ``k`` - integer (optional, default ``None``)

    OUTPUT:

    - a list of sets

    EXAMPLES::

        sage: import sage.combinat.diagram_algebras as da
        sage: f = lambda sp: SetPartition(da.to_set_partition(sp))
        sage: f([[1,-1],[2,-2]]) == SetPartition(da.identity_set_partition(2))
        True
        sage: da.to_set_partition([[1]])
        [{1}, {-1}]
        sage: da.to_set_partition([[1,-1],[-2,3]],9/2)
        [{-1, 1}, {-2, 3}, {2}, {-4, 4}, {-5, 5}, {-3}]
    """
    if k is None:
        if l == []:
            return []
        else:
            k = max( (max( map(abs, x) ) for x in l) )

    to_be_added = set( list(range(1, ceil(k+1))) + [-1*x for x in range(1, ceil(k+1))] )

    sp = []
    for part in l:
        spart = set(part)
        to_be_added -= spart
        sp.append(spart)

    while to_be_added:
        i = to_be_added.pop()
        if -i in to_be_added:
            to_be_added.remove(-i)
            sp.append(set([i,-i]))
        else:
            sp.append(set([i]))

    return sp

def to_Brauer_partition(l, k=None):
    r"""
    Same as :func:`to_set_partition` but assumes omitted elements are
    connected straight through.

    EXAMPLES::

        sage: import sage.combinat.diagram_algebras as da
        sage: f = lambda sp: SetPartition(da.to_Brauer_partition(sp))
        sage: f([[1,2],[-1,-2]]) == SetPartition([[1,2],[-1,-2]])
        True
        sage: f([[1,3],[-1,-3]]) == SetPartition([[1,3],[-3,-1],[2,-2]])
        True
        sage: f([[1,-4],[-3,-1],[3,4]]) == SetPartition([[-3,-1],[2,-2],[1,-4],[3,4]])
        True
        sage: p = SetPartition([[1,2],[-1,-2],[3,-3],[4,-4]])
        sage: SetPartition(da.to_Brauer_partition([[1,2],[-1,-2]], k=4)) == p
        True
    """
    L = to_set_partition(l, k=k)
    L2 = []
    paired = []
    not_paired = []
    for i in L:
        L2.append(list(i))
    for i in L2:
        if len(i) > 2:
            raise ValueError("blocks must have size at most 2, but {} has {}".format(i, len(i)))
        if len(i) == 2:
            paired.append(i)
        if len(i) == 1:
            not_paired.append(i)
    if any(i[0] in j or -1*i[0] in j for i in not_paired for j in paired):
        raise ValueError("unable to convert {} to a Brauer partition due to the invalid block {}".format(l, i))
    for i in not_paired:
        if [-i[0]] in not_paired:
            not_paired.remove([-i[0]])
        paired.append([i[0], -i[0]])
    return to_set_partition(paired)

def identity_set_partition(k):
    r"""
    Return the identity set partition `\{\{1, -1\}, \ldots, \{k, -k\}\}`.

    EXAMPLES::

        sage: import sage.combinat.diagram_algebras as da
        sage: SetPartition(da.identity_set_partition(2))
        {{-2, 2}, {-1, 1}}
    """
    if k in ZZ:
        return [[i,-i] for i in range(1, k + 1)]
    # Else k in 1/2 ZZ
    return [[i, -i] for i in range(1, k + ZZ(3)/ZZ(2))]

##########################################################################
# END BORROWED CODE
##########################################################################<|MERGE_RESOLUTION|>--- conflicted
+++ resolved
@@ -41,15 +41,10 @@
 from sage.misc.lazy_attribute import lazy_attribute
 from sage.misc.flatten import flatten
 from sage.misc.misc_c import prod
-<<<<<<< HEAD
-from sage.rings.all import ZZ, QQ
+from sage.rings.integer_ring import ZZ
+from sage.rings.rational_field import QQ
 from sage.misc.lazy_import import lazy_import
 lazy_import("sage.functions.other", "floor", "ceil")
-=======
-from sage.rings.integer_ring import ZZ
-from sage.rings.rational_field import QQ
-from sage.functions.other import floor, ceil
->>>>>>> 056b8d4e
 
 import itertools
 
