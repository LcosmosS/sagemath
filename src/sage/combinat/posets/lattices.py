--- conflicted
+++ resolved
@@ -1221,8 +1221,6 @@
         from sage.combinat.posets.moebius_algebra import QuantumMoebiusAlgebra
         return QuantumMoebiusAlgebra(self, q)
 
-<<<<<<< HEAD
-=======
     def is_dismantlable(self, certificate=False):
         r"""
         Return ``True`` if the lattice is dismantlable, and ``False``
@@ -1333,7 +1331,6 @@
             return True
         return (True, [self[e] for e in cert])
 
->>>>>>> 8f93e71c
 ############################################################################
 
 FiniteMeetSemilattice._dual_class = FiniteJoinSemilattice
