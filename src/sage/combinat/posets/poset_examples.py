--- conflicted
+++ resolved
@@ -4,11 +4,7 @@
 
 Some common posets can be accessed through the ``posets.<tab>`` object::
 
-<<<<<<< HEAD
-    sage: posets.PentagonPoset()                                                        # needs sage.modules
-=======
     sage: posets.PentagonPoset()
->>>>>>> 6695becb
     Finite lattice containing 5 elements
 
 Moreover, the set of all posets of order `n` is represented by ``Posets(n)``::
@@ -243,15 +239,9 @@
 
         Check the corner cases::
 
-<<<<<<< HEAD
-            sage: list(posets.BooleanLattice(0, use_subsets=True))                      # needs sage.modules
-            [{}]
-            sage: list(posets.BooleanLattice(1, use_subsets=True))                      # needs sage.modules
-=======
             sage: list(posets.BooleanLattice(0, use_subsets=True))
             [{}]
             sage: list(posets.BooleanLattice(1, use_subsets=True))
->>>>>>> 6695becb
             [{}, {1}]
         """
         n = check_int(n)
@@ -393,36 +383,22 @@
 
         EXAMPLES::
 
-<<<<<<< HEAD
-            sage: P = posets.PentagonPoset(); P                                         # needs sage.modules
-            Finite lattice containing 5 elements
-            sage: P.cover_relations()                                                   # needs sage.modules
-=======
             sage: P = posets.PentagonPoset(); P
             Finite lattice containing 5 elements
             sage: P.cover_relations()
->>>>>>> 6695becb
             [[0, 1], [0, 2], [1, 4], [2, 3], [3, 4]]
 
         TESTS:
 
         This is smallest lattice that is not modular::
 
-<<<<<<< HEAD
-            sage: P.is_modular()                                                        # needs sage.modules
-=======
             sage: P.is_modular()
->>>>>>> 6695becb
             False
 
         This poset and the :meth:`DiamondPoset` are the two smallest
         lattices which are not distributive::
 
-<<<<<<< HEAD
-            sage: P.is_distributive()                                                   # needs sage.modules
-=======
             sage: P.is_distributive()
->>>>>>> 6695becb
             False
             sage: posets.DiamondPoset(5).is_distributive()
             False
@@ -560,15 +536,9 @@
 
         EXAMPLES::
 
-<<<<<<< HEAD
-            sage: P = posets.IntegerPartitions(7); P                                    # needs sage.combinat
-            Finite poset containing 15 elements
-            sage: len(P.cover_relations())                                              # needs sage.combinat
-=======
             sage: P = posets.IntegerPartitions(7); P
             Finite poset containing 15 elements
             sage: len(P.cover_relations())
->>>>>>> 6695becb
             28
         """
         def lower_covers(partition):
@@ -604,15 +574,9 @@
 
         EXAMPLES::
 
-<<<<<<< HEAD
-            sage: P = posets.RestrictedIntegerPartitions(7); P                          # needs sage.combinat
-            Finite poset containing 15 elements
-            sage: len(P.cover_relations())                                              # needs sage.combinat
-=======
             sage: P = posets.RestrictedIntegerPartitions(7); P
             Finite poset containing 15 elements
             sage: len(P.cover_relations())
->>>>>>> 6695becb
             17
 
         """
@@ -654,15 +618,9 @@
 
         EXAMPLES::
 
-<<<<<<< HEAD
-            sage: P = posets.IntegerPartitionsDominanceOrder(6); P                      # needs sage.combinat sage.modules
-            Finite lattice containing 11 elements
-            sage: P.cover_relations()                                                   # needs sage.combinat sage.modules
-=======
             sage: P = posets.IntegerPartitionsDominanceOrder(6); P
             Finite lattice containing 11 elements
             sage: P.cover_relations()
->>>>>>> 6695becb
             [[[1, 1, 1, 1, 1, 1], [2, 1, 1, 1, 1]],
              [[2, 1, 1, 1, 1], [2, 2, 1, 1]],
              [[2, 2, 1, 1], [2, 2, 2]],
@@ -695,23 +653,13 @@
 
         EXAMPLES::
 
-<<<<<<< HEAD
-            sage: P3 = posets.PowerPoset(3); P3                                         # needs sage.modules
-            Finite meet-semilattice containing 19 elements
-            sage: all(P.is_chain() for P in P3.maximal_elements())                      # needs sage.modules
-=======
             sage: P3 = posets.PowerPoset(3); P3
             Finite meet-semilattice containing 19 elements
             sage: all(P.is_chain() for P in P3.maximal_elements())
->>>>>>> 6695becb
             True
 
         TESTS::
 
-<<<<<<< HEAD
-            sage: # needs sage.modules
-=======
->>>>>>> 6695becb
             sage: P0 = posets.PowerPoset(0); P0
             Finite meet-semilattice containing 1 elements
             sage: P0[0]
@@ -750,10 +698,6 @@
 
         EXAMPLES::
 
-<<<<<<< HEAD
-            sage: # needs sage.modules
-=======
->>>>>>> 6695becb
             sage: P = posets.ProductOfChains([2, 2]); P
             Finite lattice containing 4 elements
             sage: P.linear_extension()
@@ -765,19 +709,11 @@
 
         TESTS::
 
-<<<<<<< HEAD
-            sage: P = posets.ProductOfChains([]); P                                     # needs sage.modules
-            Finite lattice containing 0 elements
-            sage: P = posets.ProductOfChains([3, 0, 1]); P                              # needs sage.modules
-            Finite lattice containing 0 elements
-            sage: P = posets.ProductOfChains([1,1,1,1]); P                              # needs sage.modules
-=======
             sage: P = posets.ProductOfChains([]); P
             Finite lattice containing 0 elements
             sage: P = posets.ProductOfChains([3, 0, 1]); P
             Finite lattice containing 0 elements
             sage: P = posets.ProductOfChains([1,1,1,1]); P
->>>>>>> 6695becb
             Finite lattice containing 1 elements
         """
         try:
@@ -896,21 +832,12 @@
         EXAMPLES::
 
             sage: set_random_seed(0)  # Results are reproducible
-<<<<<<< HEAD
-            sage: L = posets.RandomLattice(8, 0.995); L                                 # needs sage.modules
-            Finite lattice containing 8 elements
-            sage: L.cover_relations()                                                   # needs sage.modules
-            [[7, 6], [7, 3], [7, 1], ..., [5, 4], [2, 4], [1, 4], [0, 4]]
-            sage: L = posets.RandomLattice(10, 0, properties=['dismantlable'])          # needs sage.modules
-            sage: L.is_dismantlable()                                                   # needs sage.modules
-=======
             sage: L = posets.RandomLattice(8, 0.995); L
             Finite lattice containing 8 elements
             sage: L.cover_relations()
             [[7, 6], [7, 3], [7, 1], ..., [5, 4], [2, 4], [1, 4], [0, 4]]
             sage: L = posets.RandomLattice(10, 0, properties=['dismantlable'])
             sage: L.is_dismantlable()
->>>>>>> 6695becb
             True
 
         .. SEEALSO:: :meth:`RandomPoset`
@@ -932,11 +859,7 @@
             ...
             ValueError: unknown value junk for 'properties'
 
-<<<<<<< HEAD
-            sage: posets.RandomLattice(0, 0.5)                                          # needs sage.modules
-=======
             sage: posets.RandomLattice(0, 0.5)
->>>>>>> 6695becb
             Finite lattice containing 0 elements
         """
         from copy import copy
@@ -1019,11 +942,7 @@
 
         EXAMPLES::
 
-<<<<<<< HEAD
-            sage: posets.SetPartitions(4)                                               # needs sage.combinat sage.modules
-=======
             sage: posets.SetPartitions(4)
->>>>>>> 6695becb
             Finite lattice containing 15 elements
         """
         from sage.combinat.set_partition import SetPartitions
@@ -1063,21 +982,6 @@
 
         EXAMPLES::
 
-<<<<<<< HEAD
-            sage: posets.SSTPoset([2,1])                                                # needs sage.combinat sage.modules
-            Finite lattice containing 8 elements
-
-            sage: posets.SSTPoset([2,1],4)                                              # needs sage.combinat sage.modules
-            Finite lattice containing 20 elements
-
-            sage: posets.SSTPoset([2,1],2).cover_relations()                            # needs sage.combinat sage.modules
-            [[[[1, 1], [2]], [[1, 2], [2]]]]
-
-            sage: posets.SSTPoset([3,2]).bottom()       # long time (6s on sage.math, 2012), needs sage.combinat sage.modules
-            [[1, 1, 1], [2, 2]]
-
-            sage: posets.SSTPoset([3,2],4).maximal_elements()                           # needs sage.combinat sage.modules
-=======
             sage: posets.SSTPoset([2,1])
             Finite lattice containing 8 elements
 
@@ -1091,7 +995,6 @@
             [[1, 1, 1], [2, 2]]
 
             sage: posets.SSTPoset([3,2],4).maximal_elements()
->>>>>>> 6695becb
             [[[3, 3, 4], [4, 4]]]
         """
         from sage.combinat.tableau import SemistandardTableaux
@@ -1301,10 +1204,6 @@
             ....:                         labels='integers')
             Finite poset containing 10 elements
 
-<<<<<<< HEAD
-            sage: # needs sage.combinat sage.modules
-=======
->>>>>>> 6695becb
             sage: A = AlternatingSignMatrices(3)
             sage: p = A.lattice()
             sage: ji = p.join_irreducibles_poset()
@@ -1379,21 +1278,12 @@
 
         EXAMPLES::
 
-<<<<<<< HEAD
-            sage: W = CoxeterGroup(['B', 3])                                            # needs sage.combinat sage.groups
-            sage: posets.CoxeterGroupAbsoluteOrderPoset(W)                              # needs sage.combinat sage.groups
-            Finite poset containing 48 elements
-
-            sage: W = WeylGroup(['B', 2], prefix='s')                                   # needs sage.combinat sage.groups
-            sage: posets.CoxeterGroupAbsoluteOrderPoset(W, False)                       # needs sage.combinat sage.groups
-=======
             sage: W = CoxeterGroup(['B', 3])                                            # needs sage.groups
             sage: posets.CoxeterGroupAbsoluteOrderPoset(W)                              # needs sage.groups
             Finite poset containing 48 elements
 
             sage: W = WeylGroup(['B', 2], prefix='s')                                   # needs sage.groups
             sage: posets.CoxeterGroupAbsoluteOrderPoset(W, False)                       # needs sage.groups
->>>>>>> 6695becb
             Finite poset containing 8 elements
         """
         if use_reduced_words:
@@ -1412,21 +1302,12 @@
 
         EXAMPLES::
 
-<<<<<<< HEAD
-            sage: W = CoxeterGroup(['A', 3])                                            # needs sage.combinat sage.groups
-            sage: posets.NoncrossingPartitions(W)                                       # needs sage.combinat sage.groups
-            Finite lattice containing 14 elements
-
-            sage: W = WeylGroup(['B', 2], prefix='s')                                   # needs sage.combinat sage.groups
-            sage: posets.NoncrossingPartitions(W)                                       # needs sage.combinat sage.groups
-=======
             sage: W = CoxeterGroup(['A', 3])                                            # needs sage.groups
             sage: posets.NoncrossingPartitions(W)                                       # needs sage.groups
             Finite lattice containing 14 elements
 
             sage: W = WeylGroup(['B', 2], prefix='s')                                   # needs sage.groups
             sage: posets.NoncrossingPartitions(W)                                       # needs sage.groups
->>>>>>> 6695becb
             Finite lattice containing 6 elements
         """
         return W.noncrossing_partition_lattice()
@@ -1501,11 +1382,7 @@
 
         Fibonacci numbers as the number of antichains of a poset::
 
-<<<<<<< HEAD
-            sage: [len(posets.UpDownPoset(n).antichains().list()) for n in range(6)]    # needs sage.combinat
-=======
             sage: [len(posets.UpDownPoset(n).antichains().list()) for n in range(6)]
->>>>>>> 6695becb
             [1, 2, 3, 5, 8, 13]
 
         TESTS::
@@ -1539,15 +1416,6 @@
 
         EXAMPLES::
 
-<<<<<<< HEAD
-            sage: P = posets.YoungDiagramPoset(Partition([2, 2])); P                    # needs sage.combinat sage.modules
-            Finite meet-semilattice containing 4 elements
-
-            sage: sorted(P.cover_relations())                                           # needs sage.combinat sage.modules
-            [[(0, 0), (0, 1)], [(0, 0), (1, 0)], [(0, 1), (1, 1)], [(1, 0), (1, 1)]]
-
-            sage: posets.YoungDiagramPoset([3, 2], dual=True)                           # needs sage.combinat sage.modules
-=======
             sage: P = posets.YoungDiagramPoset(Partition([2, 2])); P
             Finite meet-semilattice containing 4 elements
 
@@ -1555,7 +1423,6 @@
             [[(0, 0), (0, 1)], [(0, 0), (1, 0)], [(0, 1), (1, 1)], [(1, 0), (1, 1)]]
 
             sage: posets.YoungDiagramPoset([3, 2], dual=True)
->>>>>>> 6695becb
             Finite join-semilattice containing 5 elements
         """
         from sage.combinat.partition import Partition
@@ -1595,15 +1462,9 @@
 
         EXAMPLES::
 
-<<<<<<< HEAD
-            sage: P = posets.YoungsLattice(3); P                                        # needs sage.combinat sage.modules
-            Finite meet-semilattice containing 7 elements
-            sage: P.cover_relations()                                                   # needs sage.combinat sage.modules
-=======
             sage: P = posets.YoungsLattice(3); P
             Finite meet-semilattice containing 7 elements
             sage: P.cover_relations()
->>>>>>> 6695becb
             [[[], [1]],
              [[1], [1, 1]],
              [[1], [2]],
@@ -1629,16 +1490,10 @@
 
         EXAMPLES::
 
-<<<<<<< HEAD
-            sage: P = posets.YoungsLatticePrincipalOrderIdeal(Partition([2,2])); P      # needs sage.combinat sage.modules
-            Finite lattice containing 6 elements
-            sage: P.cover_relations()                                                   # needs sage.combinat sage.modules
-=======
             sage: P = posets.YoungsLatticePrincipalOrderIdeal(Partition([2,2]))
             sage: P
             Finite lattice containing 6 elements
             sage: P.cover_relations()
->>>>>>> 6695becb
             [[[], [1]],
              [[1], [1, 1]],
              [[1], [2]],
@@ -1674,28 +1529,16 @@
 
         EXAMPLES::
 
-<<<<<<< HEAD
-            sage: Y5 = posets.YoungFibonacci(5); Y5                                     # needs sage.combinat sage.modules
-            Finite meet-semilattice containing 20 elements
-            sage: sorted(Y5.upper_covers(Word('211')))                                  # needs sage.combinat sage.modules
-=======
             sage: Y5 = posets.YoungFibonacci(5); Y5
             Finite meet-semilattice containing 20 elements
             sage: sorted(Y5.upper_covers(Word('211')))
->>>>>>> 6695becb
             [word: 1211, word: 2111, word: 221]
 
         TESTS::
 
-<<<<<<< HEAD
-            sage: posets.YoungFibonacci(0)                                              # needs sage.combinat sage.modules
-            Finite meet-semilattice containing 1 elements
-            sage: posets.YoungFibonacci(1)                                              # needs sage.combinat sage.modules
-=======
             sage: posets.YoungFibonacci(0)
             Finite meet-semilattice containing 1 elements
             sage: posets.YoungFibonacci(1)
->>>>>>> 6695becb
             Finite meet-semilattice containing 2 elements
         """
         from sage.combinat.posets.lattices import FiniteMeetSemilattice
@@ -1775,15 +1618,9 @@
 
         EXAMPLES::
 
-<<<<<<< HEAD
-            sage: P4 = posets.PermutationPattern(4); P4                                 # needs sage.combinat
-            Finite poset containing 33 elements
-            sage: sorted(P4.lower_covers(Permutation([2,4,1,3])))                       # needs sage.combinat
-=======
             sage: P4 = posets.PermutationPattern(4); P4
             Finite poset containing 33 elements
             sage: sorted(P4.lower_covers(Permutation([2,4,1,3])))
->>>>>>> 6695becb
             [[1, 3, 2], [2, 1, 3], [2, 3, 1], [3, 1, 2]]
 
         .. SEEALSO::
@@ -1792,15 +1629,9 @@
 
         TESTS::
 
-<<<<<<< HEAD
-            sage: posets.PermutationPattern(1)                                          # needs sage.combinat
-            Finite poset containing 1 elements
-            sage: posets.PermutationPattern(2)                                          # needs sage.combinat
-=======
             sage: posets.PermutationPattern(1)
             Finite poset containing 1 elements
             sage: posets.PermutationPattern(2)
->>>>>>> 6695becb
             Finite poset containing 3 elements
         """
         n = check_int(n, 1)
@@ -1831,15 +1662,9 @@
 
             sage: t = Permutation([2,3,1])
             sage: b = Permutation([4,6,2,3,5,1])
-<<<<<<< HEAD
-            sage: R = posets.PermutationPatternInterval(t, b); R                        # needs sage.combinat
-            Finite poset containing 14 elements
-            sage: R.moebius_function(R.bottom(),R.top())                                # needs sage.combinat
-=======
             sage: R = posets.PermutationPatternInterval(t, b); R
             Finite poset containing 14 elements
             sage: R.moebius_function(R.bottom(),R.top())
->>>>>>> 6695becb
             -4
 
         .. SEEALSO::
@@ -1850,11 +1675,7 @@
         TESTS::
 
             sage: p = Permutation([1])
-<<<<<<< HEAD
-            sage: posets.PermutationPatternInterval(p, p)                               # needs sage.combinat
-=======
             sage: posets.PermutationPatternInterval(p, p)
->>>>>>> 6695becb
             Finite poset containing 1 elements
         """
         P = Permutations()
@@ -1913,11 +1734,7 @@
 
             sage: t = Permutation([3,2,1])
             sage: b = Permutation([6,3,4,5,2,1])
-<<<<<<< HEAD
-            sage: A = posets.PermutationPatternOccurrenceInterval(t, b, (0,2,4)); A     # needs sage.combinat
-=======
             sage: A = posets.PermutationPatternOccurrenceInterval(t, b, (0,2,4)); A
->>>>>>> 6695becb
             Finite poset containing 8 elements
 
         .. SEEALSO::
@@ -2003,19 +1820,11 @@
             sage: len(M.cover_relations())
             7
 
-<<<<<<< HEAD
-            sage: P = posets.MobilePoset(posets.RibbonPoset(7, [1,3]),                  # needs sage.combinat sage.modules
+            sage: P = posets.MobilePoset(posets.RibbonPoset(7, [1,3]),
             ....:         {1: [posets.YoungDiagramPoset([3, 2], dual=True)],
             ....:          3: [posets.DoubleTailedDiamond(6)]},
             ....:         anchor=(4, 2, posets.ChainPoset(6)))
-            sage: len(P.cover_relations())                                              # needs sage.combinat sage.modules
-=======
-            sage: P = posets.MobilePoset(posets.RibbonPoset(7, [1,3]),
-            ....: {1: [posets.YoungDiagramPoset([3, 2], dual=True)],
-            ....: 3: [posets.DoubleTailedDiamond(6)]},
-            ....: anchor=(4, 2, posets.ChainPoset(6)))
             sage: len(P.cover_relations())
->>>>>>> 6695becb
             33
         """
         elements = []
@@ -2232,13 +2041,8 @@
 
     EXAMPLES::
 
-<<<<<<< HEAD
-        sage: g = sage.combinat.posets.poset_examples._random_distributive_lattice(10)  # needs sage.modules
-        sage: Poset(g).order_ideals_lattice(as_ideals=False).cardinality()              # needs sage.modules
-=======
         sage: g = sage.combinat.posets.poset_examples._random_distributive_lattice(10)
         sage: Poset(g).order_ideals_lattice(as_ideals=False).cardinality()
->>>>>>> 6695becb
         10
 
     ALGORITHM:
@@ -2293,13 +2097,8 @@
 
     EXAMPLES::
 
-<<<<<<< HEAD
-        sage: g = sage.combinat.posets.poset_examples._random_stone_lattice(10)         # needs sage.combinat sage.libs.flint
-        sage: LatticePoset(g).is_stone()                                                # needs sage.combinat sage.libs.flint
-=======
         sage: g = sage.combinat.posets.poset_examples._random_stone_lattice(10)
         sage: LatticePoset(g).is_stone()
->>>>>>> 6695becb
         True
 
     ALGORITHM:
