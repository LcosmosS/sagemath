# -*- coding: utf-8 -*-
r"""
Free Pre-Lie Algebras

AUTHORS:

- Florent Hivert, Frédéric Chapoton (2011)
"""

#*****************************************************************************
#       Copyright (C) 2010-2015 Florent Hivert <Florent.Hivert@lri.fr>,
#
#  Distributed under the terms of the GNU General Public License (GPL)
#  as published by the Free Software Foundation; either version 2 of
#  the License, or (at your option) any later version.
#                  http://www.gnu.org/licenses/
#*****************************************************************************
<<<<<<< HEAD
from six import string_types
=======
>>>>>>> b25802ab

from sage.categories.magmatic_algebras import MagmaticAlgebras
from sage.categories.lie_algebras import LieAlgebras
from sage.categories.magmas import Magmas
from sage.categories.pushout import (ConstructionFunctor,
                                     CompositeConstructionFunctor,
                                     IdentityConstructionFunctor)
from sage.categories.rings import Rings
from sage.categories.functor import Functor

from sage.combinat.free_module import CombinatorialFreeModule
from sage.combinat.words.alphabet import Alphabet
from sage.combinat.rooted_tree import (RootedTrees, RootedTree,
                                       LabelledRootedTrees,
                                       LabelledRootedTree)

from sage.misc.lazy_attribute import lazy_attribute
from sage.misc.cachefunc import cached_method

from sage.sets.family import Family
from sage.structure.coerce_exceptions import CoercionException
from sage.rings.infinity import Infinity


class FreePreLieAlgebra(CombinatorialFreeModule):
    r"""
    The free pre-Lie algebra.

    Pre-Lie algebras are non-associative algebras, where the product `*`
    satisfies

    .. MATH::

        (x * y) * z - x * (y * z) = (x * z) * y - x * (z * y).

    We use here the convention where the associator

    .. MATH::

        (x, y, z) := (x * y) * z - x * (y * z)

    is symmetric in its two rightmost arguments. This is sometimes called
    a right pre-Lie algebra.

    They have appeared in numerical analysis and deformation theory.

    The free Pre-Lie algebra on a given set `E` has an explicit
    description using rooted trees, just as the free associative algebra
    can be described using words. The underlying vector space has a basis
    indexed by finite rooted trees endowed with a map from their vertices
    to `E`. In this basis, the product of two (decorated) rooted trees `S
    * T` is the sum over vertices of `S` of the rooted tree obtained by
    adding one edge from the root of `T` to the given vertex of `S`. The
    root of these trees is taken to be the root of `S`. The free pre-Lie
    algebra can also be considered as the free algebra over the PreLie operad.

    .. WARNING::

        The usual binary operator ``*`` can be used for the pre-Lie product.
        Beware that it but must be parenthesized properly, as the pre-Lie
        product is not associative. By default, a multiple product will be
        taken with left parentheses.

    EXAMPLES::

        sage: F = algebras.FreePreLie(ZZ, 'xyz')
        sage: x,y,z = F.gens()
        sage: (x * y) * z
        B[x[y[z[]]]] + B[x[y[], z[]]]
        sage: (x * y) * z - x * (y * z) == (x * z) * y - x * (z * y)
        True

    The free pre-Lie algebra is non-associative::

        sage: x * (y * z) == (x * y) * z
        False

    The default product is with left parentheses::

        sage: x * y * z == (x * y) * z
        True
        sage: x * y * z * x == ((x * y) * z) * x
        True

    The NAP product as defined in [Liv2006]_ is also implemented on the same
    vector space::

        sage: N = F.nap_product
        sage: N(x*y,z*z)
        B[x[y[], z[z[]]]]

    When ``None`` is given as input, unlabelled trees are used instead::

        sage: F1 = algebras.FreePreLie(QQ, None)
        sage: w = F1.gen(0); w
        B[[]]
        sage: w * w * w * w
        B[[[[[]]]]] + B[[[[], []]]] + 3*B[[[], [[]]]] + B[[[], [], []]]

    However, it is equally possible to use labelled trees instead::

        sage: F1 = algebras.FreePreLie(QQ, 'q')
        sage: w = F1.gen(0); w
        B[q[]]
        sage: w * w * w * w
        B[q[q[q[q[]]]]] + B[q[q[q[], q[]]]] + 3*B[q[q[], q[q[]]]] + B[q[q[], q[], q[]]]

    The set `E` can be infinite::

        sage: F = algebras.FreePreLie(QQ, ZZ)
        sage: w = F.gen(1); w
        B[1[]]
        sage: x = F.gen(2); x
        B[-1[]]
        sage: y = F.gen(3); y
        B[2[]]
        sage: w*x
        B[1[-1[]]]
        sage: (w*x)*y
        B[1[-1[2[]]]] + B[1[-1[], 2[]]]
        sage: w*(x*y)
        B[1[-1[2[]]]]

    .. NOTE::

        Variables names can be ``None``, a list of strings, a string
        or an integer. When ``None`` is given, unlabelled rooted
        trees are used. When a single string is given, each letter is taken
        as a variable. See
        :func:`sage.combinat.words.alphabet.build_alphabet`.

    .. WARNING::

        Beware that the underlying combinatorial free module is based
        either on ``RootedTrees`` or on ``LabelledRootedTrees``, with no
        restriction on the labellings. This means that all code calling
        the :meth:`basis` method would not give meaningful results, since
        :meth:`basis` returns many "chaff" elements that do not belong to
        the algebra.

    REFERENCES:

    - [ChLi]_

    - [Liv2006]_
    """
    @staticmethod
    def __classcall_private__(cls, R, names=None):
        """
        Normalize input to ensure a unique representation.

        EXAMPLES::

            sage: F1 = algebras.FreePreLie(QQ, 'xyz')
            sage: F2 = algebras.FreePreLie(QQ, 'x,y,z')
            sage: F3 = algebras.FreePreLie(QQ, ['x','y','z'])
            sage: F4 = algebras.FreePreLie(QQ, Alphabet('xyz'))
            sage: F1 is F2 and F1 is F3 and F1 is F4
            True
        """
        if names is not None:
<<<<<<< HEAD
            if isinstance(names, string_types) and ',' in names:
=======
            if isinstance(names, str) and ',' in names:
>>>>>>> b25802ab
                names = [u for u in names if u != ',']
            names = Alphabet(names)

        if R not in Rings():
            raise TypeError("argument R must be a ring")

        return super(FreePreLieAlgebra, cls).__classcall__(cls, R, names)

    def __init__(self, R, names=None):
        """
        Initialize ``self``.

        TESTS::

            sage: A = algebras.FreePreLie(QQ, '@'); A
            Free PreLie algebra on one generator ['@'] over Rational Field
            sage: TestSuite(A).run()

            sage: A = algebras.FreePreLie(QQ, None); A
            Free PreLie algebra on one generator ['o'] over Rational Field

            sage: F = algebras.FreePreLie(QQ, 'xy')
            sage: TestSuite(F).run() # long time
        """
        if names is None:
            Trees = RootedTrees()
            key = RootedTree.sort_key
            self._alphabet = Alphabet(['o'])
        else:
            Trees = LabelledRootedTrees()
            key = LabelledRootedTree.sort_key
            self._alphabet = names
        # Here one would need LabelledRootedTrees(names)
        # so that one can restrict the labels to some fixed set

        cat = MagmaticAlgebras(R).WithBasis().Graded() & LieAlgebras(R).WithBasis().Graded()
        CombinatorialFreeModule.__init__(self, R, Trees,
                                         latex_prefix="",
                                         sorting_key=key,
                                         category=cat)

    def variable_names(self):
        r"""
        Return the names of the variables.

        EXAMPLES::

            sage: R = algebras.FreePreLie(QQ, 'xy')
            sage: R.variable_names()
            {'x', 'y'}

            sage: R = algebras.FreePreLie(QQ, None)
            sage: R.variable_names()
            {'o'}
        """
        return self._alphabet

    def _repr_(self):
        """
        Return the string representation of ``self``.

        EXAMPLES::

            sage: algebras.FreePreLie(QQ, '@')  # indirect doctest
            Free PreLie algebra on one generator ['@'] over Rational Field

            sage: algebras.FreePreLie(QQ, ZZ)  # indirect doctest
            Free PreLie algebra on generators indexed by Integer Ring
            over Rational Field

            sage: enum = EnumeratedSets().Infinite().example()
            sage: algebras.FreePreLie(QQ, enum)  # indirect doctest
            Free PreLie algebra on generators indexed by An example of an
            infinite enumerated set: the non negative integers
            over Rational Field
        """
        n = self.algebra_generators().cardinality()
        finite = bool(n < Infinity)
        if not finite:
            gen = "generators indexed by"
        elif n == 1:
            gen = "one generator"
        else:
            gen = "{} generators".format(n)
        s = "Free PreLie algebra on {} {} over {}"
        if finite:
            try:
                return s.format(gen, self._alphabet.list(), self.base_ring())
            except NotImplementedError:
                return s.format(gen, self._alphabet, self.base_ring())
        else:
            return s.format(gen, self._alphabet, self.base_ring())

    def gen(self, i):
        r"""
        Return the ``i``-th generator of the algebra.

        INPUT:

        - ``i`` -- an integer

        EXAMPLES::

            sage: F = algebras.FreePreLie(ZZ, 'xyz')
            sage: F.gen(0)
            B[x[]]

            sage: F.gen(4)
            Traceback (most recent call last):
            ...
            IndexError: argument i (= 4) must be between 0 and 2
        """
        G = self.algebra_generators()
        n = G.cardinality()
        if i < 0 or not i < n:
            m = "argument i (= {}) must be between 0 and {}".format(i, n - 1)
            raise IndexError(m)
        return G[G.keys().unrank(i)]

    @cached_method
    def algebra_generators(self):
        r"""
        Return the generators of this algebra.

        These are the rooted trees with just one vertex.

        EXAMPLES::

            sage: A = algebras.FreePreLie(ZZ, 'fgh'); A
            Free PreLie algebra on 3 generators ['f', 'g', 'h']
             over Integer Ring
            sage: list(A.algebra_generators())
            [B[f[]], B[g[]], B[h[]]]

            sage: A = algebras.FreePreLie(QQ, ['x1','x2'])
            sage: list(A.algebra_generators())
            [B[x1[]], B[x2[]]]
        """
        Trees = self.basis().keys()
        return Family(self._alphabet, lambda a: self.monomial(Trees([], a)))

    def change_ring(self, R):
        """
        Return the free pre-Lie algebra in the same variables over `R`.

        INPUT:

        - `R` -- a ring

        EXAMPLES::

            sage: A = algebras.FreePreLie(ZZ, 'fgh')
            sage: A.change_ring(QQ)
            Free PreLie algebra on 3 generators ['f', 'g', 'h'] over
            Rational Field
        """
        return FreePreLieAlgebra(R, names=self.variable_names())

    def gens(self):
        """
        Return the generators of ``self`` (as an algebra).

        EXAMPLES::

            sage: A = algebras.FreePreLie(ZZ, 'fgh')
            sage: A.gens()
            (B[f[]], B[g[]], B[h[]])
        """
        return tuple(self.algebra_generators())

    def degree_on_basis(self, t):
        """
        Return the degree of a rooted tree in the free Pre-Lie algebra.

        This is the number of vertices.

        EXAMPLES::

            sage: A = algebras.FreePreLie(QQ, None)
            sage: RT = A.basis().keys()
            sage: A.degree_on_basis(RT([RT([])]))
            2
        """
        return t.node_number()

    @cached_method
    def an_element(self):
        """
        Return an element of ``self``.

        EXAMPLES::

            sage: A = algebras.FreePreLie(QQ, 'xy')
            sage: A.an_element()
            B[x[x[x[x[]]]]] + B[x[x[], x[x[]]]]
        """
        o = self.gen(0)
        return (o * o) * (o * o)

    def some_elements(self):
        """
        Return some elements of the free pre-Lie algebra.

        EXAMPLES::

            sage: A = algebras.FreePreLie(QQ, None)
            sage: A.some_elements()
            [B[[]], B[[[]]], B[[[[[]]]]] + B[[[], [[]]]], B[[[[]]]] + B[[[], []]], B[[[]]]]

        With several generators::

            sage: A = algebras.FreePreLie(QQ, 'xy')
            sage: A.some_elements()
            [B[x[]],
             B[x[x[]]],
             B[x[x[x[x[]]]]] + B[x[x[], x[x[]]]],
             B[x[x[x[]]]] + B[x[x[], x[]]],
             B[x[x[y[]]]] + B[x[x[], y[]]]]
        """
        o = self.gen(0)
        x = o * o
        y = o
        G = self.algebra_generators()
        # Take only the first 3 generators, otherwise the final element is too big
        if G.cardinality() < 3:
            for w in G:
                y = y * w
        else:
            K = G.keys()
            for i in range(3):
                y = y * G[K.unrank(i)]
        return [o, x, x * x, x * o, y]

    def product_on_basis(self, x, y):
        """
        Return the pre-Lie product of two trees.

        This is the sum over all graftings of the root of `y` over a vertex
        of `x`. The root of the resulting trees is the root of `x`.

        .. SEEALSO::

            :meth:`pre_Lie_product`

        EXAMPLES::

            sage: A = algebras.FreePreLie(QQ, None)
            sage: RT = A.basis().keys()
            sage: x = RT([RT([])])
            sage: A.product_on_basis(x, x)
            B[[[[[]]]]] + B[[[], [[]]]]
        """
        return self.sum(self.basis()[u] for u in x.graft_list(y))

    pre_Lie_product_on_basis = product_on_basis

    @lazy_attribute
    def pre_Lie_product(self):
        """
        Return the pre-Lie product.

        .. SEEALSO::

            :meth:`pre_Lie_product_on_basis`

        EXAMPLES::

            sage: A = algebras.FreePreLie(QQ, None)
            sage: RT = A.basis().keys()
            sage: x = A(RT([RT([])]))
            sage: A.pre_Lie_product(x, x)
            B[[[[[]]]]] + B[[[], [[]]]]
        """
        plb = self.pre_Lie_product_on_basis
        return self._module_morphism(self._module_morphism(plb, position=0,
                                                           codomain=self),
                                     position=1)

    def bracket_on_basis(self, x, y):
        r"""
        Return the Lie bracket of two trees.

        This is the commutator `[x, y] = x * y - y * x` of the pre-Lie product.

        .. SEEALSO::

            :meth:`pre_Lie_product_on_basis`

        EXAMPLES::

            sage: A = algebras.FreePreLie(QQ, None)
            sage: RT = A.basis().keys()
            sage: x = RT([RT([])])
            sage: y = RT([x])
            sage: A.bracket_on_basis(x, y)
            -B[[[[], [[]]]]] + B[[[], [[[]]]]] - B[[[[]], [[]]]]
        """
        return self.product_on_basis(x, y) - self.product_on_basis(y, x)

    def nap_product_on_basis(self, x, y):
        """
        Return the NAP product of two trees.

        This is the grafting of the root of `y` over the root
        of `x`. The root of the resulting tree is the root of `x`.

        .. SEEALSO::

            :meth:`nap_product`

        EXAMPLES::

            sage: A = algebras.FreePreLie(QQ, None)
            sage: RT = A.basis().keys()
            sage: x = RT([RT([])])
            sage: A.nap_product_on_basis(x, x)
            B[[[], [[]]]]
        """
        return self.basis()[x.graft_on_root(y)]

    @lazy_attribute
    def nap_product(self):
        """
        Return the NAP product.

        .. SEEALSO::

            :meth:`nap_product_on_basis`

        EXAMPLES::

            sage: A = algebras.FreePreLie(QQ, None)
            sage: RT = A.basis().keys()
            sage: x = A(RT([RT([])]))
            sage: A.nap_product(x, x)
            B[[[], [[]]]]
        """
        npb = self.nap_product_on_basis
        return self._module_morphism(self._module_morphism(npb,
                                                           position=0,
                                                           codomain=self),
                                     position=1)

    def _element_constructor_(self, x):
        r"""
        Convert ``x`` into ``self``.

        EXAMPLES::

            sage: R = algebras.FreePreLie(QQ, 'xy')
            sage: x, y = R.gens()
            sage: R(x)
            B[x[]]
            sage: R(x+4*y)
            B[x[]] + 4*B[y[]]

            sage: Trees = R.basis().keys()
            sage: R(Trees([],'x'))
            B[x[]]
            sage: D = algebras.FreePreLie(ZZ, 'xy')
            sage: X, Y = D.gens()
            sage: R(X-Y).parent()
            Free PreLie algebra on 2 generators ['x', 'y'] over Rational Field

        TESTS::

            sage: R.<x,y> = algebras.FreePreLie(QQ)
            sage: S.<z> = algebras.FreePreLie(GF(3))
            sage: R(z)
            Traceback (most recent call last):
            ...
            TypeError: not able to convert this to this algebra
        """
        if (isinstance(x, (RootedTree, LabelledRootedTree)) and
                x in self.basis().keys()):
            return self.monomial(x)
        try:
            P = x.parent()
            if isinstance(P, FreePreLieAlgebra):
                if P is self:
                    return x
                if self._coerce_map_from_(P):
                    return self.element_class(self, x.monomial_coefficients())
        except AttributeError:
            raise TypeError('not able to convert this to this algebra')
        else:
            raise TypeError('not able to convert this to this algebra')
        # Ok, not a pre-Lie algebra element (or should not be viewed as one).

    def _coerce_map_from_(self, R):
        r"""
        Return ``True`` if there is a coercion from ``R`` into ``self``
        and ``False`` otherwise.

        The things that coerce into ``self`` are

        - free pre-Lie algebras whose set `E` of labels is
          a subset of the corresponding self of ``set`, and whose base
          ring has a coercion map into ``self.base_ring()``

        EXAMPLES::

            sage: F = algebras.FreePreLie(GF(7), 'xyz'); F
            Free PreLie algebra on 3 generators ['x', 'y', 'z']
             over Finite Field of size 7

        Elements of the free pre-Lie algebra canonically coerce in::

            sage: x, y, z = F.gens()
            sage: F.coerce(x+y) == x+y
            True

        The free pre-Lie algebra over `\ZZ` on `x, y, z` coerces in, since
        `\ZZ` coerces to `\GF{7}`::

            sage: G = algebras.FreePreLie(ZZ, 'xyz')
            sage: Gx,Gy,Gz = G.gens()
            sage: z = F.coerce(Gx+Gy); z
            B[x[]] + B[y[]]
            sage: z.parent() is F
            True

        However, `\GF{7}` does not coerce to `\ZZ`, so the free pre-Lie
        algebra over `\GF{7}` does not coerce to the one over `\ZZ`::

            sage: G.coerce(y)
            Traceback (most recent call last):
            ...
            TypeError: no canonical coercion from Free PreLie algebra
             on 3 generators ['x', 'y', 'z'] over Finite Field of size
             7 to Free PreLie algebra on 3 generators ['x', 'y', 'z']
             over Integer Ring

        TESTS::

            sage: F = algebras.FreePreLie(ZZ, 'xyz')
            sage: G = algebras.FreePreLie(QQ, 'xyz')
            sage: H = algebras.FreePreLie(ZZ, 'y')
            sage: F._coerce_map_from_(G)
            False
            sage: G._coerce_map_from_(F)
            True
            sage: F._coerce_map_from_(H)
            True
            sage: F._coerce_map_from_(QQ)
            False
            sage: G._coerce_map_from_(QQ)
            False
            sage: F.has_coerce_map_from(PolynomialRing(ZZ, 3, 'x,y,z'))
            False
        """
        # free prelie algebras in a subset of variables
        # over any base that coerces in:
        if isinstance(R, FreePreLieAlgebra):
            if all(x in self.variable_names() for x in R.variable_names()):
                if self.base_ring().has_coerce_map_from(R.base_ring()):
                    return True
        return False

    def construction(self):
        """
        Return a pair ``(F, R)``, where ``F`` is a :class:`PreLieFunctor`
        and `R` is a ring, such that ``F(R)`` returns ``self``.

        EXAMPLES::

            sage: P = algebras.FreePreLie(ZZ, 'x,y')
            sage: x,y = P.gens()
            sage: F, R = P.construction()
            sage: F
            PreLie[x,y]
            sage: R
            Integer Ring
            sage: F(ZZ) is P
            True
            sage: F(QQ)
            Free PreLie algebra on 2 generators ['x', 'y'] over Rational Field
        """
        return PreLieFunctor(self.variable_names()), self.base_ring()


class PreLieFunctor(ConstructionFunctor):
    """
    A constructor for pre-Lie algebras.

    EXAMPLES::

        sage: P = algebras.FreePreLie(ZZ, 'x,y')
        sage: x,y = P.gens()
        sage: F = P.construction()[0]; F
        PreLie[x,y]

        sage: A = GF(5)['a,b']
        sage: a, b = A.gens()
        sage: F(A)
        Free PreLie algebra on 2 generators ['x', 'y'] over Multivariate Polynomial Ring in a, b over Finite Field of size 5

        sage: f = A.hom([a+b,a-b],A)
        sage: F(f)
        Generic endomorphism of Free PreLie algebra on 2 generators ['x', 'y']
        over Multivariate Polynomial Ring in a, b over Finite Field of size 5

        sage: F(f)(a * F(A)(x))
        (a+b)*B[x[]]
    """
    rank = 9

    def __init__(self, vars):
        """
        EXAMPLES::

            sage: F = sage.combinat.free_prelie_algebra.PreLieFunctor(['x','y'])
            sage: F
            PreLie[x,y]
            sage: F(ZZ)
            Free PreLie algebra on 2 generators ['x', 'y']  over Integer Ring
        """
        Functor.__init__(self, Rings(), Magmas())
        self.vars = vars

    def _apply_functor(self, R):
        """
        Apply the functor to an object of ``self``'s domain.

        EXAMPLES::

            sage: R = algebras.FreePreLie(ZZ, 'x,y,z')
            sage: F = R.construction()[0]; F
            PreLie[x,y,z]
            sage: type(F)
            <class 'sage.combinat.free_prelie_algebra.PreLieFunctor'>
            sage: F(ZZ)          # indirect doctest
            Free PreLie algebra on 3 generators ['x', 'y', 'z'] over Integer Ring
        """
        return FreePreLieAlgebra(R, self.vars)

    def _apply_functor_to_morphism(self, f):
        """
        Apply the functor ``self`` to the ring morphism `f`.

        TESTS::

            sage: R = algebras.FreePreLie(ZZ, 'x').construction()[0]
            sage: R(ZZ.hom(GF(3)))  # indirect doctest
            Generic morphism:
              From: Free PreLie algebra on one generator ['x'] over Integer Ring
              To:   Free PreLie algebra on one generator ['x'] over Finite Field of size 3
        """
        dom = self(f.domain())
        codom = self(f.codomain())

        def action(x):
            return codom._from_dict({a: f(b)
                                     for a, b in x.monomial_coefficients().items()})
        return dom.module_morphism(function=action, codomain=codom)

    def __eq__(self, other):
        """
        EXAMPLES::

            sage: F = algebras.FreePreLie(ZZ, 'x,y,z').construction()[0]
            sage: G = algebras.FreePreLie(QQ, 'x,y,z').construction()[0]
            sage: F == G
            True
            sage: G == loads(dumps(G))
            True
            sage: G = algebras.FreePreLie(QQ, 'x,y').construction()[0]
            sage: F == G
            False
        """
        if not isinstance(other, PreLieFunctor):
            return False
        return self.vars == other.vars

    def __mul__(self, other):
        """
        If two PreLie functors are given in a row, form a single PreLie functor
        with all of the variables.

        EXAMPLES::

            sage: F = sage.combinat.free_prelie_algebra.PreLieFunctor(['x','y'])
            sage: G = sage.combinat.free_prelie_algebra.PreLieFunctor(['t'])
            sage: G * F
            PreLie[x,y,t]
        """
        if isinstance(other, IdentityConstructionFunctor):
            return self
        if isinstance(other, PreLieFunctor):
            if set(self.vars).intersection(other.vars):
                raise CoercionException("Overlapping variables (%s,%s)" %
                                        (self.vars, other.vars))
            return PreLieFunctor(other.vars + self.vars)
        elif (isinstance(other, CompositeConstructionFunctor) and
              isinstance(other.all[-1], PreLieFunctor)):
            return CompositeConstructionFunctor(other.all[:-1],
                                                self * other.all[-1])
        else:
            return CompositeConstructionFunctor(other, self)

    def merge(self, other):
        """
        Merge ``self`` with another construction functor, or return None.

        EXAMPLES::

            sage: F = sage.combinat.free_prelie_algebra.PreLieFunctor(['x','y'])
            sage: G = sage.combinat.free_prelie_algebra.PreLieFunctor(['t'])
            sage: F.merge(G)
            PreLie[x,y,t]
            sage: F.merge(F)
            PreLie[x,y]

        Now some actual use cases::

            sage: R = algebras.FreePreLie(ZZ, 'xyz')
            sage: x,y,z = R.gens()
            sage: 1/2 * x
            1/2*B[x[]]
            sage: parent(1/2 * x)
            Free PreLie algebra on 3 generators ['x', 'y', 'z'] over Rational Field

            sage: S = algebras.FreePreLie(QQ, 'zt')
            sage: z,t = S.gens()
            sage: x + t
            B[t[]] + B[x[]]
            sage: parent(x + t)
            Free PreLie algebra on 4 generators ['z', 't', 'x', 'y'] over Rational Field
        """
        if isinstance(other, PreLieFunctor):
            if self.vars == other.vars:
                return self
            ret = list(self.vars)
            cur_vars = set(ret)
            for v in other.vars:
                if v not in cur_vars:
                    ret.append(v)
            return PreLieFunctor(Alphabet(ret))
        else:
            return None

    def _repr_(self):
        """
        TESTS::

            sage: algebras.FreePreLie(QQ,'x,y,z,t').construction()[0]
            PreLie[x,y,z,t]
        """
        return "PreLie[%s]" % ','.join(self.vars)<|MERGE_RESOLUTION|>--- conflicted
+++ resolved
@@ -15,10 +15,6 @@
 #  the License, or (at your option) any later version.
 #                  http://www.gnu.org/licenses/
 #*****************************************************************************
-<<<<<<< HEAD
-from six import string_types
-=======
->>>>>>> b25802ab
 
 from sage.categories.magmatic_algebras import MagmaticAlgebras
 from sage.categories.lie_algebras import LieAlgebras
@@ -180,11 +176,7 @@
             True
         """
         if names is not None:
-<<<<<<< HEAD
-            if isinstance(names, string_types) and ',' in names:
-=======
             if isinstance(names, str) and ',' in names:
->>>>>>> b25802ab
                 names = [u for u in names if u != ',']
             names = Alphabet(names)
 
