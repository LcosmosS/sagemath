--- conflicted
+++ resolved
@@ -20,15 +20,10 @@
 ---------
 """
 from sage.misc.cachefunc import cached_function
-<<<<<<< HEAD
-
-def transversal_design(k,n,check=True,availability=False, who_asked=tuple()):
-=======
 from sage.categories.sets_cat import EmptySetError
 from sage.misc.unknown import Unknown
 
 def transversal_design(k,n,check=True,existence=False, who_asked=tuple()):
->>>>>>> 80e319d4
     r"""
     Return a transversal design of parameters `k,n`.
 
@@ -58,12 +53,6 @@
       guys), you may want to disable it whenever you want speed. Set to
       ``True`` by default.
 
-<<<<<<< HEAD
-    - ``availability`` (boolean) -- if ``availability`` is set to ``True``, the
-      function only returns boolean answers according to whether Sage knows how
-      to build such a design. This should be much faster than actually building
-      it.
-=======
     - ``existence`` (boolean) -- instead of building the design, returns:
 
         - ``True`` -- meaning that Sage knows how to build the design
@@ -77,7 +66,6 @@
 
           When ``k=None`` and ``existence=True`` the function returns an
           integer, i.e. the largest `k` such that we can build a `TD(k,n)`.
->>>>>>> 80e319d4
 
     - ``who_asked`` (internal use only) -- because of the equivalence between
       OA/TD/MOLS, each of the three constructors calls the others. We must keep
@@ -85,9 +73,6 @@
       the tuple of the other functions that were called before this one on the
       same input `k,n`.
 
-<<<<<<< HEAD
-    .. NOTE::
-=======
     OUTPUT:
 
     The kind of output depends on the input:
@@ -95,7 +80,6 @@
     - if ``existence=False`` (the default) then the output is a list of lists
       that represent a `TD(k,n)` with
       `V_1=\{0,\dots,n-1\},\dots,V_k=\{(k-1)n,\dots,kn-1\}`
->>>>>>> 80e319d4
 
     - if ``existence=True`` and ``k`` is an integer, then the function returns a
       troolean: either ``True``, ``Unknown`` or ``False``
@@ -112,56 +96,6 @@
 
         sage: designs.transversal_design(5,5)
         [[0, 5, 10, 15, 20], [0, 6, 12, 18, 24], [0, 7, 14, 16, 23],
-<<<<<<< HEAD
-         [0, 8, 11, 19, 22], [0, 9, 13, 17, 21], [1, 6, 11, 16, 21],
-         [1, 7, 13, 19, 20], [1, 8, 10, 17, 24], [1, 9, 12, 15, 23],
-         [1, 5, 14, 18, 22], [2, 7, 12, 17, 22], [2, 8, 14, 15, 21],
-         [2, 9, 11, 18, 20], [2, 5, 13, 16, 24], [2, 6, 10, 19, 23],
-         [3, 8, 13, 18, 23], [3, 9, 10, 16, 22], [3, 5, 12, 19, 21],
-         [3, 6, 14, 17, 20], [3, 7, 11, 15, 24], [4, 9, 14, 19, 24],
-         [4, 5, 11, 17, 23], [4, 6, 13, 15, 22], [4, 7, 10, 18, 21],
-         [4, 8, 12, 16, 20]]
-
-    Some examples of the maximal number of transversals Sage is able to build
-    (we test all integers that are not prime powers up to `n=20`)::
-
-        sage: TD_3_6 = designs.transversal_design(3, 6)
-        sage: designs.transversal_design(4, 6, availability=True)
-        False
-
-        sage: TD_3_10 = designs.transversal_design(3, 10)
-        sage: designs.transversal_design(4, 10, availability=True)
-        False
-
-        sage: TD_6_12 = designs.transversal_design(6, 12)
-        sage: designs.transversal_design(7, 12, availability=True)
-        False
-
-        sage: TD_3_14 = designs.transversal_design(3, 14)
-        sage: designs.transversal_design(4, 14, availability=True)
-        False
-
-        sage: TD_4_15 = designs.transversal_design(4, 15)
-        sage: designs.transversal_design(5, 15, availability=True)
-        False
-
-        sage: TD_4_18 = designs.transversal_design(4, 18)
-        sage: designs.transversal_design(5, 18, availability=True)
-        False
-
-        sage: TD_5_20 = designs.transversal_design(5, 20)
-        sage: designs.transversal_design(6, 20, availability=True)
-        False
-
-    For prime powers, there is an explicit construction which gives a
-    `TD(n+1,n)`::
-
-        sage: for n in [2,3,5,7,9,11,13,16,17,19]:
-        ....:     _ = designs.transversal_design(n+1, n)
-
-    TESTS:
-
-=======
          [0, 8, 11, 19, 22], [0, 9, 13, 17, 21], [1, 5, 14, 18, 22],
          [1, 6, 11, 16, 21], [1, 7, 13, 19, 20], [1, 8, 10, 17, 24],
          [1, 9, 12, 15, 23], [2, 5, 13, 16, 24], [2, 6, 10, 19, 23],
@@ -256,7 +190,6 @@
         sage: designs.transversal_design(5,1)
         [[0, 1, 2, 3, 4]]
 
->>>>>>> 80e319d4
     Obtained through Wilson's decomposition::
 
         sage: _ = designs.transversal_design(4,38)
@@ -266,31 +199,6 @@
         sage: _ = designs.transversal_design(6,60)
         sage: _ = designs.transversal_design(5,60) # checks some tricky divisibility error
 
-<<<<<<< HEAD
-    Availability, non availability::
-
-        sage: designs.transversal_design(3,6,availability=True)
-        True
-        sage: _ = designs.transversal_design(3,6)
-        sage: designs.transversal_design(5,6,availability=True)
-        False
-        sage: _ = designs.transversal_design(5,6)
-        Traceback (most recent call last):
-        ...
-        NotImplementedError: I don't know how to build this Transversal Design!
-    """
-    if k >= n+2:
-        if availability:
-            return False
-        from sage.categories.sets_cat import EmptySetError
-        raise EmptySetError("No Transversal Design exists when k>=n+2")
-
-    if n == 12 and k <= 6:
-        TD = [l[:k] for l in TD6_12()]
-
-    elif TD_find_product_decomposition(k,n):
-        if availability:
-=======
     For small values of the parameter ``n`` we check the coherence of the
     function :func:`transversal_design`::
 
@@ -383,7 +291,6 @@
 
     elif TD_find_product_decomposition(k,n):
         if existence:
->>>>>>> 80e319d4
             return True
         n1,n2 = TD_find_product_decomposition(k,n)
         TD1 = transversal_design(k,n1, check = False)
@@ -391,21 +298,12 @@
         TD = TD_product(k,TD1,n1,TD2,n2, check = False)
 
     elif find_wilson_decomposition(k,n):
-<<<<<<< HEAD
-        if availability:
-=======
-        if existence:
->>>>>>> 80e319d4
+        if existence:
             return True
         TD = wilson_construction(*find_wilson_decomposition(k,n), check = False)
 
     # Section 6.6 of [Stinson2004]
     elif (orthogonal_array not in who_asked and
-<<<<<<< HEAD
-          orthogonal_array(k, n, availability=True, who_asked = who_asked + (transversal_design,))):
-        if availability:
-            return True
-=======
           orthogonal_array(k, n, existence=True, who_asked = who_asked + (transversal_design,)) is not Unknown):
 
         # Forwarding non-existence results
@@ -417,18 +315,12 @@
                 return False
             raise EmptySetError("There exists no TD"+str((k,n))+"!")
 
->>>>>>> 80e319d4
         OA = orthogonal_array(k,n, check = False, who_asked = who_asked + (transversal_design,))
         TD = [[i*n+c for i,c in enumerate(l)] for l in OA]
 
     else:
-<<<<<<< HEAD
-        if availability:
-            return False
-=======
         if existence:
             return Unknown
->>>>>>> 80e319d4
         raise NotImplementedError("I don't know how to build this Transversal Design!")
 
     if check:
@@ -487,56 +379,6 @@
         if verbose:
             print "A pair did not appear"
         return False
-<<<<<<< HEAD
-
-    return True
-
-@cached_function
-def find_wilson_decomposition(k,n):
-    r"""
-    Finds a wilson decomposition of `n`
-
-    This method looks for possible integers `m,t,u` satisfying that `mt+u=n` and
-    such that Sage knows how to build a `TD(k,m), TD(k,m+1),TD(k+1,t)` and a
-    `TD(k,u)`. These can then be used to feed :func:`wilson_construction`.
-
-    INPUT:
-
-    - `k,n` (integers)
-
-    OUTPUT:
-
-    Returns a 4-tuple `(n, m, t, u)` if it is found, and ``False`` otherwise.
-
-    EXAMPLES::
-
-        sage: from sage.combinat.designs.orthogonal_arrays import find_wilson_decomposition
-        sage: find_wilson_decomposition(4,38)
-        (4, 7, 5, 3)
-        sage: find_wilson_decomposition(4,20)
-        False
-    """
-    # If there exists a TD(k+1,t) then k+1 < t+2, i.e. k <= t
-    for t in range(max(1,k),n-1):
-        u = n%t
-        # We ensure that 1<=u, and that there can exists a TD(k,u), i.e k<u+2
-        if u == 0 or k >= u+2:
-            continue
-
-        m = n//t
-        # If there exists a TD(k,m) then k<m+2
-        if k >= m+2:
-            break
-
-        if (transversal_design(k  ,m  , availability=True) and
-            transversal_design(k  ,m+1, availability=True) and
-            transversal_design(k+1,t  , availability=True) and
-            transversal_design(k  ,u  , availability=True)):
-            return k,m,t,u
-
-    return False
-=======
->>>>>>> 80e319d4
 
     return True
 
@@ -768,194 +610,7 @@
 
     return TD
 
-<<<<<<< HEAD
-def wilson_construction(k,m,t,u, check = True):
-    r"""
-    Returns a `TD(k,mt+u)` by Wilson's construction.
-
-    Wilson's construction builds a `TD(k,mt+u)` from the following designs :
-
-    * A `TD(k,m)`
-    * A `TD(k,m+1)`
-    * A `TD(k+1,t)`
-    * A `TD(k,u)`
-
-    For more information, see page 147 of [Stinson2004]_.
-
-    INPUT:
-
-    - ``k,m,t,u`` -- integers with `k\geq 2` and `1\leq u\leq t`.
-
-    - ``check`` (boolean) -- whether to check that output is correct before
-      returning it. As this is expected to be useless (but we are cautious
-      guys), you may want to disable it whenever you want speed. Set to ``True``
-      by default.
-
-    EXAMPLES::
-
-        sage: from sage.combinat.designs.orthogonal_arrays import wilson_construction
-        sage: from sage.combinat.designs.orthogonal_arrays import find_wilson_decomposition
-        sage: total = 0
-        sage: for k in range(3,8):
-        ....:    for n in range(1,30):
-        ....:        if find_wilson_decomposition(k,n):
-        ....:            total += 1
-        ....:            k,m,t,u = find_wilson_decomposition(k,n)
-        ....:            _ = wilson_construction(k,m,t,u, check=True)
-        sage: print total
-        32
-    """
-    # Raises a NotImplementedError if one of them does not exist.
-    TDkm = transversal_design(k,m,check=False)
-    TDkm1 = transversal_design(k,m+1,check=False)
-    TDk1t = transversal_design(k+1,t,check=False)
-    TDku = transversal_design(k,u,check=False)
-
-    # Truncaed TDk1t
-    truncated_TDk1t = [[x for x in B if x<k*t+u] for B in TDk1t]
-
-    # Making sure that [(i,m) for i in range(k)] is a block of TDkm1
-    B0 = sorted(TDkm1[0])
-    TDkm1 = [[x+m-(x%(m+1)) if x in B0 else
-              x-bool(B0[x//(m+1)] <= x)
-             for x in B]
-             for B in TDkm1]
-
-    # Remove first block
-    TDkm1.pop(0)
-
-    TD = []
-    for A in truncated_TDk1t:
-        # Case 1, |A|=k
-        if len(A) == k:
-            for B in TDkm:
-                BB = []
-                for x in B:
-                    # x//m is the group of x in TDkm
-                    # x%m is the element of x in its group
-                    ai = A[x//m]
-                    i = ai//t
-                    BB.append(i*(m*t+u)+(ai%t)*m+x%m)
-                TD.append(BB)
-
-        # Case 2, |A|=k+1
-        else:
-            A.sort()
-            a_k1 = A.pop(-1)
-            for B in TDkm1:
-                BB = []
-                for x in B:
-                    # x//(m+1) is the group of x in TDkm1
-                    # x%(m+1) is the element of x in its group
-                    ai = A[x//(m+1)]
-                    i = ai//t
-                    if (x+1)%(m+1) == 0:
-                        BB.append(i*(m*t+u)+m*t+(a_k1%t))
-                    else:
-                        BB.append(i*(m*t+u)+(ai%t)*m+x%(m+1))
-                TD.append(BB)
-
-    # "Finally, there exists [...]"
-    for A in TDku:
-        TD.append([(m*t+u)*(x//u)+m*t+x%u for x in A])
-
-    if check:
-        assert is_transversal_design(TD,k,m*t+u, verbose=True)
-
-    return TD
-
-@cached_function
-def TD_find_product_decomposition(k,n):
-    r"""
-    Attempts to find a factorization of `n` in order to build a `TD(k,n)`.
-
-    If Sage can build a `TD(k,n_1)` and a `TD(k,n_2)` such that `n=n_1\times
-    n_2` then a `TD(k,n)` can be built (from the function
-    :func:`transversal_design`). This method returns such a pair of integers if
-    it exists, and ``None`` otherwise.
-
-    INPUT:
-
-    - ``k,n`` (integers) -- see above.
-
-    .. SEEALSO::
-
-        :func:`TD_product` that actually build a product
-
-    EXAMPLES::
-
-        sage: from sage.combinat.designs.orthogonal_arrays import TD_find_product_decomposition
-        sage: TD_find_product_decomposition(6, 84)
-        (7, 12)
-
-        sage: TD1 = designs.transversal_design(6, 7)
-        sage: TD2 = designs.transversal_design(6, 12)
-        sage: from sage.combinat.designs.orthogonal_arrays import TD_product
-        sage: TD = TD_product(6, TD1, 7, TD2, 12)
-    """
-    from sage.rings.arith import divisors
-    for n1 in divisors(n)[1:-1]: # we ignore 1 and n
-        n2 = n//n1
-        if transversal_design(k, n1, availability = True) and transversal_design(k, n2, availability = True):
-            return n1,n2
-    return None
-
-def TD_product(k,TD1,n1,TD2,n2, check=True):
-    r"""
-    Returns the product of two transversal designs.
-
-    From a transversal design `TD_1` of parameters `k,n_1` and a transversal
-    design `TD_2` of parameters `k,n_2`, this function returns a transversal
-    design of parameters `k,n` where `n=n_1\times n_2`.
-
-    Formally, if the groups of `TD_1` are `V^1_1,\dots,V^1_k` and the groups of
-    `TD_2` are `V^2_1,\dots,V^2_k`, the groups of the product design are
-    `V^1_1\times V^2_1,\dots,V^1_k\times V^2_k` and its blocks are the
-    `\{(x^1_1,x^2_1),\dots,(x^1_k,x^2_k)\}` where `\{x^1_1,\dots,x^1_k\}` is a
-    block of `TD_1` and `\{x^2_1,\dots,x^2_k\}` is a block of `TD_2`.
-
-    INPUT:
-
-    - ``TD1, TD2`` -- transversal designs.
-
-    - ``k,n1,n2`` (integers) -- see above.
-
-    - ``check`` (boolean) -- Whether to check that output is correct before
-      returning it. As this is expected to be useless (but we are cautious
-      guys), you may want to disable it whenever you want speed. Set to ``True``
-      by default.
-
-    .. SEEALSO::
-
-        :func:`TD_find_product_decomposition`
-
-    .. NOTE::
-
-        This function uses transversal designs with
-        `V_1=\{0,\dots,n-1\},\dots,V_k=\{(k-1)n,\dots,kn-1\}` both as input and
-        ouptut.
-
-    EXAMPLES::
-
-        sage: from sage.combinat.designs.orthogonal_arrays import TD_product
-        sage: TD1 = designs.transversal_design(6,7)
-        sage: TD2 = designs.transversal_design(6,12)
-        sage: TD6_84 = TD_product(6,TD1,7,TD2,12)
-    """
-    N = n1*n2
-    TD = []
-    for X1 in TD1:
-        for X2 in TD2:
-            TD.append([x1*n2+(x2%n2) for x1,x2 in zip(X1,X2)])
-    if check:
-        assert is_transversal_design(TD,k,N)
-
-    return TD
-
-def orthogonal_array(k,n,t=2,check=True,availability=False,who_asked=tuple()):
-=======
 def orthogonal_array(k,n,t=2,check=True,existence=False,who_asked=tuple()):
->>>>>>> 80e319d4
     r"""
     Return an orthogonal array of parameters `k,n,t`.
 
@@ -984,12 +639,6 @@
       guys), you may want to disable it whenever you want speed. Set to
       ``True`` by default.
 
-<<<<<<< HEAD
-    - ``availability`` (boolean) -- if ``availability`` is set to ``True``, the
-      function only returns boolean answers according to whether Sage knows how
-      to build such an array. This should be much faster than actually building
-      it.
-=======
     - ``existence`` (boolean) -- instead of building the design, returns:
 
         - ``True`` -- meaning that Sage knows how to build the design
@@ -1003,7 +652,6 @@
 
           When ``k=None`` and ``existence=True`` the function returns an
           integer, i.e. the largest `k` such that we can build a `TD(k,n)`.
->>>>>>> 80e319d4
 
     - ``who_asked`` (internal use only) -- because of the equivalence between
       OA/TD/MOLS, each of the three constructors calls the others. We must keep
@@ -1011,10 +659,6 @@
       the tuple of the other functions that were called before this one on the
       same input `k,n`.
 
-<<<<<<< HEAD
-    For more information on orthogonal arrays, see
-    :wikipedia:`Orthogonal_array`.
-=======
     OUTPUT:
 
     The kind of output depends on the input:
@@ -1027,7 +671,6 @@
 
     - if ``existence=True`` and ``k=None`` then the output is the largest value
       of ``k`` for which Sage knows how to compute a `TD(k,n)`.
->>>>>>> 80e319d4
 
     .. NOTE::
 
@@ -1104,8 +747,6 @@
 
     from sage.rings.finite_rings.constructor import FiniteField
     from latin_squares import mutually_orthogonal_latin_squares
-<<<<<<< HEAD
-=======
     from database import OA_constructions
     from block_design import projective_plane, projective_plane_to_OA
 
@@ -1122,7 +763,6 @@
                 break
         if existence:
             return k
->>>>>>> 80e319d4
 
     if k < 2:
         raise ValueError("undefined for k less than 2")
@@ -1131,59 +771,21 @@
         OA = [[0]*k]
 
     elif k >= n+t:
-<<<<<<< HEAD
-        if availability:
-            return False
-
-        from sage.categories.sets_cat import EmptySetError
-=======
->>>>>>> 80e319d4
         # When t=2 then k<n+t as it is equivalent to the existence of n-1 MOLS.
         # When t>2 the submatrix defined by the rows whose first t-2 elements
         # are 0s yields a OA with t=2 and k-(t-2) columns. Thus k-(t-2) < n+2,
         # i.e. k<n+t.
-<<<<<<< HEAD
-        raise EmptySetError("No Orthogonal Array exists when k>=n+t")
-
-    elif k == t:
-        if availability:
-=======
         if existence:
             return False
         raise EmptySetError("No Orthogonal Array exists when k>=n+t except when n=1")
 
     elif k == t:
         if existence:
->>>>>>> 80e319d4
             return True
 
         from itertools import product
         OA = map(list, product(range(n), repeat=k))
 
-<<<<<<< HEAD
-    # Theorem 6.39 from [Stinson2004]
-    elif t == 2 and 2 <= k and k <= n and is_prime_power(n):
-        if availability:
-            return True
-
-        M = []
-        Fp = FiniteField(n,'x')
-        vv = list(Fp)[:k]
-        relabel = {x:i for i,x in enumerate(Fp)}
-        for i in Fp:
-            for j in Fp:
-                M.append([relabel[i+j*v] for v in vv])
-
-        OA = M
-
-    # Theorem 6.40 from [Stinson2004]
-    elif t == 2 and k == n+1 and is_prime_power(n):
-        if availability:
-            return True
-
-        if n == 2:
-            OA = [[0,1,0],[0,0,1],[1,0,0],[1,1,1]]
-=======
     elif n in OA_constructions and k <= OA_constructions[n][0]:
         if existence:
             return True
@@ -1226,34 +828,13 @@
                 OA = [[x%n for x in R] for R in TD]
 
         # forward non-existence
->>>>>>> 80e319d4
         else:
             if existence:
                 return False
             raise EmptySetError("There exists no OA"+str((k,n))+"!")
 
-    elif (t == 2 and transversal_design not in who_asked and
-          transversal_design(k,n,availability=True, who_asked=who_asked+(orthogonal_array,))):
-        if availability:
-            return True
-        TD = transversal_design(k,n,check=False,who_asked=who_asked+(orthogonal_array,))
-        OA = [[x%n for x in R] for R in TD]
-
     # Section 6.5.1 from [Stinson2004]
     elif (t == 2 and mutually_orthogonal_latin_squares not in who_asked and
-<<<<<<< HEAD
-          mutually_orthogonal_latin_squares(n,k-2, availability=True,who_asked=who_asked+(orthogonal_array,))):
-        if availability:
-            return True
-
-        mols = mutually_orthogonal_latin_squares(n,k-2,who_asked=who_asked+(orthogonal_array,))
-        OA = [[i,j]+[m[i,j] for m in mols]
-              for i in range(n) for j in range(n)]
-
-    else:
-        if availability:
-            return False
-=======
           mutually_orthogonal_latin_squares(n,k-2, existence=True,who_asked=who_asked+(orthogonal_array,)) is not Unknown):
 
         # forward existence
@@ -1273,7 +854,6 @@
     else:
         if existence:
             return Unknown
->>>>>>> 80e319d4
         raise NotImplementedError("I don't know how to build this orthogonal array!")
 
     if check:
@@ -1281,8 +861,6 @@
 
     return OA
 
-<<<<<<< HEAD
-=======
 def OA_from_quasi_difference_matrix(M,G,add_col=True):
     r"""
     Returns an Orthogonal Array from a Quasi-Difference matrix
@@ -1479,7 +1057,6 @@
         return OA
     return [L[:k] for L in OA]
 
->>>>>>> 80e319d4
 def is_orthogonal_array(M,k,n,t,verbose=False):
     r"""
     Check that the integer matrix `M` is an `OA(k,n,t)`.
@@ -1508,11 +1085,6 @@
     if t != 2:
         raise NotImplementedError("only implemented for t=2")
 
-<<<<<<< HEAD
-    if any(len(l) != k for l in M):
-        if verbose:
-            print "a block has the wrong size"
-=======
     if len(M) != n**2:
         if verbose:
             print "wrong number of rows"
@@ -1521,7 +1093,6 @@
     if any(len(l) != k for l in M):
         if verbose:
             print "a row has the wrong size"
->>>>>>> 80e319d4
         return False
 
     from itertools import combinations
