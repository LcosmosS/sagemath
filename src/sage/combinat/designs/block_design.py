# sage.doctest: optional - sage.rings.finite_rings
r"""
Block designs

A *block design* is a set together with a family of subsets (repeated subsets
are allowed) whose members are chosen to satisfy some set of properties that are
deemed useful for a particular application. See :wikipedia:`Block_design`.

REFERENCES:

- Block design from wikipedia: :wikipedia:`Block_design`

- What is a block design?,
  http://designtheory.org/library/extrep/extrep-1.1-html/node4.html (in 'The
  External Representation of Block Designs' by Peter J. Cameron, Peter
  Dobcsanyi, John P. Morgan, Leonard H. Soicher)

.. [Hu57] Daniel R. Hughes, "A class of non-Desarguesian projective planes",
   The Canadian Journal of Mathematics (1957), http://cms.math.ca/cjm/v9/p378

.. [We07] Charles Weibel, "Survey of Non-Desarguesian planes" (2007), notices of
   the AMS, vol. 54 num. 10, pages 1294--1303

AUTHORS:

- Quentin Honoré (2015): construction of Hughes plane :trac:`18527`

- Vincent Delecroix (2014): rewrite the part on projective planes :trac:`16281`

- Peter Dobcsanyi and David Joyner (2007-2008)

  This is a significantly modified form of the module block_design.py (version
  0.6) written by Peter Dobcsanyi peter@designtheory.org. Thanks go to Robert
  Miller for lots of good design suggestions.

.. TODO::

    Implement more finite non-Desarguesian plane as in [We07]_ and
    :wikipedia:`Non-Desarguesian_plane`.

Functions and methods
---------------------
"""

#*****************************************************************************
#       Copyright (C) 2007 Peter Dobcsanyi <peter@designtheory.org>
#       Copyright (C) 2007 David Joyner <wdjoyner@gmail.com>
#
# This program is free software: you can redistribute it and/or modify
# it under the terms of the GNU General Public License as published by
# the Free Software Foundation, either version 2 of the License, or
# (at your option) any later version.
#                  https://www.gnu.org/licenses/
#*****************************************************************************
from sage.arith.misc import binomial, integer_floor, is_prime_power
from sage.categories.sets_cat import EmptySetError
from sage.misc.lazy_import import lazy_import
from sage.misc.unknown import Unknown
from sage.rings.integer import Integer
from sage.rings.integer_ring import ZZ

from .incidence_structures import IncidenceStructure

lazy_import('sage.libs.gap.libgap', 'libgap')
lazy_import('sage.matrix.matrix_space', 'MatrixSpace')
lazy_import('sage.modules.free_module', 'VectorSpace')
lazy_import('sage.rings.finite_rings.finite_field_constructor', 'FiniteField')


BlockDesign = IncidenceStructure

###  utility functions  -------------------------------------------------------

def tdesign_params(t, v, k, L):
    """
    Return the design's parameters: `(t, v, b, r , k, L)`. Note that `t` must be
    given.

    EXAMPLES::

        sage: BD = BlockDesign(7, [[0,1,2],[0,3,4],[0,5,6],[1,3,5],[1,4,6],[2,3,6],[2,4,5]])
        sage: from sage.combinat.designs.block_design import tdesign_params
        sage: tdesign_params(2,7,3,1)
        (2, 7, 7, 3, 3, 1)
    """
    x = binomial(v, t)
    y = binomial(k, t)
    b = divmod(L * x, y)[0]
    x = binomial(v-1, t-1)
    y = binomial(k-1, t-1)
    r = integer_floor(L * x/y)
    return (t, v, b, r, k, L)

def are_hyperplanes_in_projective_geometry_parameters(v, k, lmbda, return_parameters=False):
    r"""
    Return ``True`` if the parameters ``(v,k,lmbda)`` are the one of hyperplanes in
    a (finite Desarguesian) projective space.

    In other words, test whether there exists a prime power ``q`` and an integer
    ``d`` greater than two such that:

    - `v = (q^{d+1}-1)/(q-1) = q^d + q^{d-1} + ... + 1`
    - `k = (q^d - 1)/(q-1) = q^{d-1} + q^{d-2} + ... + 1`
    - `lmbda = (q^{d-1}-1)/(q-1) = q^{d-2} + q^{d-3} + ... + 1`

    If it exists, such a pair ``(q,d)`` is unique.

    INPUT:

    - ``v,k,lmbda`` (integers)

    OUTPUT:

    - a boolean or, if ``return_parameters`` is set to ``True`` a pair
      ``(True, (q,d))`` or ``(False, (None,None))``.

    EXAMPLES::

        sage: from sage.combinat.designs.block_design import are_hyperplanes_in_projective_geometry_parameters
        sage: are_hyperplanes_in_projective_geometry_parameters(40, 13, 4)
        True
        sage: are_hyperplanes_in_projective_geometry_parameters(40, 13, 4,
        ....:                                                   return_parameters=True)
        (True, (3, 3))
        sage: PG = designs.ProjectiveGeometryDesign(3, 2, GF(3))
        sage: PG.is_t_design(return_parameters=True)
        (True, (2, 40, 13, 4))

        sage: are_hyperplanes_in_projective_geometry_parameters(15, 3, 1)
        False
        sage: are_hyperplanes_in_projective_geometry_parameters(15, 3, 1,
        ....:                                                   return_parameters=True)
        (False, (None, None))

    TESTS::

        sage: sgp = lambda q,d: ((q**(d+1)-1)//(q-1), (q**d-1)//(q-1), (q**(d-1)-1)//(q-1))
        sage: for q in [3,4,5,7,8,9,11]:
        ....:     for d in [2,3,4,5]:
        ....:         v,k,l = sgp(q,d)
        ....:         assert are_hyperplanes_in_projective_geometry_parameters(v,k,l,True) == (True, (q,d))
        ....:         assert are_hyperplanes_in_projective_geometry_parameters(v+1,k,l) is False
        ....:         assert are_hyperplanes_in_projective_geometry_parameters(v-1,k,l) is False
        ....:         assert are_hyperplanes_in_projective_geometry_parameters(v,k+1,l) is False
        ....:         assert are_hyperplanes_in_projective_geometry_parameters(v,k-1,l) is False
        ....:         assert are_hyperplanes_in_projective_geometry_parameters(v,k,l+1) is False
        ....:         assert are_hyperplanes_in_projective_geometry_parameters(v,k,l-1) is False
    """
    import sage.arith.all as arith

    q1 = Integer(v - k)
    q2 = Integer(k - lmbda)

    if (lmbda <= 0 or q1 < 4 or q2 < 2 or
        not q1.is_prime_power() or
        not q2.is_prime_power()):
        return (False,(None,None)) if return_parameters else False

    p1,e1 = q1.factor()[0]
    p2,e2 = q2.factor()[0]

    k = arith.gcd(e1,e2)
    d = e1//k
    q = p1**k
    if e2//k != d-1 or lmbda != (q**(d-1)-1)//(q-1):
        return (False,(None,None)) if return_parameters else False

    return (True, (q,d)) if return_parameters else True

def ProjectiveGeometryDesign(n, d, F, algorithm=None, point_coordinates=True, check=True):
    r"""
    Return a projective geometry design.

    The projective geometry design `PG_d(n,q)` has for points the lines of
    `\GF{q}^{n+1}`, and for blocks the `(d+1)`-dimensional subspaces of
    `\GF{q}^{n+1}`, each of which contains `\frac {|\GF{q}|^{d+1}-1} {|\GF{q}|-1}` lines.
    It is a `2`-design with parameters

    .. MATH::

        v = \binom{n+1}{1}_q,\ k = \binom{d+1}{1}_q,\ \lambda =
        \binom{n-1}{d-1}_q

    where the `q`-binomial coefficient `\binom{m}{r}_q` is defined by

    .. MATH::

        \binom{m}{r}_q = \frac{(q^m - 1)(q^{m-1} - 1) \cdots (q^{m-r+1}-1)}
              {(q^r-1)(q^{r-1}-1)\cdots (q-1)}

    .. SEEALSO::

        :func:`AffineGeometryDesign`

    INPUT:

    - ``n`` -- the projective dimension

    - ``d`` -- the dimension of the subspaces which make up the blocks.

    - ``F`` -- a finite field or a prime power.

    - ``algorithm`` -- set to ``None`` by default, which results in using Sage's
      own implementation. In order to use GAP's implementation instead (i.e. its
      ``PGPointFlatBlockDesign`` function) set ``algorithm="gap"``. Note that
      GAP's "design" package must be available in this case, and that it can be
      installed with the ``gap_packages`` spkg.

    - ``point_coordinates`` -- ``True`` by default. Ignored and assumed to be ``False`` if
      ``algorithm="gap"``. If ``True``, the ground set is indexed by coordinates
      in `\GF{q}^{n+1}`.  Otherwise the ground set is indexed by integers.

    - ``check`` -- (optional, default to ``True``) whether to check the output.

    EXAMPLES:

    The set of `d`-dimensional subspaces in a `n`-dimensional projective space
    forms `2`-designs (or balanced incomplete block designs)::

        sage: PG = designs.ProjectiveGeometryDesign(4, 2, GF(2)); PG                    # optional - sage.rings.finite_rings
        Incidence structure with 31 points and 155 blocks
        sage: PG.is_t_design(return_parameters=True)                                    # optional - sage.rings.finite_rings
        (True, (2, 31, 7, 7))

        sage: PG = designs.ProjectiveGeometryDesign(3, 1, GF(4))                        # optional - sage.rings.finite_rings
        sage: PG.is_t_design(return_parameters=True)                                    # optional - sage.rings.finite_rings
        (True, (2, 85, 5, 1))

    Check with ``F`` being a prime power::

        sage: PG = designs.ProjectiveGeometryDesign(3, 2, 4); PG                        # optional - sage.rings.finite_rings
        Incidence structure with 85 points and 85 blocks

    Use coordinates::

        sage: PG = designs.ProjectiveGeometryDesign(2, 1, GF(3))                        # optional - sage.rings.finite_rings
        sage: PG.blocks()[0]                                                            # optional - sage.rings.finite_rings
        [(1, 0, 0), (1, 0, 1), (1, 0, 2), (0, 0, 1)]

    Use indexing by integers::

<<<<<<< HEAD
        sage: PG = designs.ProjectiveGeometryDesign(2, 1, GF(3), point_coordinates=0)   # optional - sage.rings.finite_rings
        sage: PG.blocks()[0]                                                            # optional - sage.rings.finite_rings
=======
        sage: PG = designs.ProjectiveGeometryDesign(2, 1, GF(3), point_coordinates=0)
        sage: PG.blocks()[0]
>>>>>>> e5fd4e13
        [0, 1, 2, 12]

    Check that the constructor using gap also works::

        sage: BD = designs.ProjectiveGeometryDesign(2, 1, GF(2), algorithm="gap")  # optional - gap_packages (design package)
        sage: BD.is_t_design(return_parameters=True)                               # optional - gap_packages (design package)
        (True, (2, 7, 3, 1))
    """
    try:
        q = int(F)
    except TypeError:
        q = F.cardinality()
    else:
        from sage.rings.finite_rings.finite_field_constructor import GF
        F = GF(q)

    if algorithm is None:
        from sage.matrix.echelon_matrix import reduced_echelon_matrix_iterator

        points = {p:i for i,p in enumerate(reduced_echelon_matrix_iterator(F,1,n+1,copy=True,set_immutable=True))}
        blocks = []
        for m1 in reduced_echelon_matrix_iterator(F,d+1,n+1,copy=False):
            b = []
            for m2 in reduced_echelon_matrix_iterator(F,1,d+1,copy=False):
                m = m2*m1
                m.echelonize()
                m.set_immutable()
                b.append(points[m])
            blocks.append(b)
        B = BlockDesign(len(points), blocks, name="ProjectiveGeometryDesign", check=check)
        if point_coordinates:
            B.relabel({i:p[0] for p,i in points.items()})

    elif algorithm == "gap":   # Requires GAP's Design
        libgap.load_package("design")
        D = libgap.PGPointFlatBlockDesign(n, F.order(), d)
        v = D['v'].sage()
        gblcks = D['blocks'].sage()
        gB = []
        for b in gblcks:
            gB.append([x - 1 for x in b])
        B = BlockDesign(v, gB, name="ProjectiveGeometryDesign", check=check)

    if check:
        from sage.combinat.q_analogues import q_binomial
        q = F.cardinality()
        if not B.is_t_design(t=2, v=q_binomial(n+1,1,q),
                                  k=q_binomial(d+1,1,q),
                                  l=q_binomial(n-1, d-1, q)):
            raise RuntimeError("error in ProjectiveGeometryDesign "
                    "construction. Please e-mail sage-devel@googlegroups.com")
    return B


def DesarguesianProjectivePlaneDesign(n, point_coordinates=True, check=True):
    r"""
    Return the Desarguesian projective plane of order ``n`` as a 2-design.

    The Desarguesian projective plane of order `n` can also be defined as the
    projective plane over a field of order `n`. For more information, have a
    look at :wikipedia:`Projective_plane`.

    INPUT:

    - ``n`` -- an integer which must be a power of a prime number

    - ``point_coordinates`` -- (boolean) whether to label the points with their
      homogeneous coordinates (default) or with integers.

    - ``check`` -- (boolean) Whether to check that output is correct before
      returning it. As this is expected to be useless (but we are cautious
      guys), you may want to disable it whenever you want speed. Set to
      ``True`` by default.

    .. SEEALSO::

        :func:`ProjectiveGeometryDesign`

    EXAMPLES::

        sage: designs.DesarguesianProjectivePlaneDesign(2)                              # optional - sage.rings.finite_rings
        (7,3,1)-Balanced Incomplete Block Design
        sage: designs.DesarguesianProjectivePlaneDesign(3)                              # optional - sage.rings.finite_rings
        (13,4,1)-Balanced Incomplete Block Design
        sage: designs.DesarguesianProjectivePlaneDesign(4)                              # optional - sage.rings.finite_rings
        (21,5,1)-Balanced Incomplete Block Design
        sage: designs.DesarguesianProjectivePlaneDesign(5)                              # optional - sage.rings.finite_rings
        (31,6,1)-Balanced Incomplete Block Design
        sage: designs.DesarguesianProjectivePlaneDesign(6)                              # optional - sage.rings.finite_rings
        Traceback (most recent call last):
        ...
        ValueError: the order of a finite field must be a prime power

    """
    K = FiniteField(n, 'a')
    n2 = n**2
    relabel = {x:i for i,x in enumerate(K)}
    Kiter = relabel  # it is much faster to iterate through a dict than through
                     # the finite field K

    # we decompose the (equivalence class) of points [x:y:z] of the projective
    # plane into an affine plane, an affine line and a point. At the same time,
    # we relabel the points with the integers from 0 to n^2 + n as follows:
    # - the affine plane is the set of points [x:y:1] (i.e. the third coordinate
    #   is non-zero) and gets relabeled from 0 to n^2-1
    affine_plane = lambda x,y: relabel[x] + n * relabel[y]

    # - the affine line is the set of points [x:1:0] (i.e. the third coordinate is
    #   zero but not the second one) and gets relabeled from n^2 to n^2 + n - 1
    line_infinity = lambda x: n2 + relabel[x]

    # - the point is [1:0:0] and gets relabeled n^2 + n
    point_infinity = n2 + n

    blcks = []

    # the n^2 lines of the form "x = sy + az"
    for s in Kiter:
        for a in Kiter:
            # points in the affine plane
            blcks.append([affine_plane(s*y+a, y) for y in Kiter])
            # point at infinity
            blcks[-1].append(line_infinity(s))

    # the n horizontals of the form "y = az"
    for a in Kiter:
        # points in the affine plane
        blcks.append([affine_plane(x,a) for x in Kiter])
        # point at infinity
        blcks[-1].append(point_infinity)

    # the line at infinity "z = 0"
    blcks.append(range(n2,n2+n+1))
    if check:
        from .designs_pyx import is_projective_plane
        if not is_projective_plane(blcks):
            raise RuntimeError('There is a problem in the function DesarguesianProjectivePlane')
    from .bibd import BalancedIncompleteBlockDesign
    B = BalancedIncompleteBlockDesign(n2+n+1, blcks, check=check)

    if point_coordinates:
        zero = K.zero()
        one = K.one()
        d = {affine_plane(x,y): (x,y,one)
             for x in Kiter
             for y in Kiter}
        d.update({line_infinity(x): (x,one,zero)
                  for x in Kiter})
        d[n2+n]=(one,zero,zero)
        B.relabel(d)

    return B

def q3_minus_one_matrix(K):
    r"""
    Return a companion matrix in `GL(3, K)` whose multiplicative order is `q^3 - 1`.

    This function is used in :func:`HughesPlane`.

    EXAMPLES::

        sage: from sage.combinat.designs.block_design import q3_minus_one_matrix
        sage: m = q3_minus_one_matrix(GF(3))                                            # optional - sage.rings.finite_rings
        sage: m.multiplicative_order() == 3**3 - 1                                      # optional - sage.rings.finite_rings
        True

<<<<<<< HEAD
        sage: m = q3_minus_one_matrix(GF(4, 'a'))                                       # optional - sage.rings.finite_rings
        sage: m.multiplicative_order() == 4**3 - 1                                      # optional - sage.rings.finite_rings
=======
        sage: m = q3_minus_one_matrix(GF(4, 'a'))
        sage: m.multiplicative_order() == 4**3 - 1
>>>>>>> e5fd4e13
        True

        sage: m = q3_minus_one_matrix(GF(5))                                            # optional - sage.rings.finite_rings
        sage: m.multiplicative_order() == 5**3 - 1                                      # optional - sage.rings.finite_rings
        True

<<<<<<< HEAD
        sage: m = q3_minus_one_matrix(GF(9, 'a'))                                       # optional - sage.rings.finite_rings
        sage: m.multiplicative_order() == 9**3 - 1                                      # optional - sage.rings.finite_rings
=======
        sage: m = q3_minus_one_matrix(GF(9, 'a'))
        sage: m.multiplicative_order() == 9**3 - 1
>>>>>>> e5fd4e13
        True
    """
    q = K.cardinality()
    M = MatrixSpace(K, 3)

    if q.is_prime():
        from sage.rings.finite_rings.conway_polynomials import conway_polynomial
        try:
            a,b,c,_ = conway_polynomial(q, 3)
        except RuntimeError:  # the polynomial is not in the database
            pass
        else:
            return M([0,0,-a,1,0,-b,0,1,-c])

    m = M()
    m[1,0] = m[2,1] = K.one()
    while True:
        m[0,2] = K._random_nonzero_element()
        m[1,2] = K.random_element()
        m[2,2] = K.random_element()
        if m.multiplicative_order() == q**3 - 1:
            return m

def normalize_hughes_plane_point(p, q):
    r"""
    Return the normalized form of point ``p`` as a 3-tuple.

    In the Hughes projective plane over the finite field `K`, all triples `(xk,
    yk, zk)` with `k \in K` represent the same point (where the multiplication
    is over the nearfield built from `K`). This function chooses a canonical
    representative among them.

    This function is used in :func:`HughesPlane`.

    INPUT:

<<<<<<< HEAD
    - ``p`` -- point with the coordinates (x,y,z) (a list, a vector, a tuple...)
=======
    - ``p`` -- point with the coordinates `(x,y,z)` (a list, a vector, a tuple...)
>>>>>>> e5fd4e13

    - ``q`` -- cardinality of the underlying finite field

    EXAMPLES::

        sage: from sage.combinat.designs.block_design import normalize_hughes_plane_point
<<<<<<< HEAD
        sage: K = FiniteField(9,'x')                                                    # optional - sage.rings.finite_rings
        sage: x = K.gen()                                                               # optional - sage.rings.finite_rings
        sage: normalize_hughes_plane_point((x, x+1, x), 9)                              # optional - sage.rings.finite_rings
=======
        sage: K = FiniteField(9,'x')
        sage: x = K.gen()
        sage: normalize_hughes_plane_point((x, x + 1, x), 9)
>>>>>>> e5fd4e13
        (1, x, 1)
        sage: normalize_hughes_plane_point(vector((x,x,x)), 9)                          # optional - sage.rings.finite_rings
        (1, 1, 1)
<<<<<<< HEAD
        sage: zero = K.zero()                                                           # optional - sage.rings.finite_rings
        sage: normalize_hughes_plane_point((2*x+2, zero, zero), 9)                      # optional - sage.rings.finite_rings
=======
        sage: zero = K.zero()
        sage: normalize_hughes_plane_point((2*x + 2, zero, zero), 9)
>>>>>>> e5fd4e13
        (1, 0, 0)
        sage: one = K.one()                                                             # optional - sage.rings.finite_rings
        sage: normalize_hughes_plane_point((2*x, one, zero), 9)                         # optional - sage.rings.finite_rings
        (2*x, 1, 0)
    """
    for i in [2,1,0]:
        if p[i].is_one():
            return tuple(p)
        elif not p[i].is_zero():
            k = ~p[i]
            if k.is_square():
                return (p[0] * k,p[1] * k,p[2] * k)
            else:
                return ((p[0] * k)**q,(p[1]*k)**q,(p[2]*k)**q)

def HughesPlane(q2, check=True):
    r"""
    Return the Hughes projective plane of order ``q2``.

    Let `q` be an odd prime, the Hughes plane of order `q^2` is a finite
    projective plane of order `q^2` introduced by D. Hughes in [Hu57]_. Its
    construction is as follows.

    Let `K = GF(q^2)` be a finite field with `q^2` elements and `F = GF(q)
    \subset K` be its unique subfield with `q` elements. We define a twisted
    multiplication on `K` as

    .. MATH::

        x \circ y =
        \begin{cases}
        x\ y & \text{if y is a square in K}\\
        x^q\ y & \text{otherwise}
        \end{cases}

    The points of the Hughes plane are the triples `(x, y, z)` of points in `K^3
    \backslash \{0,0,0\}` up to the equivalence relation `(x,y,z) \sim (x \circ
    k, y \circ k, z \circ k)` where `k \in K`.

    For `a = 1` or `a \in (K \backslash F)` we define a block `L(a)` as the set of
    triples `(x,y,z)` so that `x + a \circ y + z = 0`. The rest of the blocks
    are obtained by letting act the group `GL(3, F)` by its standard action.

    For more information, see :wikipedia:`Hughes_plane` and [We07].

    .. SEEALSO::

        :func:`DesarguesianProjectivePlaneDesign` to build the Desarguesian
        projective planes

    INPUT:

    - ``q2`` -- an even power of an odd prime number

    - ``check`` -- (boolean) Whether to check that output is correct before
      returning it. As this is expected to be useless (but we are cautious
      guys), you may want to disable it whenever you want speed. Set to
      ``True`` by default.

    EXAMPLES::

<<<<<<< HEAD
        sage: H = designs.HughesPlane(9); H                                             # optional - sage.rings.finite_rings
=======
        sage: H = designs.HughesPlane(9); H
>>>>>>> e5fd4e13
        (91,10,1)-Balanced Incomplete Block Design

    We prove in the following computations that the Desarguesian plane ``H`` is
    not Desarguesian. Let us consider the two triangles `(0,1,10)` and `(57, 70,
    59)`. We show that the intersection points `D_{0,1} \cap D_{57,70}`,
    `D_{1,10} \cap D_{70,59}` and `D_{10,0} \cap D_{59,57}` are on the same line
    while `D_{0,70}`, `D_{1,59}` and `D_{10,57}` are not concurrent::

        sage: blocks = H.blocks()                                                       # optional - sage.rings.finite_rings
        sage: line = lambda p,q: next(b for b in blocks if p in b and q in b)           # optional - sage.rings.finite_rings

        sage: b_0_1 = line(0, 1)                                                        # optional - sage.rings.finite_rings
        sage: b_1_10 = line(1, 10)                                                      # optional - sage.rings.finite_rings
        sage: b_10_0 = line(10, 0)                                                      # optional - sage.rings.finite_rings
        sage: b_57_70 = line(57, 70)                                                    # optional - sage.rings.finite_rings
        sage: b_70_59 = line(70, 59)                                                    # optional - sage.rings.finite_rings
        sage: b_59_57 = line(59, 57)                                                    # optional - sage.rings.finite_rings

        sage: set(b_0_1).intersection(b_57_70)                                          # optional - sage.rings.finite_rings
        {2}
        sage: set(b_1_10).intersection(b_70_59)                                         # optional - sage.rings.finite_rings
        {73}
        sage: set(b_10_0).intersection(b_59_57)                                         # optional - sage.rings.finite_rings
        {60}

        sage: line(2, 73) == line(73, 60)                                               # optional - sage.rings.finite_rings
        True

        sage: b_0_57 = line(0, 57)                                                      # optional - sage.rings.finite_rings
        sage: b_1_70 = line(1, 70)                                                      # optional - sage.rings.finite_rings
        sage: b_10_59 = line(10, 59)                                                    # optional - sage.rings.finite_rings

        sage: p = set(b_0_57).intersection(b_1_70)                                      # optional - sage.rings.finite_rings
        sage: q = set(b_1_70).intersection(b_10_59)                                     # optional - sage.rings.finite_rings
        sage: p == q                                                                    # optional - sage.rings.finite_rings
        False

    TESTS:

    Some wrong input::

        sage: designs.HughesPlane(5)                                                    # optional - sage.rings.finite_rings
        Traceback (most recent call last):
        ...
        EmptySetError: No Hughes plane of non-square order exists.

        sage: designs.HughesPlane(16)                                                   # optional - sage.rings.finite_rings
        Traceback (most recent call last):
        ...
        EmptySetError: No Hughes plane of even order exists.

    Check that it works for non-prime `q`::

        sage: designs.HughesPlane(3**4)    # not tested - 10 secs
        (6643,82,1)-Balanced Incomplete Block Design
    """
    if not q2.is_square():
        raise EmptySetError("No Hughes plane of non-square order exists.")
    if q2%2 == 0:
        raise EmptySetError("No Hughes plane of even order exists.")
    q = q2.sqrt()
    K = FiniteField(q2, prefix='x')
    F = FiniteField(q, prefix='y')
    A = q3_minus_one_matrix(F)
    A = A.change_ring(K)
    m = K.list()
    V = VectorSpace(K, 3)
    zero = K.zero()
    one = K.one()
    points = [(x, y, one) for x in m for y in m] + \
             [(x, one, zero) for x in m] + \
             [(one, zero, zero)]
    relabel = {tuple(p):i for i,p in enumerate(points)}
    blcks = []
    for a in m:
        if a not in F or a == 1:
            # build L(a)
            aa = ~a
            l = []
            l.append(V((-a, one, zero)))
            for x in m:
                y = - aa * (x+one)
                if not y.is_square():
                    y *= aa**(q-1)
                l.append(V((x, y, one)))
            # compute the orbit of L(a)
            blcks.append([relabel[normalize_hughes_plane_point(p,q)] for p in l])
            for i in range(q2 + q):
                l = [A*j for j in l]
                blcks.append([relabel[normalize_hughes_plane_point(p,q)] for p in l])
    from .bibd import BalancedIncompleteBlockDesign
    return BalancedIncompleteBlockDesign(q2**2+q2+1, blcks, check=check)

def projective_plane_to_OA(pplane, pt=None, check=True):
    r"""
    Return the orthogonal array built from the projective plane ``pplane``.

    The orthogonal array `OA(n+1,n,2)` is obtained from the projective plane
    ``pplane`` by removing the point ``pt`` and the `n+1` lines that pass
    through it`. These `n+1` lines form the `n+1` groups while the remaining
    `n^2+n` lines form the transversals.

    INPUT:

    - ``pplane`` -- a projective plane as a 2-design

    - ``pt`` -- a point in the projective plane ``pplane``. If it is not provided,
      then it is set to `n^2 + n`.

    - ``check`` -- (boolean) Whether to check that output is correct before
      returning it. As this is expected to be useless (but we are cautious
      guys), you may want to disable it whenever you want speed. Set to
      ``True`` by default.

    EXAMPLES::

        sage: from sage.combinat.designs.block_design import projective_plane_to_OA
<<<<<<< HEAD
        sage: p2 = designs.DesarguesianProjectivePlaneDesign(2,                         # optional - sage.rings.finite_rings
        ....:                                                point_coordinates=False)
        sage: projective_plane_to_OA(p2)                                                # optional - sage.rings.finite_rings
        [[0, 0, 0], [0, 1, 1], [1, 0, 1], [1, 1, 0]]
        sage: p3 = designs.DesarguesianProjectivePlaneDesign(3,                         # optional - sage.rings.finite_rings
        ....:                                                point_coordinates=False)
        sage: projective_plane_to_OA(p3)                                                # optional - sage.rings.finite_rings
=======
        sage: p2 = designs.DesarguesianProjectivePlaneDesign(2, point_coordinates=False)
        sage: projective_plane_to_OA(p2)
        [[0, 0, 0], [0, 1, 1], [1, 0, 1], [1, 1, 0]]
        sage: p3 = designs.DesarguesianProjectivePlaneDesign(3, point_coordinates=False)
        sage: projective_plane_to_OA(p3)
>>>>>>> e5fd4e13
        [[0, 0, 0, 0],
         [0, 1, 2, 1],
         [0, 2, 1, 2],
         [1, 0, 2, 2],
         [1, 1, 1, 0],
         [1, 2, 0, 1],
         [2, 0, 1, 1],
         [2, 1, 0, 2],
         [2, 2, 2, 0]]

<<<<<<< HEAD
        sage: pp = designs.DesarguesianProjectivePlaneDesign(16,                        # optional - sage.rings.finite_rings
        ....:                                                point_coordinates=False)
        sage: _ = projective_plane_to_OA(pp, pt=0)                                      # optional - sage.rings.finite_rings
        sage: _ = projective_plane_to_OA(pp, pt=3)                                      # optional - sage.rings.finite_rings
        sage: _ = projective_plane_to_OA(pp, pt=7)                                      # optional - sage.rings.finite_rings
=======
        sage: pp = designs.DesarguesianProjectivePlaneDesign(16, point_coordinates=False)
        sage: _ = projective_plane_to_OA(pp, pt=0)
        sage: _ = projective_plane_to_OA(pp, pt=3)
        sage: _ = projective_plane_to_OA(pp, pt=7)
>>>>>>> e5fd4e13
    """
    from .bibd import _relabel_bibd
    pplane = pplane.blocks()
    n = len(pplane[0]) - 1

    if pt is None:
        pt = n**2+n

    assert len(pplane) == n**2+n+1, "pplane is not a projective plane"
    assert all(len(B) == n+1 for B in pplane), "pplane is not a projective plane"

    pplane = _relabel_bibd(pplane,n**2+n+1,p=n**2+n)
    OA = [[x % n for x in sorted(X)] for X in pplane if n**2+n not in X]

    assert len(OA) == n**2, "pplane is not a projective plane"

    if check:
        from .designs_pyx import is_orthogonal_array
        is_orthogonal_array(OA,n+1,n,2)

    return OA


def projective_plane(n, check=True, existence=False):
    r"""
    Return a projective plane of order ``n`` as a 2-design.

    A finite projective plane is a 2-design with `n^2+n+1` lines (or blocks) and
    `n^2+n+1` points. For more information on finite projective planes, see the
    :wikipedia:`Projective_plane#Finite_projective_planes`.

    If no construction is possible, then the function raises a :class:`EmptySetError`,
    whereas if no construction is available, the function raises a
    :class:`NotImplementedError`.

    INPUT:

    - ``n`` -- the finite projective plane's order

    EXAMPLES::

        sage: designs.projective_plane(2)
        (7,3,1)-Balanced Incomplete Block Design
        sage: designs.projective_plane(3)
        (13,4,1)-Balanced Incomplete Block Design
        sage: designs.projective_plane(4)
        (21,5,1)-Balanced Incomplete Block Design
        sage: designs.projective_plane(5)
        (31,6,1)-Balanced Incomplete Block Design
        sage: designs.projective_plane(6)
        Traceback (most recent call last):
        ...
        EmptySetError: By the Bruck-Ryser theorem, no projective plane of order 6 exists.
        sage: designs.projective_plane(10)
        Traceback (most recent call last):
        ...
        EmptySetError: No projective plane of order 10 exists by
        C. Lam, L. Thiel and S. Swiercz "The nonexistence of finite
        projective planes of order 10" (1989), Canad. J. Math.
        sage: designs.projective_plane(12)
        Traceback (most recent call last):
        ...
        NotImplementedError: If such a projective plane exists,
        we do not know how to build it.
        sage: designs.projective_plane(14)
        Traceback (most recent call last):
        ...
        EmptySetError: By the Bruck-Ryser theorem, no projective plane of order 14 exists.

    TESTS::

        sage: designs.projective_plane(2197, existence=True)
        True
        sage: designs.projective_plane(6, existence=True)
        False
        sage: designs.projective_plane(10, existence=True)
        False
        sage: designs.projective_plane(12, existence=True)
        Unknown
    """
    from sage.combinat.designs.bibd import BruckRyserChowla_check

    if n <= 1:
        if existence:
            return False
        raise EmptySetError("There is no projective plane of order <= 1")

    if n == 10:
        if existence:
            return False
        ref = ("C. Lam, L. Thiel and S. Swiercz \"The nonexistence of finite "
               "projective planes of order 10\" (1989), Canad. J. Math.")
        raise EmptySetError("No projective plane of order 10 exists by %s"%ref)

    if BruckRyserChowla_check(n*n+n+1, n+1, 1) is False:
        if existence:
            return False
        raise EmptySetError("By the Bruck-Ryser theorem, no projective"
                         " plane of order {} exists.".format(n))

    if not is_prime_power(n):
        if existence:
            return Unknown
        raise NotImplementedError("If such a projective plane exists, we do "
                                  "not know how to build it.")

    if existence:
        return True
    else:
        return DesarguesianProjectivePlaneDesign(n, point_coordinates=False, check=check)

def AffineGeometryDesign(n, d, F, point_coordinates=True, check=True):
    r"""
    Return an affine geometry design.

    The affine geometry design `AG_d(n,q)` is the 2-design whose blocks are the
    `d`-vector subspaces in `\GF{q}^n`. It has parameters

    .. MATH::

        v = q^n,\ k = q^d,\ \lambda = \binom{n-1}{d-1}_q

    where the `q`-binomial coefficient `\binom{m}{r}_q` is defined by

    .. MATH::

        \binom{m}{r}_q = \frac{(q^m - 1)(q^{m-1} - 1) \cdots (q^{m-r+1}-1)}
              {(q^r-1)(q^{r-1}-1)\cdots (q-1)}

    .. SEEALSO::

        :func:`ProjectiveGeometryDesign`

    INPUT:

    - ``n`` (integer) -- the Euclidean dimension. The number of points of the
      design is `v=|\GF{q}^n|`.

    - ``d`` (integer) -- the dimension of the (affine) subspaces of `\GF{q}^n`
      which make up the blocks.

    - ``F`` -- a finite field or a prime power.

    - ``point_coordinates`` -- (optional, default ``True``) whether we use
      coordinates in `\GF{q}^n` or plain integers for the points of the design.

    - ``check`` -- (optional, default ``True``) whether to check the output.

    EXAMPLES::

        sage: BD = designs.AffineGeometryDesign(3, 1, GF(2))                            # optional - sage.rings.finite_rings
        sage: BD.is_t_design(return_parameters=True)                                    # optional - sage.rings.finite_rings
        (True, (2, 8, 2, 1))
        sage: BD = designs.AffineGeometryDesign(3, 2, GF(4))                            # optional - sage.rings.finite_rings
        sage: BD.is_t_design(return_parameters=True)                                    # optional - sage.rings.finite_rings
        (True, (2, 64, 16, 5))
        sage: BD = designs.AffineGeometryDesign(4, 2, GF(3))                            # optional - sage.rings.finite_rings
        sage: BD.is_t_design(return_parameters=True)                                    # optional - sage.rings.finite_rings
        (True, (2, 81, 9, 13))

    With ``F`` an integer instead of a finite field::

        sage: BD = designs.AffineGeometryDesign(3, 2, 4)                                # optional - sage.rings.finite_rings
        sage: BD.is_t_design(return_parameters=True)                                    # optional - sage.rings.finite_rings
        (True, (2, 64, 16, 5))

    Testing the option ``point_coordinates``::

<<<<<<< HEAD
        sage: designs.AffineGeometryDesign(3, 1, GF(2),                                 # optional - sage.rings.finite_rings
        ....:                              point_coordinates=True).blocks()[0]
        [(0, 0, 0), (0, 0, 1)]
        sage: designs.AffineGeometryDesign(3, 1, GF(2),                                 # optional - sage.rings.finite_rings
=======
        sage: designs.AffineGeometryDesign(3, 1, GF(2),
        ....:                              point_coordinates=True).blocks()[0]
        [(0, 0, 0), (0, 0, 1)]
        sage: designs.AffineGeometryDesign(3, 1, GF(2),
>>>>>>> e5fd4e13
        ....:                              point_coordinates=False).blocks()[0]
        [0, 1]
    """
    try:
        q = int(F)
    except TypeError:
        q = F.cardinality()
    else:
        from sage.rings.finite_rings.finite_field_constructor import GF
        F = GF(q)

    n = int(n)
    d = int(d)

    from itertools import islice
    from sage.combinat.q_analogues import q_binomial
    from sage.matrix.echelon_matrix import reduced_echelon_matrix_iterator

    points = {p:i for i,p in enumerate(reduced_echelon_matrix_iterator(F,1,n+1,copy=True,set_immutable=True)) if p[0,0]}

    blocks = []
    l1 = int(q_binomial(n+1, d+1, q) - q_binomial(n, d+1, q))
    l2 = q**d
    for m1 in islice(reduced_echelon_matrix_iterator(F,d+1,n+1,copy=False),
                     int(l1)):
        b = []
        for m2 in islice(reduced_echelon_matrix_iterator(F,1,d+1,copy=False),
                         int(l2)):
            m = m2*m1
            m.echelonize()
            m.set_immutable()
            b.append(points[m])
        blocks.append(b)

    B = BlockDesign(len(points), blocks, name="AffineGeometryDesign", check=check)

    if point_coordinates:
        rd = {i: p[0][1:] for p, i in points.items()}
        for v in rd.values():
            v.set_immutable()
        B.relabel(rd)

    if check:
        if not B.is_t_design(t=2, v=q**n, k=q**d, l=q_binomial(n-1, d-1, q)):
            raise RuntimeError("error in AffineGeometryDesign "
                    "construction. Please e-mail sage-devel@googlegroups.com")
    return B


def CremonaRichmondConfiguration():
    r"""
    Return the Cremona-Richmond configuration.

    The Cremona-Richmond configuration is a set system whose incidence graph
    is equal to the
    :meth:`~sage.graphs.graph_generators.GraphGenerators.TutteCoxeterGraph`. It
    is a generalized quadrangle of parameters `(2,2)`.

    For more information, see the
    :wikipedia:`Cremona-Richmond_configuration`.

    EXAMPLES::

        sage: H = designs.CremonaRichmondConfiguration(); H                             # optional - networkx
        Incidence structure with 15 points and 15 blocks
        sage: g = graphs.TutteCoxeterGraph()                                            # optional - networkx
        sage: H.incidence_graph().is_isomorphic(g)                                      # optional - networkx
        True
    """
    from sage.graphs.generators.smallgraphs import TutteCoxeterGraph
    from sage.combinat.designs.incidence_structures import IncidenceStructure
    g = TutteCoxeterGraph()
    H = IncidenceStructure([g.neighbors(v)
                            for v in g.bipartite_sets()[0]])
    H.relabel()
    return H


def WittDesign(n):
    """
    INPUT:

    - ``n`` is in `9,10,11,12,21,22,23,24`.

    Wraps GAP Design's WittDesign. If ``n=24`` then this function returns the
    large Witt design `W_{24}`, the unique (up to isomorphism) `5-(24,8,1)`
    design. If ``n=12`` then this function returns the small Witt design
    `W_{12}`, the unique (up to isomorphism) `5-(12,6,1)` design.  The other
    values of `n` return a block design derived from these.

    .. NOTE::

        Requires GAP's Design package (included in the gap_packages Sage spkg).

    EXAMPLES::

        sage: BD = designs.WittDesign(9)             # optional - gap_packages (design package)
        sage: BD.is_t_design(return_parameters=True) # optional - gap_packages (design package)
        (True, (2, 9, 3, 1))
        sage: BD                             # optional - gap_packages (design package)
        Incidence structure with 9 points and 12 blocks
        sage: print(BD)                      # optional - gap_packages (design package)
        Incidence structure with 9 points and 12 blocks
    """
    libgap.load_package("design")
    B = libgap.WittDesign(n)
    v = B['v'].sage()
    gB = [[x - 1 for x in b] for b in B['blocks'].sage()]
    return BlockDesign(v, gB, name="WittDesign", check=True)


def HadamardDesign(n):
    """
    As described in Section 1, p. 10, in [CvL]_. The input n must have the
    property that there is a Hadamard matrix of order `n+1` (and that a
    construction of that Hadamard matrix has been implemented...).

    EXAMPLES::

        sage: designs.HadamardDesign(7)                                                 # optional - sage.modules
        Incidence structure with 7 points and 7 blocks
        sage: print(designs.HadamardDesign(7))                                          # optional - sage.modules
        Incidence structure with 7 points and 7 blocks

    For example, the Hadamard 2-design with `n = 11` is a design whose parameters are `2-(11, 5, 2)`.
    We verify that `NJ = 5J` for this design. ::

        sage: D = designs.HadamardDesign(11); N = D.incidence_matrix()                  # optional - sage.modules
        sage: J = matrix(ZZ, 11, 11, [1]*11*11); N*J                                    # optional - sage.modules
        [5 5 5 5 5 5 5 5 5 5 5]
        [5 5 5 5 5 5 5 5 5 5 5]
        [5 5 5 5 5 5 5 5 5 5 5]
        [5 5 5 5 5 5 5 5 5 5 5]
        [5 5 5 5 5 5 5 5 5 5 5]
        [5 5 5 5 5 5 5 5 5 5 5]
        [5 5 5 5 5 5 5 5 5 5 5]
        [5 5 5 5 5 5 5 5 5 5 5]
        [5 5 5 5 5 5 5 5 5 5 5]
        [5 5 5 5 5 5 5 5 5 5 5]
        [5 5 5 5 5 5 5 5 5 5 5]

    REFERENCES:

    - [CvL] P. Cameron, J. H. van Lint, Designs, graphs, codes and
      their links, London Math. Soc., 1991.
    """
    from sage.combinat.matrices.hadamard_matrix import hadamard_matrix
    from sage.matrix.constructor import matrix
    H = hadamard_matrix(n+1) #assumed to be normalised.
    H1 = H.matrix_from_columns(range(1,n+1))
    H2 = H1.matrix_from_rows(range(1,n+1))
    J = matrix(ZZ,n,n,[1]*n*n)
    MS = J.parent()
    A = MS((H2+J)/2) # convert -1's to 0's; coerce entries to ZZ
    # A is the incidence matrix of the block design
    return IncidenceStructure(incidence_matrix=A,name="HadamardDesign")


def Hadamard3Design(n):
    r"""
    Return the Hadamard 3-design with parameters `3-(n, \frac n 2, \frac n 4 - 1)`.

    This is the unique extension of the Hadamard `2`-design (see
    :meth:`HadamardDesign`).  We implement the description from pp. 12 in
    [CvL]_.

    INPUT:

    - ``n`` (integer) -- a multiple of 4 such that `n>4`.

    EXAMPLES::

        sage: designs.Hadamard3Design(12)                                               # optional - sage.modules
        Incidence structure with 12 points and 22 blocks

    We verify that any two blocks of the Hadamard `3`-design `3-(8, 4, 1)`
    design meet in `0` or `2` points. More generally, it is true that any two
    blocks of a Hadamard `3`-design meet in `0` or `\frac{n}{4}` points (for `n
    > 4`).

    ::

        sage: D = designs.Hadamard3Design(8)                                            # optional - sage.modules
        sage: N = D.incidence_matrix()                                                  # optional - sage.modules
        sage: N.transpose()*N                                                           # optional - sage.modules
        [4 2 2 2 2 2 2 2 2 2 2 2 2 0]
        [2 4 2 2 2 2 2 2 2 2 2 2 0 2]
        [2 2 4 2 2 2 2 2 2 2 2 0 2 2]
        [2 2 2 4 2 2 2 2 2 2 0 2 2 2]
        [2 2 2 2 4 2 2 2 2 0 2 2 2 2]
        [2 2 2 2 2 4 2 2 0 2 2 2 2 2]
        [2 2 2 2 2 2 4 0 2 2 2 2 2 2]
        [2 2 2 2 2 2 0 4 2 2 2 2 2 2]
        [2 2 2 2 2 0 2 2 4 2 2 2 2 2]
        [2 2 2 2 0 2 2 2 2 4 2 2 2 2]
        [2 2 2 0 2 2 2 2 2 2 4 2 2 2]
        [2 2 0 2 2 2 2 2 2 2 2 4 2 2]
        [2 0 2 2 2 2 2 2 2 2 2 2 4 2]
        [0 2 2 2 2 2 2 2 2 2 2 2 2 4]


    REFERENCES:

    .. [CvL] \P. Cameron, J. H. van Lint, Designs, graphs, codes and
      their links, London Math. Soc., 1991.
    """
    if n == 1 or n == 4:
        raise ValueError("The Hadamard design with n = %s does not extend to a three design." % n)
    from sage.combinat.matrices.hadamard_matrix import hadamard_matrix
    from sage.matrix.constructor import matrix, block_matrix
    H = hadamard_matrix(n) #assumed to be normalised.
    H1 = H.matrix_from_columns(range(1, n))
    J = matrix(ZZ, n, n-1, [1]*(n-1)*n)
    A1 = (H1+J)/2
    A2 = (J-H1)/2
    A = block_matrix(1, 2, [A1, A2]) #the incidence matrix of the design.
    return IncidenceStructure(incidence_matrix=A, name="HadamardThreeDesign")<|MERGE_RESOLUTION|>--- conflicted
+++ resolved
@@ -217,35 +217,30 @@
     The set of `d`-dimensional subspaces in a `n`-dimensional projective space
     forms `2`-designs (or balanced incomplete block designs)::
 
-        sage: PG = designs.ProjectiveGeometryDesign(4, 2, GF(2)); PG                    # optional - sage.rings.finite_rings
+        sage: PG = designs.ProjectiveGeometryDesign(4, 2, GF(2)); PG
         Incidence structure with 31 points and 155 blocks
-        sage: PG.is_t_design(return_parameters=True)                                    # optional - sage.rings.finite_rings
+        sage: PG.is_t_design(return_parameters=True)
         (True, (2, 31, 7, 7))
 
-        sage: PG = designs.ProjectiveGeometryDesign(3, 1, GF(4))                        # optional - sage.rings.finite_rings
-        sage: PG.is_t_design(return_parameters=True)                                    # optional - sage.rings.finite_rings
+        sage: PG = designs.ProjectiveGeometryDesign(3, 1, GF(4))
+        sage: PG.is_t_design(return_parameters=True)
         (True, (2, 85, 5, 1))
 
     Check with ``F`` being a prime power::
 
-        sage: PG = designs.ProjectiveGeometryDesign(3, 2, 4); PG                        # optional - sage.rings.finite_rings
+        sage: PG = designs.ProjectiveGeometryDesign(3, 2, 4); PG
         Incidence structure with 85 points and 85 blocks
 
     Use coordinates::
 
-        sage: PG = designs.ProjectiveGeometryDesign(2, 1, GF(3))                        # optional - sage.rings.finite_rings
-        sage: PG.blocks()[0]                                                            # optional - sage.rings.finite_rings
+        sage: PG = designs.ProjectiveGeometryDesign(2, 1, GF(3))
+        sage: PG.blocks()[0]
         [(1, 0, 0), (1, 0, 1), (1, 0, 2), (0, 0, 1)]
 
     Use indexing by integers::
 
-<<<<<<< HEAD
-        sage: PG = designs.ProjectiveGeometryDesign(2, 1, GF(3), point_coordinates=0)   # optional - sage.rings.finite_rings
-        sage: PG.blocks()[0]                                                            # optional - sage.rings.finite_rings
-=======
         sage: PG = designs.ProjectiveGeometryDesign(2, 1, GF(3), point_coordinates=0)
         sage: PG.blocks()[0]
->>>>>>> e5fd4e13
         [0, 1, 2, 12]
 
     Check that the constructor using gap also works::
@@ -326,15 +321,15 @@
 
     EXAMPLES::
 
-        sage: designs.DesarguesianProjectivePlaneDesign(2)                              # optional - sage.rings.finite_rings
+        sage: designs.DesarguesianProjectivePlaneDesign(2)
         (7,3,1)-Balanced Incomplete Block Design
-        sage: designs.DesarguesianProjectivePlaneDesign(3)                              # optional - sage.rings.finite_rings
+        sage: designs.DesarguesianProjectivePlaneDesign(3)
         (13,4,1)-Balanced Incomplete Block Design
-        sage: designs.DesarguesianProjectivePlaneDesign(4)                              # optional - sage.rings.finite_rings
+        sage: designs.DesarguesianProjectivePlaneDesign(4)
         (21,5,1)-Balanced Incomplete Block Design
-        sage: designs.DesarguesianProjectivePlaneDesign(5)                              # optional - sage.rings.finite_rings
+        sage: designs.DesarguesianProjectivePlaneDesign(5)
         (31,6,1)-Balanced Incomplete Block Design
-        sage: designs.DesarguesianProjectivePlaneDesign(6)                              # optional - sage.rings.finite_rings
+        sage: designs.DesarguesianProjectivePlaneDesign(6)
         Traceback (most recent call last):
         ...
         ValueError: the order of a finite field must be a prime power
@@ -408,30 +403,20 @@
     EXAMPLES::
 
         sage: from sage.combinat.designs.block_design import q3_minus_one_matrix
-        sage: m = q3_minus_one_matrix(GF(3))                                            # optional - sage.rings.finite_rings
-        sage: m.multiplicative_order() == 3**3 - 1                                      # optional - sage.rings.finite_rings
+        sage: m = q3_minus_one_matrix(GF(3))
+        sage: m.multiplicative_order() == 3**3 - 1
         True
 
-<<<<<<< HEAD
-        sage: m = q3_minus_one_matrix(GF(4, 'a'))                                       # optional - sage.rings.finite_rings
-        sage: m.multiplicative_order() == 4**3 - 1                                      # optional - sage.rings.finite_rings
-=======
         sage: m = q3_minus_one_matrix(GF(4, 'a'))
         sage: m.multiplicative_order() == 4**3 - 1
->>>>>>> e5fd4e13
         True
 
-        sage: m = q3_minus_one_matrix(GF(5))                                            # optional - sage.rings.finite_rings
-        sage: m.multiplicative_order() == 5**3 - 1                                      # optional - sage.rings.finite_rings
+        sage: m = q3_minus_one_matrix(GF(5))
+        sage: m.multiplicative_order() == 5**3 - 1
         True
 
-<<<<<<< HEAD
-        sage: m = q3_minus_one_matrix(GF(9, 'a'))                                       # optional - sage.rings.finite_rings
-        sage: m.multiplicative_order() == 9**3 - 1                                      # optional - sage.rings.finite_rings
-=======
         sage: m = q3_minus_one_matrix(GF(9, 'a'))
         sage: m.multiplicative_order() == 9**3 - 1
->>>>>>> e5fd4e13
         True
     """
     q = K.cardinality()
@@ -468,39 +453,24 @@
 
     INPUT:
 
-<<<<<<< HEAD
-    - ``p`` -- point with the coordinates (x,y,z) (a list, a vector, a tuple...)
-=======
     - ``p`` -- point with the coordinates `(x,y,z)` (a list, a vector, a tuple...)
->>>>>>> e5fd4e13
 
     - ``q`` -- cardinality of the underlying finite field
 
     EXAMPLES::
 
         sage: from sage.combinat.designs.block_design import normalize_hughes_plane_point
-<<<<<<< HEAD
-        sage: K = FiniteField(9,'x')                                                    # optional - sage.rings.finite_rings
-        sage: x = K.gen()                                                               # optional - sage.rings.finite_rings
-        sage: normalize_hughes_plane_point((x, x+1, x), 9)                              # optional - sage.rings.finite_rings
-=======
         sage: K = FiniteField(9,'x')
         sage: x = K.gen()
         sage: normalize_hughes_plane_point((x, x + 1, x), 9)
->>>>>>> e5fd4e13
         (1, x, 1)
-        sage: normalize_hughes_plane_point(vector((x,x,x)), 9)                          # optional - sage.rings.finite_rings
+        sage: normalize_hughes_plane_point(vector((x,x,x)), 9)
         (1, 1, 1)
-<<<<<<< HEAD
-        sage: zero = K.zero()                                                           # optional - sage.rings.finite_rings
-        sage: normalize_hughes_plane_point((2*x+2, zero, zero), 9)                      # optional - sage.rings.finite_rings
-=======
         sage: zero = K.zero()
         sage: normalize_hughes_plane_point((2*x + 2, zero, zero), 9)
->>>>>>> e5fd4e13
         (1, 0, 0)
-        sage: one = K.one()                                                             # optional - sage.rings.finite_rings
-        sage: normalize_hughes_plane_point((2*x, one, zero), 9)                         # optional - sage.rings.finite_rings
+        sage: one = K.one()
+        sage: normalize_hughes_plane_point((2*x, one, zero), 9)
         (2*x, 1, 0)
     """
     for i in [2,1,0]:
@@ -559,11 +529,7 @@
 
     EXAMPLES::
 
-<<<<<<< HEAD
-        sage: H = designs.HughesPlane(9); H                                             # optional - sage.rings.finite_rings
-=======
         sage: H = designs.HughesPlane(9); H
->>>>>>> e5fd4e13
         (91,10,1)-Balanced Incomplete Block Design
 
     We prove in the following computations that the Desarguesian plane ``H`` is
@@ -572,45 +538,45 @@
     `D_{1,10} \cap D_{70,59}` and `D_{10,0} \cap D_{59,57}` are on the same line
     while `D_{0,70}`, `D_{1,59}` and `D_{10,57}` are not concurrent::
 
-        sage: blocks = H.blocks()                                                       # optional - sage.rings.finite_rings
-        sage: line = lambda p,q: next(b for b in blocks if p in b and q in b)           # optional - sage.rings.finite_rings
-
-        sage: b_0_1 = line(0, 1)                                                        # optional - sage.rings.finite_rings
-        sage: b_1_10 = line(1, 10)                                                      # optional - sage.rings.finite_rings
-        sage: b_10_0 = line(10, 0)                                                      # optional - sage.rings.finite_rings
-        sage: b_57_70 = line(57, 70)                                                    # optional - sage.rings.finite_rings
-        sage: b_70_59 = line(70, 59)                                                    # optional - sage.rings.finite_rings
-        sage: b_59_57 = line(59, 57)                                                    # optional - sage.rings.finite_rings
-
-        sage: set(b_0_1).intersection(b_57_70)                                          # optional - sage.rings.finite_rings
+        sage: blocks = H.blocks()
+        sage: line = lambda p,q: next(b for b in blocks if p in b and q in b)
+
+        sage: b_0_1 = line(0, 1)
+        sage: b_1_10 = line(1, 10)
+        sage: b_10_0 = line(10, 0)
+        sage: b_57_70 = line(57, 70)
+        sage: b_70_59 = line(70, 59)
+        sage: b_59_57 = line(59, 57)
+
+        sage: set(b_0_1).intersection(b_57_70)
         {2}
-        sage: set(b_1_10).intersection(b_70_59)                                         # optional - sage.rings.finite_rings
+        sage: set(b_1_10).intersection(b_70_59)
         {73}
-        sage: set(b_10_0).intersection(b_59_57)                                         # optional - sage.rings.finite_rings
+        sage: set(b_10_0).intersection(b_59_57)
         {60}
 
-        sage: line(2, 73) == line(73, 60)                                               # optional - sage.rings.finite_rings
+        sage: line(2, 73) == line(73, 60)
         True
 
-        sage: b_0_57 = line(0, 57)                                                      # optional - sage.rings.finite_rings
-        sage: b_1_70 = line(1, 70)                                                      # optional - sage.rings.finite_rings
-        sage: b_10_59 = line(10, 59)                                                    # optional - sage.rings.finite_rings
-
-        sage: p = set(b_0_57).intersection(b_1_70)                                      # optional - sage.rings.finite_rings
-        sage: q = set(b_1_70).intersection(b_10_59)                                     # optional - sage.rings.finite_rings
-        sage: p == q                                                                    # optional - sage.rings.finite_rings
+        sage: b_0_57 = line(0, 57)
+        sage: b_1_70 = line(1, 70)
+        sage: b_10_59 = line(10, 59)
+
+        sage: p = set(b_0_57).intersection(b_1_70)
+        sage: q = set(b_1_70).intersection(b_10_59)
+        sage: p == q
         False
 
     TESTS:
 
     Some wrong input::
 
-        sage: designs.HughesPlane(5)                                                    # optional - sage.rings.finite_rings
+        sage: designs.HughesPlane(5)
         Traceback (most recent call last):
         ...
         EmptySetError: No Hughes plane of non-square order exists.
 
-        sage: designs.HughesPlane(16)                                                   # optional - sage.rings.finite_rings
+        sage: designs.HughesPlane(16)
         Traceback (most recent call last):
         ...
         EmptySetError: No Hughes plane of even order exists.
@@ -681,21 +647,11 @@
     EXAMPLES::
 
         sage: from sage.combinat.designs.block_design import projective_plane_to_OA
-<<<<<<< HEAD
-        sage: p2 = designs.DesarguesianProjectivePlaneDesign(2,                         # optional - sage.rings.finite_rings
-        ....:                                                point_coordinates=False)
-        sage: projective_plane_to_OA(p2)                                                # optional - sage.rings.finite_rings
-        [[0, 0, 0], [0, 1, 1], [1, 0, 1], [1, 1, 0]]
-        sage: p3 = designs.DesarguesianProjectivePlaneDesign(3,                         # optional - sage.rings.finite_rings
-        ....:                                                point_coordinates=False)
-        sage: projective_plane_to_OA(p3)                                                # optional - sage.rings.finite_rings
-=======
         sage: p2 = designs.DesarguesianProjectivePlaneDesign(2, point_coordinates=False)
         sage: projective_plane_to_OA(p2)
         [[0, 0, 0], [0, 1, 1], [1, 0, 1], [1, 1, 0]]
         sage: p3 = designs.DesarguesianProjectivePlaneDesign(3, point_coordinates=False)
         sage: projective_plane_to_OA(p3)
->>>>>>> e5fd4e13
         [[0, 0, 0, 0],
          [0, 1, 2, 1],
          [0, 2, 1, 2],
@@ -706,18 +662,10 @@
          [2, 1, 0, 2],
          [2, 2, 2, 0]]
 
-<<<<<<< HEAD
-        sage: pp = designs.DesarguesianProjectivePlaneDesign(16,                        # optional - sage.rings.finite_rings
-        ....:                                                point_coordinates=False)
-        sage: _ = projective_plane_to_OA(pp, pt=0)                                      # optional - sage.rings.finite_rings
-        sage: _ = projective_plane_to_OA(pp, pt=3)                                      # optional - sage.rings.finite_rings
-        sage: _ = projective_plane_to_OA(pp, pt=7)                                      # optional - sage.rings.finite_rings
-=======
         sage: pp = designs.DesarguesianProjectivePlaneDesign(16, point_coordinates=False)
         sage: _ = projective_plane_to_OA(pp, pt=0)
         sage: _ = projective_plane_to_OA(pp, pt=3)
         sage: _ = projective_plane_to_OA(pp, pt=7)
->>>>>>> e5fd4e13
     """
     from .bibd import _relabel_bibd
     pplane = pplane.blocks()
@@ -868,35 +816,28 @@
 
     EXAMPLES::
 
-        sage: BD = designs.AffineGeometryDesign(3, 1, GF(2))                            # optional - sage.rings.finite_rings
-        sage: BD.is_t_design(return_parameters=True)                                    # optional - sage.rings.finite_rings
+        sage: BD = designs.AffineGeometryDesign(3, 1, GF(2))
+        sage: BD.is_t_design(return_parameters=True)
         (True, (2, 8, 2, 1))
-        sage: BD = designs.AffineGeometryDesign(3, 2, GF(4))                            # optional - sage.rings.finite_rings
-        sage: BD.is_t_design(return_parameters=True)                                    # optional - sage.rings.finite_rings
+        sage: BD = designs.AffineGeometryDesign(3, 2, GF(4))
+        sage: BD.is_t_design(return_parameters=True)
         (True, (2, 64, 16, 5))
-        sage: BD = designs.AffineGeometryDesign(4, 2, GF(3))                            # optional - sage.rings.finite_rings
-        sage: BD.is_t_design(return_parameters=True)                                    # optional - sage.rings.finite_rings
+        sage: BD = designs.AffineGeometryDesign(4, 2, GF(3))
+        sage: BD.is_t_design(return_parameters=True)
         (True, (2, 81, 9, 13))
 
     With ``F`` an integer instead of a finite field::
 
-        sage: BD = designs.AffineGeometryDesign(3, 2, 4)                                # optional - sage.rings.finite_rings
-        sage: BD.is_t_design(return_parameters=True)                                    # optional - sage.rings.finite_rings
+        sage: BD = designs.AffineGeometryDesign(3, 2, 4)
+        sage: BD.is_t_design(return_parameters=True)
         (True, (2, 64, 16, 5))
 
     Testing the option ``point_coordinates``::
 
-<<<<<<< HEAD
-        sage: designs.AffineGeometryDesign(3, 1, GF(2),                                 # optional - sage.rings.finite_rings
-        ....:                              point_coordinates=True).blocks()[0]
-        [(0, 0, 0), (0, 0, 1)]
-        sage: designs.AffineGeometryDesign(3, 1, GF(2),                                 # optional - sage.rings.finite_rings
-=======
         sage: designs.AffineGeometryDesign(3, 1, GF(2),
         ....:                              point_coordinates=True).blocks()[0]
         [(0, 0, 0), (0, 0, 1)]
         sage: designs.AffineGeometryDesign(3, 1, GF(2),
->>>>>>> e5fd4e13
         ....:                              point_coordinates=False).blocks()[0]
         [0, 1]
     """
