r"""
Jack Symmetric Functions

Jack's symmetric functions appear in [Ma1995]_ Chapter VI, section 10.
Zonal polynomials are the subject of [Ma1995]_ Chapter VII.
The parameter `\alpha` in that reference is the parameter `t` in this
implementation in sage.

REFERENCES:

.. [Jack1970] \H. Jack,
   *A class of symmetric functions with a parameter*,
   Proc. R. Soc. Edinburgh (A), 69, 1-18.

.. [Ma1995] \I. G. Macdonald,
   *Symmetric functions and Hall polynomials*,
   second ed.,
   The Clarendon Press, Oxford University Press, New York, 1995, With contributions
   by A. Zelevinsky, Oxford Science Publications.
"""
# ****************************************************************************
#       Copyright (C) 2007 Mike Hansen <mhansen@gmail.com>
#                     2012 Mike Zabrocki <mike.zabrocki@gmail.com>
#
# This program is free software: you can redistribute it and/or modify
# it under the terms of the GNU General Public License as published by
# the Free Software Foundation, either version 2 of the License, or
# (at your option) any later version.
#                  https://www.gnu.org/licenses/
# ****************************************************************************

from sage.structure.unique_representation import UniqueRepresentation
import sage.categories.all
from sage.rings.integer import Integer
from sage.rings.rational_field import QQ
<<<<<<< HEAD
from sage.arith.misc import GCD as gcd
=======
from sage.arith.misc import gcd
>>>>>>> 10d2e1cc
from sage.arith.functions import lcm
from sage.rings.fraction_field import is_FractionField
from sage.misc.misc_c import prod
from sage.categories.morphism import SetMorphism
from sage.categories.homset import Hom, End
from sage.rings.fraction_field import FractionField
from . import sfa

QQt = FractionField(QQ['t'])

p_to_m_cache = {}
m_to_p_cache = {}


class Jack(UniqueRepresentation):

    def __init__(self, Sym, t='t'):
        r"""
        The family of Jack symmetric functions including the `P`, `Q`, `J`, `Qp`
        bases.  The default parameter is ``t``.

        INPUT:

        - ``self`` -- the family of Jack symmetric function bases
        - ``Sym`` -- a ring of symmetric functions
        - ``t`` -- an optional parameter (default : 't')

        EXAMPLES::

            sage: SymmetricFunctions(FractionField(QQ['t'])).jack()
            Jack polynomials over Fraction Field of Univariate Polynomial Ring in t over Rational Field
            sage: SymmetricFunctions(QQ).jack(1)
            Jack polynomials with t=1 over Rational Field
        """
        self._sym = Sym
        self.t = Sym.base_ring()(t)
        self._name_suffix = ""
        if str(t) !='t':
            self._name_suffix += " with t=%s"%t
        self._name = "Jack polynomials"+self._name_suffix+" over "+repr(Sym.base_ring())

    def __repr__(self):
        r"""
        The string representation for the family of Jack symmetric function bases

        INPUT:

        - ``self`` -- the family of Jack symmetric function bases

        OUTPUT:

        - returns the name of the family of bases

        EXAMPLES::

            sage: SymmetricFunctions(QQ).jack(1)
            Jack polynomials with t=1 over Rational Field
        """
        return self._name

    def base_ring( self ):
        r"""
        Returns the base ring of the symmetric functions in which the
        Jack symmetric functions live

        INPUT:

        - ``self`` -- the family of Jack symmetric function bases

        OUTPUT:

        - the base ring of the symmetric functions ring of ``self``

        EXAMPLES::

            sage: J2 = SymmetricFunctions(QQ).jack(t=2)
            sage: J2.base_ring()
            Rational Field
        """
        return self._sym.base_ring()

    def symmetric_function_ring( self ):
        r"""
        Returns the base ring of the symmetric functions of the Jack symmetric
        function bases

        INPUT:

        - ``self`` -- the family of Jack symmetric function bases

        OUTPUT:

        - the symmetric functions ring of ``self``

        EXAMPLES::

            sage: Jacks = SymmetricFunctions(FractionField(QQ['t'])).jack()
            sage: Jacks.symmetric_function_ring()
            Symmetric Functions over Fraction Field of Univariate Polynomial Ring in t over Rational Field
        """
        return self._sym

    def P(self):
        r"""
        Returns the algebra of Jack polynomials in the `P` basis.

        INPUT:

        - ``self`` -- the family of Jack symmetric function bases

        OUTPUT:

        - the `P` basis of the Jack symmetric functions

        EXAMPLES::

            sage: Sym = SymmetricFunctions(FractionField(QQ['t']))
            sage: JP = Sym.jack().P(); JP
            Symmetric Functions over Fraction Field of Univariate Polynomial Ring in t over Rational Field in the Jack P basis
            sage: Sym.jack(t=-1).P()
            Symmetric Functions over Fraction Field of Univariate Polynomial Ring in t over Rational Field in the Jack P with t=-1 basis

        At `t = 1`, the Jack polynomials in the `P` basis are the Schur
        symmetric functions.

        ::

            sage: Sym = SymmetricFunctions(QQ)
            sage: JP = Sym.jack(t=1).P()
            sage: s = Sym.schur()
            sage: s(JP([2,2,1]))
            s[2, 2, 1]
            sage: JP(s([2,2,1]))
            JackP[2, 2, 1]
            sage: JP([2,1])^2
            JackP[2, 2, 1, 1] + JackP[2, 2, 2] + JackP[3, 1, 1, 1] + 2*JackP[3, 2, 1] + JackP[3, 3] + JackP[4, 1, 1] + JackP[4, 2]

        At `t = 2`, the Jack polynomials in the `P` basis are the zonal
        polynomials.

        ::

            sage: Sym = SymmetricFunctions(QQ)
            sage: JP = Sym.jack(t=2).P()
            sage: Z = Sym.zonal()
            sage: Z(JP([2,2,1]))
            Z[2, 2, 1]
            sage: JP(Z[2, 2, 1])
            JackP[2, 2, 1]
            sage: JP([2])^2
            64/45*JackP[2, 2] + 16/21*JackP[3, 1] + JackP[4]
            sage: Z([2])^2
            64/45*Z[2, 2] + 16/21*Z[3, 1] + Z[4]

        ::

            sage: Sym = SymmetricFunctions(QQ['a','b'].fraction_field())
            sage: (a,b) = Sym.base_ring().gens()
            sage: Jacka = Sym.jack(t=a)
            sage: Jackb = Sym.jack(t=b)
            sage: m = Sym.monomial()
            sage: JPa = Jacka.P()
            sage: JPb = Jackb.P()
            sage: m(JPa[2,1])
            (6/(a+2))*m[1, 1, 1] + m[2, 1]
            sage: m(JPb[2,1])
            (6/(b+2))*m[1, 1, 1] + m[2, 1]
            sage: m(a*JPb([2,1]) + b*JPa([2,1]))
            ((6*a^2+6*b^2+12*a+12*b)/(a*b+2*a+2*b+4))*m[1, 1, 1] + (a+b)*m[2, 1]
            sage: JPa(JPb([2,1]))
            ((6*a-6*b)/(a*b+2*a+2*b+4))*JackP[1, 1, 1] + JackP[2, 1]

        ::

            sage: Sym = SymmetricFunctions(FractionField(QQ['t']))
            sage: JQ = Sym.jack().Q()
            sage: JP = Sym.jack().P()
            sage: JJ = Sym.jack().J()

        ::

            sage: JP(JQ([2,1]))
            ((1/2*t+1)/(t^3+1/2*t^2))*JackP[2, 1]
            sage: JP(JQ([3]))
            ((1/3*t^2+1/2*t+1/6)/t^3)*JackP[3]
            sage: JP(JQ([1,1,1]))
            (6/(t^3+3*t^2+2*t))*JackP[1, 1, 1]

        ::

            sage: JP(JJ([3]))
            (2*t^2+3*t+1)*JackP[3]
            sage: JP(JJ([2,1]))
            (t+2)*JackP[2, 1]
            sage: JP(JJ([1,1,1]))
            6*JackP[1, 1, 1]

        ::

            sage: s = Sym.schur()
            sage: JP(s([2,1]))
            ((2*t-2)/(t+2))*JackP[1, 1, 1] + JackP[2, 1]
            sage: s(_)
            s[2, 1]
        """
        return JackPolynomials_p(self)

    def Q(self):
        r"""
        Returns the algebra of Jack polynomials in the `Q` basis.

        INPUT:

        - ``self`` -- the family of Jack symmetric function bases

        OUTPUT:

        - the `Q` basis of the Jack symmetric functions

        EXAMPLES::

            sage: Sym = SymmetricFunctions(FractionField(QQ['t']))
            sage: JQ = Sym.jack().Q(); JQ
            Symmetric Functions over Fraction Field of Univariate Polynomial Ring in t over Rational Field in the Jack Q basis
            sage: Sym = SymmetricFunctions(QQ)
            sage: Sym.jack(t=-1).Q()
            Symmetric Functions over Rational Field in the Jack Q with t=-1 basis

        ::

            sage: Sym = SymmetricFunctions(FractionField(QQ['t']))
            sage: JQ = Sym.jack().Q()
            sage: JP = Sym.jack().P()
            sage: JQ(sum(JP(p) for p in Partitions(3)))
            (1/6*t^3+1/2*t^2+1/3*t)*JackQ[1, 1, 1] + ((2*t^3+t^2)/(t+2))*JackQ[2, 1] + (3*t^3/(t^2+3/2*t+1/2))*JackQ[3]

        ::

            sage: s = Sym.schur()
            sage: JQ(s([3])) # indirect doctest
            (1/6*t^3-1/2*t^2+1/3*t)*JackQ[1, 1, 1] + ((2*t^3-2*t^2)/(t+2))*JackQ[2, 1] + (3*t^3/(t^2+3/2*t+1/2))*JackQ[3]
            sage: JQ(s([2,1]))
            (1/3*t^3-1/3*t)*JackQ[1, 1, 1] + ((2*t^3+t^2)/(t+2))*JackQ[2, 1]
            sage: JQ(s([1,1,1]))
            (1/6*t^3+1/2*t^2+1/3*t)*JackQ[1, 1, 1]
        """
        return JackPolynomials_q(self)

    def J(self):
        r"""
        Returns the algebra of Jack polynomials in the `J` basis.

        INPUT:

        - ``self`` -- the family of Jack symmetric function bases

        OUTPUT: the `J` basis of the Jack symmetric functions

        EXAMPLES::

            sage: Sym = SymmetricFunctions(FractionField(QQ['t']))
            sage: JJ = Sym.jack().J(); JJ
            Symmetric Functions over Fraction Field of Univariate Polynomial Ring in t over Rational Field in the Jack J basis
            sage: Sym = SymmetricFunctions(QQ)
            sage: Sym.jack(t=-1).J()
            Symmetric Functions over Rational Field in the Jack J with t=-1 basis

        At `t = 1`, the Jack polynomials in the `J` basis are scalar multiples
        of the Schur functions with the scalar given by a Partition's
        :meth:`~sage.combinat.partition.Partition.hook_product` method at 1::

            sage: Sym = SymmetricFunctions(QQ)
            sage: JJ = Sym.jack(t=1).J()
            sage: s = Sym.schur()
            sage: p = Partition([3,2,1,1])
            sage: s(JJ(p)) == p.hook_product(1)*s(p)  # long time (4s on sage.math, 2012)
            True

        At `t = 2`, the Jack polynomials in the `J` basis are scalar multiples
        of the zonal polynomials with the scalar given by a Partition's
        :meth:`~sage.combinat.partition.Partition.hook_product` method at 2.

        ::

            sage: Sym = SymmetricFunctions(QQ)
            sage: JJ = Sym.jack(t=2).J()
            sage: Z = Sym.zonal()
            sage: p = Partition([2,2,1])
            sage: Z(JJ(p)) == p.hook_product(2)*Z(p)
            True

        ::

            sage: Sym = SymmetricFunctions(FractionField(QQ['t']))
            sage: JJ = Sym.jack().J()
            sage: JP = Sym.jack().P()
            sage: JJ(sum(JP(p) for p in Partitions(3)))
            1/6*JackJ[1, 1, 1] + (1/(t+2))*JackJ[2, 1] + (1/2/(t^2+3/2*t+1/2))*JackJ[3]

        ::

            sage: s = Sym.schur()
            sage: JJ(s([3])) # indirect doctest
            ((1/6*t^2-1/2*t+1/3)/(t^2+3*t+2))*JackJ[1, 1, 1] + ((t-1)/(t^2+5/2*t+1))*JackJ[2, 1] + (1/2/(t^2+3/2*t+1/2))*JackJ[3]
            sage: JJ(s([2,1]))
            ((1/3*t-1/3)/(t+2))*JackJ[1, 1, 1] + (1/(t+2))*JackJ[2, 1]
            sage: JJ(s([1,1,1]))
            1/6*JackJ[1, 1, 1]
        """
        return JackPolynomials_j(self)

    def Qp(self):
        r"""
        Returns the algebra of Jack polynomials in the `Qp`, which is dual to
        the `P` basis with respect to the standard scalar product.

        INPUT:

        - ``self`` -- the family of Jack symmetric function bases

        OUTPUT:

        - the `Q'` basis of the Jack symmetric functions

        EXAMPLES::

            sage: Sym = SymmetricFunctions(FractionField(QQ['t']))
            sage: JP = Sym.jack().P()
            sage: JQp = Sym.jack().Qp(); JQp
            Symmetric Functions over Fraction Field of Univariate Polynomial Ring in t over Rational Field in the Jack Qp basis
            sage: a = JQp([2])
            sage: a.scalar(JP([2]))
            1
            sage: a.scalar(JP([1,1]))
            0
            sage: JP(JQp([2]))                        # todo: missing auto normalization
            ((t-1)/(t+1))*JackP[1, 1] + JackP[2]
            sage: JP._normalize(JP(JQp([2])))
            ((t-1)/(t+1))*JackP[1, 1] + JackP[2]
        """
        return JackPolynomials_qp(self)

###################################################################


def c1(part, t):
    r"""
    Returns the `t`-Jack scalar product between ``J(part)`` and ``P(part)``.

    INPUT:

    - ``part`` -- a partition
    - ``t`` -- an optional parameter (default: uses the parameter `t` from the
      Jack basis)

    OUTPUT:

    - a polynomial in the parameter ``t`` which is equal to the scalar
      product of ``J(part)`` and ``P(part)``

    EXAMPLES::

        sage: from sage.combinat.sf.jack import c1
        sage: t = QQ['t'].gen()
        sage: [c1(p,t) for p in Partitions(3)]
        [2*t^2 + 3*t + 1, t + 2, 6]
    """
    return prod([1+t*part.arm_lengths(flat=True)[i]+part.leg_lengths(flat=True)[i] for i in range(sum(part))],
                t.parent().one())


def c2(part, t):
    r"""
    Returns the t-Jack scalar product between ``J(part)`` and ``Q(part)``.

    INPUT:

    - ``self`` -- a Jack basis of the symmetric functions
    - ``part`` -- a partition
    - ``t`` -- an optional parameter (default: uses the parameter `t` from the
      Jack basis)

    OUTPUT:

    - a polynomial in the parameter ``t`` which is equal to the scalar
      product of ``J(part)`` and ``Q(part)``

    EXAMPLES::

        sage: from sage.combinat.sf.jack import c2
        sage: t = QQ['t'].gen()
        sage: [c2(p,t) for p in Partitions(3)]
        [6*t^3, 2*t^3 + t^2, t^3 + 3*t^2 + 2*t]
    """
    return prod([t+t*part.arm_lengths(flat=True)[i]+part.leg_lengths(flat=True)[i] for i in range(sum(part))],
                t.parent().one())


def normalize_coefficients(self, c):
    r"""
    If our coefficient ring is the field of fractions over a univariate
    polynomial ring over the rationals, then we should clear both the
    numerator and denominator of the denominators of their
    coefficients.

    INPUT:

    - ``self`` -- a Jack basis of the symmetric functions
    - ``c`` -- a coefficient in the base ring of ``self``

    OUTPUT:

    - divide numerator and denominator by the greatest common divisor

    EXAMPLES::

        sage: JP = SymmetricFunctions(FractionField(QQ['t'])).jack().P()
        sage: t = JP.base_ring().gen()
        sage: a = 2/(1/2*t+1/2)
        sage: JP._normalize_coefficients(a)
        4/(t + 1)
        sage: a = 1/(1/3+1/6*t)
        sage: JP._normalize_coefficients(a)
        6/(t + 2)
        sage: a = 24/(4*t^2 + 12*t + 8)
        sage: JP._normalize_coefficients(a)
        6/(t^2 + 3*t + 2)
    """
    BR = self.base_ring()
    if is_FractionField(BR) and BR.base_ring() == QQ:
        denom = c.denominator()
        numer = c.numerator()

        #Clear the denominators
        a = lcm([i.denominator() for i in denom.coefficients(sparse=False)])
        b = lcm([i.denominator() for i in numer.coefficients(sparse=False)])
        l = Integer(a).lcm(Integer(b))
        denom *= l
        numer *= l

        #Divide through by the gcd of the numerators
        a = gcd([i.numerator() for i in denom.coefficients(sparse=False)])
        b = gcd([i.numerator() for i in numer.coefficients(sparse=False)])
        l = Integer(a).gcd(Integer(b))

        denom = denom // l
        numer = numer // l

        return c.parent()(numer, denom)
    else:
        return c

####################################################################


class JackPolynomials_generic(sfa.SymmetricFunctionAlgebra_generic):
    def __init__(self, jack):
        r"""
        A class of methods which are common to all Jack bases of the symmetric functions

        INPUT:

        - ``self`` -- a Jack basis of the symmetric functions
        - ``jack`` -- a family of Jack symmetric function bases

        EXAMPLES::

            sage: Sym = SymmetricFunctions(FractionField(QQ['t']))
            sage: JP = Sym.jack().P(); JP.base_ring()
            Fraction Field of Univariate Polynomial Ring in t over Rational Field
            sage: Sym = SymmetricFunctions(QQ)
            sage: JP = Sym.jack(t=2).P(); JP.base_ring()
            Rational Field
        """
        s = self.__class__.__name__[16:].capitalize()
        sfa.SymmetricFunctionAlgebra_generic.__init__(
            self, jack._sym,
            basis_name="Jack " + s + jack._name_suffix,
            prefix="Jack" + s)
        self.t = jack.t
        self._sym = jack._sym
        self._jack = jack

        # Bases defined by orthotriangularity should inherit from some
        # common category BasesByOrthotriangularity (shared with Jack, HL, orthotriang, Mcdo)
        if hasattr(self, "_m_cache"):
            # temporary until Hom(GradedHopfAlgebrasWithBasis work better)
            category = sage.categories.all.ModulesWithBasis(self._sym.base_ring())
            self._m = self._sym.monomial()
            self   .register_coercion(SetMorphism(Hom(self._m, self, category), self._m_to_self))
            self._m.register_coercion(SetMorphism(Hom(self, self._m, category), self._self_to_m))
        if hasattr(self, "_h_cache"):
            # temporary until Hom(GradedHopfAlgebrasWithBasis work better)
            category = sage.categories.all.ModulesWithBasis(self._sym.base_ring())
            self._h = self._sym.homogeneous()
            self   .register_coercion(SetMorphism(Hom(self._h, self, category), self._h_to_self))
            self._h.register_coercion(SetMorphism(Hom(self, self._h, category), self._self_to_h))

    def _m_to_self(self, x):
        r"""
        Isomorphism from the monomial basis into ``self``

        INPUT:

        - ``self`` -- a Jack basis of the symmetric functions
        - ``x`` -- element of the monomial basis

        OUTPUT:

        - an element of ``self`` equivalent to ``x``

        EXAMPLES::

            sage: Sym = SymmetricFunctions(QQ)
            sage: JP = Sym.jack(t=2).P()
            sage: m = Sym.monomial()
            sage: JP._m_to_self(m[2,1])
            -3/2*JackP[1, 1, 1] + JackP[2, 1]

        This is for internal use only. Please use instead::

            sage: JP(m[2,1])
            -3/2*JackP[1, 1, 1] + JackP[2, 1]
        """
        return self._from_cache(x, self._m_cache, self._m_to_self_cache,
                                t=self.t)

    def _self_to_m(self, x):
        r"""
        Isomorphism from self to the monomial basis

        INPUT:

        - ``self`` -- a Jack basis of the symmetric functions
        - ``x`` -- an element of ``self``

        OUTPUT:

        - an element of the monomial basis equivalent to ``x``

        EXAMPLES::

            sage: Sym = SymmetricFunctions(QQ)
            sage: JP = Sym.jack(t=2).P()
            sage: m = Sym.monomial()
            sage: JP._self_to_m(JP[2,1])
            3/2*m[1, 1, 1] + m[2, 1]

        This is for internal use only. Please use instead::

            sage: m(JP[2,1])
            3/2*m[1, 1, 1] + m[2, 1]
        """
        return self._m._from_cache(x, self._m_cache, self._self_to_m_cache,
                                   t=self.t)

    def c1(self, part):
        r"""
        Returns the `t`-Jack scalar product between ``J(part)`` and ``P(part)``.

        INPUT:

        - ``self`` -- a Jack basis of the symmetric functions
        - ``part`` -- a partition
        - ``t`` -- an optional parameter (default: uses the parameter `t` from the
          Jack basis)

        OUTPUT:

        - a polynomial in the parameter ``t`` which is equal to the scalar
          product of ``J(part)`` and ``P(part)``

        EXAMPLES::

            sage: JP = SymmetricFunctions(FractionField(QQ['t'])).jack().P()
            sage: JP.c1(Partition([2,1]))
            t + 2
        """
        return c1(part, self.t)

    def c2(self, part):
        r"""
        Returns the `t`-Jack scalar product between ``J(part)`` and ``Q(part)``.

        INPUT:

        - ``self`` -- a Jack basis of the symmetric functions
        - ``part`` -- a partition
        - ``t`` -- an optional parameter (default: uses the parameter `t` from the
            Jack basis)

        OUTPUT:

        - a polynomial in the parameter ``t`` which is equal to the scalar
          product of ``J(part)`` and ``Q(part)``

        EXAMPLES::

            sage: JP = SymmetricFunctions(FractionField(QQ['t'])).jack().P()
            sage: JP.c2(Partition([2,1]))
            2*t^3 + t^2
        """
        return c2(part, self.t)

    _normalize_coefficients = normalize_coefficients

    def _normalize(self, x):
        r"""
        Normalize the coefficients of ``x``

        INPUT:

        - ``self`` -- a Jack basis of the symmetric functions
        - ``x`` -- an element of ``self``

        OUTPUT:

        - returns ``x`` with _normalize_coefficient applied to each of the coefficients

        EXAMPLES::

            sage: JP = SymmetricFunctions(FractionField(QQ['t'])).jack().P()
            sage: t = JP.base_ring().gen()
            sage: a = 2/(1/2*t+1/2)
            sage: b = 1/(1/3+1/6*t)
            sage: c = 24/(4*t^2 + 12*t + 8)
            sage: JP._normalize( a*JP[1] + b*JP[2] + c*JP[2,1] )
            (4/(t+1))*JackP[1] + (6/(t+2))*JackP[2] + (6/(t^2+3*t+2))*JackP[2, 1]

        .. TODO:: this should be a method on the elements (what's the standard name for such methods?)
        """
        return x.map_coefficients(self._normalize_coefficients)

    def _normalize_morphism(self, category):
        r"""
        Returns the normalize morphism

        INPUT:

        - ``self`` -- a Jack basis of the symmetric functions
        - ``category`` -- a category

        OUTPUT:

        - the normalized morphism

        EXAMPLES::

            sage: JP = SymmetricFunctions(FractionField(QQ['t'])).jack().P()
            sage: normal = JP._normalize_morphism(AlgebrasWithBasis(JP.base_ring()))
            sage: normal.parent()
            Set of Homomorphisms from Symmetric Functions over Fraction Field of Univariate Polynomial Ring in t over Rational Field in the Jack P basis to Symmetric Functions over Fraction Field of Univariate Polynomial Ring in t over Rational Field in the Jack P basis
            sage: normal.category_for()
            Category of algebras with basis over Fraction Field of Univariate Polynomial Ring in t over Rational Field

            sage: t = JP.t
            sage: a = 2/(1/2*t+1/2)
            sage: b = 1/(1/3+1/6*t)
            sage: c = 24/(4*t^2 + 12*t + 8)
            sage: normal( a*JP[1] + b*JP[2] + c*JP[2,1] )
            (4/(t+1))*JackP[1] + (6/(t+2))*JackP[2] + (6/(t^2+3*t+2))*JackP[2, 1]

        .. TODO::

            This method should not be needed once short idioms to
            construct morphisms are available
        """
        return SetMorphism(End(self, category), self._normalize)

    def product(self, left, right):
        r"""
        The product of two Jack symmetric functions is done by multiplying the
        elements in the `P` basis and then expressing the elements
        in the basis ``self``.

        INPUT:

        - ``self`` -- a Jack basis of the symmetric functions
        - ``left``, ``right`` -- symmetric function elements

        OUTPUT:

        the product of ``left`` and ``right`` expanded in the basis ``self``

        EXAMPLES::

            sage: JJ = SymmetricFunctions(FractionField(QQ['t'])).jack().J()
            sage: JJ([1])^2              # indirect doctest
            (t/(t+1))*JackJ[1, 1] + (1/(t+1))*JackJ[2]
            sage: JJ([2])^2
            (t^2/(t^2+3/2*t+1/2))*JackJ[2, 2] + (4/3*t/(t^2+4/3*t+1/3))*JackJ[3, 1] + ((1/6*t+1/6)/(t^2+5/6*t+1/6))*JackJ[4]
            sage: JQ = SymmetricFunctions(FractionField(QQ['t'])).jack().Q()
            sage: JQ([1])^2              # indirect doctest
            JackQ[1, 1] + (2/(t+1))*JackQ[2]
            sage: JQ([2])^2
            JackQ[2, 2] + (2/(t+1))*JackQ[3, 1] + ((t+1)/(t^2+5/6*t+1/6))*JackQ[4]
        """
        return self(self._P(left) * self._P(right))

    def jack_family(self):
        r"""
        Returns the family of Jack bases associated to the basis ``self``

        INPUT:

        - ``self`` -- a Jack basis of the symmetric functions

        OUTPUT:

        - the family of Jack symmetric functions associated to ``self``

        EXAMPLES::

            sage: JackP = SymmetricFunctions(QQ).jack(t=2).P()
            sage: JackP.jack_family()
            Jack polynomials with t=2 over Rational Field
        """
        return self._jack

    def coproduct_by_coercion(self, elt):
        r"""
        Returns the coproduct of the element ``elt`` by coercion to the Schur basis.

        INPUT:

        - ``self`` -- a Jack symmetric function basis
        - ``elt`` -- an instance of this basis

        OUTPUT:

        - The coproduct acting on ``elt``, the result is an element of the
          tensor squared of the Jack symmetric function basis

        EXAMPLES::

            sage: Sym = SymmetricFunctions(QQ['t'].fraction_field())
            sage: Sym.jack().P()[2,2].coproduct() #indirect doctest
            JackP[] # JackP[2, 2] + (2/(t+1))*JackP[1] # JackP[2, 1] + ((8*t+4)/(t^3+4*t^2+5*t+2))*JackP[1, 1] # JackP[1, 1] + JackP[2] # JackP[2] + (2/(t+1))*JackP[2, 1] # JackP[1] + JackP[2, 2] # JackP[]
        """
        from sage.categories.tensor import tensor
        s = self.realization_of().schur()
        g = self.tensor_square().sum(coeff*tensor([self(s[x]), self(s[y])])
                                        for ((x,y), coeff) in s(elt).coproduct())
        normalize = self._normalize_coefficients
        return self.tensor_square().sum(normalize(coeff)*tensor([self(x), self(y)])
                    for ((x,y), coeff) in g)

    class Element(sfa.SymmetricFunctionAlgebra_generic.Element):
        def scalar_jack(self, x, t=None):
            r"""
            A scalar product where the power sums are orthogonal and
            `\langle p_\mu, p_\mu \rangle = z_\mu t^{length(\mu)}`

            INPUT:

            - ``self`` -- an element of a Jack basis of the symmetric functions
            - ``x`` -- an element of the symmetric functions
            - ``t`` -- an optional parameter (default : None uses the parameter from
                the basis)

            OUTPUT:

            - returns the Jack scalar product between ``x`` and ``self``

            EXAMPLES::

                sage: Sym = SymmetricFunctions(FractionField(QQ['t']))
                sage: JP = Sym.jack().P()
                sage: JQ = Sym.jack().Q()
                sage: p = Partitions(3).list()
                sage: matrix([[JP(a).scalar_jack(JQ(b)) for a in p] for b in p])
                [1 0 0]
                [0 1 0]
                [0 0 1]
            """
            parent = self.parent()
            p = parent.realization_of().power()
            res = p(self).scalar_jack(p(x), t)

            return parent._normalize_coefficients(res)


def part_scalar_jack(part1, part2, t):
    r"""
    Returns the Jack scalar product between ``p(part1)`` and ``p(part2)`` where
    `p` is the power-sum basis.

    INPUT:

    - ``part1``, ``part2`` -- two partitions
    - ``t`` -- a parameter

    OUTPUT:

    - returns the scalar product between the power sum indexed by ``part1`` and ``part2``

    EXAMPLES::

        sage: Q.<t> = QQ[]
        sage: from sage.combinat.sf.jack import part_scalar_jack
        sage: matrix([[part_scalar_jack(p1,p2,t) for p1 in Partitions(4)] for p2 in Partitions(4)])
        [   4*t      0      0      0      0]
        [     0  3*t^2      0      0      0]
        [     0      0  8*t^2      0      0]
        [     0      0      0  4*t^3      0]
        [     0      0      0      0 24*t^4]
    """
    if part1 != part2:
        return 0
    else:
        return part1.centralizer_size()*t**len(part1)

#P basis


class JackPolynomials_p(JackPolynomials_generic):

    def __init__(self, jack):
        r"""
        The `P` basis is uni-triangularly related to the monomial basis and
        orthogonal with respect to the Jack scalar product.

        INPUT:

        - ``self`` -- an instance of the Jack `P` basis of the symmetric functions
        - ``jack`` -- a family of Jack symmetric function bases

        EXAMPLES::

            sage: P = SymmetricFunctions(FractionField(QQ['t'])).jack().P()
            sage: TestSuite(P).run(skip=['_test_associativity', '_test_distributivity', '_test_prod']) # products are too expensive
            sage: TestSuite(P).run(elements = [P.t*P[1,1]+P[2], P[1]+(1+P.t)*P[1,1]])
        """
        self._name = "Jack polynomials in the P basis"
        self._prefix = "JackP"

        self._m_to_self_cache = m_to_p_cache
        self._self_to_m_cache = p_to_m_cache
        JackPolynomials_generic.__init__(self, jack)

    def _m_cache(self, n):
        r"""
        Computes the change of basis between the Jack polynomials in the `P`
        basis and the monomial symmetric functions. This uses Gram-Schmidt
        to go to the monomials, and then that matrix is simply inverted.

        INPUT:

        - ``self`` -- an instance of the Jack `P` basis of the symmetric functions
        - ``n`` -- a positive integer indicating the degree

        EXAMPLES::

            sage: JP = SymmetricFunctions(FractionField(QQ['t'])).jack().P()
            sage: l = lambda c: [ (i[0],[j for j in sorted(i[1].items())]) for i in sorted(c.items())]
            sage: JP._m_cache(2)
            sage: l(JP._self_to_m_cache[2])
            [([1, 1], [([1, 1], 1)]), ([2], [([1, 1], 2/(t + 1)), ([2], 1)])]
            sage: l(JP._m_to_self_cache[2])
            [([1, 1], [([1, 1], 1)]), ([2], [([1, 1], -2/(t + 1)), ([2], 1)])]
            sage: JP._m_cache(3)
            sage: l(JP._m_to_self_cache[3])
            [([1, 1, 1], [([1, 1, 1], 1)]),
             ([2, 1], [([1, 1, 1], -6/(t + 2)), ([2, 1], 1)]),
             ([3], [([1, 1, 1], 6/(t^2 + 3*t + 2)), ([2, 1], -3/2/(t + 1/2)), ([3], 1)])]
            sage: l(JP._self_to_m_cache[3])
            [([1, 1, 1], [([1, 1, 1], 1)]),
             ([2, 1], [([1, 1, 1], 6/(t + 2)), ([2, 1], 1)]),
             ([3],
              [([1, 1, 1], 3/(t^2 + 3/2*t + 1/2)), ([2, 1], 3/2/(t + 1/2)), ([3], 1)])]
        """
        if n in self._self_to_m_cache:
            return
        self._self_to_m_cache[n] = {}
        t = QQt.gen()
        monomial = sage.combinat.sf.sf.SymmetricFunctions(QQt).monomial()
        JP = sage.combinat.sf.sf.SymmetricFunctions(QQt).jack().P()
        JP._gram_schmidt(n, monomial, lambda p: part_scalar_jack(p, p, t),
                         self._self_to_m_cache[n], upper_triangular=True)
        JP._invert_morphism(n, QQt, self._self_to_m_cache,
                            self._m_to_self_cache, to_other_function=self._to_m)

    def _to_m(self, part):
        r"""
        Return a function that takes in a partition lambda that returns the
        coefficient of lambda in the expansion of self(part) in the
        monomial basis.

        This assumes that the cache from the Jack polynomials in the `P`
        basis to the monomial symmetric functions has already been
        computed.

        INPUT:

        - ``self`` -- an instance of the Jack `P` basis of the symmetric functions
        - ``part`` -- a partition

        OUTPUT:

        - returns a function that accepts a partition and returns the coefficients
          of the expansion of the element of ``P(part)`` in the monomial basis

        EXAMPLES::

            sage: JP = SymmetricFunctions(FractionField(QQ['t'])).jack().P()
            sage: JP._m_cache(3)
            sage: f = JP._to_m(Partition([2,1]))
            sage: [f(part) for part in Partitions(3)]
            [0, 1, 6/(t + 2)]
            sage: JP.symmetric_function_ring().m()(JP[2,1])
            (6/(t+2))*m[1, 1, 1] + m[2, 1]
        """
        f = lambda part2: self._self_to_m_cache[sum(part)][part].get(part2, 0)
        return f

    def product(self, left, right):
        r"""
        The product of two Jack symmetric functions is done by multiplying the
        elements in the monomial basis and then expressing the elements
        the basis ``self``.

        INPUT:

        - ``self`` -- a Jack basis of the symmetric functions
        - ``left``, ``right`` -- symmetric function elements

        OUTPUT:

        the product of ``left`` and ``right`` expanded in the basis ``self``

        EXAMPLES::

            sage: JP = SymmetricFunctions(FractionField(QQ['t'])).jack().P()
            sage: m = JP.symmetric_function_ring().m()
            sage: JP([1])^2 # indirect doctest
            (2*t/(t+1))*JackP[1, 1] + JackP[2]
            sage: m(_)
            2*m[1, 1] + m[2]
            sage: JP = SymmetricFunctions(QQ).jack(t=2).P()
            sage: JP([2,1])^2
            125/63*JackP[2, 2, 1, 1] + 25/12*JackP[2, 2, 2] + 25/18*JackP[3, 1, 1, 1] + 12/5*JackP[3, 2, 1] + 4/3*JackP[3, 3] + 4/3*JackP[4, 1, 1] + JackP[4, 2]
            sage: m(_)
            45*m[1, 1, 1, 1, 1, 1] + 51/2*m[2, 1, 1, 1, 1] + 29/2*m[2, 2, 1, 1] + 33/4*m[2, 2, 2] + 9*m[3, 1, 1, 1] + 5*m[3, 2, 1] + 2*m[3, 3] + 2*m[4, 1, 1] + m[4, 2]
        """
        return self(self._m(left) * self._m(right))

    def scalar_jack_basis(self, part1, part2=None):
        r"""
        Returns the scalar product of `P(part1)` and `P(part2)`.

        This is equation (10.16) of [Mc1995]_ on page 380.

        INPUT:

        - ``self`` -- an instance of the Jack `P` basis of the symmetric functions
        - ``part1`` -- a partition
        - ``part2`` -- an optional partition (default : None)

        OUTPUT:

        - the scalar product between `P(part1)` and `P(part2)` (or itself if `part2` is None)

        REFERENCES:

        .. [Mc1995] \I. G. Macdonald, Symmetric functions and Hall
           polynomials, second ed., The Clarendon Press, Oxford
           University Press, New York, 1995, With contributions by
           A. Zelevinsky, Oxford Science Publications.

        EXAMPLES::

            sage: JP = SymmetricFunctions(FractionField(QQ['t'])).jack().P()
            sage: JJ = SymmetricFunctions(FractionField(QQ['t'])).jack().J()
            sage: JP.scalar_jack_basis(Partition([2,1]), Partition([1,1,1]))
            0
            sage: JP._normalize_coefficients(JP.scalar_jack_basis(Partition([3,2,1]), Partition([3,2,1])))
            (6*t^6 + 10*t^5 + 11/2*t^4 + t^3)/(t^3 + 11/2*t^2 + 10*t + 6)
            sage: JJ(JP[3,2,1]).scalar_jack(JP[3,2,1])
            (6*t^6 + 10*t^5 + 11/2*t^4 + t^3)/(t^3 + 11/2*t^2 + 10*t + 6)

        With a single argument, takes `part2 = part1`::

            sage: JP.scalar_jack_basis(Partition([2,1]), Partition([2,1]))
            (2*t^3 + t^2)/(t + 2)
            sage: JJ(JP[2,1]).scalar_jack(JP[2,1])
            (2*t^3 + t^2)/(t + 2)
        """
        if part2 is not None and part1 != part2:
            return self.base_ring().zero()
        return self.c2(part1) / self.c1(part1)

    class Element(JackPolynomials_generic.Element):
        def scalar_jack(self, x, t=None):
            r"""
            The scalar product on the symmetric functions where the power sums
            are orthogonal and `\langle p_\mu, p_\mu \rangle = z_\mu t^{length(mu)}`
            where the t parameter from the Jack symmetric function family.

            INPUT:

            - ``self`` -- an element of the Jack `P` basis
            - ``x`` -- an element of the `P` basis

            EXAMPLES::

                sage: JP = SymmetricFunctions(FractionField(QQ['t'])).jack().P()
                sage: l = [JP(p) for p in Partitions(3)]
                sage: matrix([[a.scalar_jack(b) for a in l] for b in l])
                [3*t^3/(t^2 + 3/2*t + 1/2)                         0                         0]
                [                        0     (2*t^3 + t^2)/(t + 2)                         0]
                [                        0                         0 1/6*t^3 + 1/2*t^2 + 1/3*t]
            """
            if isinstance(x, JackPolynomials_p) and t is None:
                P = self.parent()
                return P._apply_multi_module_morphism(self, x, P.scalar_jack_basis, orthogonal=True)
            else:
                return JackPolynomials_generic.Element.scalar_jack(self, x, t)

#J basis


class JackPolynomials_j(JackPolynomials_generic):

    def __init__(self, jack):
        r"""
        The `J` basis is a defined as a normalized form of the `P` basis

        INPUT:

        - ``self`` -- an instance of the Jack `P` basis of the symmetric functions
        - ``jack`` -- a family of Jack symmetric function bases

        EXAMPLES::

            sage: J = SymmetricFunctions(FractionField(QQ['t'])).jack().J()
            sage: TestSuite(J).run(skip=['_test_associativity', '_test_distributivity', '_test_prod']) # products are too expensive
            sage: TestSuite(J).run(elements = [J.t*J[1,1]+J[2], J[1]+(1+J.t)*J[1,1]])  # long time (3s on sage.math, 2012)
        """
        self._name = "Jack polynomials in the J basis"
        self._prefix = "JackJ"
        JackPolynomials_generic.__init__(self, jack)

        # Should be shared with _q (and possibly other bases in Macdo/HL) as BasesByRenormalization
        self._P = self._jack.P()
        # temporary until Hom(GradedHopfAlgebrasWithBasis) works better
        category = sage.categories.all.ModulesWithBasis(self.base_ring())
        phi = self.module_morphism(diagonal=self.c1,
                                   codomain=self._P, category=category)
        # should use module_morphism(on_coeffs = ...) once it exists
        self._P.register_coercion(self._P._normalize_morphism(category) * phi)
        self   .register_coercion(self   ._normalize_morphism(category) *~phi)

    class Element(JackPolynomials_generic.Element):
        pass


#Q basis
class JackPolynomials_q(JackPolynomials_generic):

    def __init__(self, jack):
        r"""
        The `Q` basis is defined as a normalized form of the `P` basis

        INPUT:

        - ``self`` -- an instance of the Jack `Q` basis of the symmetric functions
        - ``jack`` -- a family of Jack symmetric function bases

        EXAMPLES::

            sage: Q = SymmetricFunctions(FractionField(QQ['t'])).jack().Q()
            sage: TestSuite(Q).run(skip=['_test_associativity', '_test_distributivity', '_test_prod']) # products are too expensive
            sage: TestSuite(Q).run(elements = [Q.t*Q[1,1]+Q[2], Q[1]+(1+Q.t)*Q[1,1]])  # long time (3s on sage.math, 2012)
        """
        self._name = "Jack polynomials in the Q basis"
        self._prefix = "JackQ"
        JackPolynomials_generic.__init__(self, jack)

        # Should be shared with _j (and possibly other bases in Macdo/HL) as BasesByRenormalization
        self._P = self._jack.P()
        # temporary until Hom(GradedHopfAlgebrasWithBasis) works better
        category = sage.categories.all.ModulesWithBasis(self.base_ring())
        phi = self._P.module_morphism(diagonal=self._P.scalar_jack_basis,
                                      codomain=self, category=category)
        self.register_coercion(self._normalize_morphism(category) * phi)
        self._P.register_coercion(self._P._normalize_morphism(category) * ~phi)

    class Element(JackPolynomials_generic.Element):
        pass


qp_to_h_cache = {}
h_to_qp_cache = {}


class JackPolynomials_qp(JackPolynomials_generic):
    def __init__(self, jack):
        r"""
        The `Qp` basis is the dual basis to the `P` basis with respect to the
        standard scalar product

        INPUT:

        - ``self`` -- an instance of the Jack `Qp` basis of the symmetric functions
        - ``jack`` -- a family of Jack symmetric function bases

        EXAMPLES::

            sage: Qp = SymmetricFunctions(FractionField(QQ['t'])).jack().Qp()
            sage: TestSuite(Qp).run(skip=['_test_associativity', '_test_distributivity', '_test_prod']) # products are too expensive
            sage: TestSuite(Qp).run(elements = [Qp.t*Qp[1,1]+Qp[2], Qp[1]+(1+Qp.t)*Qp[1,1]])  # long time (3s on sage.math, 2012)
        """
        self._name = "Jack polynomials in the Qp basis"
        self._prefix = "JackQp"
        JackPolynomials_generic.__init__(self, jack)
        self._P = self._jack.P()
        self._self_to_h_cache = qp_to_h_cache
        self._h_to_self_cache = h_to_qp_cache

    def product(self, left, right):
        r"""
        The product of two Jack symmetric functions is done by multiplying the
        elements in the monomial basis and then expressing the elements
        the basis ``self``.

        INPUT:

        - ``self`` -- an instance of the Jack `Qp` basis of the symmetric functions
        - ``left``, ``right`` -- symmetric function elements

        OUTPUT:

        the product of ``left`` and ``right`` expanded in the basis ``self``

        EXAMPLES::

            sage: JQp = SymmetricFunctions(FractionField(QQ['t'])).jack().Qp()
            sage: h = JQp.symmetric_function_ring().h()
            sage: JQp([1])^2 # indirect doctest
            JackQp[1, 1] + (2/(t+1))*JackQp[2]
            sage: h(_)
            h[1, 1]
            sage: JQp = SymmetricFunctions(QQ).jack(t=2).Qp()
            sage: h = SymmetricFunctions(QQ).h()
            sage: JQp([2,1])^2
            JackQp[2, 2, 1, 1] + 2/3*JackQp[2, 2, 2] + 2/3*JackQp[3, 1, 1, 1] + 48/35*JackQp[3, 2, 1] + 28/75*JackQp[3, 3] + 128/225*JackQp[4, 1, 1] + 28/75*JackQp[4, 2]
            sage: h(_)
            h[2, 2, 1, 1] - 6/5*h[3, 2, 1] + 9/25*h[3, 3]
        """
        return self(self._h(left) * self._h(right))

    def _h_cache(self, n):
        r"""
        Computes the change of basis between the Jack polynomials in the `Qp`
        basis and the homogeneous symmetric functions. This uses the coefficients
        in the change of basis between the Jack `P` basis and the monomial basis.

        INPUT:

        - ``self`` -- an instance of the Jack `Qp` basis of the symmetric functions
        - ``n`` -- a positive integer indicating the degree

        EXAMPLES::

            sage: JQp = SymmetricFunctions(FractionField(QQ['t'])).jack().Qp()
            sage: l = lambda c: [ (i[0],[j for j in sorted(i[1].items())]) for i in sorted(c.items())]
            sage: JQp._h_cache(2)
            sage: l(JQp._self_to_h_cache[2])
            [([1, 1], [([1, 1], 1), ([2], -2/(t + 1))]), ([2], [([2], 1)])]
            sage: l(JQp._h_to_self_cache[2])
            [([1, 1], [([1, 1], 1), ([2], 2/(t + 1))]), ([2], [([2], 1)])]
            sage: JQp._h_cache(3)
            sage: l(JQp._h_to_self_cache[3])
            [([1, 1, 1],
              [([1, 1, 1], 1), ([2, 1], 6/(t + 2)), ([3], 3/(t^2 + 3/2*t + 1/2))]),
             ([2, 1], [([2, 1], 1), ([3], 3/2/(t + 1/2))]),
             ([3], [([3], 1)])]
            sage: l(JQp._self_to_h_cache[3])
            [([1, 1, 1], [([1, 1, 1], 1), ([2, 1], -6/(t + 2)), ([3], 6/(t^2 + 3*t + 2))]),
             ([2, 1], [([2, 1], 1), ([3], -3/2/(t + 1/2))]),
             ([3], [([3], 1)])]
        """
        if n in self._self_to_h_cache:
            return
        else:
            self._self_to_h_cache[n] = {}
            self._h_to_self_cache[n] = {}
        self._P._m_cache(n)
        from_cache_1 = self._P._self_to_m_cache[n]
        to_cache_1 = self._self_to_h_cache[n]
        from_cache_2 = self._P._m_to_self_cache[n]
        to_cache_2 = self._h_to_self_cache[n]
        for mu in from_cache_1:
            for la in from_cache_1[mu]:
                if la not in to_cache_1:
                    to_cache_1[la] = {}
                    to_cache_2[la] = {}
                to_cache_2[la][mu] = from_cache_1[mu][la]
                to_cache_1[la][mu] = from_cache_2[mu][la]

    def _self_to_h( self, x ):
        r"""
        Isomorphism from self to the homogeneous basis

        INPUT:

        - ``self`` -- a Jack `Qp` basis of the symmetric functions
        - ``x`` -- an element of the Jack `Qp` basis

        OUTPUT:

        - an element of the homogeneous basis equivalent to ``x``

        EXAMPLES::

            sage: Sym = SymmetricFunctions(QQ)
            sage: JQp = Sym.jack(t=2).Qp()
            sage: h = Sym.homogeneous()
            sage: JQp._self_to_h(JQp[2,1])
            h[2, 1] - 3/5*h[3]

        This is for internal use only. Please use instead::

            sage: h(JQp[2,1])
            h[2, 1] - 3/5*h[3]
        """
        return self._h._from_cache(x, self._h_cache, self._self_to_h_cache,
                                   t=self.t)

    def _h_to_self(self, x):
        r"""
        Isomorphism from the homogeneous basis into ``self``

        INPUT:

        - ``self`` -- a Jack `Qp` basis of the symmetric functions
        - ``x`` -- element of the homogeneous basis

        OUTPUT:

        - an element of the Jack `Qp` basis equivalent to ``x``

        EXAMPLES::

            sage: Sym = SymmetricFunctions(QQ)
            sage: JQp = Sym.jack(t=2).Qp()
            sage: h = Sym.homogeneous()
            sage: JQp._h_to_self(h[2,1])
            JackQp[2, 1] + 3/5*JackQp[3]

        This is for internal use only. Please use instead::

            sage: JQp(h[2,1])
            JackQp[2, 1] + 3/5*JackQp[3]
        """
        return self._from_cache(x, self._h_cache, self._h_to_self_cache,
                                t=self.t)

    def coproduct_by_coercion(self, elt):
        r"""
        Returns the coproduct of the element ``elt`` by coercion to the Schur basis.

        INPUT:

        - ``elt`` -- an instance of the ``Qp`` basis

        OUTPUT:

        - The coproduct acting on ``elt``, the result is an element of the
          tensor squared of the ``Qp`` symmetric function basis

        EXAMPLES::

            sage: Sym = SymmetricFunctions(QQ['t'].fraction_field())
            sage: JQp = Sym.jack().Qp()
            sage: JQp[2,2].coproduct()   #indirect doctest
            JackQp[] # JackQp[2, 2] + (2*t/(t+1))*JackQp[1] # JackQp[2, 1] + JackQp[1, 1] # JackQp[1, 1] + ((2*t^3+4*t^2)/(t^3+5/2*t^2+2*t+1/2))*JackQp[2] # JackQp[2] + (2*t/(t+1))*JackQp[2, 1] # JackQp[1] + JackQp[2, 2] # JackQp[]
        """
        h = elt.parent().realization_of().h()
        parent = elt.parent()
        from sage.categories.tensor import tensor
        cfunc = lambda x, y: tensor([parent(x), parent(y)])
        cprod = h(elt).coproduct().apply_multilinear_morphism( cfunc )
        normalize = lambda c: normalize_coefficients( parent, c )
        return cprod.parent().sum(normalize(coeff)*tensor([parent(x), parent(y)])
                        for ((x,y), coeff) in cprod)

    class Element(JackPolynomials_generic.Element):
        pass

#Zonal polynomials ( =P(at t=2) )


class SymmetricFunctionAlgebra_zonal(sfa.SymmetricFunctionAlgebra_generic):
    def __init__(self, Sym):
        r"""
        Returns the algebra of zonal polynomials.

        INPUT:

        - ``self`` -- a zonal basis of the symmetric functions
        - ``Sym`` -- a ring of the symmetric functions

        EXAMPLES::

            sage: Z = SymmetricFunctions(QQ).zonal()
            sage: Z([2])^2
            64/45*Z[2, 2] + 16/21*Z[3, 1] + Z[4]
            sage: Z = SymmetricFunctions(QQ).zonal()
            sage: TestSuite(Z).run(skip=['_test_associativity', '_test_distributivity', '_test_prod']) # products are too expensive
            sage: TestSuite(Z).run(elements = [Z[1,1]+Z[2], Z[1]+2*Z[1,1]])
        """
        self._sym = Sym
        self._jack = self._sym.jack(t=2)
        self._P = self._jack.P()
        #self._m_to_self_cache = {} Now that we compute Jacks once, there is a global cache
        #self._self_to_m_cache = {} and we don't need to compute it separately for zonals
        sfa.SymmetricFunctionAlgebra_generic.__init__(self, self._sym,
                                                      prefix="Z", basis_name="zonal")
        category = sage.categories.all.ModulesWithBasis(self._sym.base_ring())
        self   .register_coercion(SetMorphism(Hom(self._P, self, category), self.sum_of_terms))
        self._P.register_coercion(SetMorphism(Hom(self, self._P, category), self._P.sum_of_terms))

    def product(self, left, right):
        r"""
        The product of two zonal symmetric functions is done by multiplying the
        elements in the monomial basis and then expressing the elements
        in the basis ``self``.

        INPUT:

        - ``self`` -- a zonal basis of the symmetric functions
        - ``left``, ``right`` -- symmetric function elements

        OUTPUT:

        the product of ``left`` and ``right`` expanded in the basis ``self``

        EXAMPLES::

            sage: Sym = SymmetricFunctions(QQ)
            sage: Z = Sym.zonal()
            sage: JP = Sym.jack(t=1).P()
            sage: Z([2])*Z([3])                    # indirect doctest
            192/175*Z[3, 2] + 32/45*Z[4, 1] + Z[5]
            sage: Z([2])*JP([2])
            10/27*Z[2, 1, 1] + 64/45*Z[2, 2] + 23/21*Z[3, 1] + Z[4]
            sage: JP = Sym.jack(t=2).P()
            sage: Z([2])*JP([2])
            64/45*Z[2, 2] + 16/21*Z[3, 1] + Z[4]
        """
        return self(self._P(left) * self._P(right))

    class Element(sfa.SymmetricFunctionAlgebra_generic.Element):
        def scalar_zonal(self, x):
            r"""
            The zonal scalar product has the power sum basis and the zonal
            symmetric functions are orthogonal. In particular,
            `\langle p_\mu, p_\mu \rangle = z_\mu 2^{length(\mu)}`.

            INPUT:

            - ``self`` -- an element of the zonal basis
            - ``x`` -- an element of the symmetric function

            OUTPUT:

            - the scalar product between ``self`` and ``x``

            EXAMPLES::

                sage: Sym = SymmetricFunctions(QQ)
                sage: Z = Sym.zonal()
                sage: parts = Partitions(3).list()
                sage: matrix([[Z(a).scalar_zonal(Z(b)) for a in parts] for b in parts])
                [16/5    0    0]
                [   0    5    0]
                [   0    0    4]
                sage: p = Z.symmetric_function_ring().power()
                sage: matrix([[Z(p(a)).scalar_zonal(p(b)) for a in parts] for b in parts])
                [ 6  0  0]
                [ 0  8  0]
                [ 0  0 48]
            """
            P = self.parent()._P
            return P(self).scalar_jack(P(x),2)


# Backward compatibility for unpickling
from sage.misc.persist import register_unpickle_override
register_unpickle_override('sage.combinat.sf.jack', 'JackPolynomial_qp', JackPolynomials_qp.Element)
register_unpickle_override('sage.combinat.sf.jack', 'JackPolynomial_j', JackPolynomials_j.Element)
register_unpickle_override('sage.combinat.sf.jack', 'JackPolynomial_p', JackPolynomials_p.Element)
register_unpickle_override('sage.combinat.sf.jack', 'JackPolynomial_q', JackPolynomials_q.Element)
#register_unpickle_override('sage.combinat.sf.jack', 'SymmetricFunctionAlgebra_zonal',  SymmetricFunctionAlgebra_zonal.Element)<|MERGE_RESOLUTION|>--- conflicted
+++ resolved
@@ -33,11 +33,7 @@
 import sage.categories.all
 from sage.rings.integer import Integer
 from sage.rings.rational_field import QQ
-<<<<<<< HEAD
-from sage.arith.misc import GCD as gcd
-=======
 from sage.arith.misc import gcd
->>>>>>> 10d2e1cc
 from sage.arith.functions import lcm
 from sage.rings.fraction_field import is_FractionField
 from sage.misc.misc_c import prod
