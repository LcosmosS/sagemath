--- conflicted
+++ resolved
@@ -206,20 +206,8 @@
     Witt symmetric functions pass through the complete homogeneous
     symmetric functions by default.
     """
-<<<<<<< HEAD
-    @staticmethod
-    def __classcall__(cls, Sym, coerce_h=True, coerce_e=False, coerce_p=False):
-        """
-        Normalize the arguments.
-        """
-        return super().__classcall__(cls, Sym, coerce_h, coerce_e, coerce_p)
-
-    def __init__(self, Sym, coerce_h, coerce_e, coerce_p):
-        """
-=======
     def __init__(self, Sym):
         r"""
->>>>>>> 80239bc9
         Initialize ``self``.
 
         TESTS::
@@ -230,368 +218,6 @@
         """
         multiplicative.SymmetricFunctionAlgebra_multiplicative.__init__(self, Sym, "Witt", 'w')
 
-<<<<<<< HEAD
-    def _precompute_cache(self, n, to_self_cache, from_self_cache, transition_matrices, inverse_transition_matrices, to_self_gen_function):
-        """
-        Compute the transition matrices between ``self`` and another
-        multiplicative homogeneous basis in the homogeneous components of
-        degree `n`.
-
-        The results are not returned, but rather stored in the caches.
-
-        This assumes that the transition matrices in all degrees smaller
-        than `n` have already been computed and cached!
-
-        INPUT:
-
-        - ``n`` -- nonnegative integer
-        - ``to_self_cache`` -- a cache which stores the coordinates of
-          the elements of the other basis with respect to the
-          basis ``self``
-        - ``from_self_cache`` -- a cache which stores the coordinates
-          of the elements of ``self`` with respect to the other
-          basis
-        - ``transition_matrices`` -- a cache for transition matrices
-          which contain the coordinates of the elements of the other
-          basis with respect to ``self``
-        - ``inverse_transition_matrices`` -- a cache for transition
-          matrices which contain the coordinates of the elements of
-          ``self`` with respect to the other basis
-        - ``to_self_gen_function`` -- a function which takes a
-          positive integer `n` and returns the element of the other
-          basis corresponding to the partition `[n]` expanded with
-          respect to the Witt basis ``self`` (as an element of
-          ``self``, not as a dictionary)
-
-        Examples for usage of this function are the ``_precompute_h``,
-        ``_precompute_e`` and ``_precompute_p`` methods of this class.
-
-        EXAMPLES:
-
-        The examples below demonstrate how the caches are built
-        step by step using the ``_precompute_cache`` method. In order
-        not to influence the outcome of other doctests, we make sure
-        not to use the caches internally used by this class, but
-        rather to create new caches::
-
-            sage: Sym = SymmetricFunctions(QQ)
-            sage: w = Sym.w()
-            sage: toy_to_self_cache = {}
-            sage: toy_from_self_cache = {}
-            sage: toy_transition_matrices = {}
-            sage: toy_inverse_transition_matrices = {}
-            sage: l = lambda c: [ (i[0],[j for j in sorted(i[1].items())]) for i in sorted(c.items())]
-            sage: l(toy_to_self_cache)
-            []
-            sage: def toy_gen_function(n):
-            ....:     if n > 1:
-            ....:         return w(Partition([n])) + n * w(Partition([n-1,1]))
-            ....:     return w(Partition([n]))
-            sage: w._precompute_cache(0, toy_to_self_cache,
-            ....:                        toy_from_self_cache,
-            ....:                        toy_transition_matrices,
-            ....:                        toy_inverse_transition_matrices,
-            ....:                        toy_gen_function)
-            sage: l(toy_to_self_cache)
-            [([], [([], 1)])]
-            sage: w._precompute_cache(1, toy_to_self_cache,
-            ....:                        toy_from_self_cache,
-            ....:                        toy_transition_matrices,
-            ....:                        toy_inverse_transition_matrices,
-            ....:                        toy_gen_function)
-            sage: l(toy_to_self_cache)
-            [([], [([], 1)]), ([1], [([1], 1)])]
-            sage: w._precompute_cache(2, toy_to_self_cache,
-            ....:                        toy_from_self_cache,
-            ....:                        toy_transition_matrices,
-            ....:                        toy_inverse_transition_matrices,
-            ....:                        toy_gen_function)
-            sage: l(toy_to_self_cache)
-            [([], [([], 1)]),
-             ([1], [([1], 1)]),
-             ([1, 1], [([1, 1], 1)]),
-             ([2], [([1, 1], 2), ([2], 1)])]
-            sage: toy_transition_matrices[2]
-            [1 2]
-            [0 1]
-            sage: toy_inverse_transition_matrices[2]
-            [ 1 -2]
-            [ 0  1]
-            sage: sorted(toy_transition_matrices)
-            [0, 1, 2]
-        """
-        # Much of this code is adapted from dual.py
-        base_ring = self.base_ring()
-        zero = base_ring.zero()
-
-        from sage.combinat.partition import Partition, Partitions_n
-
-        # Handle the n == 0 case separately
-        if n == 0:
-            part = Partition([])
-            one = base_ring.one()
-            to_self_cache[ part ] = { part: one }
-            from_self_cache[ part ] = { part: one }
-            transition_matrices[n] = matrix(base_ring, [[one]])
-            inverse_transition_matrices[n] = matrix(base_ring, [[one]])
-            return
-
-        partitions_n = Partitions_n(n).list()
-
-        # The other basis will be called B from now on.
-
-        # This contains the data for the transition matrix from the
-        # basis B to the Witt basis self.
-        transition_matrix_n = matrix(base_ring, len(partitions_n), len(partitions_n))
-
-        # This first section calculates how the basis elements of the
-        # basis B are expressed in terms of the Witt basis ``self``.
-
-        # For every partition p of size n, expand B[p] in terms of
-        # the Witt basis self using multiplicativity and
-        # to_self_gen_function.
-        i = 0
-        for s_part in partitions_n:
-            # s_mcs will be self(B[s_part])._monomial_coefficients
-            s_mcs = {}
-
-            # We need to compute the coordinates of B[s_part] in the Witt basis.
-            hsp_in_w_basis = self.one()
-            for p in s_part:
-                hsp_in_w_basis *= to_self_gen_function(p)
-            # Now, hsp_in_w_basis is B[s_part] expanded in the Witt
-            # basis self (this is the same as the coercion self(B[s_part]).
-            j = 0
-            for p_part in partitions_n:
-
-                if p_part in hsp_in_w_basis._monomial_coefficients:
-                    sp = hsp_in_w_basis._monomial_coefficients[p_part]
-                    s_mcs[p_part] = sp
-                    transition_matrix_n[i,j] = sp
-
-                j += 1
-
-            to_self_cache[ s_part ] = s_mcs
-            i += 1
-
-        # Save the transition matrix
-        transition_matrices[n] = transition_matrix_n
-
-        # This second section calculates how the basis elements of
-        # self expand in terms of the basis B.  We do this by
-        # computing the inverse of the matrix transition_matrix_n
-        # obtained above.
-        # TODO: Possibly this can be sped up by using properties
-        # of this matrix (e. g., it being triangular in most standard cases).
-        # Are there significantly faster ways to invert a triangular
-        # matrix (compared to the usual matrix inversion algorithms)?
-        inverse_transition = (~transition_matrix_n).change_ring(base_ring)
-        # Note that we don't simply write
-        # "inverse_transition = ~transition_matrix_n" because that
-        # tends to cast the entries of the matrix into a quotient
-        # field even if this is unnecessary.
-
-        # TODO: This still looks fragile when the base ring is weird!
-        # Possibly work over ZZ in this method?
-
-        for i in range(len(partitions_n)):
-            d_mcs = {}
-            for j in range(len(partitions_n)):
-                if inverse_transition[i,j] != zero:
-                    d_mcs[ partitions_n[j] ] = inverse_transition[i,j]
-
-            from_self_cache[ partitions_n[i] ] = d_mcs
-
-        inverse_transition_matrices[n] = inverse_transition
-
-    def _precompute_h(self, n):
-        """
-        Compute the transition matrices between ``self`` and the complete
-        homogeneous basis in the homogeneous components of degree `n`
-        (and in those of smaller degree, if not already computed).
-        The result is not returned, but rather stored in the cache.
-
-        This assumes that the ``coerce_h`` keyword has been set to
-        ``True`` in the initialization of ``self`` (otherwise the cache
-        does not exist).
-
-        INPUT:
-
-        - ``n`` -- nonnegative integer
-
-        EXAMPLES:
-
-        The examples below demonstrate how the caches of ``w`` are built
-        step by step using the ``_precompute_h`` method. Thus they rely on
-        an untouched Witt symmetric basis that hasn't already seen some
-        of its cache filled by other computations. We obtain such a basis
-        by choosing a ground ring unlikely to appear elsewhere::
-
-            sage: Sym = SymmetricFunctions(ZZ['hell', 'yeah'])
-            sage: w = Sym.witt()
-            sage: l = lambda c: [ (i[0],[j for j in sorted(i[1].items())]) for i in sorted(c.items())]
-            sage: l(w._h_to_self_cache)
-            []
-            sage: w._precompute_h(0)
-            sage: l(w._h_to_self_cache)
-            [([], [([], 1)])]
-            sage: w._precompute_h(1)
-            sage: l(w._h_to_self_cache)
-            [([], [([], 1)]), ([1], [([1], 1)])]
-            sage: w._precompute_h(2)
-            sage: l(w._h_to_self_cache)
-            [([], [([], 1)]),
-             ([1], [([1], 1)]),
-             ([1, 1], [([1, 1], 1)]),
-             ([2], [([1, 1], 1), ([2], 1)])]
-            sage: w._h_transition_matrices[2]
-            [1 1]
-            [0 1]
-            sage: w._h_inverse_transition_matrices[2]
-            [ 1 -1]
-            [ 0  1]
-            sage: sorted(w._h_transition_matrices)
-            [0, 1, 2]
-        """
-        l = len(self._h_transition_matrices)
-        if l <= n:
-            from sage.combinat.partition import Partitions_n
-            from sage.misc.cachefunc import cached_function
-
-            @cached_function
-            def wsum(m):     # expansion of h_m in w-basis, for m > 0
-                return self._from_dict({lam: 1 for lam in Partitions_n(m)})
-            for i in range(l, n + 1):
-                self._precompute_cache(i, self._h_to_self_cache,
-                                       self._h_from_self_cache,
-                                       self._h_transition_matrices,
-                                       self._h_inverse_transition_matrices,
-                                       wsum)
-
-    def _precompute_e(self, n):
-        """
-        Compute the transition matrices between ``self`` and the elementary
-        symmetric basis in the homogeneous components of degree `n`
-        (and in those of smaller degree, if not already computed).
-        The result is not returned, but rather stored in the cache.
-
-        This assumes that the ``coerce_e`` keyword has been set to
-        ``True`` in the initialization of ``self`` (otherwise the cache
-        does not exist).
-
-        INPUT:
-
-        - ``n`` -- nonnegative integer
-
-        EXAMPLES:
-
-        The examples below demonstrate how the caches of ``w`` are built
-        step by step using the ``_precompute_e`` method. Thus they rely on
-        an untouched Witt symmetric basis that hasn't already seen some
-        of its cache filled by other computations. We obtain such a basis
-        by choosing a ground ring unlikely to appear elsewhere::
-
-            sage: Sym = SymmetricFunctions(ZZ['hell', 'yeah'])
-            sage: w = Sym.witt(coerce_e=True)
-            sage: l = lambda c: [ (i[0],[j for j in sorted(i[1].items())]) for i in sorted(c.items())]
-            sage: l(w._e_to_self_cache)
-            []
-            sage: w._precompute_e(0)
-            sage: l(w._e_to_self_cache)
-            [([], [([], 1)])]
-            sage: w._precompute_e(1)
-            sage: l(w._e_to_self_cache)
-            [([], [([], 1)]), ([1], [([1], 1)])]
-            sage: w._precompute_e(2)
-            sage: l(w._e_to_self_cache)
-            [([], [([], 1)]),
-             ([1], [([1], 1)]),
-             ([1, 1], [([1, 1], 1)]),
-             ([2], [([2], -1)])]
-            sage: w._e_transition_matrices[2]
-            [-1  0]
-            [ 0  1]
-            sage: w._e_inverse_transition_matrices[2]
-            [-1  0]
-            [ 0  1]
-        """
-        l = len(self._e_transition_matrices)
-        if l <= n:
-            from sage.combinat.partition import Partitions
-            from sage.misc.cachefunc import cached_function
-
-            @cached_function
-            def wsum_e(m):     # expansion of e_m in w-basis, for m > 0
-                return self._from_dict({lam: (-1 if (m + len(lam)) % 2 == 1 else 1)
-                                        for lam in Partitions(m, max_slope=-1)})
-            for i in range(l, n + 1):
-                self._precompute_cache(i, self._e_to_self_cache,
-                                       self._e_from_self_cache,
-                                       self._e_transition_matrices,
-                                       self._e_inverse_transition_matrices,
-                                       wsum_e)
-
-    def _precompute_p(self, n):
-        """
-        Compute the transition matrices between ``self`` and the powersum
-        basis in the homogeneous components of degree `n`
-        (and in those of smaller degree, if not already computed).
-        The result is not returned, but rather stored in the cache.
-
-        This assumes that the ``coerce_p`` keyword has been set to
-        ``True`` in the initialization of ``self`` (otherwise the cache
-        does not exist).
-
-        INPUT:
-
-        - ``n`` -- nonnegative integer
-
-        EXAMPLES:
-
-        The examples below demonstrate how the caches of ``w`` are built
-        step by step using the ``_precompute_p`` method. Thus they rely on
-        an untouched Witt symmetric basis that hasn't already seen some
-        of its cache filled by other computations. We obtain such a basis
-        by choosing a ground ring unlikely to appear elsewhere::
-
-            sage: Sym = SymmetricFunctions(QQ['hell', 'yeah'])
-            sage: w = Sym.witt(coerce_h=False, coerce_e=True, coerce_p=True)
-            sage: l = lambda c: [ (i[0],[j for j in sorted(i[1].items())]) for i in sorted(c.items())]
-            sage: l(w._p_to_self_cache)
-            []
-            sage: w._precompute_p(0)
-            sage: l(w._p_to_self_cache)
-            [([], [([], 1)])]
-            sage: w._precompute_p(1)
-            sage: l(w._p_to_self_cache)
-            [([], [([], 1)]), ([1], [([1], 1)])]
-            sage: w._precompute_p(2)
-            sage: l(w._p_to_self_cache)
-            [([], [([], 1)]), ([1], [([1], 1)]), ([1, 1], [([1, 1], 1)]), ([2], [([1, 1], 1), ([2], 2)])]
-            sage: w._p_transition_matrices[2]
-            [2 1]
-            [0 1]
-            sage: w._p_inverse_transition_matrices[2]
-            [ 1/2 -1/2]
-            [   0    1]
-        """
-        l = len(self._p_transition_matrices)
-        if l <= n:
-            from sage.arith.misc import divisors
-            from sage.combinat.partition import Partition
-            from sage.misc.cachefunc import cached_function
-
-            @cached_function
-            def wsum_p(m):     # expansion of p_m in w-basis, for m > 0
-                return self._from_dict({Partition([d] * (m // d)): d
-                                        for d in divisors(m)})
-            for i in range(l, n + 1):
-                self._precompute_cache(i, self._p_to_self_cache,
-                                       self._p_from_self_cache,
-                                       self._p_transition_matrices,
-                                       self._p_inverse_transition_matrices,
-                                       wsum_p)
-=======
         self._h = Sym.h()
         self.register_coercion(self._h._module_morphism(self._h_to_w_on_basis, codomain=self))
         self._h.register_coercion(self._module_morphism(self._w_to_h_on_basis, codomain=self._h))
@@ -603,7 +229,6 @@
         self._p = Sym.p()
         self.register_coercion(self._p._module_morphism(self._p_to_w_on_basis, codomain=self))
         self._p.register_coercion(self._module_morphism(self._w_to_p_on_basis, codomain=self._p))
->>>>>>> 80239bc9
 
     @cached_method
     def _h_to_w_on_basis(self, lam):
