--- conflicted
+++ resolved
@@ -6429,11 +6429,6 @@
 from sage.categories.functor import Functor
 
 class SymmetricFunctionsFunctor(ConstructionFunctor):
-<<<<<<< HEAD
-    rank = 9
-
-    def __init__(self, descriptor):
-=======
     """
     A constructor for algebras of symmetric functions.
 
@@ -6471,7 +6466,6 @@
             sage: SymmetricFunctionsFunctor((('macdonald', {'q': q, 't': t}), ('H',)))
             SymmetricFunctionsFunctor[macdonald(q=q, t=t).H]
         """
->>>>>>> b6a6a104
         self._descriptor = descriptor
         Functor.__init__(self, CommutativeRings(), CommutativeRings())
 
@@ -6482,11 +6476,7 @@
         EXAMPLES::
 
             sage: s = SymmetricFunctions(ZZ).s()
-<<<<<<< HEAD
-            sage: F, R = s.construction()
-=======
             sage: F, R = s.construction()  # indirect doctest
->>>>>>> b6a6a104
             sage: F(QQ)
             Symmetric Functions over Rational Field in the Schur basis
         """
@@ -6504,8 +6494,6 @@
         """
         Apply the functor ``self`` to the ring morphism `f`.
 
-<<<<<<< HEAD
-=======
         EXAMPLES::
 
             sage: s = SymmetricFunctions(QQ).s()
@@ -6527,7 +6515,6 @@
             sage: H = SymmetricFunctions(R).macdonald().H()
             sage: F, R = H.construction()
             sage: F(ZZ["q", "t"].hom(GF(3)["q", "t"]))  # known bug
->>>>>>> b6a6a104
         """
         dom = self(f.domain())
         codom = self(f.codomain())
@@ -6538,8 +6525,6 @@
         return dom.module_morphism(function=action, codomain=codom)
 
     def __eq__(self, other):
-<<<<<<< HEAD
-=======
         """
         EXAMPLES::
 
@@ -6554,7 +6539,6 @@
             sage: PR.construction()[0] == PT.construction()[0]
             False
         """
->>>>>>> b6a6a104
         if not isinstance(other, SymmetricFunctionsFunctor):
             return False
         return self._descriptor == other._descriptor
@@ -6563,15 +6547,6 @@
         """
         TESTS::
 
-<<<<<<< HEAD
-            sage: R.<q,t> = ZZ[]
-            sage: H = SymmetricFunctions(R).macdonald().H()
-            sage: F, R = H.construction()
-            sage: F
-            (('macdonald', {'q': q, 't': t}), ('H',))
-        """
-        return repr(self._descriptor)
-=======
             sage: R.<q, t> = ZZ[]
             sage: H = SymmetricFunctions(R).macdonald().H()
             sage: F, R = H.construction()
@@ -6586,7 +6561,6 @@
                             else "")
                          for method, *params in self._descriptor)
         return "SymmetricFunctionsFunctor[" + basis + "]"
->>>>>>> b6a6a104
 
 ###################
 def _lmax(x):
