--- conflicted
+++ resolved
@@ -1030,9 +1030,8 @@
                                                for nu, c in corresponding_result)
             return self(result)    # just in case comp_parent != self.
 
-<<<<<<< HEAD
         higher_lie_character = gessel_reutenauer
-=======
+
         def lehrer_solomon(self, lam):
             r"""
             Return the Lehrer-Solomon symmetric function (also known as the Whitney
@@ -1199,7 +1198,6 @@
             return self(result)    # just in case comp_parent != self.
 
         whitney_homology_character = lehrer_solomon
->>>>>>> 4132436e
 
         def carlitz_shareshian_wachs(self, n, d, s, comparison=None):
             r"""
