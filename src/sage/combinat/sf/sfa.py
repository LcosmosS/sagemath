r"""
Symmetric Functions

For a comprehensive tutorial on how to use symmetric functions in Sage

.. SEEALSO:: :func:`SymmetricFunctions`

We define the algebra of symmetric functions in the Schur and elementary bases::

    sage: s = SymmetricFunctions(QQ).schur()
    sage: e = SymmetricFunctions(QQ).elementary()

Each is actually a graded Hopf algebra whose basis is indexed by
integer partitions::

    sage: s.category()
    Category of graded bases of Symmetric Functions over Rational Field
    sage: s.basis().keys()
    Partitions

Let us compute with some elements in different bases::

    sage: f1 = s([2,1]); f1
    s[2, 1]
    sage: f2 = e(f1); f2 # basis conversion
    e[2, 1] - e[3]
    sage: f1 == f2
    True
    sage: f1.expand(3, alphabet=['x','y','z'])
    x^2*y + x*y^2 + x^2*z + 2*x*y*z + y^2*z + x*z^2 + y*z^2
    sage: f2.expand(3, alphabet=['x','y','z'])
    x^2*y + x*y^2 + x^2*z + 2*x*y*z + y^2*z + x*z^2 + y*z^2

::

    sage: m = SymmetricFunctions(QQ).monomial()
    sage: m([3,1])
    m[3, 1]
    sage: m(4) # This is the constant 4, not the partition 4.
    4*m[]
    sage: m([4]) # This is the partition 4.
    m[4]
    sage: 3*m([3,1])-1/2*m([4])
    3*m[3, 1] - 1/2*m[4]

::

    sage: p = SymmetricFunctions(QQ).power()
    sage: f = p(3)
    sage: f
    3*p[]
    sage: f.parent()
    Symmetric Functions over Rational Field in the powersum basis
    sage: f + p([3,2])
    3*p[] + p[3, 2]

One can convert symmetric functions to symmetric polynomials and vice versa::

    sage: Sym = SymmetricFunctions(QQ)
    sage: p = Sym.powersum()
    sage: h = Sym.homogeneous()
    sage: f = h[2,1] + 2*p[3,1]
    sage: poly = f.expand(3); poly
    2*x0^4 + 2*x0^3*x1 + 2*x0*x1^3 + 2*x1^4 + 2*x0^3*x2 + 2*x1^3*x2 + 2*x0*x2^3 + 2*x1*x2^3 + 2*x2^4
    + x0^3 + 2*x0^2*x1 + 2*x0*x1^2 + x1^3 + 2*x0^2*x2 + 3*x0*x1*x2 + 2*x1^2*x2 + 2*x0*x2^2 + 2*x1*x2^2 + x2^3
    sage: Sym.from_polynomial(poly)
    3*m[1, 1, 1] + 2*m[2, 1] + m[3] + 2*m[3, 1] + 2*m[4]
    sage: Sym.from_polynomial(poly) == f
    True
    sage: g = h[1,1,1,1]
    sage: poly = g.expand(3)
    sage: Sym.from_polynomial(poly) == g
    False

::

    sage: Sym = SymmetricFunctions(QQ)
    sage: s = Sym.s()
    sage: h = Sym.h()
    sage: p = Sym.p()
    sage: e = Sym.e()
    sage: m = Sym.m()
    sage: a = s([3,1])
    sage: s(a)
    s[3, 1]
    sage: h(a)
    h[3, 1] - h[4]
    sage: p(a)
    1/8*p[1, 1, 1, 1] + 1/4*p[2, 1, 1] - 1/8*p[2, 2] - 1/4*p[4]
    sage: e(a)
    e[2, 1, 1] - e[2, 2] - e[3, 1] + e[4]
    sage: m(a)
    3*m[1, 1, 1, 1] + 2*m[2, 1, 1] + m[2, 2] + m[3, 1]
    sage: a.expand(4)
    x0^3*x1 + x0^2*x1^2 + x0*x1^3 + x0^3*x2 + 2*x0^2*x1*x2 + 2*x0*x1^2*x2 + x1^3*x2 + x0^2*x2^2 + 2*x0*x1*x2^2 + x1^2*x2^2 + x0*x2^3 + x1*x2^3 + x0^3*x3 + 2*x0^2*x1*x3 + 2*x0*x1^2*x3 + x1^3*x3 + 2*x0^2*x2*x3 + 3*x0*x1*x2*x3 + 2*x1^2*x2*x3 + 2*x0*x2^2*x3 + 2*x1*x2^2*x3 + x2^3*x3 + x0^2*x3^2 + 2*x0*x1*x3^2 + x1^2*x3^2 + 2*x0*x2*x3^2 + 2*x1*x2*x3^2 + x2^2*x3^2 + x0*x3^3 + x1*x3^3 + x2*x3^3

Here are further examples::

    sage: h(m([1]))
    h[1]
    sage: h( m([2]) +m([1,1]) )
    h[2]
    sage: h( m([3]) + m([2,1]) + m([1,1,1]) )
    h[3]
    sage: h( m([4]) + m([3,1]) + m([2,2]) + m([2,1,1]) + m([1,1,1,1]) )
    h[4]
    sage: k = 5
    sage: h( sum([ m(part) for part in Partitions(k)]) )
    h[5]
    sage: k = 10
    sage: h( sum([ m(part) for part in Partitions(k)]) )
    h[10]

::

    sage: P3 = Partitions(3)
    sage: P3.list()
    [[3], [2, 1], [1, 1, 1]]
    sage: m = SymmetricFunctions(QQ).monomial()
    sage: f = sum([m(p) for p in P3])
    sage: m.get_print_style()
    'lex'
    sage: f
    m[1, 1, 1] + m[2, 1] + m[3]
    sage: m.set_print_style('length')
    sage: f
    m[3] + m[2, 1] + m[1, 1, 1]
    sage: m.set_print_style('maximal_part')
    sage: f
    m[1, 1, 1] + m[2, 1] + m[3]
    sage: m.set_print_style('lex')

::

    sage: Sym = SymmetricFunctions(QQ)
    sage: s = Sym.s()
    sage: m = Sym.m()
    sage: m([3])*s([2,1])
    2*m[3, 1, 1, 1] + m[3, 2, 1] + 2*m[4, 1, 1] + m[4, 2] + m[5, 1]
    sage: s(m([3])*s([2,1]))
    s[2, 1, 1, 1, 1] - s[2, 2, 2] - s[3, 3] + s[5, 1]
    sage: s(s([2,1])*m([3]))
    s[2, 1, 1, 1, 1] - s[2, 2, 2] - s[3, 3] + s[5, 1]
    sage: e = Sym.e()
    sage: e([4])*e([3])*e([1])
    e[4, 3, 1]

::

    sage: s = SymmetricFunctions(QQ).s()
    sage: z = s([2,1]) + s([1,1,1])
    sage: z.coefficient([2,1])
    1
    sage: z.length()
    2
    sage: sorted(z.support())
    [[1, 1, 1], [2, 1]]
    sage: z.degree()
    3

TESTS:

Check that we can handle large integers properly (:trac:`13413`)::

    sage: s = SymmetricFunctions(QQ).s()
    sage: p = SymmetricFunctions(QQ).p()
    sage: max(s(p([1]*36)).coefficients())  # long time (4s on sage.math, 2013)
    40971642983700000000

BACKWARD INCOMPATIBLE CHANGES (:trac:`5457`):

The symmetric functions code has been refactored to take
advantage of the coercion systems. This introduced a couple of glitches:

- On some bases changes, coefficients in Jack polynomials are not normalized

- Except in a few cases, conversions and coercions are only defined
  between symmetric functions over the same coefficient ring. E.g.
  the following does not work anymore::

      sage: s  = SymmetricFunctions(QQ)
      sage: s2 = SymmetricFunctions(QQ['t'])
      sage: s([1]) + s2([2]) # todo: not implemented

  This feature will probably come back at some point through
  improvements to the Sage coercion system.

Backward compatibility should be essentially retained.

AUTHORS:

- Mike Hansen (2007-06-15)
- Nicolas M. Thiery (partial refactoring)
- Mike Zabrocki, Anne Schilling (2012)
- Darij Grinberg (2013) Sym over rings that are not characteristic 0

"""
#*****************************************************************************
#       Copyright (C) 2007 Mike Hansen <mhansen@gmail.com>
#                     2012 Anne Schilling <anne at math.ucdavis.edu>
#                     2012 Mike Zabrocki <mike.zabrocki@gmail.com>
#
#  Distributed under the terms of the GNU General Public License (GPL)
#
#    This code is distributed in the hope that it will be useful,
#    but WITHOUT ANY WARRANTY; without even the implied warranty of
#    MERCHANTABILITY or FITNESS FOR A PARTICULAR PURPOSE.  See the GNU
#    General Public License for more details.
#
#  The full text of the GPL is available at:
#
#                  http://www.gnu.org/licenses/
#*****************************************************************************
from sage.misc.cachefunc import cached_method
from sage.rings.integer_ring import ZZ
from sage.rings.rational_field import QQ
from sage.rings.integer import Integer
from sage.rings.infinity import infinity
from sage.rings.polynomial.polynomial_ring_constructor import PolynomialRing
from sage.rings.polynomial.polynomial_element import is_Polynomial
from sage.rings.polynomial.multi_polynomial import is_MPolynomial
from sage.combinat.partition import _Partitions, Partitions, Partitions_n, Partition
from sage.categories.hopf_algebras import HopfAlgebras
from sage.categories.hopf_algebras_with_basis import HopfAlgebrasWithBasis
from sage.categories.principal_ideal_domains import PrincipalIdealDomains
from sage.categories.unique_factorization_domains import UniqueFactorizationDomains
from sage.categories.tensor import tensor
from sage.combinat.free_module import CombinatorialFreeModule
from sage.matrix.constructor import matrix
from sage.structure.factorization import Factorization
from sage.structure.element import coerce_binop
from sage.misc.misc_c import prod
from sage.data_structures.blas_dict import convert_remove_zeroes, linear_combination
from copy import copy
from functools import reduce


def is_SymmetricFunctionAlgebra(x):
    """
    Checks whether ``x`` is a symmetric function algebra.

    EXAMPLES::

        sage: from sage.combinat.sf.sfa import is_SymmetricFunctionAlgebra
        sage: is_SymmetricFunctionAlgebra(5)
        False
        sage: is_SymmetricFunctionAlgebra(ZZ)
        False
        sage: is_SymmetricFunctionAlgebra(SymmetricFunctions(ZZ).schur())
        True
        sage: is_SymmetricFunctionAlgebra(SymmetricFunctions(QQ).e())
        True
        sage: is_SymmetricFunctionAlgebra(SymmetricFunctions(QQ).macdonald(q=1,t=1).P())
        True
        sage: is_SymmetricFunctionAlgebra(SymmetricFunctions(FractionField(QQ['q','t'])).macdonald().P())
        True
    """
    return isinstance(x, SymmetricFunctionAlgebra_generic)


def zee(part):
    r"""
    Return the size of the centralizer of any permutation of cycle type
    ``part``.

    Note that the size of the centralizer is the inner product between
    ``p(part)`` and itself, where `p` is the power-sum symmetric
    functions.

    INPUT:

    - ``part`` -- an integer partition (for example, ``[2,1,1]``)

    OUTPUT:

    - the integer `\prod_{i} i^{m_i(part)} m_i(part)!` where `m_i(part)` is
      the number of parts in the partition ``part`` equal to `i`

    EXAMPLES::

        sage: from sage.combinat.sf.sfa import zee
        sage: zee([2,1,1])
        4
    """
    if not isinstance(part, Partition):
        part = _Partitions(part)
    return part.centralizer_size()


def is_SymmetricFunction(x):
    r"""
    Checks whether ``x`` is a symmetric function.

    EXAMPLES::

        sage: from sage.combinat.sf.sfa import is_SymmetricFunction
        sage: s = SymmetricFunctions(QQ).s()
        sage: is_SymmetricFunction(2)
        False
        sage: is_SymmetricFunction(s(2))
        True
        sage: is_SymmetricFunction(s([2,1]))
        True
    """
    return isinstance(x, SymmetricFunctionAlgebra_generic.Element)

#####################################################################
## Bases categories


from sage.categories.realizations import Category_realization_of_parent


class SymmetricFunctionsBases(Category_realization_of_parent):
    r"""
    The category of bases of the ring of symmetric functions.

    INPUT:

    - ``self`` -- a category of bases for the symmetric functions
    - ``base`` -- ring of symmetric functions

    TESTS::

        sage: from sage.combinat.sf.sfa import SymmetricFunctionsBases
        sage: Sym = SymmetricFunctions(QQ)
        sage: bases = SymmetricFunctionsBases(Sym); bases
        Category of bases of Symmetric Functions over Rational Field
        sage: Sym.schur() in bases
        True
    """

    def _repr_(self):
        r"""
        Return the representation of ``self``.

        INPUT:

        - ``self`` -- a category of bases for the symmetric functions

        EXAMPLES::

            sage: from sage.combinat.sf.sfa import SymmetricFunctionsBases
            sage: Sym = SymmetricFunctions(QQ)
            sage: bases = SymmetricFunctionsBases(Sym)
            sage: bases._repr_()
            'Category of bases of Symmetric Functions over Rational Field'
        """
        return "Category of bases of %s" % self.base()

    def super_categories(self):
        r"""
        The super categories of ``self``.

        EXAMPLES::

            sage: from sage.combinat.sf.sfa import SymmetricFunctionsBases
            sage: Sym = SymmetricFunctions(QQ)
            sage: bases = SymmetricFunctionsBases(Sym)
            sage: bases.super_categories()
            [Category of realizations of Symmetric Functions over Rational Field,
             Category of commutative hopf algebras with basis over Rational Field,
             Join of Category of realizations of hopf algebras over Rational Field
                 and Category of graded algebras over Rational Field
                 and Category of graded coalgebras over Rational Field,
             Category of unique factorization domains]

            sage: Sym = SymmetricFunctions(ZZ["x"])
            sage: bases = SymmetricFunctionsBases(Sym)
            sage: bases.super_categories()
            [Category of realizations of Symmetric Functions over Univariate Polynomial Ring in x over Integer Ring,
             Category of commutative hopf algebras with basis over Univariate Polynomial Ring in x over Integer Ring,
             Join of Category of realizations of hopf algebras over Univariate Polynomial Ring in x over Integer Ring
                 and Category of graded algebras over Univariate Polynomial Ring in x over Integer Ring
                 and Category of graded coalgebras over Univariate Polynomial Ring in x over Integer Ring]
        """
        # FIXME: The last one should also be commutative, but this triggers a
        #   KeyError when doing the C3 algorithm!!!
        R = self.base().base_ring()
        cat = HopfAlgebras(R)
        categories = [self.base().Realizations(),
                      cat.Commutative().WithBasis(),
                      cat.Graded().Realizations()]
        if R in PrincipalIdealDomains:
            categories.append(UniqueFactorizationDomains())
        return categories

    class ParentMethods:

        def is_integral_domain(self, proof=True):
            """
            Return whether ``self`` is an integral domain. (It is if
            and only if the base ring is an integral domain.)

            INPUT:

            - ``self`` -- a basis of the symmetric functions
            - ``proof`` -- an optional argument (default value: ``True``)

            EXAMPLES::

                sage: s = SymmetricFunctions(QQ).s()
                sage: s.is_integral_domain()
                True

            The following doctest is disabled pending :trac:`15475`::

                sage: s = SymmetricFunctions(Zmod(14)).s() # not tested
                sage: s.is_integral_domain() # not tested
                False
            """
            return self.base_ring().is_integral_domain()

        def is_field(self, proof=True):
            """
            Return whether ``self`` is a field. (It is not.)

            INPUT:

            - ``self`` -- a basis of the symmetric functions
            - ``proof`` -- an optional argument (default value: ``True``)

            EXAMPLES::

                sage: s = SymmetricFunctions(QQ).s()
                sage: s.is_field()
                False
            """
            return False

        def is_commutative(self):
            """
            Return whether this symmetric function algebra is commutative.

            INPUT:

            - ``self`` -- a basis of the symmetric functions

            EXAMPLES::

                sage: s = SymmetricFunctions(QQ).s()
                sage: s.is_commutative()
                True
            """
            return self.base_ring().is_commutative()

        def _repr_(self):
            """
            Text representation of this basis of symmetric functions

            INPUT:

            - ``self`` -- a basis of the symmetric functions

            EXAMPLES::

                sage: Sym = SymmetricFunctions(FractionField(QQ['q,t'])); Sym
                Symmetric Functions over Fraction Field of Multivariate Polynomial Ring in q, t over Rational Field
                sage: Sym.p()
                Symmetric Functions over Fraction Field of Multivariate Polynomial Ring in q, t over Rational Field in the powersum basis

            In the following examples, we rename {{{Sym}}} for brevity::

                sage: Sym.rename("Sym"); Sym
                Sym

            Classical bases::

                sage: Sym.s()
                Sym in the Schur basis
                sage: Sym.p()
                Sym in the powersum basis
                sage: Sym.m()
                Sym in the monomial basis
                sage: Sym.e()
                Sym in the elementary basis
                sage: Sym.h()
                Sym in the homogeneous basis
                sage: Sym.f()
                Sym in the forgotten basis

            Macdonald polynomials::

                sage: Sym.macdonald().P()
                Sym in the Macdonald P basis
                sage: Sym.macdonald().Q()
                Sym in the Macdonald Q basis
                sage: Sym.macdonald().J()
                Sym in the Macdonald J basis
                sage: Sym.macdonald().H()
                Sym in the Macdonald H basis
                sage: Sym.macdonald().Ht()
                Sym in the Macdonald Ht basis
                sage: Sym.macdonald().S()
                Sym in the Macdonald S basis

            Macdonald polynomials, with specialized parameters::

                sage: Sym.macdonald(q=1).S()
                Sym in the Macdonald S with q=1 basis
                sage: Sym.macdonald(q=1,t=3).P()
                Sym in the Macdonald P with q=1 and t=3 basis

            Hall-Littlewood polynomials:

                sage: Sym.hall_littlewood().P()
                Sym in the Hall-Littlewood P basis
                sage: Sym.hall_littlewood().Q()
                Sym in the Hall-Littlewood Q basis
                sage: Sym.hall_littlewood().Qp()
                Sym in the Hall-Littlewood Qp basis

            Hall-Littlewood polynomials, with specialized parameter::

                sage: Sym.hall_littlewood(t=1).P()
                Sym in the Hall-Littlewood P with t=1 basis

            Jack polynomials::

                sage: Sym.jack().J()
                Sym in the Jack J basis
                sage: Sym.jack().P()
                Sym in the Jack P basis
                sage: Sym.jack().Q()
                Sym in the Jack Q basis
                sage: Sym.jack().Qp()
                Sym in the Jack Qp basis

            Jack polynomials, with specialized parameter::

                sage: Sym.jack(t=1).J()
                Sym in the Jack J with t=1 basis

            Zonal polynomials::

                sage: Sym.zonal()
                Sym in the zonal basis

            LLT polynomials::

                sage: Sym.llt(3).hspin()
                Sym in the level 3 LLT spin basis
                sage: Sym.llt(3).hcospin()
                Sym in the level 3 LLT cospin basis

            LLT polynomials, with specialized parameter::

                sage: Sym.llt(3, t=1).hspin()
                Sym in the level 3 LLT spin with t=1 basis
                sage: Sym.llt(3, t=1).hcospin()
                Sym in the level 3 LLT cospin with t=1 basis

            TESTS::

                sage: Sym.s()._repr_()
                'Sym in the Schur basis'
                sage: Sym.s()._repr_.__module__
                'sage.combinat.sf.sfa'

            ::

                sage: Sym.rename()
            """
            return "%s in the %s basis" % (self.realization_of(),
                                           self.basis_name())

        @cached_method
        def one_basis(self):
            r"""
            Return the empty partition, as per ``AlgebrasWithBasis.ParentMethods.one_basis``

            INPUT:

            - ``self`` -- a basis of the ring of symmetric functions

            EXAMPLES::

                sage: Sym = SymmetricFunctions(QQ['t'].fraction_field())
                sage: s = Sym.s()
                sage: s.one_basis()
                []
                sage: Q = Sym.hall_littlewood().Q()
                sage: Q.one_basis()
                []

            .. TODO:: generalize to Modules.Graded.Connected.ParentMethods
            """
            return _Partitions([])

        def degree_on_basis(self, b):
            r"""
            Return the degree of the basis element indexed by ``b``.

            INPUT:

            - ``self`` -- a basis of the symmetric functions
            - ``b`` -- a partition

            EXAMPLES::

                sage: Sym = SymmetricFunctions(QQ['q,t'].fraction_field())
                sage: m = Sym.monomial()
                sage: m.degree_on_basis(Partition([3,2]))
                5
                sage: P = Sym.macdonald().P()
                sage: P.degree_on_basis(Partition([]))
                0
            """
            return sum(b)

        def corresponding_basis_over(self, R):
            r"""
            Return the realization of symmetric functions corresponding to
            ``self`` but over the base ring ``R``. Only works when ``self``
            is one of the classical bases, not one of the `q,t`-dependent
            ones. In the latter case, ``None`` is returned instead.

            INPUT:

            - ``R`` -- a commutative ring

            EXAMPLES::

                sage: Sym = SymmetricFunctions(QQ)
                sage: m = Sym.monomial()
                sage: m.corresponding_basis_over(ZZ)
                Symmetric Functions over Integer Ring in the monomial basis

                sage: Sym = SymmetricFunctions(CyclotomicField())
                sage: s = Sym.schur()
                sage: s.corresponding_basis_over(Integers(13))
                Symmetric Functions over Ring of integers modulo 13 in the Schur basis

                sage: P = ZZ['q','t']
                sage: Sym = SymmetricFunctions(P)
                sage: mj = Sym.macdonald().J()
                sage: mj.corresponding_basis_over(Integers(13))

            TESTS:

            Let's check that this handles each of the bases properly::

                sage: P = QQ['q','t']
                sage: Sym = SymmetricFunctions(P)
                sage: Q = CyclotomicField()['q','t']
                sage: Sym.s().corresponding_basis_over(CyclotomicField())
                Symmetric Functions over Universal Cyclotomic Field in the Schur basis
                sage: Sym.p().corresponding_basis_over(CyclotomicField())
                Symmetric Functions over Universal Cyclotomic Field in the powersum basis
                sage: Sym.m().corresponding_basis_over(CyclotomicField())
                Symmetric Functions over Universal Cyclotomic Field in the monomial basis
                sage: Sym.e().corresponding_basis_over(CyclotomicField())
                Symmetric Functions over Universal Cyclotomic Field in the elementary basis
                sage: Sym.h().corresponding_basis_over(CyclotomicField())
                Symmetric Functions over Universal Cyclotomic Field in the homogeneous basis
                sage: Sym.f().corresponding_basis_over(CyclotomicField())
                Symmetric Functions over Universal Cyclotomic Field in the forgotten basis
                sage: Sym.w().corresponding_basis_over(CyclotomicField())
                Symmetric Functions over Universal Cyclotomic Field in the Witt basis
                sage: Sym.macdonald().P().corresponding_basis_over(CyclotomicField())
                sage: Sym.macdonald().Q().corresponding_basis_over(CyclotomicField())
                sage: Sym.macdonald().J().corresponding_basis_over(CyclotomicField())
                sage: Sym.macdonald().H().corresponding_basis_over(CyclotomicField())
                sage: Sym.macdonald().Ht().corresponding_basis_over(CyclotomicField())
                sage: Sym.macdonald().S().corresponding_basis_over(CyclotomicField())
                sage: Sym.macdonald(q=1).S().corresponding_basis_over(CyclotomicField())
                sage: Sym.macdonald(q=1,t=3).P().corresponding_basis_over(CyclotomicField())
                sage: Sym.hall_littlewood().P().corresponding_basis_over(CyclotomicField())
                sage: Sym.hall_littlewood().Q().corresponding_basis_over(CyclotomicField())
                sage: Sym.hall_littlewood().Qp().corresponding_basis_over(CyclotomicField())
                sage: Sym.hall_littlewood(t=1).P().corresponding_basis_over(CyclotomicField())
                sage: Sym.jack().J().corresponding_basis_over(CyclotomicField())
                sage: Sym.jack().P().corresponding_basis_over(CyclotomicField())
                sage: Sym.jack().Q().corresponding_basis_over(CyclotomicField())
                sage: Sym.jack().Qp().corresponding_basis_over(CyclotomicField())
                sage: Sym.jack(t=1).J().corresponding_basis_over(CyclotomicField())
                sage: Sym.zonal().corresponding_basis_over(CyclotomicField())
                Symmetric Functions over Universal Cyclotomic Field in the zonal basis
                sage: Sym.llt(3).hspin().corresponding_basis_over(CyclotomicField())
                sage: Sym.llt(3).hcospin().corresponding_basis_over(CyclotomicField())
                sage: Sym.llt(3, t=1).hspin().corresponding_basis_over(CyclotomicField())
                sage: Sym.llt(3, t=1).hcospin().corresponding_basis_over(CyclotomicField())

            .. TODO::

                This function is an ugly hack using strings. It should be
                rewritten as soon as the bases of ``SymmetricFunctions`` are
                put on a more robust and systematic footing.
            """
            from sage.combinat.sf.sf import SymmetricFunctions
            from sage.misc.call import attrcall
            try:
                return attrcall(self._basis)(SymmetricFunctions(R))
            except AttributeError:   # or except (AttributeError, ValueError):
                return None
            #Alternative code proposed by Florent Hivert, which sadly fails for the
            #forgotten basis (which reduces differently than the other ones):
            #try:
            #    parentred1 = self._reduction
            #    parentred2 = parentred1[1][0]._reduction
            #    parentred2prime = tuple([parentred2[0], tuple([R]), parentred2[2]])
            #    from sage.structure.unique_representation import unreduce
            #    parent2 = unreduce(*parentred2prime)
            #    parentred1prime = tuple([parentred1[0], tuple([parent2]), parentred1[2]])
            #    return unreduce(*parentred1prime)
            #except (AttributeError, ValueError):
            #    return None
            #This code relied heavily on the construction of bases of
            #``SymmetricFunctions`` and on their reduction.

        def skew_schur(self, x):
            """
            Return the skew Schur function indexed by ``x`` in ``self``.

            INPUT:

            - ``x`` -- a skew partition

            EXAMPLES::

                sage: sp = SkewPartition([[5,3,3,1], [3,2,1]])
                sage: s = SymmetricFunctions(QQ).s()
                sage: s.skew_schur(sp)
                s[2, 2, 1, 1] + s[2, 2, 2] + s[3, 1, 1, 1] + 3*s[3, 2, 1]
                 + s[3, 3] + 2*s[4, 1, 1] + 2*s[4, 2] + s[5, 1]

                sage: e = SymmetricFunctions(QQ).e()
                sage: ess = e.skew_schur(sp); ess
                e[2, 1, 1, 1, 1] - e[2, 2, 1, 1] - e[3, 1, 1, 1] + e[3, 2, 1]
                sage: ess == e(s.skew_schur(sp))
                True

            TESTS::

                sage: s.skew_schur([[2,1], [1]])
                s[1, 1] + s[2]

                sage: s.skew_schur([[2,1], [3]])
                Traceback (most recent call last):
                ...
                ValueError: not a valid skew partition

                sage: s = SymmetricFunctions(GF(2)).s()
                sage: s.skew_schur([[3,2,1],[2,1]])
                s[1, 1, 1] + s[3]
            """
            from sage.combinat.skew_partition import SkewPartitions
            if x not in SkewPartitions():
                raise ValueError("not a valid skew partition")
            import sage.libs.lrcalc.lrcalc as lrcalc
            s = self.realization_of().schur()
            R = self.base_ring()
            skewschur = lrcalc.skew(x[0], x[1])
            return self(s.element_class(s, convert_remove_zeroes(skewschur, R)))

        def Eulerian(self, n, j, k=None):
            """
            Return the Eulerian symmetric function `Q_{n,j}` (with `n`
            either an integer or a partition) or `Q_{n,j,k}` (if the
            optional argument ``k`` is specified) in terms of the basis
            ``self``.

            It is known that the Eulerian quasisymmetric functions are
            in fact symmetric functions [SW2010]_. For more information,
            see :meth:`QuasiSymmetricFunctions.Fundamental.Eulerian()`,
            which accepts the same syntax as this method.

            INPUT:

            - ``n`` -- the nonnegative integer `n` or a partition
            - ``j`` -- the number of excedances
            - ``k`` -- (optional) if specified, determines the number of fixed
              points of the permutations which are being summed over

            EXAMPLES::

                sage: Sym = SymmetricFunctions(QQ)
                sage: m = Sym.m()
                sage: m.Eulerian(3, 1)
                4*m[1, 1, 1] + 3*m[2, 1] + 2*m[3]
                sage: h = Sym.h()
                sage: h.Eulerian(4, 2)
                h[2, 2] + h[3, 1] + h[4]
                sage: s = Sym.s()
                sage: s.Eulerian(5, 2)
                s[2, 2, 1] + s[3, 1, 1] + 5*s[3, 2] + 6*s[4, 1] + 6*s[5]
                sage: s.Eulerian([2,2,1], 2)
                s[2, 2, 1] + s[3, 2] + s[4, 1] + s[5]
                sage: s.Eulerian(5, 2, 2)
                s[3, 2] + s[4, 1] + s[5]

            We check Equation (5.4) in [SW2010]_::

                sage: h.Eulerian([6], 3)
                h[3, 2, 1] - h[4, 1, 1] + 2*h[4, 2] + h[5, 1]
                sage: s.Eulerian([6], 3)
                s[3, 2, 1] + s[3, 3] + 3*s[4, 2] + 3*s[5, 1] + 3*s[6]
            """
            from sage.combinat.ncsf_qsym.qsym import QuasiSymmetricFunctions
            F = QuasiSymmetricFunctions(self.base_ring()).F()
            if n in _Partitions:
                n = _Partitions(n)
            return self(F.Eulerian(n, j, k).to_symmetric_function())

        def gessel_reutenauer(self, lam):
            r"""
            Return the Gessel-Reutenauer symmetric function
            corresponding to the partition ``lam`` written in the basis
            ``self``.

            Let `\lambda` be a partition. The *Gessel-Reutenauer
            symmetric function* `\mathbf{GR}_\lambda` corresponding to
            `\lambda` is the symmetric function denoted `L_\lambda` in
            [GR1993]_ and in Exercise 7.89 of [STA]_ and denoted
            `\mathbf{GR}_\lambda` in Definition 6.6.34 of [GriRei18]_.
            It is also called the *higher Lie character*, for instance
            in [Sch2003b]_.
            It can be defined in several ways:

            - It is the sum of the monomials `\mathbf{x}_w` over all
              words `w` over the alphabet
              `\left\{ 1, 2, 3, \ldots \right\}` which have CFL type
              `\lambda`. Here, the monomial `\mathbf{x}_w` for a word
              `w = \left(w_1, w_2, \ldots, w_k\right)` is defined as
              `x_{w_1} x_{w_2} \cdots x_{w_k}`, and the *CFL type* of
              a word `w` is defined as the partition obtained by
              sorting (in decreasing order) the lengths of the factors
              in the Lyndon factorization
              (:meth:`~sage.combinat.words.finite_word.FiniteWord_class.lyndon_factorization`)
              of `w`. The fact that this power series
              `\mathbf{GR}_\lambda` is symmetric is not obvious.

            - It is the sum of the fundamental quasisymmetric
              functions `F_{\operatorname{Des} \sigma}` over all
              permutations `\sigma` that have cycle type `\lambda`. See
              :class:`sage.combinat.ncsf_qsym.qsym.QuasiSymmetricFunctions.Fundamental`
              for the definition of fundamental quasisymmetric functions,
              and :meth:`~sage.combinat.permutation.Permutation.cycle_type`
              for that of cycle type. For a permutation `\sigma`, we use
              `\operatorname{Des} \sigma` to denote the descent composition
              (:meth:`~sage.combinat.permutation.Permutation.descents_composition`)
              of `\sigma`. Again, this definition does not make the
              symmetry of `\mathbf{GR}_\lambda` obvious.

            - For every positive integer `n`, we have

              .. MATH::

                  \mathbf{GR}_{\left(n\right)}
                  = \frac{1}{n} \sum_{d \mid n} \mu(d) p_d^{n/d},

              where `p_d` denotes the `d`-th power-sum symmetric
              function. This `\mathbf{GR}_{\left(n\right)}` is also
              denoted by `L_n`, and is called the Lie character. Now,
              the higher Lie character `\mathbf{GR}_\lambda` is defined as the product:

              .. MATH::

                  h_{m_1} \left[L_1\right] \cdot h_{m_2} \left[L_2\right]
                  \cdot h_{m_3} \left[L_3\right] \cdots,

              where `m_i` denotes the multiplicity of the part `i` in
              `\lambda`, and where the square brackets stand for
              plethysm (:meth:`plethysm`). This definition makes
              the symmetry (but not the integrality!) of
              `\mathbf{GR}_\lambda` obvious.

            The equivalences of these three definitions are proven in
            [GR1993]_ Sections 2-3. (See also [GriRei18]_ Subsection
            6.6.2 for the equivalence of the first two definitions and
            further formulas.)

            `\mathbf{GR}_\lambda` has further significance in representations afforded
            by the tensor algebra `T(V)` of a finite dimensional vector space.
            The Poincaré-Birkhoff-Witt theorem describes the universal enveloping algebra
            of a Lie algebra. It gives a decomposition of the degree-`n` component `T_n(V)`
            of `T(V)` into `GL(V)` representations indexed by partitions.
            The higher Lie characters are the symmetric group `S_n` characters corresponding
            to this decomposition via Schur-Weyl duality.

            Another important question, *Thrall's problem* (see e.g. [Sch2003b]_)
            asks, for `\lambda` a partition of `n`, can we combinatorially interpret
            the coefficients `\alpha_\mu^\lambda` in the Schur-expansion of
            `\mathbf{GR}_\lambda`:

            .. MATH::

                \mathbf{GR}_\lambda = \sum_{\mu \vdash n} \alpha_\mu^\lambda s_\mu.

            INPUT:

            - ``lam`` -- a partition or a positive integer (in the latter
              case, it is understood to mean the partition ``[lam]``)

            OUTPUT:

            The Gessel-Reutenauer symmetric function
            `\mathbf{GR}_\lambda`, where `\lambda` is ``lam``,
            expanded in the basis ``self``.

            EXAMPLES:

            The first few values of `\mathbf{GR}_{(n)} = L_n`::

                sage: Sym = SymmetricFunctions(ZZ)
                sage: h = Sym.h()
                sage: h.gessel_reutenauer(1)
                h[1]
                sage: h.gessel_reutenauer(2)
                h[1, 1] - h[2]
                sage: h.gessel_reutenauer(3)
                h[2, 1] - h[3]
                sage: h.gessel_reutenauer(4)
                h[2, 1, 1] - h[2, 2]
                sage: h.gessel_reutenauer(5)
                h[2, 1, 1, 1] - h[2, 2, 1] - h[3, 1, 1] + h[3, 2] + h[4, 1] - h[5]
                sage: h.gessel_reutenauer(6)
                h[2, 1, 1, 1, 1] - h[2, 2, 1, 1] - h[2, 2, 2]
                 - 2*h[3, 1, 1, 1] + 5*h[3, 2, 1] - 2*h[3, 3] + h[4, 1, 1]
                 - h[4, 2] - h[5, 1] + h[6]

            Gessel-Reutenauer functions indexed by partitions::

                sage: h.gessel_reutenauer([2, 1])
                h[1, 1, 1] - h[2, 1]
                sage: h.gessel_reutenauer([2, 2])
                h[1, 1, 1, 1] - 3*h[2, 1, 1] + 2*h[2, 2] + h[3, 1] - h[4]

            The Gessel-Reutenauer functions are Schur-positive::

                sage: s = Sym.s()
                sage: s.gessel_reutenauer([2, 1])
                s[1, 1, 1] + s[2, 1]
                sage: s.gessel_reutenauer([2, 2, 1])
                s[1, 1, 1, 1, 1] + s[2, 1, 1, 1] + s[2, 2, 1] + s[3, 2]

            They do not form a basis, as the following example (from
            [GR1993]_ p. 201) shows::

                sage: s.gessel_reutenauer([4]) == s.gessel_reutenauer([2, 1, 1])
                True

            They also go by the name *higher Lie character*::

                sage: s.higher_lie_character([2, 2, 1]) == s.gessel_reutenauer([2, 2, 1])
                True

            Of the above three equivalent definitions of
            `\mathbf{GR}_\lambda`, we use the third one for
            computations. Let us check that the second one gives the
            same results::

                sage: QSym = QuasiSymmetricFunctions(ZZ)
                sage: F = QSym.F() # fundamental basis
                sage: def GR_def2(lam): # `\mathbf{GR}_\lambda`
                ....:     n = lam.size()
                ....:     r = F.sum_of_monomials([sigma.descents_composition()
                ....:                             for sigma in Permutations(n)
                ....:                             if sigma.cycle_type() == lam])
                ....:     return r.to_symmetric_function()
                sage: all( GR_def2(lam) == h.gessel_reutenauer(lam)
                ....:      for n in range(5) for lam in Partitions(n) )
                True

            And the first one, too (assuming symmetry)::

                sage: m = Sym.m()
                sage: def GR_def1(lam): # `\mathbf{GR}_\lambda`
                ....:     n = lam.size()
                ....:     Permus_mset = sage.combinat.permutation.Permutations_mset
                ....:     def coeff_of_m_mu_in_result(mu):
                ....:         words_to_check = Permus_mset([i for (i, l) in enumerate(mu)
                ....:                                       for _ in range(l)])
                ....:         return sum((1 for w in words_to_check if
                ....:                     Partition(list(reversed(sorted([len(v) for v in Word(w).lyndon_factorization()]))))
                ....:                     == lam))
                ....:     r = m.sum_of_terms([(mu, coeff_of_m_mu_in_result(mu))
                ....:                         for mu in Partitions(n)],
                ....:                        distinct=True)
                ....:     return r
                sage: all( GR_def1(lam) == h.gessel_reutenauer(lam)
                ....:      for n in range(5) for lam in Partitions(n) )
                True

            TESTS:

            This works fine over other base rings::

                sage: Sym = SymmetricFunctions(FractionField(QQ['q','t']))
                sage: P = Sym.macdonald().P()
                sage: h = Sym.h()
                sage: P.gessel_reutenauer(3) == P(h.gessel_reutenauer(3))
                True

            .. NOTE::

                The currently existing implementation of this function is
                technically unsatisfactory. It distinguishes the case when the
                base ring is a `\QQ`-algebra from the case
                where it isn't. In the latter, it does a computation using
                universal coefficients, again distinguishing the case when it is
                able to compute the "corresponding" basis of the symmetric function
                algebra over `\QQ` (using the ``corresponding_basis_over`` hack)
                from the case when it isn't (in which case it transforms everything
                into the Schur basis, which is slow).
            """
            if lam in ZZ:
                lam = [lam]
            lam = _Partitions(lam)
            R = self.base_ring()
            # We use [GR1993]_ Theorem 3.6 and work over `\QQ` to
            # compute the Gessel-Reutenauer symmetric function.
            if self.has_coerce_map_from(QQ):
                # [GR1993]_ Theorem 3.6
                m = lam.to_exp_dict() # == {i: m_i | i occurs in lam}
                p = self.realization_of().power()
                h = self.realization_of().complete()
                from sage.arith.misc import moebius, squarefree_divisors
                mu = moebius

                def component(i, g):  # == h_g[L_i]
                    L_i = p.sum_of_terms([(_Partitions([d] * (i//d)), R(mu(d)))
                                          for d in squarefree_divisors(i)],
                                         distinct=True) / i
                    return p(h[g]).plethysm(L_i)
                return self(p.prod(component(i, g) for i, g in m.items()))

            # The base ring does not coerce into `\QQ`

            # comp_parent is the parent that is going to be used for
            # computations. In most cases it will just be self.
            comp_parent = self
            # Now let's try to find out what basis self is in, and
            # construct the corresponding basis of symmetric functions
            # over QQ.
            corresponding_parent_over_QQ = self.corresponding_basis_over(QQ)
            if corresponding_parent_over_QQ is None:
                # This is the case where the corresponding basis
                # over QQ cannot be found. This can have two reasons:
                # Either the basis depends on variables (like the
                # Macdonald symmetric functions), or its basis_name()
                # is not identical to the name of the method on
                # SymmetricFunctions(QQ) that builds it. Either way,
                # give up looking for the corresponding parent, and
                # transform everything into the Schur basis (very
                # slow!) instead.
                comp_parent = self.realization_of().schur()
                from sage.combinat.sf.sf import SymmetricFunctions
                corresponding_parent_over_QQ = SymmetricFunctions(QQ).schur()
            corresponding_result = corresponding_parent_over_QQ.gessel_reutenauer(lam)
            comp_base_ring = comp_parent.base_ring()
            result = comp_parent.sum_of_terms((nu, comp_base_ring(c))
                                               for nu, c in corresponding_result)
            return self(result)    # just in case comp_parent != self.

        higher_lie_character = gessel_reutenauer

        def lehrer_solomon(self, lam):
            r"""
            Return the Lehrer-Solomon symmetric function (also known as the
            Whitney homology character) corresponding to the partition ``lam``
            written in the basis ``self``.

            Let `\lambda \vdash n` be a partition. The *Lehrer-Solomon
            symmetric function* `\mathbf{LS}_\lambda` corresponding to
            `\lambda` is the Frobenius characteristic of the representation
            denoted `\operatorname{Ind}_{Z_\lambda}^{S_n}(\xi_\lambda)` in
            Theorem 4.5 of [LS1986]_ or `W_\lambda` in Theorem 2.7 of
            [HR2017]_. It was first computed as a symmetric function in
            [Sun1994]_.

            It is the symmetric group representation corresponding to a
            summand of the Whitney homology of the set partition lattice.
            The summand comes from the orbit of set partitions with block
            sizes corresponding to `\lambda` (after reordering appropriately).

            It can be computed using Sundaram's plethystic formula
            (see [Sun1994]_ Theorem 1.8):

            .. MATH::

                  \mathbf{LS}_\lambda =
                    \prod_{\text{odd } j \geq 1} h_{m_j}[\pi_j]
                    \prod_{\text{even } j \geq 2} e_{m_j}[\pi_j],

            where `h_{m_j}` are complete homogeneous symmetric functions,
            `e_{m_j}` are elementary symmetric functions, and `\pi_j` are
            the images of the Gessel-Reutenauer symmetric function
            `\mathbf{GR}_{(j)}` (see :meth:`gessel_reutenauer`) under the
            involution `\omega` (i.e. :meth:`omega_involution`)::

                sage: Sym = SymmetricFunctions(QQ)
                sage: s = Sym.s()
                sage: pi_2 = (s.gessel_reutenauer(2)).omega_involution()
                sage: pi_1 = (s.gessel_reutenauer(1)).omega_involution()
                sage: s.lehrer_solomon([2,1]) == pi_2 * pi_1 # since h_1, e_1 are plethystic identities
                True

            Note that this also gives the `S_n`-equivariant structure of the
            Orlik-Solomon algebra of the braid arrangement (also known as the
            type-`A` reflection arrangement).

            The representation corresponding to `\mathbf{LS}_\lambda` exhibits
            representation stability [Chu2012]_, and a sharp bound is given
            in [HR2017]_.

            INPUT:

            - ``lam`` -- a partition or a positive integer (in the latter
              case, it is understood to mean the partition ``[lam]``)

            OUTPUT:

            The Lehrer-Solomon symmetric function
            `\mathbf{LS}_\lambda`, where `\lambda` is ``lam``,
            expanded in the basis ``self``.

            EXAMPLES:

            The first few values of `\mathbf{LS}_{(n)}`::

                sage: Sym = SymmetricFunctions(ZZ)
                sage: h = Sym.h()
                sage: h.lehrer_solomon(1)
                h[1]
                sage: h.lehrer_solomon(2)
                h[2]
                sage: h.lehrer_solomon(3)
                h[2, 1] - h[3]
                sage: h.lehrer_solomon(4)
                h[2, 1, 1] - h[2, 2]
                sage: h.lehrer_solomon(5)
                h[2, 1, 1, 1] - h[2, 2, 1] - h[3, 1, 1] + h[3, 2] + h[4, 1] - h[5]

            The :meth:`whitney_homology_character` method is an alias::

                sage: Sym = SymmetricFunctions(ZZ)
                sage: s = Sym.schur()
                sage: s.lehrer_solomon([2, 2, 1]) == s.whitney_homology_character([2, 2, 1])
                True

            Lehrer-Solomon functions indexed by partitions::

                sage: h.lehrer_solomon([2, 1])
                h[2, 1]
                sage: h.lehrer_solomon([2, 2])
                h[3, 1] - h[4]

            The Lehrer-Solomon functions are Schur-positive::

                sage: s = Sym.s()
                sage: s.lehrer_solomon([2, 1])
                s[2, 1] + s[3]
                sage: s.lehrer_solomon([2, 2, 1])
                s[3, 1, 1] + s[3, 2] + s[4, 1]
                sage: s.lehrer_solomon([4, 1])
                s[2, 1, 1, 1] + s[2, 2, 1] + 2*s[3, 1, 1] + s[3, 2] + s[4, 1]

            TESTS:

            This works fine over other base rings::

                sage: Sym = SymmetricFunctions(FractionField(QQ['q','t']))
                sage: P = Sym.macdonald().P()
                sage: h = Sym.h()
                sage: P.lehrer_solomon(3) == P(h.lehrer_solomon(3))
                True

                sage: s = SymmetricFunctions(GF(2)).s()
                sage: s.lehrer_solomon([4,1])
                s[2, 1, 1, 1] + s[2, 2, 1] + s[3, 2] + s[4, 1]
            """
            if lam in ZZ:
                lam = [lam]
            lam = _Partitions(lam)
            R = self.base_ring()
            # We use [Sun1994]_ Theorem 1.8 and work over `\QQ` to
            # compute the Lehrer-Solomon symmetric function.
            if self.has_coerce_map_from(QQ):
                # [Sun1994]_ Theorem 1.8
                m = lam.to_exp_dict() # == {i: m_i | i occurs in lam}
                p = self.realization_of().power()
                h = self.realization_of().complete()
                e = self.realization_of().elementary()
                from sage.arith.misc import moebius, squarefree_divisors
                mu = moebius

                def component(i, g): # == h_g[L_i] or e_g[L_i]
                    L_i = p.sum_of_terms(((_Partitions([d] * (i//d)), R(mu(d)))
                                           for d in squarefree_divisors(i)),
                                          distinct=True) / i
                    if not i % 2:
                        return p(e[g]).plethysm(L_i.omega())
                    else:
                        return p(h[g]).plethysm(L_i.omega())

                return self( p.prod(component(i, g) for i, g in m.items()) )

            # The base ring does not coerce into `\QQ`

            # comp_parent is the parent that is going to be used for
            # computations. In most cases it will just be self.
            comp_parent = self
            # Now let's try to find out what basis self is in, and
            # construct the corresponding basis of symmetric functions
            # over QQ.
            corresponding_parent_over_QQ = self.corresponding_basis_over(QQ)
            if corresponding_parent_over_QQ is None:
                # This is the case where the corresponding basis
                # over QQ cannot be found. This can have two reasons:
                # Either the basis depends on variables (like the
                # Macdonald symmetric functions), or its basis_name()
                # is not identical to the name of the method on
                # SymmetricFunctions(QQ) that builds it. Either way,
                # give up looking for the corresponding parent, and
                # transform everything into the Schur basis (very
                # slow!) instead.
                comp_parent = self.realization_of().schur()
                from sage.combinat.sf.sf import SymmetricFunctions
                corresponding_parent_over_QQ = SymmetricFunctions(QQ).schur()
            corresponding_result = corresponding_parent_over_QQ.lehrer_solomon(lam)
            comp_base_ring = comp_parent.base_ring()
            result = comp_parent.sum_of_terms((nu, comp_base_ring(c))
                                               for nu, c in corresponding_result)
            return self(result)    # just in case comp_parent != self.

        whitney_homology_character = lehrer_solomon

        def carlitz_shareshian_wachs(self, n, d, s, comparison=None):
            r"""
            Return the Carlitz-Shareshian-Wachs symmetric function
            `X_{n, d, s}` (if ``comparison`` is ``None``), or
            `U_{n, d, s}` (if ``comparison`` is ``-1``), or
            `V_{n, d, s}` (if ``comparison`` is ``0``), or
            `W_{n, d, s}` (if ``comparison`` is ``1``) written in the
            basis ``self``. These functions are defined below.

            The Carlitz-Shareshian-Wachs symmetric functions have been
            introduced in [GriRei18]_, Exercise 2.9.11, as
            refinements of a certain particular case of chromatic
            quasisymmetric functions defined by Shareshian and Wachs.
            Their definitions are as follows:

            Let `n`, `d` and `s` be three nonnegative integers. Let
            `W(n, d, s)` denote the set of all `n`-tuples
            `(w_1, w_2, \ldots, w_n)` of positive integers having the
            property that there exist precisely `d` elements `i`
            of `\left\{ 1, 2, \ldots, n-1 \right\}` satisfying
            `w_i > w_{i+1}`, and precisely `s` elements `i` of
            `\left\{ 1, 2, \ldots, n-1 \right\}` satisfying
            `w_i = w_{i+1}`. For every
            `w = (w_1, w_2, \ldots, w_n) \in W(n, d, s)`, let `x_w`
            be the monomial `x_{w_1} x_{w_2} \cdots x_{w_n}`. We then
            define the power series `X_{n, d, s}` by

            .. MATH::

                X_{n, d, s} = \sum_{w \in W(n, d, s)} x_w .

            This is a symmetric function (according to
            [GriRei18]_, Exercise 2.9.11(b)), and for `s = 0` equals
            the `t^d`-coefficient of the descent enumerator of Smirnov
            words of length `n` (an example of a chromatic
            quasisymmetric function which happens to be symmetric --
            see [ShaWach2014]_, Example 2.5).

            Assume that `n > 0`. Then, we can define three further
            power series as follows:

            .. MATH::

                U_{n, d, s} = \sum_{w_1 < w_n} x_w ; \qquad
                V_{n, d, s} = \sum_{w_1 = w_n} x_w ; \qquad
                W_{n, d, s} = \sum_{w_1 > w_n} x_w ,

            where all three sums range over
            `w = (w_1, w_2, \ldots, w_n) \in W(n, d, s)`. These
            three power series `U_{n, d, s}`, `V_{n, d, s}` and
            `W_{n, d, s}` are symmetric functions as well
            ([GriRei18]_, Exercise 2.9.11(c)). Their sum is
            `X_{n, d, s}`.

            REFERENCES:

            .. [ShaWach2014] John Shareshian, Michelle L. Wachs.
               *Chromatic quasisymmetric functions*.
               :arxiv:`1405.4629v2`.

            .. [GriRei18]_

            INPUT:

            - ``n`` -- a nonnegative integer

            - ``d`` -- a nonnegative integer

            - ``s`` -- a nonnegative integer

            - ``comparison`` (default: ``None``) -- a variable
              which can take the forms ``None``, ``-1``, ``0``
              and ``1``

            OUTPUT:

            The Carlitz-Shareshian-Wachs symmetric function
            `X_{n, d, s}` (if ``comparison`` is ``None``), or
            `U_{n, d, s}` (if ``comparison`` is ``-1``), or
            `V_{n, d, s}` (if ``comparison`` is ``0``), or
            `W_{n, d, s}` (if ``comparison`` is ``1``) written in the
            basis ``self``.

            EXAMPLES:

            The power series `X_{n, d, s}`::

                sage: Sym = SymmetricFunctions(ZZ)
                sage: m = Sym.m()
                sage: m.carlitz_shareshian_wachs(3, 2, 1)
                0
                sage: m.carlitz_shareshian_wachs(3, 1, 1)
                m[2, 1]
                sage: m.carlitz_shareshian_wachs(3, 2, 0)
                m[1, 1, 1]
                sage: m.carlitz_shareshian_wachs(3, 0, 2)
                m[3]
                sage: m.carlitz_shareshian_wachs(3, 1, 0)
                4*m[1, 1, 1] + m[2, 1]
                sage: m.carlitz_shareshian_wachs(3, 0, 1)
                m[2, 1]
                sage: m.carlitz_shareshian_wachs(3, 0, 0)
                m[1, 1, 1]
                sage: m.carlitz_shareshian_wachs(5, 2, 2)
                m[2, 2, 1] + m[3, 1, 1]
                sage: m.carlitz_shareshian_wachs(1, 0, 0)
                m[1]
                sage: m.carlitz_shareshian_wachs(0, 0, 0)
                m[]

            The power series `U_{n, d, s}`::

                sage: m.carlitz_shareshian_wachs(3, 2, 1, comparison=-1)
                0
                sage: m.carlitz_shareshian_wachs(3, 1, 1, comparison=-1)
                0
                sage: m.carlitz_shareshian_wachs(3, 2, 0, comparison=-1)
                0
                sage: m.carlitz_shareshian_wachs(3, 0, 2, comparison=-1)
                0
                sage: m.carlitz_shareshian_wachs(3, 1, 0, comparison=-1)
                2*m[1, 1, 1]
                sage: m.carlitz_shareshian_wachs(3, 0, 1, comparison=-1)
                m[2, 1]
                sage: m.carlitz_shareshian_wachs(3, 0, 0, comparison=-1)
                m[1, 1, 1]
                sage: m.carlitz_shareshian_wachs(5, 2, 2, comparison=-1)
                0
                sage: m.carlitz_shareshian_wachs(4, 2, 0, comparison=-1)
                3*m[1, 1, 1, 1]
                sage: m.carlitz_shareshian_wachs(1, 0, 0, comparison=-1)
                0

            The power series `V_{n, d, s}`::

                sage: m.carlitz_shareshian_wachs(3, 2, 1, comparison=0)
                0
                sage: m.carlitz_shareshian_wachs(3, 1, 1, comparison=0)
                0
                sage: m.carlitz_shareshian_wachs(3, 2, 0, comparison=0)
                0
                sage: m.carlitz_shareshian_wachs(3, 0, 2, comparison=0)
                m[3]
                sage: m.carlitz_shareshian_wachs(3, 1, 0, comparison=0)
                m[2, 1]
                sage: m.carlitz_shareshian_wachs(3, 0, 1, comparison=0)
                0
                sage: m.carlitz_shareshian_wachs(3, 0, 0, comparison=0)
                0
                sage: m.carlitz_shareshian_wachs(5, 2, 2, comparison=0)
                0
                sage: m.carlitz_shareshian_wachs(4, 2, 0, comparison=0)
                m[2, 1, 1]
                sage: m.carlitz_shareshian_wachs(1, 0, 0, comparison=0)
                m[1]

            The power series `W_{n, d, s}`::

                sage: m.carlitz_shareshian_wachs(3, 2, 1, comparison=1)
                0
                sage: m.carlitz_shareshian_wachs(3, 1, 1, comparison=1)
                m[2, 1]
                sage: m.carlitz_shareshian_wachs(3, 2, 0, comparison=1)
                m[1, 1, 1]
                sage: m.carlitz_shareshian_wachs(3, 0, 2, comparison=1)
                0
                sage: m.carlitz_shareshian_wachs(3, 1, 0, comparison=1)
                2*m[1, 1, 1]
                sage: m.carlitz_shareshian_wachs(3, 0, 1, comparison=1)
                0
                sage: m.carlitz_shareshian_wachs(3, 0, 0, comparison=1)
                0
                sage: m.carlitz_shareshian_wachs(5, 2, 2, comparison=1)
                m[2, 2, 1] + m[3, 1, 1]
                sage: m.carlitz_shareshian_wachs(4, 2, 0, comparison=1)
                8*m[1, 1, 1, 1] + 2*m[2, 1, 1] + m[2, 2]
                sage: m.carlitz_shareshian_wachs(1, 0, 0, comparison=1)
                0

            TESTS:

            This works fine over other base rings::

                sage: Sym = SymmetricFunctions(FractionField(QQ['q','t']))
                sage: P = Sym.macdonald().P()
                sage: m = Sym.m()
                sage: m.carlitz_shareshian_wachs(4, 1, 1)
                4*m[2, 1, 1] + 2*m[2, 2] + 2*m[3, 1]
                sage: P.carlitz_shareshian_wachs(4, 1, 1) == P(m.carlitz_shareshian_wachs(4, 1, 1))
                True
            """
            # Stupid implementation.
            R = self.base_ring()
            m = self.realization_of().m()
            from sage.combinat.permutation import Permutations_mset
            # Defining a ``check_word`` function. This function will be used
            # to check if an `n`-tuple `w` of positive integers belongs to
            # `W(n, d, s)` and satisfies the additional requirement
            # determined by ``comparison``.
            # The ``comparison`` check has been factored out so that
            # ``comparison`` needs not be called a myriad of times. Might
            # be folly.
            if comparison is None:
                def check_word(w):
                    if sum((1 for i in range(n-1) if w[i] > w[i+1])) != d:
                        return False
                    if sum((1 for i in range(n-1) if w[i] == w[i+1])) != s:
                        return False
                    return True
            elif comparison == -1:
                def check_word(w):
                    if sum((1 for i in range(n-1) if w[i] > w[i+1])) != d:
                        return False
                    if sum((1 for i in range(n-1) if w[i] == w[i+1])) != s:
                        return False
                    return (w[0] < w[-1])
            elif comparison == 0:
                def check_word(w):
                    if sum((1 for i in range(n-1) if w[i] > w[i+1])) != d:
                        return False
                    if sum((1 for i in range(n-1) if w[i] == w[i+1])) != s:
                        return False
                    return (w[0] == w[-1])
            elif comparison == 1:
                def check_word(w):
                    if sum((1 for i in range(n-1) if w[i] > w[i+1])) != d:
                        return False
                    if sum((1 for i in range(n-1) if w[i] == w[i+1])) != s:
                        return False
                    return (w[0] > w[-1])

            def coeff_of_m_mu_in_result(mu):
                # Compute the coefficient of the monomial symmetric
                # function ``m[mu]`` in the result.
                words_to_check = Permutations_mset([i for (i, l) in enumerate(mu)
                                                    for _ in range(l)])
                return R( sum(1 for w in words_to_check if check_word(w)) )

            from sage.combinat.partition import Partitions_n
            r = m.sum_of_terms([(mu, coeff_of_m_mu_in_result(mu))
                                for mu in Partitions_n(n)],
                               distinct=True)
            return self(r)

        def formal_series_ring(self):
            r"""
            Return the completion of all formal linear combinations of
            ``self`` with finite linear combinations in each homogeneous
            degree (computed lazily).

            EXAMPLES::

                sage: s = SymmetricFunctions(ZZ).s()
                sage: L = s.formal_series_ring()
                sage: L
                Lazy completion of Symmetric Functions over Integer Ring in the Schur basis

            TESTS::

                sage: type(L)
                <class 'sage.rings.lazy_series_ring.LazySymmetricFunctions_with_category'>
            """
            from sage.rings.lazy_series_ring import LazySymmetricFunctions
            return LazySymmetricFunctions(self)


class FilteredSymmetricFunctionsBases(Category_realization_of_parent):
    r"""
    The category of filtered bases of the ring of symmetric functions.

    TESTS::

        sage: from sage.combinat.sf.sfa import FilteredSymmetricFunctionsBases
        sage: Sym = SymmetricFunctions(QQ)
        sage: bases = FilteredSymmetricFunctionsBases(Sym); bases
        Category of filtered bases of Symmetric Functions over Rational Field
        sage: Sym.schur() in bases
        True
        sage: Sym.sp() in bases
        True
    """

    def _repr_(self):
        r"""
        Return the representation of ``self``.

        EXAMPLES::

            sage: from sage.combinat.sf.sfa import FilteredSymmetricFunctionsBases
            sage: Sym = SymmetricFunctions(QQ)
            sage: bases = FilteredSymmetricFunctionsBases(Sym)
            sage: bases._repr_()
            'Category of filtered bases of Symmetric Functions over Rational Field'
        """
        return "Category of filtered bases of %s" % self.base()

    def super_categories(self):
        r"""
        The super categories of ``self``.

        EXAMPLES::

            sage: from sage.combinat.sf.sfa import FilteredSymmetricFunctionsBases
            sage: Sym = SymmetricFunctions(QQ)
            sage: bases = FilteredSymmetricFunctionsBases(Sym)
            sage: bases.super_categories()
            [Category of bases of Symmetric Functions over Rational Field,
             Category of commutative filtered hopf algebras with basis over Rational Field]
        """
        cat = HopfAlgebras(self.base().base_ring()).Commutative().WithBasis().Filtered()
        return [SymmetricFunctionsBases(self.base()), cat]


class GradedSymmetricFunctionsBases(Category_realization_of_parent):
    r"""
    The category of graded bases of the ring of symmetric functions.

    These are further required to have the property that the basis element
    indexed by the empty partition is `1`.

    TESTS::

        sage: from sage.combinat.sf.sfa import GradedSymmetricFunctionsBases
        sage: Sym = SymmetricFunctions(QQ)
        sage: bases = GradedSymmetricFunctionsBases(Sym); bases
        Category of graded bases of Symmetric Functions over Rational Field
        sage: Sym.schur() in bases
        True
        sage: Sym.sp() in bases
        False
    """

    def _repr_(self):
        r"""
        Return the representation of ``self``.

        EXAMPLES::

            sage: from sage.combinat.sf.sfa import GradedSymmetricFunctionsBases
            sage: Sym = SymmetricFunctions(QQ)
            sage: bases = GradedSymmetricFunctionsBases(Sym)
            sage: bases._repr_()
            'Category of graded bases of Symmetric Functions over Rational Field'
        """
        return "Category of graded bases of %s" % self.base()

    def super_categories(self):
        r"""
        The super categories of ``self``.

        EXAMPLES::

            sage: from sage.combinat.sf.sfa import GradedSymmetricFunctionsBases
            sage: Sym = SymmetricFunctions(QQ)
            sage: bases = GradedSymmetricFunctionsBases(Sym)
            sage: bases.super_categories()
            [Category of filtered bases of Symmetric Functions over Rational Field,
             Category of commutative graded hopf algebras with basis over Rational Field]
        """
        cat = HopfAlgebras(self.base().base_ring()).Commutative().WithBasis().Graded()
        return [FilteredSymmetricFunctionsBases(self.base()), cat]

    class ParentMethods:
        def antipode_by_coercion(self, element):
            r"""
            The antipode of ``element``.

            INPUT:

            - ``element`` -- element in a basis of the ring of symmetric functions

            EXAMPLES::

                sage: Sym = SymmetricFunctions(QQ)
                sage: p = Sym.p()
                sage: s = Sym.s()
                sage: e = Sym.e()
                sage: h = Sym.h()
                sage: (h([]) + h([1])).antipode() # indirect doctest
                h[] - h[1]
                sage: (s([]) + s([1]) + s[2]).antipode()
                s[] - s[1] + s[1, 1]
                sage: (p([2]) + p([3])).antipode()
                -p[2] - p[3]
                sage: (e([2]) + e([3])).antipode()
                e[1, 1] - e[1, 1, 1] - e[2] + 2*e[2, 1] - e[3]
                sage: f = Sym.f()
                sage: f([3,2,1]).antipode()
                -f[3, 2, 1] - 4*f[3, 3] - 2*f[4, 2] - 2*f[5, 1] - 6*f[6]

            The antipode is an involution::

                sage: Sym = SymmetricFunctions(ZZ)
                sage: s = Sym.s()
                sage: all( s[u].antipode().antipode() == s[u] for u in Partitions(4) )
                True

            The antipode is an algebra homomorphism::

                sage: Sym = SymmetricFunctions(FiniteField(23))
                sage: h = Sym.h()
                sage: all( all( (s[u] * s[v]).antipode() == s[u].antipode() * s[v].antipode()
                ....:           for u in Partitions(3) )
                ....:      for v in Partitions(3) )
                True

            TESTS:

            Everything works over `\ZZ`::

                sage: Sym = SymmetricFunctions(ZZ)
                sage: p = Sym.p()
                sage: s = Sym.s()
                sage: e = Sym.e()
                sage: h = Sym.h()
                sage: (h([]) + h([1])).antipode() # indirect doctest
                h[] - h[1]
                sage: (s([]) + s([1]) + s[2]).antipode()
                s[] - s[1] + s[1, 1]
                sage: (p([2]) + p([3])).antipode()
                -p[2] - p[3]
                sage: (e([2]) + e([3])).antipode()
                e[1, 1] - e[1, 1, 1] - e[2] + 2*e[2, 1] - e[3]
            """
            return self.degree_negation(element.omega())

        def counit(self, element):
            r"""
            Return the counit of ``element``.

            The counit is the constant term of ``element``.

            INPUT:

            - ``element`` -- element in a basis of the ring of symmetric functions

            EXAMPLES::

                sage: Sym = SymmetricFunctions(QQ)
                sage: m = Sym.monomial()
                sage: f = 2*m[2,1] + 3*m[[]]
                sage: f.counit()
                3
            """
            return element.degree_zero_coefficient()

        def degree_negation(self, element):
            r"""
            Return the image of ``element`` under the degree negation
            automorphism of the ring of symmetric functions.

            The degree negation is the automorphism which scales every
            homogeneous element of degree `k` by `(-1)^k` (for all `k`).

            INPUT:

            - ``element`` -- symmetric function written in ``self``

            EXAMPLES::

                sage: Sym = SymmetricFunctions(ZZ)
                sage: m = Sym.monomial()
                sage: f = 2*m[2,1] + 4*m[1,1] - 5*m[1] - 3*m[[]]
                sage: m.degree_negation(f)
                -3*m[] + 5*m[1] + 4*m[1, 1] - 2*m[2, 1]

            TESTS:

            Using :meth:`degree_negation` on an element of a different
            basis works correctly::

                sage: e = Sym.elementary()
                sage: m.degree_negation(e[3])
                -m[1, 1, 1]
                sage: m.degree_negation(m(e[3]))
                -m[1, 1, 1]
            """
            return self.sum_of_terms([ (lam, (-1)**(sum(lam)%2) * a)
                                       for lam, a in self(element) ])

    class ElementMethods:
        def degree_negation(self):
            r"""
            Return the image of ``self`` under the degree negation
            automorphism of the ring of symmetric functions.

            The degree negation is the automorphism which scales every
            homogeneous element of degree `k` by `(-1)^k` (for all `k`).

            Calling ``degree_negation(self)`` is equivalent to calling
            ``self.parent().degree_negation(self)``.

            EXAMPLES::

                sage: Sym = SymmetricFunctions(ZZ)
                sage: m = Sym.monomial()
                sage: f = 2*m[2,1] + 4*m[1,1] - 5*m[1] - 3*m[[]]
                sage: f.degree_negation()
                -3*m[] + 5*m[1] + 4*m[1, 1] - 2*m[2, 1]
                sage: x = m.zero().degree_negation(); x
                0
                sage: parent(x) is m
                True
            """
            return self.parent().sum_of_terms([ (lam, (-1)**(sum(lam)%2) * a)
                                                for lam, a in self ])

        def degree_zero_coefficient(self):
            r"""
            Return the degree zero coefficient of ``self``.

            EXAMPLES::

                sage: Sym = SymmetricFunctions(QQ)
                sage: m = Sym.monomial()
                sage: f = 2*m[2,1] + 3*m[[]]
                sage: f.degree_zero_coefficient()
                3
            """
            return self.coefficient([])

        def is_unit(self):
            """
            Return whether this element is a unit in the ring.

            EXAMPLES::

                sage: m = SymmetricFunctions(ZZ).monomial()
                sage: (2*m[2,1] + m[[]]).is_unit()
                False

                sage: m = SymmetricFunctions(QQ).monomial()
                sage: (3/2*m([])).is_unit()
                True
            """
            m = self.monomial_coefficients(copy=False)
            return len(m) <= 1 and self.coefficient([]).is_unit()


#SymmetricFunctionsBases.Filtered = FilteredSymmetricFunctionsBases
#SymmetricFunctionsBases.Graded = GradedSymmetricFunctionsBases

#####################################################################
## ABC for bases of the symmetric functions

class SymmetricFunctionAlgebra_generic(CombinatorialFreeModule):
    r"""
    Abstract base class for symmetric function algebras.

    .. TODO::

        Most of the methods in this class are generic (manipulations of
        morphisms, ...) and should be generalized (or removed)

    TESTS::

        sage: s = SymmetricFunctions(QQ).s()
        sage: m = SymmetricFunctions(ZZ).m()
        sage: s(m([2,1]))
        -2*s[1, 1, 1] + s[2, 1]
    """

    def __init__(self, Sym, basis_name=None, prefix=None, graded=True):
        r"""
        Initializes the symmetric function algebra.

        INPUT:

        - ``Sym`` -- the ring of symmetric functions
        - ``basis_name`` -- name of basis (default: ``None``)
        - ``prefix`` -- prefix used to display basis
        - ``graded`` -- (default: ``True``) if ``True``, then the basis is
          considered to be graded, otherwise the basis is filtered

        TESTS::

            sage: from sage.combinat.sf.classical import SymmetricFunctionAlgebra_classical
            sage: s = SymmetricFunctions(QQ).s()
            sage: isinstance(s, SymmetricFunctionAlgebra_classical)
            True
            sage: TestSuite(s).run()
        """
        R = Sym.base_ring()
        from sage.categories.commutative_rings import CommutativeRings
        if R not in CommutativeRings():
            raise TypeError("argument R must be a commutative ring")
        try:
            R(Integer(1))
        except Exception:
            raise ValueError("R must have a unit element")

        if basis_name is not None:
            self._basis = basis_name
        if prefix is not None:
            self._prefix = prefix
        self._sym = Sym
        if graded:
            cat = GradedSymmetricFunctionsBases(Sym)
        else: # Right now, there are no non-filtered bases
            cat = FilteredSymmetricFunctionsBases(Sym)
        CombinatorialFreeModule.__init__(self, Sym.base_ring(), _Partitions,
                                         category=cat,
                                         bracket="", prefix=prefix)

    _print_style = 'lex'

    # Todo: share this with ncsf and over algebras with basis indexed by word-like elements
    def __getitem__(self, c):
        r"""
        This method implements the abuses of notations ``p[2,1]``,
        ``p[[2,1]]``, ``p[Partition([2,1])]``.

        INPUT:

        - ``c`` -- a list, list of lists, or partition

        .. TODO::

            Should call ``super.term`` so as not to interfere with the
            standard notation ``p['x,y,z']``.

        EXAMPLES::

            sage: s = SymmetricFunctions(QQ).s()
            sage: s[2,1]
            s[2, 1]
            sage: s[[2,1]]
            s[2, 1]
            sage: s[Partition([2,1])]
            s[2, 1]

        TESTS:

        Check that a single number which is in ``ZZ`` can be used::

            sage: s = SymmetricFunctions(QQ).s()
            sage: s[QQbar(2)]
            s[2]
        """
        C = self.basis().keys()
        if not isinstance(c, C.element_class):
            if c in ZZ:
                c = C([c])
            else:
                c = C(c)
        return self.monomial(c)

    def _change_by_proportionality(self, x, function):
        r"""
        Return the symmetric function obtained from ``x`` by scaling
        each basis element corresponding to the partition `\lambda` by
        the value of ``function`` on `\lambda`.

        INPUT:

        - ``x`` -- a symmetric function
        - ``function`` -- a function which takes in a partition
          and returns a scalar

        OUTPUT:

        A symmetric function in ``self`` which is a scaled version of ``x``.

        EXAMPLES::

            sage: s = SymmetricFunctions(QQ).s()
            sage: a = s([3])+s([2,1])+s([1,1,1]); a
            s[1, 1, 1] + s[2, 1] + s[3]
            sage: f = lambda part: len(part)
            sage: s._change_by_proportionality(a, f)
            3*s[1, 1, 1] + 2*s[2, 1] + s[3]
        """
        BR = self.base_ring()
        z_elt = {}
        for m, c in x._monomial_coefficients.items():
            coeff = function(m)
            z_elt[m] = BR( c*coeff )
        return self._from_dict(z_elt)

    def _change_by_plethysm(self, x, expr, deg_one):
        r"""
        Return the plethysm of ``x`` by ``expr``.

        INPUT:

        - ``x`` -- a symmetric function
        - ``expr`` -- an expression used in the plethysm
        - ``deg_one`` -- a list (or iterable) specifying the degree one
          variables (that is, the terms to be treated as degree-one
          elements when encountered in ``x``; they will be taken to the
          appropriate powers when computing the plethysm)

        OUTPUT:

        The plethysm of ``x`` by ``expr``.

        EXAMPLES::

            sage: m = SymmetricFunctions(QQ).m()
            sage: a = m([2,1])
            sage: a.omega()
            -m[2, 1] - 2*m[3]
            sage: m._change_by_plethysm(-a,-1,[])
            -m[2, 1] - 2*m[3]

        ::

            sage: s = SymmetricFunctions(QQ).s()
            sage: a = s([3])
            sage: s._change_by_plethysm(-a,-1,[])
            s[1, 1, 1]
        """
        # Convert to the power sum
        p = self.realization_of().power()
        p_x = p(x)
        expr_k = lambda k: expr.subs(**dict([(str(x),x**k) for x in deg_one]))
        f = lambda m,c: (m, c*prod([expr_k(k) for k in m]))
        return self(p_x.map_item(f))

    # TODO:
    #  - lift to combinatorial_module
    #  - rename to _apply_bimodule_morphism or generalize to true multi_module
    #  - generalization with a "neighbor function" that given x says
    #    for which y one has f(x,y) != 0
    #  - add option orthonormal
    def _apply_multi_module_morphism(self, x, y, f, orthogonal=False):
        r"""
        Applies morphism specified by ``f`` on (``x``, ``y``).

        INPUT:

        - ``x`` -- an element of ``self``
        - ``y`` -- an element of ``self``
        - ``f`` -- a function that takes in two partitions
          (basis elements) and returns an element of the target domain
        - ``orthogonal`` -- if orthogonal is set to ``True``, then
          ``f(part1, part2)`` is assumed to be 0 if ``part1 != part2``.

        EXAMPLES::

            sage: s = SymmetricFunctions(QQ).s()
            sage: a = s([2,1])+s([1,1,1])
            sage: b = s([3])+s([2,1])
            sage: f1 = lambda p1, p2: len(p1)*len(p2)
            sage: f2 = lambda p1, p2: len(p1)+len(p2)
            sage: s._apply_multi_module_morphism(a,b,f1,orthogonal=False) #(2+3)*(2+1)
            15
            sage: s._apply_multi_module_morphism(a,b,f1,orthogonal=True)  #(2)*(2)
            4
            sage: s._apply_multi_module_morphism(a,b,f2,orthogonal=False) #2*(2+3+2+1)
            16
            sage: s._apply_multi_module_morphism(a,b,f2,orthogonal=True)  #2+2
            4
        """
        # broken for most coeff ring
        res = 0
        if orthogonal:
            # check which of x and y has less terms as we assume the
            #   base ring is commutative
            if len(x._monomial_coefficients) > len(y._monomial_coefficients):
                x, y = y, x
            # for mx, cx in x:
            for mx, cx in x._monomial_coefficients.items():
                if mx not in y._monomial_coefficients:
                    continue
                else:
                    # cy = y[mx]
                    cy = y._monomial_coefficients[mx]
                # might as well call f(mx)
                res += cx * cy * f(mx, mx)
            return res
        else:
            for mx, cx in x._monomial_coefficients.items():
                for my, cy in y._monomial_coefficients.items():
                    res += cx * cy * f(mx, my)
            return res

    def _from_element(self, x):
        r"""
        Return the element of ``self`` with the same 'internal structure' as
        ``x``. This means the element whose coefficients in the basis ``self``
        are the respective coefficients of ``x`` in the basis of ``x``.

        INPUT:

        - ``x`` -- a symmetric function

        EXAMPLES::

            sage: e = SymmetricFunctions(QQ).e()
            sage: s = SymmetricFunctions(QQ).s()
            sage: a = e([2,1]) + e([1,1,1]); a
            e[1, 1, 1] + e[2, 1]
            sage: s._from_element(a)
            s[1, 1, 1] + s[2, 1]
        """
        return self._from_dict(x.monomial_coefficients())

    def _from_cache(self, element, cache_function, cache_dict, **subs_dict):
        r"""
        Return the image of an element ``element`` of some realization `M`
        of the ring of symmetric functions under a linear map from `M` to
        ``self`` whose matrix representation is cached (with ``cache_dict``
        serving as cache, and ``cache_function`` as the function which
        precomputes this cache).

        INPUT:

        -  ``element`` -- an element of a realization `M` of the ring of
           symmetric functions. Note that `M` can be a different realization
           than the one in which ``self`` is written, and does not have to
           be specified. It is assumed that the basis of ``self`` is indexed
           by partitions, and the degree of a basis element is the size of
           the partition indexing it.

        -  ``cache_function`` -- a function which accepts an
           integer `n` as its input and creates the cache for that homogeneous
           component (saving it in ``cache_dict``).

        -  ``cache_dict`` -- a dictionary storing a cache.
           It should be indexed by the positive integers `n`. Its values
           are dictionaries indexed by the partitions of size `n`. The values
           of those latter dictionaries are, again, dictionaries indexed by
           partitions of size `n`. Altogether, ``cache_dict`` should be
           understood to encode a graded linear map from `M` to the
           realization ``self`` of the ring of symmetric functions; the
           encoding is done in such a way that, for any `n` and any partitions
           ``lam`` and ``mu`` of `n`, the ``self[mu]``-coordinate of the image
           of ``M[lam]`` under this linear map (in the basis ``self``) is
           ``cache_dict[lam][mu]``.

        -  ``subs_dict`` -- (optional) a dictionary for any substitutions
           to make after the value is extracted from ``cache_dict``.

        EXAMPLES::

            sage: R.<x> = QQ[]
            sage: Sym = SymmetricFunctions(R)
            sage: s = Sym.s()
            sage: p21 = Partition([2,1])
            sage: a = s(p21)
            sage: e = Sym.e()
            sage: cache_dict = {}
            sage: cache_dict[3] = {}
            sage: cache_dict[3][p21] = {}
            sage: cache_dict[3][p21][p21] = x^2
            sage: cache_dict[3][p21][Partition([1,1,1])] = 3*x
            sage: cache_function = lambda n: 0 #do nothing
            sage: e._from_cache(a, cache_function, cache_dict)
            3*x*e[1, 1, 1] + x^2*e[2, 1]
            sage: e._from_cache(a, cache_function, cache_dict, x=2)
            6*e[1, 1, 1] + 4*e[2, 1]
        """
        # Convert x to the monomial basis
        BR = self.base_ring()
        zero = BR.zero()
        z_elt = {}
        for part, c in element.monomial_coefficients().items():
            if sum(part) not in cache_dict:
                cache_function(sum(part))
            # Make sure it is a partition (for #13605), this is
            #   needed for the old kschur functions - TCS
            part = _Partitions(part)
            for part2, c2 in cache_dict[sum(part)][part].items():
                if hasattr(c2,'subs'): # c3 may be in the base ring
                    c3 = c*BR(c2.subs(**subs_dict))
                else:
                    c3 = c*BR(c2)
                # c3 = c*c2
                # if hasattr(c3,'subs'): # c3 may be in the base ring
                #     c3 = c3.subs(**subs_dict)
                z_elt[ part2 ] = z_elt.get(part2, zero) + BR(c3)
        return self._from_dict(z_elt)

    def _invert_morphism(self, n, base_ring, self_to_other_cache, other_to_self_cache,\
                         to_other_function=None, to_self_function=None, \
                         upper_triangular=False, lower_triangular=False, \
                         ones_on_diagonal=False):
        r"""
        Compute the inverse of a morphism between ``self`` and ``other``
        (more precisely, its `n`-th graded component).

        In order to use this, you must be able to compute the morphism in
        one direction. This method assumes that the morphism is indeed
        invertible.

        INPUT:

        -  ``n`` -- an integer, the homogeneous component of
           symmetric functions for which we want to a morphism's inverse

        -  ``base_ring`` -- the base ring being worked over

        -  ``self_to_other_cache`` -- a dictionary which
           stores the transition from ``self`` to ``other``

        -  ``other_to_self_cache`` -- a dictionary which
           stores the transition from ``other`` to ``self``

        -  ``to_other_function`` -- a function which takes in
           a partition and returns a function which gives the coefficients of
           ``self(part)`` in the ``other`` basis

        -  ``to_self_function`` -- a function which takes in a
           partition and returns a function which gives the coefficients of
           ``other(part)`` in ``self``

        -  ``upper_triangular`` -- a boolean, if ``True``, the
           inverse will be computed by back substitution

        -  ``lower_triangular`` -- a boolean, if ``True``, the
           inverse will be computed by forward substitution

        -  ``ones_on_diagonal`` -- a boolean, if ``True``, the
           entries on the diagonal of the morphism (and inverse) matrix are
           assumed to be ones. This is used to remove divisions from the
           forward and back substitute algorithms.

        OUTPUT:

        Nothing is returned, but the caches ``self_to_other_cache``
        and ``other_to_self_cache`` are updated with the `n`-th degree
        components of the respective transition matrices.

        EXAMPLES:

        First, we will do an example of inverting the morphism
        which sends a Schur function to its conjugate Schur function. Note
        that this is an involution. ::

            sage: s = SymmetricFunctions(QQ).s()
            sage: conj = lambda p1: lambda p2: QQ(1) if p2 == p1.conjugate() else QQ(0)
            sage: c1 = {}
            sage: c2 = {}
            sage: s._invert_morphism(4, QQ, c1, c2, to_other_function = conj)
            sage: l = lambda c: [ (i[0],[j for j in sorted(i[1].items())]) for i in sorted(c.items())]
            sage: l(c1[4])
            [([1, 1, 1, 1], [([4], 1)]),
             ([2, 1, 1], [([3, 1], 1)]),
             ([2, 2], [([2, 2], 1)]),
             ([3, 1], [([2, 1, 1], 1)]),
             ([4], [([1, 1, 1, 1], 1)])]
            sage: l(c2[4])
            [([1, 1, 1, 1], [([4], 1)]),
             ([2, 1, 1], [([3, 1], 1)]),
             ([2, 2], [([2, 2], 1)]),
             ([3, 1], [([2, 1, 1], 1)]),
             ([4], [([1, 1, 1, 1], 1)])]
            sage: c2 == c1
            True

        We can check that we get the same results if we specify
        ``to_self_function = conj``::

            sage: d1 = {}
            sage: d2 = {}
            sage: s._invert_morphism(4, QQ, d1, d2, to_self_function = conj)
            sage: d1 == c1
            True
            sage: d2 == c2
            True

        Now we do an example of upper triangularity and check that we get
        the same thing whether or not we specify ``ones_on_diagonal``::

            sage: f = lambda p1: lambda p2: QQ(1) if p2 <= p1 else QQ(0)
            sage: c1 = {}
            sage: c2 = {}
            sage: s._invert_morphism(3, QQ, c1, c2, to_other_function = f, upper_triangular=True)
            sage: l(c1[3])
            [([1, 1, 1], [([1, 1, 1], 1)]),
             ([2, 1], [([1, 1, 1], 1), ([2, 1], 1)]),
             ([3], [([1, 1, 1], 1), ([2, 1], 1), ([3], 1)])]
            sage: l(c2[3])
            [([1, 1, 1], [([1, 1, 1], 1)]),
             ([2, 1], [([1, 1, 1], -1), ([2, 1], 1)]),
             ([3], [([2, 1], -1), ([3], 1)])]

        ::

            sage: d1 = {}
            sage: d2 = {}
            sage: s._invert_morphism(3, QQ, d1, d2, to_other_function = f,upper_triangular=True, ones_on_diagonal=True)
            sage: c1 == d1
            True
            sage: c2 == d2
            True

        Finally, we do the same thing for lower triangular matrices::

            sage: f = lambda p1: lambda p2: QQ(1) if p2 >= p1 else QQ(0)
            sage: c1 = {}
            sage: c2 = {}
            sage: s._invert_morphism(3, QQ, c1, c2, to_other_function = f, lower_triangular=True)
            sage: l(c1[3])
            [([1, 1, 1], [([1, 1, 1], 1), ([2, 1], 1), ([3], 1)]),
             ([2, 1], [([2, 1], 1), ([3], 1)]),
             ([3], [([3], 1)])]

        ::

            sage: l(c2[3])
            [([1, 1, 1], [([1, 1, 1], 1), ([2, 1], -1)]),
             ([2, 1], [([2, 1], 1), ([3], -1)]),
             ([3], [([3], 1)])]

        ::

            sage: d1 = {}
            sage: d2 = {}
            sage: s._invert_morphism(3, QQ, d1, d2, to_other_function = f,lower_triangular=True, ones_on_diagonal=True)
            sage: c1 == d1
            True
            sage: c2 == d2
            True
        """
        #Decide whether we know how to go from self to other or
        #from other to self
        if to_other_function is not None:
            known_cache    = self_to_other_cache  #the known direction
            unknown_cache  = other_to_self_cache  #the unknown direction
            known_function = to_other_function
        else:
            unknown_cache  = self_to_other_cache  #the known direction
            known_cache    = other_to_self_cache  #the unknown direction
            known_function = to_self_function

        #Do nothing if we've already computed the inverse
        #for degree n.
        if n in known_cache and n in unknown_cache:
            return

        #Univariate polynomial arithmetic is faster
        #over ZZ.  Since that is all we need to compute
        #the transition matrices between S and P, we
        #should use that.
        #Zt = ZZ['t']
        #t = Zt.gen()
        one  = base_ring.one()
        zero = base_ring.zero()

        #Get and store the list of partitions we'll need
        pn = Partitions_n(n).list()
        len_pn = len(pn)

        #Create the initial cache dictionaries
        known_cache_n = {}
        known_matrix_n = matrix(base_ring, len_pn, len_pn)
        unknown_cache_n = {}
        for i in range(len_pn):
            known_cache_part = {}
            f = known_function(pn[i])
            for j in range(len_pn):
                if lower_triangular and j>i:
                    break
                if upper_triangular and i>j:
                    continue
                value = f(pn[j])
                if value != zero:
                    known_cache_part[ pn[ j ] ] = value
                    known_matrix_n[i,j] = value
            known_cache_n[ pn[i] ] = known_cache_part

            unknown_cache_n[ pn[i] ] = {}

        #Compute the inverse of the matrix
        if upper_triangular is not False and lower_triangular is not False:
            raise ValueError("only one of upper_triangular and lower_triangular can be specified")
        elif upper_triangular is not False:
            #Compute the inverse of by using back
            #substitution.  We solve a len(pn) systems of
            #equations known_matrix_n*x = b_i for x, where e_i
            #is the ith standard basis vector
            inverse = copy(known_matrix_n.parent().zero_matrix())

            delta = lambda i: lambda j: one if i == j else zero

            for column in range(len_pn):
                e = delta(column)
                x = [0]*len_pn
                for i in range(len_pn-1,-1,-1):
                    value = e(i)
                    if not ones_on_diagonal:
                        value /= known_matrix_n[i,i]
                    for j in range(i+1,len_pn):
                        if ones_on_diagonal:
                            value -= known_matrix_n[i,j]*x[j]
                        else:
                            value -= known_matrix_n[i,j]*x[j]/known_matrix_n[i,i]
                    x[i] = value
                for j in range(column+1):
                    if x[j] != zero:
                        inverse[j,column] = x[j]

        elif lower_triangular is not False:
            #Compute the inverse of by using forward
            #substitution.  We solve a len(pn) systems of
            #equations known_matrix_n*x = b_i for x, where e_i
            #is the ith standard basis vector
            inverse = copy(known_matrix_n.parent().zero_matrix())

            delta = lambda i: lambda j: one if i == j else zero

            for column in range(len_pn):
                e = delta(column)
                x = []
                for i in range(len_pn):
                    value = e(i)
                    if not ones_on_diagonal:
                        value /= known_matrix_n[i,i]
                    for j in range(len(x)):
                        if ones_on_diagonal:
                            value -= known_matrix_n[i,j]*x[j]
                        else:
                            value -= known_matrix_n[i,j]*x[j]/known_matrix_n[i,i]
                    x.append(value)
                for j in range(column,len(x)):
                    if x[j] != zero:
                        inverse[j,column] = x[j]

        else:
            inverse = ~known_matrix_n

        for i in range(len_pn):
            for j in range(len_pn):
                if inverse[i, j] != zero:
                    if hasattr(self, '_normalize_coefficients'):
                        unknown_cache_n[ pn[i] ][ pn[j] ] = self._normalize_coefficients(inverse[i, j])
                    else:
                        unknown_cache_n[ pn[i] ][ pn[j] ] = inverse[i, j]

        known_cache[n] = known_cache_n
        unknown_cache[n] = unknown_cache_n

    def symmetric_function_ring(self):
        r"""
        Return the family of symmetric functions associated to the
        basis ``self``.

        OUTPUT:

        - returns an instance of the ring of symmetric functions

        EXAMPLES::

            sage: schur = SymmetricFunctions(QQ).schur()
            sage: schur.symmetric_function_ring()
            Symmetric Functions over Rational Field
            sage: power = SymmetricFunctions(QQ['t']).power()
            sage: power.symmetric_function_ring()
            Symmetric Functions over Univariate Polynomial Ring in t over Rational Field
        """
        return self.realization_of()

    def prefix(self):
        r"""
        Return the prefix on the elements of ``self``.

        EXAMPLES::

            sage: schur = SymmetricFunctions(QQ).schur()
            sage: schur([3,2,1])
            s[3, 2, 1]
            sage: schur.prefix()
            's'
        """
        return self._prefix

    def transition_matrix(self, basis, n):
        r"""
        Return the transition matrix between ``self`` and ``basis`` for the
        homogeneous component of degree ``n``.

        INPUT:

        - ``basis`` -- a basis of the ring of symmetric functions
        - ``n`` -- a nonnegative integer

        OUTPUT:

        - a matrix of coefficients giving the expansion of the
          homogeneous degree-`n` elements of ``self`` in the
          degree-`n` elements of ``basis``

        EXAMPLES::

            sage: s = SymmetricFunctions(QQ).s()
            sage: m = SymmetricFunctions(QQ).m()
            sage: s.transition_matrix(m,5)
            [1 1 1 1 1 1 1]
            [0 1 1 2 2 3 4]
            [0 0 1 1 2 3 5]
            [0 0 0 1 1 3 6]
            [0 0 0 0 1 2 5]
            [0 0 0 0 0 1 4]
            [0 0 0 0 0 0 1]
            sage: s.transition_matrix(m,1)
            [1]
            sage: s.transition_matrix(m,0)
            [1]

        ::

            sage: p = SymmetricFunctions(QQ).p()
            sage: s.transition_matrix(p, 4)
            [ 1/4  1/3  1/8  1/4 1/24]
            [-1/4    0 -1/8  1/4  1/8]
            [   0 -1/3  1/4    0 1/12]
            [ 1/4    0 -1/8 -1/4  1/8]
            [-1/4  1/3  1/8 -1/4 1/24]
            sage: StoP = s.transition_matrix(p,4)
            sage: a = s([3,1])+5*s([1,1,1,1])-s([4])
            sage: a
            5*s[1, 1, 1, 1] + s[3, 1] - s[4]
            sage: mon = sorted(a.support())
            sage: coeffs = [a[i] for i in mon]
            sage: coeffs
            [5, 1, -1]
            sage: mon
            [[1, 1, 1, 1], [3, 1], [4]]
            sage: cm = matrix([[-1,1,0,0,5]])
            sage: cm * StoP
            [-7/4  4/3  3/8 -5/4 7/24]
            sage: p(a)
            7/24*p[1, 1, 1, 1] - 5/4*p[2, 1, 1] + 3/8*p[2, 2] + 4/3*p[3, 1] - 7/4*p[4]

        ::

            sage: h = SymmetricFunctions(QQ).h()
            sage: e = SymmetricFunctions(QQ).e()
            sage: s.transition_matrix(m,7) == h.transition_matrix(s,7).transpose()
            True

        ::

            sage: h.transition_matrix(m, 7) == h.transition_matrix(m, 7).transpose()
            True

        ::

            sage: h.transition_matrix(e, 7) == e.transition_matrix(h, 7)
            True

        ::

            sage: p.transition_matrix(s, 5)
            [ 1 -1  0  1  0 -1  1]
            [ 1  0 -1  0  1  0 -1]
            [ 1 -1  1  0 -1  1 -1]
            [ 1  1 -1  0 -1  1  1]
            [ 1  0  1 -2  1  0  1]
            [ 1  2  1  0 -1 -2 -1]
            [ 1  4  5  6  5  4  1]

        ::

            sage: e.transition_matrix(m,7) == e.transition_matrix(m,7).transpose()
            True
        """
        P = Partitions_n(n)
        Plist = P.list()
        m = []
        for row_part in Plist:
            z = basis(self(row_part))
            m.append( [z.coefficient(col_part) for col_part in Plist] )
        return matrix(m)

    def _gram_schmidt(self, n, source, scalar, cache, leading_coeff=None, upper_triangular=True):
        r"""
        Apply Gram-Schmidt to ``source`` with respect to the scalar product
        ``scalar`` for all partitions of `n`. The scalar product is supposed
        to make the power-sum basis orthogonal. The Gram-Schmidt algorithm
        computes an orthogonal basis (with respect to the scalar product
        given by ``scalar``) of the `n`-th homogeneous component of the
        ring of symmetric functions such that the transition matrix from
        the basis ``source`` to this orthogonal basis is triangular.

        The result is not returned, but instead, the coefficients of the
        elements of the orthogonal basis with respect to the basis
        ``source`` are stored in the cache ``cache``.

        The implementation uses the powersum basis, so this function
        shouldn't be used unless the base ring is a `\QQ`-algebra
        (or ``self`` and ``source`` are both the powersum basis).

        INPUT:

        - ``n`` -- nonnegative integer which specifies the size of
          the partitions
        - ``source`` -- a basis of the ring of symmetric functions
        - ``scalar`` -- a function ``zee`` from partitions to the base ring
          which specifies the scalar product by `\langle p_{\lambda},
          p_{\lambda} \rangle = \mathrm{zee}(\lambda)`.
        - ``cache`` -- a cache function
        - ``leading_coeff`` -- (default: ``None``) specifies the leading
          coefficients for Gram-Schmidt
        - ``upper_triangular`` -- (defaults to ``True``) boolean, indicates
          whether the transition is upper triangular or not

        EXAMPLES::

            sage: cache = {}
            sage: from sage.combinat.sf.sfa import zee
            sage: s = SymmetricFunctions(QQ).s()
            sage: m = SymmetricFunctions(QQ).m()
            sage: s._gram_schmidt(3, m, zee, cache)
            sage: l = lambda c: [ (i[0],[j for j in sorted(i[1].items())]) for i in sorted(c.items())]
            sage: l(cache)
            [([1, 1, 1], [([1, 1, 1], 1)]),
             ([2, 1], [([1, 1, 1], 2), ([2, 1], 1)]),
             ([3], [([1, 1, 1], 1), ([2, 1], 1), ([3], 1)])]
        """
        BR = self.base_ring()
        one = BR.one()
        p = self.realization_of().p()

        # Create a function which converts x and y to the power-sum basis and applies
        # the scalar product.
        pscalar = lambda x,y: p._apply_multi_module_morphism(p(x), p(y), lambda a,b:scalar(a), orthogonal=True)

        if leading_coeff is None:
            leading_coeff = lambda x: one

        # We are going to be doing everything like we are in the upper-triangular case
        # We list the partitions in "decreasing order" and work from the beginning forward.
        # If we are in the lower-triangular case, then we shouldn't reverse the list
        l = Partitions_n(n).list()
        if upper_triangular:
            l.reverse()

        # precomputed elements
        precomputed_elements = []

        # Handle the initial case
        cache[l[0]] = { l[0]: leading_coeff(l[0]) }
        precomputed_elements.append(leading_coeff( l[0] )*source(l[0]))

        for i in range(1, len(l)):
            start = leading_coeff( l[i] )*source(l[i])
            sub = 0
            for j in range(i):
                sub += pscalar( start, precomputed_elements[j] ) / pscalar(precomputed_elements[j], precomputed_elements[j]) * precomputed_elements[j]
            res = start - sub

            if hasattr(self, '_normalize_coefficients'):
                res = res.map_coefficients(self._normalize_coefficients)
            precomputed_elements.append(res)
            # Now, res == precomputed_elements[i]
            cache[l[i]] = {}
            for j in range(i+1):
                cache[l[i]][l[j]] = res.coefficient(l[j])

    def _inner_plethysm_pk_g(self, k, g, cache):
        r"""
        Return the inner plethysm between the power-sum symmetric
        function `p_k` and the symmetric function ``g``.

        See :meth:`inner_plethysm` for the definition of inner
        plethysm.

        .. WARNING::

            The function ``g`` *must* be given in the power-sum
            basis for this method to return a correct result.

        ALGORITHM:

        Express ``g`` in the power sum basis as
        `g = \sum_\mu c_\mu p_\mu/z_\mu`
        (where `z_\mu` is the size of the centralizer of any
        permutation with cycle type `\mu`). Then, the inner plethysm
        is calculated as

        .. MATH::

            p_k \{ g \} = \sum_\mu c_\mu p_k \{ p_\mu/z_\mu \}~.

        The inner plethysm `p_k \{ p_mu/z_\mu \}` is given by the formula

        .. MATH::

            p_k \{ p_\mu/z_\mu \} = \sum_{\nu : \nu^k = \mu } p_{\nu}/z_{\nu}~,

        where `\nu^k` is the `k`-th power of `nu` (see
        :~sage.combinat.partition.partition_power`).

        .. SEEALSO:: :func:`~sage.combinat.partition.partition_power`,
            :meth:`~sage.combinat.sf.sfa.SymmetricFunctionAlgebra_generic_Element.inner_plethysm`

        INPUT:

        -  ``k`` -- a positive integer

        -  ``g`` -- a symmetric function in the power sum basis

        -  ``cache`` -- a dictionary whose keys are (k, g) pairs
           and values are the cached output of this function

        EXAMPLES::

            sage: p = SymmetricFunctions(QQ).p()
            sage: p._inner_plethysm_pk_g(2, p([1,1,1]), {})
            p[1, 1, 1] + 3*p[2, 1]
            sage: p._inner_plethysm_pk_g(5, p([2,2,1,1,1]), {})
            p[2, 2, 1, 1, 1]
        """
        try:
            return cache[(k,g)]
        except KeyError:
            pass

        p = self.realization_of().p()
        res = 0
        degrees = sorted(set(sum(m) for m in g.support()))
        for d in degrees:
            for mu in Partitions_n(d):
                mu_k = mu.power(k)
                if mu_k in g.support():
                    res += g.coefficient(mu_k)*mu_k.centralizer_size()/mu.centralizer_size()*p(mu)

        cache[(k,g)] = res
        return res

    def _inner_plethysm_pnu_g(self, p_x, cache, nu):
        r"""
        Return the inner plethysm of the power-sum symmetric function
        `p_\nu` with another symmetric function ``p_x`` in the
        power-sum basis.

        See :meth:`inner_plethysm` for the definition of inner
        plethysm.

        .. WARNING::

            The function ``p_x`` *must* be given in the power-sum
            basis for this method to return a correct result.

        The computation uses the inner plethysm of `p_k` and ``p_x``
        and the identity

        .. MATH::

            (f \cdot g) \{ h \} = (f \{ h \}) \ast (g \{ h \})~.

        .. SEEALSO:: :meth:`_inner_plethysm_pk_g`,
            :meth:`~sage.combinat.sf.sfa.SymmetricFunctionAlgebra_generic_Element.itensor`,
            :meth:`~sage.combinat.sf.sfa.SymmetricFunctionAlgebra_generic_Element.inner_plethysm`

        INPUT:

        - ``p_x`` -- a symmetric function in the power sum basis

        - ``cache`` -- a cache function

        - ``nu`` -- a partition

        Note that the order of the arguments is somewhat strange in order
        to facilitate partial function application.

        OUTPUT:

        - an element of the basis ``self``

        EXAMPLES::

            sage: p = SymmetricFunctions(QQ).p()
            sage: s = SymmetricFunctions(QQ).s()
            sage: p._inner_plethysm_pnu_g( p([1,1,1]), {}, Partition([2,1]))
            6*p[1, 1, 1]
            sage: p._inner_plethysm_pnu_g( p([1,1,1]), {}, Partition([]))
            1/6*p[1, 1, 1] + 1/2*p[2, 1] + 1/3*p[3]
            sage: s(_)
            s[3]
        """
        #We handle the constant term case separately.  It should be
        #the case that p([]).inner_tensor(s(mu)) = s([ mu.size() ]).
        #Here, we get the degrees of the homogeneous pieces of
        if not nu._list:
            s = self.realization_of().s()
            degrees = [ part.size() for part in p_x.support() ]
            degrees = sorted(set(degrees))
            if 0 in degrees:
                ext = self([])
            else:
                ext = 0
            return ext + self(sum([s([n]) for n in degrees if n!=0]))

        #For each k in nu, we compute the inner plethysm of
        #p_k with p_x
        res = [self._inner_plethysm_pk_g(k, p_x, cache) for k in nu]

        #To get the final answer, we compute the inner tensor product
        #of all the symmetric functions in res
        return self(reduce(lambda x, y: 0 if x==0 else x.itensor(y), res))

    def _dual_basis_default(self):
        """
        Return the default value for ``self.dual_basis()``

        .. SEEALSO:: :meth:`dual_basis`

        EXAMPLES:

        This default implementation constructs the dual basis using
        the standard (Hall) scalar product::

            sage: Sym = SymmetricFunctions(QQ)
            sage: Sym.p()._dual_basis_default()
            Dual basis to Symmetric Functions over Rational Field in the powersum basis with respect to the Hall scalar product

        This is meant to be overridden by subclasses for which an
        explicit dual basis is known::

            sage: Sym.s()._dual_basis_default()
            Symmetric Functions over Rational Field in the Schur basis
            sage: Sym.h()._dual_basis_default()
            Symmetric Functions over Rational Field in the monomial basis
            sage: Sym.m()._dual_basis_default()
            Symmetric Functions over Rational Field in the homogeneous basis
            sage: Sym.f()._dual_basis_default()
            Symmetric Functions over Rational Field in the elementary basis
            sage: Sym.e()._dual_basis_default()
            Symmetric Functions over Rational Field in the forgotten basis
            sage: Sym.f()._dual_basis_default()
            Symmetric Functions over Rational Field in the elementary basis
        """
        return self.dual_basis(scalar=zee, scalar_name="Hall scalar product")

    def dual_basis(self, scalar=None, scalar_name="", basis_name=None, prefix=None):
        r"""
        Return the dual basis of ``self`` with respect to the scalar
        product ``scalar``.

        INPUT:

        - ``scalar`` -- A function ``zee`` from partitions to the base ring
          which specifies the scalar product by `\langle p_{\lambda},
          p_{\lambda} \rangle = \mathrm{zee}(\lambda)`. (Independently on the
          function chosen, the power sum basis will always be orthogonal;
          the function ``scalar`` only determines the norms of the basis
          elements.) If ``scalar`` is None, then the standard (Hall) scalar
          product is used.
        - ``scalar_name`` -- name of the scalar function
        - ``prefix`` -- prefix used to display the basis

        EXAMPLES:

        The duals of the elementary symmetric functions with respect to the
        Hall scalar product are the forgotten symmetric functions.

        ::

            sage: e = SymmetricFunctions(QQ).e()
            sage: f = e.dual_basis(prefix='f'); f
            Dual basis to Symmetric Functions over Rational Field in the elementary basis with respect to the Hall scalar product
            sage: f([2,1])^2
            4*f[2, 2, 1, 1] + 6*f[2, 2, 2] + 2*f[3, 2, 1] + 2*f[3, 3] + 2*f[4, 1, 1] + f[4, 2]
            sage: f([2,1]).scalar(e([2,1]))
            1
            sage: f([2,1]).scalar(e([1,1,1]))
            0

        Since the power-sum symmetric functions are orthogonal, their duals
        with respect to the Hall scalar product are scalar multiples of
        themselves.

        ::

            sage: p = SymmetricFunctions(QQ).p()
            sage: q = p.dual_basis(prefix='q'); q
            Dual basis to Symmetric Functions over Rational Field in the powersum basis with respect to the Hall scalar product
            sage: q([2,1])^2
            4*q[2, 2, 1, 1]
            sage: p([2,1]).scalar(q([2,1]))
            1
            sage: p([2,1]).scalar(q([1,1,1]))
            0
        """
        from . import dual
        if scalar is None:
            if basis_name is None and prefix is None:
                return self._dual_basis_default()
            scalar = zee
            scalar_name = "Hall scalar product"
        return dual.SymmetricFunctionAlgebra_dual(self, scalar, scalar_name,
                                                  basis_name=basis_name,
                                                  prefix=prefix)

    def basis_name(self):
        r"""
        Return the name of the basis of ``self``.

        This is used for output and, for the classical bases of
        symmetric functions, to connect this basis with Symmetrica.

        EXAMPLES::

            sage: Sym = SymmetricFunctions(QQ)
            sage: s = Sym.s()
            sage: s.basis_name()
            'Schur'
            sage: p = Sym.p()
            sage: p.basis_name()
            'powersum'
            sage: h = Sym.h()
            sage: h.basis_name()
            'homogeneous'
            sage: e = Sym.e()
            sage: e.basis_name()
            'elementary'
            sage: m = Sym.m()
            sage: m.basis_name()
            'monomial'
            sage: f = Sym.f()
            sage: f.basis_name()
            'forgotten'
        """
        return self._basis

    def get_print_style(self):
        r"""
        Return the value of the current print style for ``self``.

        EXAMPLES::

            sage: s = SymmetricFunctions(QQ).s()
            sage: s.get_print_style()
            'lex'
            sage: s.set_print_style('length')
            sage: s.get_print_style()
            'length'
            sage: s.set_print_style('lex')
        """
        return self._print_style

    def set_print_style(self, ps):
        r"""
        Set the value of the current print style to ``ps``.

        INPUT:

        - ``ps`` -- a string specifying the printing style

        EXAMPLES::

            sage: s = SymmetricFunctions(QQ).s()
            sage: s.get_print_style()
            'lex'
            sage: s.set_print_style('length')
            sage: s.get_print_style()
            'length'
            sage: s.set_print_style('lex')
        """
        if ps == 'lex':
            self.print_options(sorting_key=lambda x: x)
        elif ps == 'length':
            self.print_options(sorting_key=len)
        elif ps == 'maximal_part':
            self.print_options(sorting_key=_lmax)
        else:
            raise ValueError("the print style must be one of lex, length, or maximal_part ")
        self._print_style = ps

    def _latex_term(self, m):
        r"""
        Latex terms (i.e. partitions) as plain lists (and not as
        ferrers diagrams).

        INPUT:

        - ``m`` -- a partition or list

        EXAMPLES::

            sage: m = SymmetricFunctions(QQ).m()
            sage: m._latex_term(Partition([3,2,1]))
            'm_{3,2,1}'
            sage: f = sum([m(p) for p in Partitions(3)])
            sage: m.set_print_style('lex')
            sage: latex(f)
            m_{1,1,1} + m_{2,1} + m_{3}
            sage: m.set_print_style('length')
            sage: latex(f)
            m_{3} + m_{2,1} + m_{1,1,1}
            sage: m.set_print_style('maximal_part')
            sage: latex(f)
            m_{1,1,1} + m_{2,1} + m_{3}
        """
        return super()._latex_term(','.join(str(i) for i in m))

    def from_polynomial(self, poly, check=True):
        r"""
        Convert polynomial to a symmetric function in the monomial basis
        and then to the basis ``self``.

        INPUT:

        - ``poly`` -- a symmetric polynomial
        - ``check`` -- (default: ``True``) boolean, specifies whether
          the computation checks that the polynomial is indeed symmetric

        EXAMPLES::

            sage: Sym = SymmetricFunctions(QQ)
            sage: h = Sym.homogeneous()
            sage: f = (h([]) + h([2,1]) + h([3])).expand(3)
            sage: h.from_polynomial(f)
            h[] + h[2, 1] + h[3]
            sage: s = Sym.s()
            sage: g = (s([]) + s([2,1])).expand(3); g
            x0^2*x1 + x0*x1^2 + x0^2*x2 + 2*x0*x1*x2 + x1^2*x2 + x0*x2^2 + x1*x2^2 + 1
            sage: s.from_polynomial(g)
            s[] + s[2, 1]
        """
        m = self.realization_of().m()
        return self(m.from_polynomial(poly, check=check))

    def product_by_coercion(self, left, right):
        r"""
        Return the product of elements ``left`` and ``right`` by coercion to
        the Schur basis.

        INPUT:

        - ``left``, ``right`` -- instances of this basis

        OUTPUT:

        - the product of ``left`` and ``right`` expressed in the basis ``self``

        EXAMPLES::

            sage: p = SymmetricFunctions(QQ).p()
            sage: p.product_by_coercion(p[3,1,1], p[2,2])
            p[3, 2, 2, 1, 1]
            sage: m = SymmetricFunctions(QQ).m()
            sage: m.product_by_coercion(m[2,1],m[1,1]) == m[2,1]*m[1,1]
            True
        """
        s = self.realization_of().schur()
        return self(s.product(s(left),s(right)))

    def coproduct_by_coercion(self, elt):
        r"""
        Return the coproduct of the element ``elt`` by coercion to
        the Schur basis.

        INPUT:

        - ``elt`` -- an instance of this basis

        OUTPUT:

        - The image of ``elt`` under the comultiplication (=coproduct)
          of the coalgebra of symmetric functions. The result is an
          element of the tensor squared of the basis ``self``.

        EXAMPLES::

            sage: m = SymmetricFunctions(QQ).m()
            sage: m[3,1,1].coproduct()
            m[] # m[3, 1, 1] + m[1] # m[3, 1] + m[1, 1] # m[3] + m[3] # m[1, 1] + m[3, 1] # m[1] + m[3, 1, 1] # m[]
            sage: m.coproduct_by_coercion(m[2,1])
            m[] # m[2, 1] + m[1] # m[2] + m[2] # m[1] + m[2, 1] # m[]
            sage: m.coproduct_by_coercion(m[2,1]) == m([2,1]).coproduct()
            True
            sage: McdH = SymmetricFunctions(QQ['q','t'].fraction_field()).macdonald().H()
            sage: McdH[2,1].coproduct()
            McdH[] # McdH[2, 1] + ((q^2*t-1)/(q*t-1))*McdH[1] # McdH[1, 1] + ((q*t^2-1)/(q*t-1))*McdH[1] # McdH[2] + ((q^2*t-1)/(q*t-1))*McdH[1, 1] # McdH[1] + ((q*t^2-1)/(q*t-1))*McdH[2] # McdH[1] + McdH[2, 1] # McdH[]
            sage: HLQp = SymmetricFunctions(QQ['t'].fraction_field()).hall_littlewood().Qp()
            sage: HLQp[2,1].coproduct()
            HLQp[] # HLQp[2, 1] + HLQp[1] # HLQp[1, 1] + HLQp[1] # HLQp[2] + HLQp[1, 1] # HLQp[1] + HLQp[2] # HLQp[1] + HLQp[2, 1] # HLQp[]
            sage: Sym = SymmetricFunctions(FractionField(QQ['t']))
            sage: LLT = Sym.llt(3)
            sage: LLT.cospin([3,2,1]).coproduct()
            (t+1)*m[] # m[1, 1] + m[] # m[2] + (t+1)*m[1] # m[1] + (t+1)*m[1, 1] # m[] + m[2] # m[]
            sage: f = SymmetricFunctions(ZZ).f()
            sage: f[3].coproduct()
            f[] # f[3] + f[3] # f[]
            sage: f[3,2,1].coproduct()
            f[] # f[3, 2, 1] + f[1] # f[3, 2] + f[2] # f[3, 1] + f[2, 1] # f[3] + f[3] # f[2, 1] + f[3, 1] # f[2] + f[3, 2] # f[1] + f[3, 2, 1] # f[]
        """
        from sage.categories.tensor import tensor
        s = self.realization_of().schur()
        return self.tensor_square().sum(coeff * tensor([self(s[x]), self(s[y])])
                                        for ((x,y), coeff) in s(elt).coproduct())


class SymmetricFunctionAlgebra_generic_Element(CombinatorialFreeModule.Element):
    r"""
    Class of generic elements for the symmetric function algebra.

    TESTS::

        sage: m = SymmetricFunctions(QQ).m()
        sage: f = sum([m(p) for p in Partitions(3)])
        sage: m.set_print_style('lex')
        sage: f
        m[1, 1, 1] + m[2, 1] + m[3]
        sage: m.set_print_style('length')
        sage: f
        m[3] + m[2, 1] + m[1, 1, 1]
        sage: m.set_print_style('maximal_part')
        sage: f
        m[1, 1, 1] + m[2, 1] + m[3]
        sage: m.set_print_style('lex')
    """

    def factor(self):
        """
        Return the factorization of this symmetric function.

        EXAMPLES::

            sage: e = SymmetricFunctions(QQ).e()
            sage: factor((5*e[3] + e[2,1] + e[1])*(7*e[2] + e[5,1]))
            (e[1] + e[2, 1] + 5*e[3]) * (7*e[2] + e[5, 1])

            sage: R.<x, y> = QQ[]
            sage: s = SymmetricFunctions(R.fraction_field()).s()
            sage: factor((s[3] + x*s[2,1] + 1)*(3*y*s[2] + s[4,1] + x*y))
            (-s[] + (-x)*s[2, 1] - s[3]) * ((-x*y)*s[] + (-3*y)*s[2] - s[4, 1])

        TESTS::

            sage: p = SymmetricFunctions(QQ).p()
            sage: factor((p[3] + p[2,1])*(p[2] + p[4,1]))
            (p[2, 1] + p[3]) * (p[2] + p[4, 1])

            sage: s = SymmetricFunctions(QQ).s()
            sage: factor((s[3] + s[2,1])*(s[2] + s[4,1]))
            (-1) * s[1] * s[2] * (-s[2] - s[4, 1])

            sage: s = SymmetricFunctions(ZZ).s()
            sage: factor((s[3] + s[2,1])*(s[2] + s[4,1]))
            (-1) * s[1] * s[2] * (-s[2] - s[4, 1])

            sage: R.<t> = QQ[]
            sage: JP = SymmetricFunctions(FractionField(R)).jack(t).P()
            sage: f = (JP[2,1]*t + JP[1,1,1])^2
            sage: f.factor()
            (1/(t^2 + 4*t + 4)) * ((-t-2)*JackP[1, 1, 1] + (-t^2-2*t)*JackP[2, 1])^2

        Some corner cases::

            sage: s = SymmetricFunctions(ZZ).s()
            sage: factor(s(6))
            2 * 3

            sage: factor(6*s[1])
            2*s[] * 3*s[] * s[1]

        """
        from sage.combinat.sf.multiplicative import SymmetricFunctionAlgebra_multiplicative
        L = self.parent()
        if isinstance(L, SymmetricFunctionAlgebra_multiplicative):
            M = L
        else:
            M = L.realization_of().h()
            self = M(self)

        poly = _to_polynomials([self], self.base_ring())[0]
        factors = poly.factor()
        unit = factors.unit()
        if factors.universe() == self.base_ring():
            return Factorization(factors, unit=unit)
        factors = [(_from_polynomial(factor, M), exponent)
                   for factor, exponent in factors]

        if not isinstance(L, SymmetricFunctionAlgebra_multiplicative):
            factors = [(L(factor), exponent) for factor, exponent in factors]
        return Factorization(factors, unit=unit)

    def _floordiv_(self, other):
        """
        Perform division with remainder and return the quotient.

        INPUT:

        - ``right`` - something coercible to a symmetric function in
          ``self.parent()``

        EXAMPLES::

            sage: e = SymmetricFunctions(ZZ).e()
            sage: h = SymmetricFunctions(ZZ).h()
            sage: e[3,2,1] // h[2]
            -e[3, 1]

        TESTS::

            sage: s = SymmetricFunctions(ZZ).s()
            sage: s(0) // s[1]
            0

            sage: s(6) // s(2)
            3*s[]

        """
        from sage.combinat.sf.multiplicative import SymmetricFunctionAlgebra_multiplicative
        # we can assume that the parents of self and other are the same
        L = self.parent()
        if isinstance(L, SymmetricFunctionAlgebra_multiplicative):
            M = L
        else:
            M = L.realization_of().h()
            self = M(self)
            other = M(other)

        p1, p2 = _to_polynomials([self, other], self.base_ring())
        g = p1 // p2
        return L(_from_polynomial(g, M))

    @coerce_binop
    def gcd(self, other):
        """
        Return the greatest common divisor with ``other``.

        INPUT:

        - ``other`` -- the other symmetric function

        EXAMPLES::

            sage: e = SymmetricFunctions(ZZ).e()
            sage: A = 5*e[3] + e[2,1] + e[1]
            sage: B = 7*e[2] + e[5,1]
            sage: C = 3*e[1,1] + e[2]
            sage: gcd(A*B^2, B*C)
            7*e[2] + e[5, 1]

            sage: p = SymmetricFunctions(ZZ).p()
            sage: gcd(e[2,1], p[1,1]-p[2])
            e[2]
            sage: gcd(p[2,1], p[3,2]-p[2,1])
            p[2]

        TESTS::

            sage: s = SymmetricFunctions(ZZ).s()
            sage: gcd(s(0), s[1])
            s[1]

            sage: gcd(s(0), s(1))
            s[]

            sage: gcd(s(9), s(6))
            3*s[]

        """
        from sage.combinat.sf.multiplicative import SymmetricFunctionAlgebra_multiplicative
        L = self.parent()
        if isinstance(L, SymmetricFunctionAlgebra_multiplicative):
            M = L
        else:
            M = L.realization_of().h()
            self = M(self)
            other = M(other)

        p1, p2 = _to_polynomials([self, other], self.base_ring())
        g = p1.gcd(p2)
        return L(_from_polynomial(g, M))

    def plethysm(self, x, include=None, exclude=None):
        r"""
        Return the outer plethysm of ``self`` with ``x``.

        This is implemented only over base rings which are
        `\QQ`-algebras.  (To compute outer plethysms over general
        binomial rings, change bases to the fraction field.)

        The outer plethysm of `f` with `g` is commonly denoted by
        `f \left[ g \right]` or by `f \circ g`. It is an algebra map
        in `f`, but not (generally) in `g`.

        By default, the degree one elements are taken to be the
        generators for the ``self``'s base ring. This setting can be
        modified by specifying the ``include`` and ``exclude`` keywords.

        INPUT:

        -  ``x`` -- a symmetric function over the same base ring as
           ``self``
        -  ``include`` -- a list of variables to be treated as
           degree one elements instead of the default degree one elements
        -  ``exclude`` -- a list of variables to be excluded
           from the default degree one elements

        OUTPUT:

        An element in the parent of ``x`` or the base ring `R` of ``self``
        when ``x`` is in `R`.

        EXAMPLES::

            sage: Sym = SymmetricFunctions(QQ)
            sage: s = Sym.s()
            sage: h = Sym.h()
            sage: h3h2 = h[3](h[2]); h3h2
            h[2, 2, 2] - 2*h[3, 2, 1] + h[3, 3] + h[4, 1, 1] - h[5, 1] + h[6]
            sage: s(h3h2)
            s[2, 2, 2] + s[4, 2] + s[6]
            sage: p = Sym.p()
            sage: p3s21 = p[3](s[2,1]); p3s21
            s[2, 2, 2, 1, 1, 1] - s[2, 2, 2, 2, 1] - s[3, 2, 1, 1, 1, 1]
             + s[3, 2, 2, 2] + s[3, 3, 1, 1, 1] - s[3, 3, 2, 1] + 2*s[3, 3, 3]
             + s[4, 1, 1, 1, 1, 1] - s[4, 3, 2] + s[4, 4, 1] - s[5, 1, 1, 1, 1]
             + s[5, 2, 2] - s[5, 4] + s[6, 1, 1, 1] - s[6, 2, 1] + s[6, 3]
            sage: p(p3s21)
            1/3*p[3, 3, 3] - 1/3*p[9]
            sage: e = Sym.e()
            sage: e[3](e[2])
            e[3, 3] + e[4, 1, 1] - 2*e[4, 2] - e[5, 1] + e[6]

        Note that the output is in the basis of the input ``x``::

            sage: s[2,1](h[3])
            h[4, 3, 2] - h[4, 4, 1] - h[5, 2, 2] + h[5, 3, 1] + h[5, 4]
             + h[6, 2, 1] - 2*h[6, 3] - h[7, 1, 1] + h[7, 2] + h[8, 1] - h[9]

            sage: h[2,1](s[3])
            s[4, 3, 2] + s[4, 4, 1] + s[5, 2, 2] + s[5, 3, 1] + s[5, 4]
             + s[6, 2, 1] + 2*s[6, 3] + 2*s[7, 2] + s[8, 1] + s[9]

        Examples over a polynomial ring::

            sage: R.<t> = QQ[]
            sage: s = SymmetricFunctions(R).s()
            sage: a = s([3])
            sage: f = t * s([2])
            sage: a(f)
            t^3*s[2, 2, 2] + t^3*s[4, 2] + t^3*s[6]
            sage: f(a)
            t*s[4, 2] + t*s[6]
            sage: s(0).plethysm(s[1])
            0
            sage: s(1).plethysm(s[1])
            s[]
            sage: s(1).plethysm(s(0))
            s[]

        When ``x`` is a constant, then it is returned as an element
        of the base ring::

            sage: s[3](2).parent() is R
            True

        Sage also handles plethysm of tensor products of symmetric functions::

            sage: s = SymmetricFunctions(QQ).s()
            sage: X = tensor([s[1],s[[]]])
            sage: Y = tensor([s[[]],s[1]])
            sage: s[1,1,1](X+Y)
            s[] # s[1, 1, 1] + s[1] # s[1, 1] + s[1, 1] # s[1] + s[1, 1, 1] # s[]
            sage: s[1,1,1](X*Y)
            s[1, 1, 1] # s[3] + s[2, 1] # s[2, 1] + s[3] # s[1, 1, 1]

        One can use this to work with symmetric functions in two sets of
        commuting variables. For example, we verify the Cauchy identities
        (in degree 5)::

            sage: m = SymmetricFunctions(QQ).m()
            sage: P5 = Partitions(5)
            sage: sum(s[mu](X)*s[mu](Y) for mu in P5) == sum(m[mu](X)*h[mu](Y) for mu in P5)
            True
            sage: sum(s[mu](X)*s[mu.conjugate()](Y) for mu in P5) == sum(m[mu](X)*e[mu](Y) for mu in P5)
            True

        Sage can also do the plethysm with an element in the completion::

            sage: s = SymmetricFunctions(QQ).s()
            sage: L = LazySymmetricFunctions(s)
            sage: f = s[2,1]
            sage: g = L(s[1]) / (1 - L(s[1])); g
            s[1] + (s[1,1]+s[2]) + (s[1,1,1]+2*s[2,1]+s[3])
             + (s[1,1,1,1]+3*s[2,1,1]+2*s[2,2]+3*s[3,1]+s[4])
             + (s[1,1,1,1,1]+4*s[2,1,1,1]+5*s[2,2,1]+6*s[3,1,1]+5*s[3,2]+4*s[4,1]+s[5])
             + ... + O^8
            sage: fog = f(g)
            sage: fog[:8]
            [s[2, 1],
             s[1, 1, 1, 1] + 3*s[2, 1, 1] + 2*s[2, 2] + 3*s[3, 1] + s[4],
             2*s[1, 1, 1, 1, 1] + 8*s[2, 1, 1, 1] + 10*s[2, 2, 1]
             + 12*s[3, 1, 1] + 10*s[3, 2] + 8*s[4, 1] + 2*s[5],
             3*s[1, 1, 1, 1, 1, 1] + 17*s[2, 1, 1, 1, 1] + 30*s[2, 2, 1, 1]
             + 16*s[2, 2, 2] + 33*s[3, 1, 1, 1] + 54*s[3, 2, 1] + 16*s[3, 3]
             + 33*s[4, 1, 1] + 30*s[4, 2] + 17*s[5, 1] + 3*s[6],
             5*s[1, 1, 1, 1, 1, 1, 1] + 30*s[2, 1, 1, 1, 1, 1] + 70*s[2, 2, 1, 1, 1]
             + 70*s[2, 2, 2, 1] + 75*s[3, 1, 1, 1, 1] + 175*s[3, 2, 1, 1]
             + 105*s[3, 2, 2] + 105*s[3, 3, 1] + 100*s[4, 1, 1, 1] + 175*s[4, 2, 1]
             + 70*s[4, 3] + 75*s[5, 1, 1] + 70*s[5, 2] + 30*s[6, 1] + 5*s[7]]
            sage: parent(fog)
            Lazy completion of Symmetric Functions over Rational Field in the Schur basis

        .. SEEALSO::

            :meth:`frobenius`

        TESTS::

            sage: (1+p[2]).plethysm(p[2])
            p[] + p[4]

        Check that degree one elements are treated in the correct way::

            sage: R.<a1,a2,a11,b1,b21,b111> = QQ[]
            sage: p = SymmetricFunctions(R).p()
            sage: f = a1*p[1] + a2*p[2] + a11*p[1,1]
            sage: g = b1*p[1] + b21*p[2,1] + b111*p[1,1,1]
            sage: r = f(g); r
            a1*b1*p[1] + a11*b1^2*p[1, 1] + a1*b111*p[1, 1, 1]
             + 2*a11*b1*b111*p[1, 1, 1, 1] + a11*b111^2*p[1, 1, 1, 1, 1, 1]
             + a2*b1^2*p[2] + a1*b21*p[2, 1] + 2*a11*b1*b21*p[2, 1, 1]
             + 2*a11*b21*b111*p[2, 1, 1, 1, 1] + a11*b21^2*p[2, 2, 1, 1]
             + a2*b111^2*p[2, 2, 2] + a2*b21^2*p[4, 2]
            sage: r - f(g, include=[])
            (a2*b1^2-a2*b1)*p[2] + (a2*b111^2-a2*b111)*p[2, 2, 2] + (a2*b21^2-a2*b21)*p[4, 2]

        Check that we can compute the plethysm with a constant::

            sage: p[2,2,1](2)
            8

            sage: p[2,2,1](int(2))
            8

            sage: p[2,2,1](a1)
            a1^5

            sage: X = algebras.Shuffle(QQ, 'ab')
            sage: Y = algebras.Shuffle(QQ, 'bc')
            sage: T = tensor([X, Y])
            sage: s = SymmetricFunctions(T).s()
            sage: s[2](5)
            15*B[] # B[]

        .. TODO::

            The implementation of plethysm in
            :class:`sage.data_structures.stream.Stream_plethysm` seems
            to be faster.  This should be investigated.
        """
        from sage.structure.element import parent as get_parent
        Px = get_parent(x)
        parent = self.parent()
        R = parent.base_ring()

        if not self:
            return R(0)

        tHA = HopfAlgebrasWithBasis(R).TensorProducts()
        tensorflag = Px in tHA
        if not is_SymmetricFunction(x):
            if R.has_coerce_map_from(Px) or x in R:
                x = R(x)
                Px = R
            elif (not tensorflag or any(not isinstance(factor, SymmetricFunctionAlgebra_generic)
                                        for factor in Px._sets)):
                from sage.rings.lazy_series import LazySymmetricFunction
                if isinstance(x, LazySymmetricFunction):
                    from sage.rings.lazy_series_ring import LazySymmetricFunctions
                    L = LazySymmetricFunctions(parent)
                    return L(self)(x)

                # Try to coerce into a symmetric function
                phi = parent.coerce_map_from(Px)
                if phi is not None:
                    x = phi(x)
                elif not tensorflag:
                    raise TypeError("only know how to compute plethysms "
                                    "between symmetric functions or tensors "
                                    "of symmetric functions")

        p = parent.realization_of().power()

        degree_one = _variables_recursive(R, include=include, exclude=exclude)

        if tensorflag:
            tparents = Px._sets
            lincomb = Px.linear_combination
            elt = lincomb((prod(lincomb((tensor([p[r].plethysm(base(la))
                                                 for base, la in zip(tparents, trm)]),
                                         _raise_variables(c, r, degree_one))
                                        for trm, c in x)
                                for r in mu),
                           d)
                          for mu, d in p(self))
            return Px(elt)

        # Takes a symmetric function f, and an n and returns the
        # symmetric function with all of its basis partitions scaled
        # by n
        def pn_pleth(f, n):
            return f.map_support(lambda mu: mu.stretch(n))

        # Takes in a partition and applies
        p_x = p(x)

        def f(part):
            return p.prod(pn_pleth(p_x.map_coefficients(lambda c: _raise_variables(c, i, degree_one)), i)
                          for i in part)
        ret = p._apply_module_morphism(p(self), f, codomain=p)
        if Px is R:
            # special case for things in the base ring
            return next(iter(ret._monomial_coefficients.values()))
        return Px(ret)

    __call__ = plethysm

    def inner_plethysm(self, x):
        r"""
        Return the inner plethysm of ``self`` with ``x``.

        Whenever `R` is a `\QQ`-algebra, and `f` and `g` are two
        symmetric functions over `R` such that the constant term of `f`
        is zero, the inner plethysm of `f` with `g` is a symmetric
        function over `R`, and the degree of this symmetric function is
        the same as the degree of `g`. We will denote the inner plethysm
        of `f` with `g` by `f \{ g \}` (in contrast to the notation of
        outer plethysm which is generally denoted `f [ g ]`); in Sage
        syntax, it is ``f.inner_plethysm(g)``.

        First we describe the axiomatic definition of the operation; see
        below for a representation-theoretic interpretation.
        In the following equations, we denote the outer product
        (i.e., the standard product on the ring of symmetric functions,
        :meth:`~sage.categories.algebras_with_basis.AlgebrasWithBasis.ParentMethods.product`)
        by `\cdot` and the Kronecker product (:meth:`itensor`) by `\ast`).

        .. MATH::

            (f + g) \{ h \} = f \{ h \} + g \{ h \}

            (f \cdot g) \{ h \} = (f \{ h \}) \ast (g \{ h \})

            p_k \{ f + g \} = p_k \{ f \} + p_k \{ g \}

        where `p_k` is the `k`-th power-sum symmetric function for every
        `k > 0`.

        Let `\sigma` be a permutation of cycle type `\mu` and let `\mu^k`
        be the cycle type of `\sigma^k`. Then,

        .. MATH::

            p_k \{ p_\mu/z_\mu \} = \sum_{\nu : \nu^k = \mu } p_{\nu}/z_{\nu}

        Since `(p_\mu/z_\mu)_{\mu}` is a basis for the symmetric
        functions, these four formulas define the symmetric function
        operation `f \{ g \}` for any symmetric functions `f` and `g`
        (where `f` has constant term `0`) by expanding `f` in the
        power sum basis and `g` in the dual basis `p_\mu/z_\mu`.

        .. SEEALSO:: :meth:`itensor`, :func:`~sage.combinat.partition.partition_power`,
            :meth:`plethysm`

        This operation admits a representation-theoretic interpretation
        in the case where `f` is a Schur function `s_\lambda` and
        `g` is a homogeneous degree `n` symmetric function with
        nonnegative integral coefficients in the Schur basis.
        The symmetric function `f \{ g \}` is the Frobenius
        image of the `S_n`-representation constructed as follows.

        The assumptions on `g` imply that `g` is the Frobenius image of a
        representation `\rho` of the symmetric group `S_n`:

        .. MATH::

            \rho : S_n \to GL_N.

        If the degree `N` of this representation is greater than or equal
        to the number of parts of `\lambda`, then `f`, which denotes `s_\lambda`,
        corresponds to the character of some irreducible `GL_N`-representation, say

        .. MATH::

            \sigma : GL_N \to GL_M.

        The composition `\sigma \circ \rho : S_n \to GL_M` is a representation
        of `S_n` whose Frobenius image is precisely `f \{ g \}`.

        If `N` is less than the number of parts of `\lambda`,
        then `f \{ g \}` is `0` by definition.

        When `f` is a symmetric function with constant term `\neq 0`, the
        inner plethysm `f \{ g \}` isn't well-defined in the ring of
        symmetric functions. Indeed, it is not clear how to define
        `1 \{ g \}`. The most sensible way to get around this probably is
        defining it as the infinite sum `h_0 + h_1 + h_2 + \cdots` (where
        `h_i` means the `i`-th complete homogeneous symmetric function)
        in the completion of this ring with respect to its grading. This is
        how [SchaThi1994]_ defines `1 \{ g \}`. The present method,
        however, sets it to be the sum of `h_i` over all `i` for which the
        `i`-th homogeneous component of `g` is nonzero. This is rather a
        hack than a reasonable definition. Use with caution!

        .. NOTE::

            If a symmetric function `g` is written in the form
            `g = g_0 + g_1 + g_2 + \cdots` with each `g_i` homogeneous
            of degree `i`, then
            `f \{ g \} = f \{ g_0 \} + f \{ g_1 \} + f \{ g_2 \} + \cdots`
            for every `f` with constant term `0`. But in general, inner
            plethysm is not linear in the second variable.

        REFERENCES:

        .. [King] King, R. Branching rules for `GL_m \supset \Sigma_n`
           and the evaluation of inner plethysms.
           J. Math. Phys. 15, 258 (1974) :doi:`10.1063/1.1666632`

        .. [SchaThi1994] Thomas Scharf, Jean-Yves Thibon.
           *A Hopf-algebra approach to inner plethysm*.
           Advances in Mathematics 104 (1994), pp. 30-58.
           ftp://ftp.mathe2.uni-bayreuth.de/axel/papers/scharf:a_hopf_algebra_approach_to_inner_plethysm.ps.gz

        INPUT:

        - ``x`` -- element of the ring of symmetric functions over the same
          base ring as ``self``

        OUTPUT:

        - an element of symmetric functions in the parent of ``self``

        EXAMPLES::

            sage: Sym = SymmetricFunctions(QQ)
            sage: s = Sym.schur()
            sage: p = Sym.power()
            sage: h = Sym.complete()
            sage: s([2,1]).inner_plethysm(s([1,1,1]))
            0
            sage: s([2]).inner_plethysm(s([2,1]))
            s[2, 1] + s[3]
            sage: s([1,1]).inner_plethysm(s([2,1]))
            s[1, 1, 1]
            sage: s[2,1].inner_tensor(s[2,1])
            s[1, 1, 1] + s[2, 1] + s[3]

        ::

            sage: f = s([2,1]) + 2*s([3,1])
            sage: f.itensor(f)
            s[1, 1, 1] + s[2, 1] + 4*s[2, 1, 1] + 4*s[2, 2] + s[3] + 4*s[3, 1] + 4*s[4]
            sage: s( h([1,1]).inner_plethysm(f) )
            s[1, 1, 1] + s[2, 1] + 4*s[2, 1, 1] + 4*s[2, 2] + s[3] + 4*s[3, 1] + 4*s[4]

        ::

            sage: s([]).inner_plethysm(s([1,1]) + 2*s([2,1])+s([3]))
            s[2] + s[3]
            sage: [s([]).inner_plethysm(s(la)) for la in Partitions(4)]
            [s[4], s[4], s[4], s[4], s[4]]
            sage: s([3]).inner_plethysm(s([]))
            s[]
            sage: s[1,1,1,1].inner_plethysm(s[2,1])
            0
            sage: s[1,1,1,1].inner_plethysm(2*s[2,1])
            s[3]

        ::

            sage: p[3].inner_plethysm(p[3])
            0
            sage: p[3,3].inner_plethysm(p[3])
            0
            sage: p[3].inner_plethysm(p[1,1,1])
            p[1, 1, 1] + 2*p[3]
            sage: p[4].inner_plethysm(p[1,1,1,1]/24)
            1/24*p[1, 1, 1, 1] + 1/4*p[2, 1, 1] + 1/8*p[2, 2] + 1/4*p[4]
            sage: p[3,3].inner_plethysm(p[1,1,1])
            6*p[1, 1, 1] + 12*p[3]

        TESTS::

            sage: s(0).inner_plethysm(s(0))
            0
            sage: s(1).inner_plethysm(s(0))
            0
            sage: s(0).inner_plethysm(s(1))
            0
            sage: s(1).inner_plethysm(s(1))
            s[]
            sage: s(2).inner_plethysm(s(1))
            2*s[]
            sage: s(1).inner_plethysm(s(2))
            s[]
        """
        parent = self.parent()
        if self == parent.zero():
            return self
        p = parent.realization_of().power()
        cache = {}
        ip_pnu_g = parent._inner_plethysm_pnu_g
        return parent.sum(c*ip_pnu_g(p(x), cache, nu)
                          for (nu, c) in p(self).monomial_coefficients().items())

    def omega(self):
        r"""
        Return the image of ``self`` under the omega automorphism.

        The *omega automorphism* is defined to be the unique algebra
        endomorphism `\omega` of the ring of symmetric functions that
        satisfies `\omega(e_k) = h_k` for all positive integers `k`
        (where `e_k` stands for the `k`-th elementary symmetric
        function, and `h_k` stands for the `k`-th complete homogeneous
        symmetric function). It furthermore is a Hopf algebra
        endomorphism and an involution, and it is also known as the
        *omega involution*. It sends the power-sum symmetric function
        `p_k` to `(-1)^{k-1} p_k` for every positive integer `k`.

        The images of some bases under the omega automorphism are given by

        .. MATH::

            \omega(e_{\lambda}) = h_{\lambda}, \qquad
            \omega(h_{\lambda}) = e_{\lambda}, \qquad
            \omega(p_{\lambda}) = (-1)^{|\lambda| - \ell(\lambda)}
            p_{\lambda}, \qquad
            \omega(s_{\lambda}) = s_{\lambda^{\prime}},

        where `\lambda` is any partition, where `\ell(\lambda)` denotes
        the length (:meth:`~sage.combinat.partition.Partition.length`)
        of the partition `\lambda`, where `\lambda^{\prime}` denotes the
        conjugate partition
        (:meth:`~sage.combinat.partition.Partition.conjugate`) of
        `\lambda`, and where the usual notations for bases are used
        (`e` = elementary, `h` = complete homogeneous, `p` = powersum,
        `s` = Schur).

        The default implementation converts to the Schur basis, then
        performs the automorphism and changes back.

        :meth:`omega_involution()` is a synonym for the :meth:`omega()` method.

        EXAMPLES::

            sage: J = SymmetricFunctions(QQ).jack(t=1).P()
            sage: a = J([2,1]) + J([1,1,1])
            sage: a.omega()
            JackP[2, 1] + JackP[3]
            sage: J(0).omega()
            0
            sage: J(1).omega()
            JackP[]

        The forgotten symmetric functions are the images of the monomial
        symmetric functions under omega::

            sage: Sym = SymmetricFunctions(ZZ)
            sage: m = Sym.m()
            sage: f = Sym.f()
            sage: all( f(lam) == m(lam).omega() for lam in Partitions(3) )
            True
            sage: all( m(lam) == f(lam).omega() for lam in Partitions(3) )
            True
        """
        parent = self.parent()
        s = parent.realization_of().schur()
        return parent(s(self).omega())

    omega_involution = omega

    def theta(self,a):
        r"""
        Return the image of ``self`` under the theta endomorphism which sends
        `p_k` to `a \cdot p_k` for every positive integer `k`.

        In general, this is well-defined outside of the powersum basis only
        if the base ring is a `\QQ`-algebra.

        INPUT:

        - ``a`` -- an element of the base ring

        EXAMPLES::

            sage: s = SymmetricFunctions(QQ).s()
            sage: s([2,1]).theta(2)
            2*s[1, 1, 1] + 6*s[2, 1] + 2*s[3]
            sage: p = SymmetricFunctions(QQ).p()
            sage: p([2]).theta(2)
            2*p[2]
            sage: p(0).theta(2)
            0
            sage: p(1).theta(2)
            p[]
        """
        p = self.parent().realization_of().power()
        p_self = p(self)
        res = p_self.map_item(lambda m,c: (m, c * a**len(m)))
        return self.parent()(res)

    def theta_qt(self, q=None, t=None):
        r"""
        Return the image of ``self`` under the `q,t`-deformed theta
        endomorphism which sends `p_k` to `\frac{1-q^k}{1-t^k} \cdot p_k`
        for all positive integers `k`.

        In general, this is well-defined outside of the powersum basis only
        if the base ring is a `\QQ`-algebra.

        INPUT:

        - ``q``, ``t`` -- parameters (default: ``None``, in which case 'q'
          and 't' are used)

        EXAMPLES::

            sage: QQqt = QQ['q,t'].fraction_field()
            sage: q,t = QQqt.gens()
            sage: p = SymmetricFunctions(QQqt).p()
            sage: p([2]).theta_qt(q,t)
            ((-q^2+1)/(-t^2+1))*p[2]
            sage: p([2,1]).theta_qt(q,t)
            ((q^3-q^2-q+1)/(t^3-t^2-t+1))*p[2, 1]
            sage: p(0).theta_qt(q=1,t=3)
            0
            sage: p([2,1]).theta_qt(q=2,t=3)
            3/16*p[2, 1]
            sage: s = p.realization_of().schur()
            sage: s([3]).theta_qt(q=0)*(1-t)*(1-t^2)*(1-t^3)
            t^3*s[1, 1, 1] + (t^2+t)*s[2, 1] + s[3]
            sage: p(1).theta_qt()
            p[]
        """
        parent = self.parent()
        BR = parent.base_ring()
        p = parent.realization_of().power()
        p_self = p(self)
        if t is None:
            if hasattr(parent,"t"):
                t = parent.t
            else:
                t = BR(QQ['t'].gen())
        if q is None:
            if hasattr(parent,"q"):
                q = parent.q
            else:
                q = BR(QQ['q'].gen())
        one = BR.one()
        if not t:
            res = p._from_dict({m: BR(prod(one - q**k for k in m) * c)
                                for m,c in p_self})
        else:
            res = p._from_dict({m: BR(prod((one-q**k) / (one-t**k) for k in m)*c)
                                for m,c in p_self})
        return parent(res)

    def omega_qt(self, q=None, t=None):
        r"""
        Return the image of ``self`` under the `q,t`-deformed omega
        automorphism which sends `p_k` to
        `(-1)^{k-1} \cdot \frac{1-q^k}{1-t^k} \cdot p_k` for all positive
        integers `k`.

        In general, this is well-defined outside of the powersum basis only
        if the base ring is a `\QQ`-algebra.

        If `q = t`, then this is the omega automorphism (:meth:`omega`).

        INPUT:

        - ``q``, ``t`` -- parameters (default: ``None``, in which case
          ``'q'`` and ``'t'`` are used)

        EXAMPLES::

            sage: QQqt = QQ['q,t'].fraction_field()
            sage: q,t = QQqt.gens()
            sage: p = SymmetricFunctions(QQqt).p()
            sage: p[5].omega_qt()
            ((-q^5+1)/(-t^5+1))*p[5]
            sage: p[5].omega_qt(q,t)
            ((-q^5+1)/(-t^5+1))*p[5]
            sage: p([2]).omega_qt(q,t)
            ((q^2-1)/(-t^2+1))*p[2]
            sage: p([2,1]).omega_qt(q,t)
            ((-q^3+q^2+q-1)/(t^3-t^2-t+1))*p[2, 1]
            sage: p([3,2]).omega_qt(5,q)
            -(2976/(q^5-q^3-q^2+1))*p[3, 2]
            sage: p(0).omega_qt()
            0
            sage: p(1).omega_qt()
            p[]
            sage: H = SymmetricFunctions(QQqt).macdonald().H()
            sage: H([1,1]).omega_qt()
            ((2*q^2-2*q*t-2*q+2*t)/(t^3-t^2-t+1))*McdH[1, 1] + ((q-1)/(t-1))*McdH[2]
            sage: H([1,1]).omega_qt(q,t)
            ((2*q^2-2*q*t-2*q+2*t)/(t^3-t^2-t+1))*McdH[1, 1] + ((q-1)/(t-1))*McdH[2]
            sage: H([1,1]).omega_qt(t,q)
            ((-t^3+t^2+t-1)/(-q^3+q^2+q-1))*McdH[2]
            sage: Sym = SymmetricFunctions(FractionField(QQ['q','t']))
            sage: S = Sym.macdonald().S()
            sage: S([1,1]).omega_qt()
            ((q^2-q*t-q+t)/(t^3-t^2-t+1))*McdS[1, 1] + ((-q^2*t+q*t+q-1)/(-t^3+t^2+t-1))*McdS[2]
            sage: s = Sym.schur()
            sage: s(S([1,1]).omega_qt())
            s[2]
        """
        parent = self.parent()
        BR = parent.base_ring()
        p = parent.realization_of().power()
        p_self = p(self)
        if t is None:
            if hasattr(parent,"t"):
                t = parent.t
            else:
                t = BR(QQ['t'].gen())
        if q is None:
            if hasattr(parent,"q"):
                q = parent.q
            else:
                q = BR(QQ['q'].gen())
        one = BR.one()
        if not t:
            res = p._from_dict({m: c * (-one)**(sum(m)-len(m))
                                     * BR(prod(one-q**i for i in m))
                                for m,c in p_self})
        else:
            res = p._from_dict({m: c * (-one)**(sum(m)-len(m))
                                     * BR(prod((one-q**i) / (one-t**i)
                                               for i in m))
                                for m,c in p_self})
        return parent(res)

    def itensor(self, x):
        r"""
        Return the internal (tensor) product of ``self`` and ``x`` in the
        basis of ``self``.

        The internal tensor product can be defined as the linear extension
        of the definition on power sums
        `p_{\lambda} \ast p_{\mu} = \delta_{\lambda,\mu} z_{\lambda}
        p_{\lambda}`, where `z_{\lambda} = (1^{r_1} r_1!) (2^{r_2} r_2!)
        \cdots` for `\lambda = (1^{r_1} 2^{r_2} \cdots )` and where `\ast`
        denotes the internal tensor product.
        The internal tensor product is also known as the Kronecker product,
        or as the second multiplication on the ring of symmetric functions.

        Note that the internal product of any two homogeneous symmetric
        functions of equal degrees is a homogeneous symmetric function of the
        same degree. On the other hand, the internal product of two homogeneous
        symmetric functions of distinct degrees is `0`.

        .. NOTE::

            The internal product is sometimes referred to as "inner product"
            in the literature, but unfortunately this name is shared by a
            different operation, namely the Hall inner product
            (see :meth:`scalar`).

        INPUT:

        - ``x`` -- element of the ring of symmetric functions over the
          same base ring as ``self``

        OUTPUT:

        - the internal product of ``self`` with ``x`` (an element of the
          ring of symmetric functions in the same basis as ``self``)

        The methods :meth:`itensor`, :meth:`internal_product`,
        :meth:`kronecker_product`, :meth:`inner_tensor` are all
        synonyms.

        EXAMPLES::

            sage: s = SymmetricFunctions(QQ).s()
            sage: a = s([2,1])
            sage: b = s([3])
            sage: a.itensor(b)
            s[2, 1]
            sage: c = s([3,2,1])
            sage: c.itensor(c)
            s[1, 1, 1, 1, 1, 1] + 2*s[2, 1, 1, 1, 1] + 3*s[2, 2, 1, 1] + 2*s[2, 2, 2]
             + 4*s[3, 1, 1, 1] + 5*s[3, 2, 1] + 2*s[3, 3] + 4*s[4, 1, 1]
             + 3*s[4, 2] + 2*s[5, 1] + s[6]

        There are few quantitative results pertaining to Kronecker products
        in general, which makes their computation so difficult. Let us test
        a few of them in different bases.

        The Kronecker product of any homogeneous symmetric function `f` of
        degree `n` with the `n`-th complete homogeneous symmetric function
        ``h[n]`` (a.k.a. ``s[n]``) is `f`::

            sage: h = SymmetricFunctions(ZZ).h()
            sage: all( h([5]).itensor(h(p)) == h(p) for p in Partitions(5) )
            True

        The Kronecker product of a Schur function `s_{\lambda}` with the `n`-th
        elementary symmetric function ``e[n]``, where `n = \left| \lambda
        \right|`, is `s_{\lambda'}` (where `\lambda'` is the conjugate
        partition of `\lambda`)::

            sage: F = CyclotomicField(12)
            sage: s = SymmetricFunctions(F).s()
            sage: e = SymmetricFunctions(F).e()
            sage: all( e([5]).itensor(s(p)) == s(p.conjugate()) for p in Partitions(5) )
            True

        The Kronecker product is commutative::

            sage: e = SymmetricFunctions(FiniteField(19)).e()
            sage: m = SymmetricFunctions(FiniteField(19)).m()
            sage: all( all( e(p).itensor(m(q)) == m(q).itensor(e(p)) for q in Partitions(4) )
            ....:      for p in Partitions(4) )
            True

            sage: F = FractionField(QQ['q','t'])
            sage: mq = SymmetricFunctions(F).macdonald().Q()
            sage: mh = SymmetricFunctions(F).macdonald().H()
            sage: all( all( mq(p).itensor(mh(r)) == mh(r).itensor(mq(p))   # long time
            ....:           for r in Partitions(4) )
            ....:      for p in Partitions(3) )
            True

        Let us check (on examples) Proposition 5.2 of Gelfand, Krob, Lascoux, Leclerc,
        Retakh, Thibon, "Noncommutative symmetric functions", :arxiv:`hep-th/9407124`, for
        `r = 2`::

            sage: e = SymmetricFunctions(FiniteField(29)).e()
            sage: s = SymmetricFunctions(FiniteField(29)).s()
            sage: m = SymmetricFunctions(FiniteField(29)).m()
            sage: def tensor_copr(u, v, w):  # computes \mu ((u \otimes v) * \Delta(w)) with
            ....:                            # * meaning Kronecker product and \mu meaning the
            ....:                            # usual multiplication.
            ....:     result = w.parent().zero()
            ....:     for partition_pair, coeff in w.coproduct():
            ....:         result += coeff * w.parent()(u).itensor(partition_pair[0]) * w.parent()(v).itensor(partition_pair[1])
            ....:     return result
            sage: all( all( all( tensor_copr(e[u], s[v], m[w])   # long time
            ....:                == (e[u] * s[v]).itensor(m[w])
            ....:                for w in Partitions(5) )
            ....:           for v in Partitions(2) )
            ....:      for u in Partitions(3) )
            True

        Some examples from Briand, Orellana, Rosas, "The stability of the Kronecker
        products of Schur functions." :arxiv:`0907.4652`::

            sage: s = SymmetricFunctions(ZZ).s()
            sage: s[2,2].itensor(s[2,2])
            s[1, 1, 1, 1] + s[2, 2] + s[4]
            sage: s[3,2].itensor(s[3,2])
            s[2, 1, 1, 1] + s[2, 2, 1] + s[3, 1, 1] + s[3, 2] + s[4, 1] + s[5]
            sage: s[4,2].itensor(s[4,2])
            s[2, 2, 2] + s[3, 1, 1, 1] + 2*s[3, 2, 1] + s[4, 1, 1] + 2*s[4, 2] + s[5, 1] + s[6]

        An example from p. 220 of Thibon, "Hopf algebras of symmetric functions
        and tensor products of symmetric group representations", International
        Journal of Algebra and Computation, 1991::

            sage: s = SymmetricFunctions(QQbar).s()
            sage: s[2,1].itensor(s[2,1])
            s[1, 1, 1] + s[2, 1] + s[3]

        TESTS::

            sage: s = SymmetricFunctions(QQ).s()
            sage: a = s([8,8])
            sage: a.itensor(a) # long time
            s[4, 4, 4, 4] + s[5, 5, 3, 3] + s[5, 5, 5, 1] + s[6, 4, 4, 2]
             + s[6, 6, 2, 2] + s[6, 6, 4] + s[7, 3, 3, 3] + s[7, 5, 3, 1]
             + s[7, 7, 1, 1] + s[8, 4, 2, 2] + s[8, 4, 4] + s[8, 6, 2]
             + s[8, 8] + s[9, 3, 3, 1] + s[9, 5, 1, 1] + s[10, 2, 2, 2]
             + s[10, 4, 2] + s[10, 6] + s[11, 3, 1, 1] + s[12, 2, 2]
             + s[12, 4] + s[13, 1, 1, 1] + s[14, 2] + s[16]
            sage: s[8].itensor(s[7])
            0
            sage: s(0).itensor(s(0))
            0
            sage: s(1).itensor(s(0))
            0
            sage: s(0).itensor(s(1))
            0
            sage: s(1).itensor(s(1))
            s[]

        Same over the ring of integers::

            sage: s = SymmetricFunctions(ZZ).s()
            sage: a = s([8,8])
            sage: a.itensor(a) # long time
            s[4, 4, 4, 4] + s[5, 5, 3, 3] + s[5, 5, 5, 1] + s[6, 4, 4, 2]
             + s[6, 6, 2, 2] + s[6, 6, 4] + s[7, 3, 3, 3] + s[7, 5, 3, 1]
             + s[7, 7, 1, 1] + s[8, 4, 2, 2] + s[8, 4, 4] + s[8, 6, 2]
             + s[8, 8] + s[9, 3, 3, 1] + s[9, 5, 1, 1] + s[10, 2, 2, 2]
             + s[10, 4, 2] + s[10, 6] + s[11, 3, 1, 1] + s[12, 2, 2]
             + s[12, 4] + s[13, 1, 1, 1] + s[14, 2] + s[16]
            sage: s[8].itensor(s[7])
            0
            sage: s(0).itensor(s(0))
            0
            sage: s(1).itensor(s(0))
            0
            sage: s(0).itensor(s(1))
            0
            sage: s(1).itensor(s(1))
            s[]

        Theorem 2.1 in Bessenrodt, van Willigenburg, :arxiv:`1105.3170v2`::

            sage: s = SymmetricFunctions(ZZ).s()
            sage: all( all( max( r[0] for r in s(p).itensor(s(q)).monomial_coefficients().keys() )
            ....:           == sum( min(p[i], q.get_part(i)) for i in range(len(p)) )
            ....:           for p in Partitions(4) )
            ....:      for q in Partitions(4) )
            True
            sage: all( all( max( len(r) for r in s(p).itensor(s(q)).monomial_coefficients().keys() )
            ....:           == sum( min(p[i], q.conjugate().get_part(i)) for i in range(len(p)) )
            ....:           for p in Partitions(4) )
            ....:      for q in Partitions(4) )
            True

        Check that the basis and ground ring of ``self`` are preserved::

            sage: F = CyclotomicField(12)
            sage: s = SymmetricFunctions(F).s()
            sage: e = SymmetricFunctions(F).e()
            sage: e[3].itensor(s[3])
            e[3]
            sage: s[3].itensor(e[3])
            s[1, 1, 1]
            sage: parent(e[3].itensor(s[3]))
            Symmetric Functions over Cyclotomic Field of order 12 and degree 4 in the elementary basis
            sage: parent(s[3].itensor(e[3]))
            Symmetric Functions over Cyclotomic Field of order 12 and degree 4 in the Schur basis

        .. NOTE::

            The currently existing implementation of this function is
            technically unsatisfactory. It distinguishes the case when the
            base ring is a `\QQ`-algebra (in which case the Kronecker product
            can be easily computed using the power sum basis) from the case
            where it isn't. In the latter, it does a computation using
            universal coefficients, again distinguishing the case when it is
            able to compute the "corresponding" basis of the symmetric function
            algebra over `\QQ` (using the ``corresponding_basis_over`` hack)
            from the case when it isn't (in which case it transforms everything
            into the Schur basis, which is slow).
        """
        parent = self.parent()
        if parent.has_coerce_map_from(QQ):
            # Convert both self and x to the p basis
            p = parent.realization_of().power()
            f = lambda part1, part2: zee(part1)*p(part1)
            return parent(p._apply_multi_module_morphism(p(self),p(x),f,orthogonal=True))
        else:
            # comp_parent is the parent that is going to be used for
            # computations. In most cases it will just be parent.
            # Similarly for comp_self and comp_x.
            comp_parent = parent
            comp_self = self
            # Now let's try to find out what basis self is in, and
            # construct the corresponding basis of symmetric functions
            # over QQ.
            corresponding_parent_over_QQ = parent.corresponding_basis_over(QQ)
            if corresponding_parent_over_QQ is None:
                # This is the case where the corresponding basis
                # over QQ cannot be found. This can have two reasons:
                # Either the basis depends on variables (like the
                # Macdonald symmetric functions), or its basis_name()
                # is not identical to the name of the method on
                # SymmetricFunctions(QQ) that builds it. Either way,
                # give up looking for the corresponding parent, and
                # transform everything into the Schur basis (very
                # slow!) instead.
                comp_parent = parent.realization_of().schur()
                comp_self = comp_parent(self)
                from sage.combinat.sf.sf import SymmetricFunctions
                corresponding_parent_over_QQ = SymmetricFunctions(QQ).schur()
            comp_x = comp_parent(x)    # For simplicity, let self and x be in the same basis.
            result = comp_parent.zero()
            for lam, a in comp_self:
                # lam is a partition, a is an element of the base ring.
                for mu, b in comp_x:
                    # mu is a partition, b is an element of the base ring.
                    lam_star_mu = corresponding_parent_over_QQ(lam).itensor(corresponding_parent_over_QQ(mu))
                    # lam_star_mu is now a symmetric function over QQ.
                    for nu, c in lam_star_mu:
                        # nu is a partition, c is an element of QQ.
                        result += a * b * comp_parent.base_ring()(c) * comp_parent(nu)
            return parent(result)    # just in case comp_parent != parent.

    internal_product = itensor
    kronecker_product = itensor
    inner_tensor = itensor

    def reduced_kronecker_product(self, x):
        r"""
        Return the reduced Kronecker product of ``self`` and ``x`` in the
        basis of ``self``.

        The reduced Kronecker product is a bilinear map mapping two
        symmetric functions to another, not necessarily preserving degree.
        It can be defined as follows: Let `*` denote the Kronecker product
        (:meth:`itensor`) on the space of symmetric functions. For any
        partitions `\alpha`, `\beta`, `\gamma`, let
        `g^{\gamma}_{\alpha, \beta}` denote the coefficient of the Schur
        function `s_{\gamma}` in the Kronecker product
        `s_{\alpha} * s_{\beta}` (this is called a Kronecker coefficient).
        For every partition
        `\lambda = (\lambda_1, \lambda_2, \lambda_3, \ldots)`
        and every integer `n > \left| \lambda \right| + \lambda_1`, let
        `\lambda[n]` denote the `n`-completion of `\lambda` (this is the
        partition
        `(n - \left| \lambda \right|, \lambda_1, \lambda_2, \lambda_3, \ldots)`;
        see :meth:`~sage.combinat.partition.Partition.t_completion`).
        Then, Theorem 1.2 of [BOR2009]_ shows that for any partitions
        `\alpha` and `\beta` and every integer
        `n \geq \left|\alpha\right| + \left|\beta\right| + \alpha_1 + \beta_1`,
        we can write the Kronecker product `s_{\alpha[n]} * s_{\beta[n]}`
        in the form

        .. MATH::

            s_{\alpha[n]} * s_{\beta[n]} = \sum_{\gamma} g^{\gamma[n]}_{\alpha[n], \beta[n]} s_{\gamma[n]}

        with `\gamma` ranging over all partitions. The
        coefficients `g^{\gamma[n]}_{\alpha[n], \beta[n]}`
        are independent on `n`. These coefficients
        `g^{\gamma[n]}_{\alpha[n], \beta[n]}` are denoted by
        `\overline{g}^{\gamma}_{\alpha, \beta}`, and the symmetric
        function

        .. MATH::

            \sum_{\gamma} \overline{g}^{\gamma}_{\alpha, \beta} s_{\gamma}

        is said to be the *reduced Kronecker product* of `s_{\alpha}` and
        `s_{\beta}`. By bilinearity, this extends to a definition of a
        reduced Kronecker product of any two symmetric functions.

        The definition of the reduced Kronecker product goes back to
        Murnaghan, and has recently been studied in [BOR2009]_, [BdVO2012]_
        and other places (our notation
        `\overline{g}^{\gamma}_{\alpha, \beta}` appears in these two
        sources).

        INPUT:

        - ``x`` -- element of the ring of symmetric functions over the
          same base ring as ``self``

        OUTPUT:

        - the reduced Kronecker product of ``self`` with ``x`` (an element
          of the ring of symmetric functions in the same basis as
          ``self``)

        EXAMPLES:

        The example from page 2 of [BOR2009]_::

            sage: Sym = SymmetricFunctions(QQ)
            sage: s = Sym.schur()
            sage: s[2].reduced_kronecker_product(s[2])
            s[] + s[1] + s[1, 1] + s[1, 1, 1] + 2*s[2] + 2*s[2, 1] + s[2, 2] + s[3] + s[3, 1] + s[4]

        Taking the reduced Kronecker product with `1 = s_{\emptyset}`
        is the identity map on the ring of symmetric functions::

            sage: all( s[Partition([])].reduced_kronecker_product(s[lam])
            ....:      == s[lam] for i in range(4)
            ....:      for lam in Partitions(i) )
            True

        While reduced Kronecker products are hard to compute in general,
        there is a rule for taking reduced Kronecker products with
        `s_1`. Namely, for every partition `\lambda`, the reduced
        Kronecker product of `s_{\lambda}` with `s_1` is
        `\sum_{\mu} a_{\mu} s_{\mu}`, where the sum runs over all
        partitions `\mu`, and the coefficient `a_{\mu}` is defined as the
        number of ways to obtain `\mu` from `\lambda` by one of the
        following three operations:

        - Add an addable cell
          (:meth:`~sage.combinat.partition.Partition.addable_cells`) to
          `\lambda`.
        - Remove a removable cell
          (:meth:`~sage.combinat.partition.Partition.removable_cells`)
          from `\lambda`.
        - First remove a removable cell from `\lambda`, then add an
          addable cell to the resulting Young diagram.

        This is, in fact, Proposition 5.15 of [CO2010]_ in an elementary
        wording. We check this for partitions of size `\leq 4`::

            sage: def mults1(lam):
            ....:     # Reduced Kronecker multiplication by s[1], according
            ....:     # to [CO2010]_.
            ....:     res = s.zero()
            ....:     for mu in lam.up_list():
            ....:         res += s(mu)
            ....:     for mu in lam.down_list():
            ....:         res += s(mu)
            ....:         for nu in mu.up_list():
            ....:             res += s(nu)
            ....:     return res
            sage: all( mults1(lam) == s[1].reduced_kronecker_product(s[lam])
            ....:      for i in range(5) for lam in Partitions(i) )
            True

        Here is the example on page 3 of Christian Gutschwager's
        :arxiv:`0912.4411v3`::

            sage: s[1,1].reduced_kronecker_product(s[2])
            s[1] + 2*s[1, 1] + s[1, 1, 1] + s[2] + 2*s[2, 1] + s[2, 1, 1] + s[3] + s[3, 1]

        Example 39 from F. D. Murnaghan, "The analysis of the Kronecker
        product of irreducible representations of the symmetric group",
        American Journal of Mathematics, Vol. 60, No. 3, Jul. 1938::

            sage: s[3].reduced_kronecker_product(s[2,1])
            s[1] + 2*s[1, 1] + 2*s[1, 1, 1] + s[1, 1, 1, 1] + 2*s[2] + 5*s[2, 1] + 4*s[2, 1, 1]
            + s[2, 1, 1, 1] + 3*s[2, 2] + 2*s[2, 2, 1] + 2*s[3] + 5*s[3, 1] + 3*s[3, 1, 1]
            + 3*s[3, 2] + s[3, 2, 1] + 2*s[4] + 3*s[4, 1] + s[4, 1, 1] + s[4, 2] + s[5]
            + s[5, 1]

        TESTS::

            sage: h = SymmetricFunctions(QQ).h()
            sage: (2*h([])).reduced_kronecker_product(3*h([]))
            6*h[]

        Different bases and base rings::

            sage: h = SymmetricFunctions(ZZ).h()
            sage: e = SymmetricFunctions(ZZ).e()
            sage: h(e[2].reduced_kronecker_product(h[2]))
            h[1] + 2*h[1, 1] + h[1, 1, 1] - h[2] + h[2, 1, 1] - h[2, 2]

            sage: F = CyclotomicField(12)
            sage: s = SymmetricFunctions(F).s()
            sage: e = SymmetricFunctions(F).e()
            sage: v = e[2].reduced_kronecker_product(e[2]); v
            e[] + e[1] + 2*e[1, 1] + e[1, 1, 1] + (-1)*e[2] + e[2, 2]
            sage: parent(v)
            Symmetric Functions over Cyclotomic Field of order 12 and degree 4 in the elementary basis

            sage: s = SymmetricFunctions(ZZ).s()
            sage: v = s[1].reduced_kronecker_product(s[1]); parent(v)
            Symmetric Functions over Integer Ring in the Schur basis

        .. TODO::

            This implementation of the reduced Kronecker product is
            painfully slow.
        """
        parent = self.parent()
        comp_parent = parent.realization_of().schur()
        comp_self = comp_parent(self)
        comp_x = comp_parent(x)
        # Now, comp_self and comp_x are the same as self and x, but in the
        # Schur basis, which we call comp_parent.
        schur_Q = comp_parent.corresponding_basis_over(QQ)
        # schur_Q is the Schur basis of the symmetric functions over QQ.
        result = comp_parent.zero()
        for lam, a in comp_self:
            # lam is a partition, a is an element of the base ring.
            lam_list = lam._list
            if not lam_list:
                # Special handling for the empty partition. The reduced
                # Kronecker product of 1 with any symmetric function f is
                # f.
                result += a * comp_x
                continue
            sum_lam = sum(lam_list)
            for mu, b in comp_x:
                # mu is a partition, b is an element of the base ring.
                mu_list = mu._list
                if not mu_list:
                    # Special handling for the empty partition.
                    result += a * b * comp_parent(lam)
                    continue
                # Now, both lam and mu are nonempty.
                sum_mu = sum(mu_list)
                stab = lam_list[0] + mu_list[0] + sum_lam + sum_mu
                s_lam_stabilized = schur_Q(_Partitions([stab - sum_lam] + lam_list))
                s_mu_stabilized = schur_Q(_Partitions([stab - sum_mu] + mu_list))
                lam_star_mu = s_lam_stabilized.itensor(s_mu_stabilized)
                # lam_star_mu is now a symmetric function over QQ.
                for nu, c in lam_star_mu:
                    # nu is a partition of the integer stab, c is an element of QQ.
                    nu_unstabilized = _Partitions(nu[1:])
                    result += a * b * comp_parent.base_ring()(c) \
                                    * comp_parent(nu_unstabilized)
        return parent(result)

    def left_padded_kronecker_product(self, x):
        r"""
        Return the left-padded Kronecker product of ``self`` and ``x`` in
        the basis of ``self``.

        The left-padded Kronecker product is a bilinear map mapping two
        symmetric functions to another, not necessarily preserving degree.
        It can be defined as follows: Let `*` denote the Kronecker product
        (:meth:`itensor`) on the space of symmetric functions. For any
        partitions `\alpha`, `\beta`, `\gamma`, let
        `g^{\gamma}_{\alpha, \beta}` denote the coefficient of the
        complete homogeneous symmetric function `h_{\gamma}` in the
        Kronecker product `h_{\alpha} * h_{\beta}`.
        For every partition
        `\lambda = (\lambda_1, \lambda_2, \lambda_3, \ldots)`
        and every integer `n > \left| \lambda \right| + \lambda_1`, let
        `\lambda[n]` denote the `n`-completion of `\lambda` (this is the
        partition
        `(n - \left| \lambda \right|, \lambda_1, \lambda_2, \lambda_3, \ldots)`;
        see :meth:`~sage.combinat.partition.Partition.t_completion`).
        Then, for any partitions `\alpha` and `\beta` and every integer
        `n \geq \left|\alpha\right| + \left|\beta\right| + \alpha_1 + \beta_1`,
        we can write the Kronecker product `h_{\alpha[n]} * h_{\beta[n]}`
        in the form

        .. MATH::

            h_{\alpha[n]} * h_{\beta[n]} = \sum_{\gamma}
            g^{\gamma[n]}_{\alpha[n], \beta[n]} h_{\gamma[n]}

        with `\gamma` ranging over all partitions. The
        coefficients `g^{\gamma[n]}_{\alpha[n], \beta[n]}`
        are independent on `n`. These coefficients
        `g^{\gamma[n]}_{\alpha[n], \beta[n]}` are denoted by
        `\overline{g}^{\gamma}_{\alpha, \beta}`, and the symmetric
        function

        .. MATH::

            \sum_{\gamma} \overline{g}^{\gamma}_{\alpha, \beta} h_{\gamma}

        is said to be the *left-padded Kronecker product* of `h_{\alpha}`
        and `h_{\beta}`. By bilinearity, this extends to a definition of a
        left-padded Kronecker product of any two symmetric functions.

        This notion of left-padded Kronecker product can be lifted to the
        non-commutative symmetric functions
        (:meth:`~sage.combinat.ncsf_qsym.ncsf.NonCommutativeSymmetricFunctions.Bases.ElementMethods.left_padded_kronecker_product`).

        .. WARNING::

            Do not mistake this product for the reduced Kronecker product
            (:meth:`reduced_kronecker_product`), which uses the Schur
            functions instead of the complete homogeneous functions in
            its definition.

        INPUT:

        - ``x`` -- element of the ring of symmetric functions over the
          same base ring as ``self``

        OUTPUT:

        - the left-padded Kronecker product of ``self`` with ``x`` (an
          element of the ring of symmetric functions in the same basis
          as ``self``)

        EXAMPLES::

            sage: Sym = SymmetricFunctions(QQ)
            sage: h = Sym.h()
            sage: h[2,1].left_padded_kronecker_product(h[3])
            h[1, 1, 1, 1] + h[2, 1] + h[2, 1, 1] + h[2, 1, 1, 1] + h[2, 2, 1] + h[3, 2, 1]
            sage: h[2,1].left_padded_kronecker_product(h[1])
            h[1, 1, 1] + h[2, 1] + h[2, 1, 1]
            sage: h[1].left_padded_kronecker_product(h[2,1])
            h[1, 1, 1] + h[2, 1] + h[2, 1, 1]
            sage: h[1,1].left_padded_kronecker_product(h[2])
            h[1, 1] + 2*h[1, 1, 1] + h[2, 1, 1]
            sage: h[1].left_padded_kronecker_product(h[2,1,1])
            h[1, 1, 1, 1] + 2*h[2, 1, 1] + h[2, 1, 1, 1]
            sage: h[2].left_padded_kronecker_product(h[3])
            h[2, 1] + h[2, 1, 1] + h[3, 2]

        Taking the left-padded Kronecker product with `1 = h_{\emptyset}`
        is the identity map on the ring of symmetric functions::

            sage: all( h[Partition([])].left_padded_kronecker_product(h[lam])
            ....:      == h[lam] for i in range(4)
            ....:      for lam in Partitions(i) )
            True

        Here is a rule for the left-padded Kronecker product of `h_1`
        (this is the same as `h_{(1)}`) with any complete homogeneous
        function: Let `\lambda` be a partition. Then, the left-padded
        Kronecker product of `h_1` and `h_{\lambda}` is
        `\sum_{\mu} a_{\mu} h_{\mu}`, where the sum runs over all
        partitions `\mu`, and the coefficient `a_{\mu}` is defined as the
        number of ways to obtain `\mu` from `\lambda` by one of the
        following two operations:

        - Insert a `1` into `\lambda`.
        - Subtract `1` from one of the entries of `\lambda` (and remove
          the entry if it thus becomes `0`), and insert a `1` into
          `\lambda`.

        We check this for partitions of size `\leq 4`::

            sage: def mults1(I):
            ....:     # Left-padded Kronecker multiplication by h[1].
            ....:     res = h[I[:] + [1]]
            ....:     for k in range(len(I)):
            ....:         I2 = I[:]
            ....:         if I2[k] == 1:
            ....:             I2 = I2[:k] + I2[k+1:]
            ....:         else:
            ....:             I2[k] -= 1
            ....:         res += h[sorted(I2 + [1], reverse=True)]
            ....:     return res
            sage: all( mults1(I) == h[1].left_padded_kronecker_product(h[I])
            ....:                == h[I].left_padded_kronecker_product(h[1])
            ....:      for i in range(5) for I in Partitions(i) )
            True

        The left-padded Kronecker product is commutative::

            sage: all( h[lam].left_padded_kronecker_product(h[mu])
            ....:      == h[mu].left_padded_kronecker_product(h[lam])
            ....:      for lam in Partitions(3) for mu in Partitions(3) )
            True

        TESTS::

            sage: h = SymmetricFunctions(QQ).h()
            sage: (2*h([])).left_padded_kronecker_product(3*h([]))
            6*h[]

        Different bases and base rings::

            sage: h = SymmetricFunctions(ZZ).h()
            sage: e = SymmetricFunctions(ZZ).e()
            sage: h(e[2].left_padded_kronecker_product(h[2]))
            h[1, 1] + h[1, 1, 1] - h[2] + h[2, 1, 1] - h[2, 2]

            sage: F = CyclotomicField(12)
            sage: s = SymmetricFunctions(F).s()
            sage: e = SymmetricFunctions(F).e()
            sage: v = e[2].left_padded_kronecker_product(e[2]); v
            e[1, 1] + e[1, 1, 1] + (-1)*e[2] + e[2, 2]
            sage: parent(v)
            Symmetric Functions over Cyclotomic Field of order 12 and degree 4 in the elementary basis

            sage: s = SymmetricFunctions(ZZ).s()
            sage: v = s[1].left_padded_kronecker_product(s[1]); parent(v)
            Symmetric Functions over Integer Ring in the Schur basis
        """
        from sage.combinat.composition import Compositions
        _Compositions = Compositions()
        parent = self.parent()
        h = parent.realization_of().h()
        h_self = h(self)
        h_x = h(x)
        # Now, h_self and h_x are the same as self and x, but in the
        # h (=complete homogeneous) basis, which we call h.
        R = self.base_ring()
        from sage.combinat.ncsf_qsym.ncsf import NonCommutativeSymmetricFunctions
        # We lift to the noncommutative symmetric functions.
        S = NonCommutativeSymmetricFunctions(R).S()
        result = h.zero()
        for lam, a in h_self:
            # lam is a partition, a is an element of the base ring.
            if not lam._list:
                # Special handling for the empty partition. The reduced
                # Kronecker product of 1 with any symmetric function f is f.
                result += a * h_x
                continue
            c_lam = _Compositions(lam)
            for mu, b in h_x:
                # mu is a partition, b is an element of the base ring.
                if not mu._list:
                    # Special handling for the empty partition.
                    result += a * b * h(lam)
                    continue
                # Now, both lam and mu are nonempty.
                c_mu = _Compositions(mu)
                result += a * b * S[c_lam].left_padded_kronecker_product(S[c_mu]).to_symmetric_function()
        return parent(result)

    def internal_coproduct(self):
        r"""
        Return the inner coproduct of ``self`` in the basis of ``self``.

        The inner coproduct (also known as the Kronecker coproduct, as the
        internal coproduct, or as the second comultiplication on the ring of
        symmetric functions) is a ring homomorphism `\Delta^\times` from the
        ring of symmetric functions to the tensor product (over the base
        ring) of this ring with itself. It is uniquely characterized by the
        formula

        .. MATH::

            \Delta^{\times}(h_n) = \sum_{\lambda \vdash n} s_{\lambda}
            \otimes s_{\lambda} = \sum_{\lambda \vdash n} h_{\lambda} \otimes
            m_{\lambda} = \sum_{\lambda \vdash n} m_{\lambda} \otimes
            h_{\lambda},

        where `\lambda \vdash n` means `\lambda` is a partition of `n`, and
        `n` is any nonnegative integer. It also satisfies

        .. MATH::

            \Delta^\times (p_n) = p_n \otimes p_n

        for any positive integer `n`. If the base ring is a `\QQ`-algebra, it
        also satisfies

        .. MATH::

            \Delta^{\times}(h_n) = \sum_{\lambda \vdash n} z_{\lambda}^{-1}
            p_{\lambda} \otimes p_{\lambda},

        where

        .. MATH::

            z_{\lambda} = \prod_{i=1}^\infty i^{m_i(\lambda)} m_i(\lambda)!

        with `m_i(\lambda)` meaning the number of appearances of `i`
        in `\lambda` (see :meth:`~sage.combinat.sf.sfa.zee`).

        The method :meth:`kronecker_coproduct` is a synonym of
        :meth:`internal_coproduct`.

        EXAMPLES::

            sage: s = SymmetricFunctions(ZZ).s()
            sage: a = s([2,1])
            sage: a.internal_coproduct()
            s[1, 1, 1] # s[2, 1] + s[2, 1] # s[1, 1, 1] + s[2, 1] # s[2, 1] + s[2, 1] # s[3] + s[3] # s[2, 1]

            sage: e = SymmetricFunctions(QQ).e()
            sage: b = e([2])
            sage: b.internal_coproduct()
            e[1, 1] # e[2] + e[2] # e[1, 1] - 2*e[2] # e[2]

        The internal coproduct is adjoint to the internal product with respect
        to the Hall inner product: Any three symmetric functions `f`, `g` and
        `h` satisfy `\langle f * g, h \rangle = \sum_i \langle f, h^{\prime}_i
        \rangle \langle g, h^{\prime\prime}_i \rangle`, where we write
        `\Delta^{\times}(h)` as `\sum_i h^{\prime}_i \otimes
        h^{\prime\prime}_i`. Let us check this in degree `4`::

            sage: e = SymmetricFunctions(FiniteField(29)).e()
            sage: s = SymmetricFunctions(FiniteField(29)).s()
            sage: m = SymmetricFunctions(FiniteField(29)).m()
            sage: def tensor_incopr(f, g, h):  # computes \sum_i \left< f, h'_i \right> \left< g, h''_i \right>
            ....:     result = h.base_ring().zero()
            ....:     for partition_pair, coeff in h.internal_coproduct():
            ....:         result += coeff * h.parent()(f).scalar(partition_pair[0]) * h.parent()(g).scalar(partition_pair[1])
            ....:     return result
            sage: all( all( all( tensor_incopr(e[u], s[v], m[w]) == (e[u].itensor(s[v])).scalar(m[w])  # long time (10s on sage.math, 2013)
            ....:                for w in Partitions(5) )
            ....:           for v in Partitions(2) )
            ....:      for u in Partitions(3) )
            True

        Let us check the formulas for `\Delta^{\times}(h_n)` and
        `\Delta^{\times}(p_n)` given in the description of this method::

            sage: e = SymmetricFunctions(QQ).e()
            sage: p = SymmetricFunctions(QQ).p()
            sage: h = SymmetricFunctions(QQ).h()
            sage: s = SymmetricFunctions(QQ).s()
            sage: all( s(h([n])).internal_coproduct() == sum([tensor([s(lam), s(lam)]) for lam in Partitions(n)])
            ....:      for n in range(6) )
            True
            sage: all( h([n]).internal_coproduct() == sum([tensor([h(lam), h(m(lam))]) for lam in Partitions(n)])
            ....:      for n in range(6) )
            True
            sage: all( factorial(n) * h([n]).internal_coproduct()
            ....:      == sum([lam.conjugacy_class_size() * tensor([h(p(lam)), h(p(lam))])
            ....:              for lam in Partitions(n)])
            ....:      for n in range(6) )
            True

        TESTS::

            sage: s = SymmetricFunctions(QQ).s()
            sage: s([]).internal_coproduct()
            s[] # s[]
        """
        parent = self.parent()
        h = parent.realization_of().homogeneous()
        s = parent.realization_of().schur()
        from sage.categories.tensor import tensor
        result = tensor([parent.zero(), parent.zero()])
        result_parent = result.parent()
        from sage.misc.cachefunc import cached_function

        @cached_function
        def hnimage(n):
            return result_parent.sum((tensor([parent(s(lam)), parent(s(lam))])
                                      for lam in Partitions(n)))
        for lam, a in h(self):
            result += a * prod((hnimage(i) for i in lam))
        return result

    kronecker_coproduct = internal_coproduct

    def arithmetic_product(self, x):
        r"""
        Return the arithmetic product of ``self`` and ``x`` in the
        basis of ``self``.

        The arithmetic product is a binary operation `\boxdot` on the
        ring of symmetric functions which is bilinear in its two
        arguments and satisfies

        .. MATH::

            p_{\lambda} \boxdot p_{\mu} = \prod\limits_{i \geq 1, j \geq 1}
            p_{\mathrm{lcm}(\lambda_i, \mu_j)}^{\mathrm{gcd}(\lambda_i, \mu_j)}

        for any two partitions `\lambda = (\lambda_1, \lambda_2, \lambda_3,
        \dots )` and `\mu = (\mu_1, \mu_2, \mu_3, \dots )` (where `p_{\nu}`
        denotes the power-sum symmetric function indexed by the partition
        `\nu`, and `p_i` denotes the `i`-th power-sum symmetric function).
        This is enough to define the arithmetic product if the base ring
        is torsion-free as a `\ZZ`-module; for all other cases the
        arithmetic product is uniquely determined by requiring it to be
        functorial in the base ring. See
        http://mathoverflow.net/questions/138148/ for a discussion of
        this arithmetic product.

        If `f` and `g` are two symmetric functions which are homogeneous
        of degrees `a` and `b`, respectively, then `f \boxdot g` is
        homogeneous of degree `ab`.

        The arithmetic product is commutative and associative and has
        unity `e_1 = p_1 = h_1`.

        INPUT:

        - ``x`` -- element of the ring of symmetric functions over the
          same base ring as ``self``

        OUTPUT:

        Arithmetic product of ``self`` with ``x``; this is a symmetric
        function over the same base ring as ``self``.

        EXAMPLES::

            sage: s = SymmetricFunctions(QQ).s()
            sage: s([2]).arithmetic_product(s([2]))
            s[1, 1, 1, 1] + 2*s[2, 2] + s[4]
            sage: s([2]).arithmetic_product(s([1,1]))
            s[2, 1, 1] + s[3, 1]

        The symmetric function ``e[1]`` is the unity for the arithmetic
        product::

            sage: e = SymmetricFunctions(ZZ).e()
            sage: all( e([1]).arithmetic_product(e(q)) == e(q) for q in Partitions(4) )
            True

        The arithmetic product is commutative::

            sage: e = SymmetricFunctions(FiniteField(19)).e()
            sage: m = SymmetricFunctions(FiniteField(19)).m()
            sage: all( all( e(p).arithmetic_product(m(q)) == m(q).arithmetic_product(e(p))  # long time (26s on sage.math, 2013)
            ....:           for q in Partitions(4) )
            ....:      for p in Partitions(4) )
            True

        .. NOTE::

            The currently existing implementation of this function is
            technically unsatisfactory. It distinguishes the case when the
            base ring is a `\QQ`-algebra (in which case the arithmetic product
            can be easily computed using the power sum basis) from the case
            where it isn't. In the latter, it does a computation using
            universal coefficients, again distinguishing the case when it is
            able to compute the "corresponding" basis of the symmetric function
            algebra over `\QQ` (using the ``corresponding_basis_over`` hack)
            from the case when it isn't (in which case it transforms everything
            into the Schur basis, which is slow).
        """
        # The following code is analogous to the code of itensor, so comments
        # have been removed for brevity.
        parent = self.parent()
        if parent.has_coerce_map_from(QQ):
            from sage.combinat.partition import Partition
<<<<<<< HEAD
            from sage.arith.misc import GCD as gcd
=======
            from sage.arith.misc import gcd
>>>>>>> 10d2e1cc
            from sage.arith.functions import lcm
            from itertools import product, repeat, chain
            p = parent.realization_of().power()

            def f(lam, mu):
                # This is the map sending two partitions lam and mu to the
                # arithmetic product p[lam] \boxdot p[mu].
                # Code shamelessly stolen from Andrew Gainer-Dewar, trac #14542.
                term_iterable = chain.from_iterable(repeat(lcm(pair), gcd(pair))
                                                    for pair in product(lam, mu))
                return p(Partition(sorted(term_iterable, reverse=True)))
            return parent(p._apply_multi_module_morphism(p(self),p(x),f))
        comp_parent = parent
        comp_self = self
        corresponding_parent_over_QQ = parent.corresponding_basis_over(QQ)
        if corresponding_parent_over_QQ is None:
            comp_parent = parent.realization_of().schur()
            comp_self = comp_parent(self)
            from sage.combinat.sf.sf import SymmetricFunctions
            corresponding_parent_over_QQ = SymmetricFunctions(QQ).schur()
        comp_x = comp_parent(x)
        result = comp_parent.zero()
        for lam, a in comp_self:
            for mu, b in comp_x:
                lam_star_mu = corresponding_parent_over_QQ(lam).arithmetic_product(corresponding_parent_over_QQ(mu))
                for nu, c in lam_star_mu:
                    result += a * b * comp_parent.base_ring()(c) * comp_parent(nu)
        return parent(result)

    def nabla(self, q=None, t=None, power=1):
        r"""
        Return the value of the nabla operator applied to ``self``.

        The eigenvectors of the nabla operator are the Macdonald polynomials in
        the Ht basis.

        If the parameter ``power`` is an integer then it calculates
        nabla to that integer.  The default value of ``power`` is 1.

        INPUT:

        - ``q``, ``t`` -- optional parameters (default: ``None``, in which
          case ``q`` and ``t`` are used)
        - ``power`` -- (default: ``1``) an integer indicating how many times to
          apply the operator `\nabla`.  Negative values of ``power``
          indicate powers of `\nabla^{-1}`.

        EXAMPLES::

            sage: Sym = SymmetricFunctions(FractionField(QQ['q','t']))
            sage: p = Sym.power()
            sage: p([1,1]).nabla()
            (-1/2*q*t+1/2*q+1/2*t+1/2)*p[1, 1] + (1/2*q*t-1/2*q-1/2*t+1/2)*p[2]
            sage: p([2,1]).nabla(q=1)
            (-t-1)*p[1, 1, 1] + t*p[2, 1]
            sage: p([2]).nabla(q=1)*p([1]).nabla(q=1)
            (-t-1)*p[1, 1, 1] + t*p[2, 1]
            sage: s = Sym.schur()
            sage: s([2,1]).nabla()
            (-q^3*t-q^2*t^2-q*t^3)*s[1, 1, 1] + (-q^2*t-q*t^2)*s[2, 1]
            sage: s([1,1,1]).nabla()
            (q^3+q^2*t+q*t^2+t^3+q*t)*s[1, 1, 1] + (q^2+q*t+t^2+q+t)*s[2, 1] + s[3]
            sage: s([1,1,1]).nabla(t=1)
            (q^3+q^2+2*q+1)*s[1, 1, 1] + (q^2+2*q+2)*s[2, 1] + s[3]
            sage: s(0).nabla()
            0
            sage: s(1).nabla()
            s[]
            sage: s([2,1]).nabla(power=-1)
            ((-q-t)/(q^2*t^2))*s[2, 1] + ((q^2+q*t+t^2)/(-q^3*t^3))*s[3]
            sage: (s([2])+s([3])).nabla()
            (-q*t)*s[1, 1] + (q^3*t^2+q^2*t^3)*s[1, 1, 1] + q^2*t^2*s[2, 1]
        """
        parent = self.parent()
        BR = parent.base_ring()
        if q is None:
            if hasattr(parent,"q"):
                q = parent.q
            else:
                q = BR(QQ['q'].gen())
        if t is None:
            if hasattr(parent,"t"):
                t = parent.t
            else:
                t = BR(QQ['t'].gen())
        Ht = parent.realization_of().macdonald(q=q,t=t).Ht()
        return parent(Ht(self).nabla(power=power))

    def scalar(self, x, zee=None):
        r"""
        Return the standard scalar product between ``self`` and ``x``.

        This is also known as the "Hall inner product" or the
        "Hall scalar product".

        INPUT:

        - ``x`` -- element of the ring of symmetric functions over the
          same base ring as ``self``

        - ``zee`` -- an optional function on partitions giving
          the value for the scalar product between `p_{\mu}` and `p_{\mu}`
          (default is to use the standard :meth:`~sage.combinat.sf.sfa.zee` function)

        This is the default implementation that converts both ``self`` and
        ``x`` into either Schur functions (if ``zee`` is not specified) or
        power-sum functions (if ``zee`` is specified) and performs the scalar
        product in that basis.

        EXAMPLES::

            sage: e = SymmetricFunctions(QQ).e()
            sage: h = SymmetricFunctions(QQ).h()
            sage: m = SymmetricFunctions(QQ).m()
            sage: p4 = Partitions(4)
            sage: matrix([ [e(a).scalar(h(b)) for a in p4] for b in p4])
            [ 0  0  0  0  1]
            [ 0  0  0  1  4]
            [ 0  0  1  2  6]
            [ 0  1  2  5 12]
            [ 1  4  6 12 24]
            sage: matrix([ [h(a).scalar(e(b)) for a in p4] for b in p4])
            [ 0  0  0  0  1]
            [ 0  0  0  1  4]
            [ 0  0  1  2  6]
            [ 0  1  2  5 12]
            [ 1  4  6 12 24]
            sage: matrix([ [m(a).scalar(e(b)) for a in p4] for b in p4])
            [-1  2  1 -3  1]
            [ 0  1  0 -2  1]
            [ 0  0  1 -2  1]
            [ 0  0  0 -1  1]
            [ 0  0  0  0  1]
            sage: matrix([ [m(a).scalar(h(b)) for a in p4] for b in p4])
            [1 0 0 0 0]
            [0 1 0 0 0]
            [0 0 1 0 0]
            [0 0 0 1 0]
            [0 0 0 0 1]

            sage: p = SymmetricFunctions(QQ).p()
            sage: m(p[3,2]).scalar(p[3,2], zee=lambda mu: 2**mu.length())
            4
            sage: m(p[3,2]).scalar(p[2,2,1], lambda mu: 1)
            0
            sage: m[3,2].scalar(h[3,2], zee=lambda mu: 2**mu.length())
            2/3

        TESTS::

            sage: m(1).scalar(h(1))
            1
            sage: m(0).scalar(h(1))
            0
            sage: m(1).scalar(h(0))
            0
            sage: m(0).scalar(h(0))
            0

        Over the integers, too (as long as ``zee`` is not set)::

            sage: Sym = SymmetricFunctions(ZZ)
            sage: m = Sym.m()
            sage: m([2]).scalar(m([2]))
            2
        """
        if zee is None:
            s = self.parent().realization_of().schur()
            s_self = s(self)
            s_x = s(x)
            return s_self.scalar(s_x)
        else:
            p = self.parent().realization_of().power()
            p_self = p(self)
            p_x = p(x)
            return sum(zee(mu)*p_x.coefficient(mu)*p_self.coefficient(mu) for mu in p_self.support())

    def scalar_qt(self, x, q=None, t=None):
        r"""
        Return the `q,t`-deformed standard Hall-Littlewood scalar product of
        ``self`` and ``x``.

        INPUT:

        - ``x`` -- element of the ring of symmetric functions over the same
          base ring as ``self``

        - ``q``, ``t`` -- parameters (default: ``None`` in which case ``q``
          and ``t`` are used)

        EXAMPLES::

            sage: s = SymmetricFunctions(QQ).s()
            sage: a = s([2,1])
            sage: sp = a.scalar_qt(a); factor(sp)
            (t - 1)^-3 * (q - 1) * (t^2 + t + 1)^-1 * (q^2*t^2 - q*t^2 + q^2 - 2*q*t + t^2 - q + 1)
            sage: sp.parent()
            Fraction Field of Multivariate Polynomial Ring in q, t over Rational Field
            sage: a.scalar_qt(a,q=0)
            (-t^2 - 1)/(t^5 - 2*t^4 + t^3 - t^2 + 2*t - 1)
            sage: a.scalar_qt(a,t=0)
            -q^3 + 2*q^2 - 2*q + 1
            sage: a.scalar_qt(a,5,7) # q=5 and t=7
            490/1539
            sage: (x,y) = var('x,y')
            sage: a.scalar_qt(a,q=x,t=y)
            1/3*(x^3 - 1)/(y^3 - 1) + 2/3*(x - 1)^3/(y - 1)^3
            sage: Rn = QQ['q','t','y','z'].fraction_field()
            sage: (q,t,y,z) = Rn.gens()
            sage: Mac = SymmetricFunctions(Rn).macdonald(q=y,t=z)
            sage: a = Mac._sym.schur()([2,1])
            sage: factor(Mac.P()(a).scalar_qt(Mac.Q()(a),q,t))
            (t - 1)^-3 * (q - 1) * (t^2 + t + 1)^-1 * (q^2*t^2 - q*t^2 + q^2 - 2*q*t + t^2 - q + 1)
            sage: factor(Mac.P()(a).scalar_qt(Mac.Q()(a)))
            (z - 1)^-3 * (y - 1) * (z^2 + z + 1)^-1 * (y^2*z^2 - y*z^2 + y^2 - 2*y*z + z^2 - y + 1)
        """
        parent = self.parent()
        p = parent.realization_of().power()
        if t is None:
            if hasattr(parent,"t"):
                t = self.parent().t
            else:
                if q is None:
                    t = QQ['q','t'].gens()[1]
                else:
                    t = QQ['t'].gen()
        if q is None:
            if hasattr(parent,"q"):
                q = parent.q
            else:
                q = QQ['q','t'].gens()[0]
        f = lambda part1, part2: part1.centralizer_size(t=t, q=q)
        return p._apply_multi_module_morphism(p(self), p(x), f, orthogonal=True)

    def scalar_t(self, x, t=None):
        r"""
        Return the `t`-deformed standard Hall-Littlewood scalar product of
        ``self`` and ``x``.

        INPUT:

        - ``x`` -- element of the ring of symmetric functions over the same
          base ring as ``self``

        - ``t`` -- parameter (default: ``None``, in which case ``t`` is used)

        EXAMPLES::

            sage: s = SymmetricFunctions(QQ).s()
            sage: a = s([2,1])
            sage: sp = a.scalar_t(a); sp
            (-t^2 - 1)/(t^5 - 2*t^4 + t^3 - t^2 + 2*t - 1)
            sage: sp.parent()
            Fraction Field of Univariate Polynomial Ring in t over Rational Field
        """
        return self.scalar_qt( x, q=self.base_ring().zero(), t=t )

    scalar_hl = scalar_t

    def scalar_jack(self, x, t=None):
        r"""
        Return the Jack-scalar product between ``self`` and ``x``.

        This scalar product is defined so that the power sum elements
        `p_{\mu}` are orthogonal and `\langle p_{\mu}, p_{\mu} \rangle =
        z_{\mu} t^{\ell(\mu)}`, where `\ell(\mu)` denotes the length of
        `\mu`.

        INPUT:

        - ``x`` -- element of the ring of symmetric functions over the
          same base ring as ``self``
        - ``t`` -- an optional parameter (default: ``None`` in which
          case ``t`` is used)

        EXAMPLES::

            sage: p = SymmetricFunctions(QQ['t']).power()
            sage: matrix([[p(mu).scalar_jack(p(nu)) for nu in Partitions(4)] for mu in Partitions(4)])
            [   4*t      0      0      0      0]
            [     0  3*t^2      0      0      0]
            [     0      0  8*t^2      0      0]
            [     0      0      0  4*t^3      0]
            [     0      0      0      0 24*t^4]
            sage: matrix([[p(mu).scalar_jack(p(nu),2) for nu in Partitions(4)] for mu in Partitions(4)])
            [  8   0   0   0   0]
            [  0  12   0   0   0]
            [  0   0  32   0   0]
            [  0   0   0  32   0]
            [  0   0   0   0 384]
            sage: JQ = SymmetricFunctions(QQ['t'].fraction_field()).jack().Q()
            sage: matrix([[JQ(mu).scalar_jack(JQ(nu)) for nu in Partitions(3)] for mu in Partitions(3)])
            [(1/3*t^2 + 1/2*t + 1/6)/t^3                           0                           0]
            [                          0 (1/2*t + 1)/(t^3 + 1/2*t^2)                           0]
            [                          0                           0       6/(t^3 + 3*t^2 + 2*t)]
        """
        parent = self.parent()
        if t is None:
            if hasattr(parent,"t"):
                t = self.parent().t
            else:
                t = QQ['t'].gen()
        zee = lambda part: part.centralizer_size()*t**part.length()
        return self.scalar(x, zee)

    def derivative_with_respect_to_p1(self, n=1):
        r"""
        Return the symmetric function obtained by taking the derivative of
        ``self`` with respect to the power-sum symmetric function `p_1`
        when the expansion of ``self`` in the power-sum basis is considered
        as a polynomial in `p_k`'s (with `k \geq 1`).

        This is the same as skewing ``self`` by the first power-sum symmetric
        function `p_1`.

        INPUT:

        - ``n`` -- (default: 1) nonnegative integer which determines
          which power of the derivative is taken

        EXAMPLES::

            sage: p = SymmetricFunctions(QQ).p()
            sage: a = p([1,1,1])
            sage: a.derivative_with_respect_to_p1()
            3*p[1, 1]
            sage: a.derivative_with_respect_to_p1(1)
            3*p[1, 1]
            sage: a.derivative_with_respect_to_p1(2)
            6*p[1]
            sage: a.derivative_with_respect_to_p1(3)
            6*p[]

        ::

            sage: s = SymmetricFunctions(QQ).s()
            sage: s([3]).derivative_with_respect_to_p1()
            s[2]
            sage: s([2,1]).derivative_with_respect_to_p1()
            s[1, 1] + s[2]
            sage: s([1,1,1]).derivative_with_respect_to_p1()
            s[1, 1]
            sage: s(0).derivative_with_respect_to_p1()
            0
            sage: s(1).derivative_with_respect_to_p1()
            0
            sage: s([1]).derivative_with_respect_to_p1()
            s[]

        Let us check that taking the derivative with respect to ``p[1]``
        is equivalent to skewing by ``p[1]``::

            sage: p1 = s([1])
            sage: all( s(lam).derivative_with_respect_to_p1()
            ....:      == s(lam).skew_by(p1) for lam in Partitions(4) )
            True
        """
        p = self.parent().realization_of().power()
        res = p(self)
        for i in range(n):
            res = res._derivative_with_respect_to_p1()
        return self.parent()(res)

    def frobenius(self, n):
        r"""
        Return the image of the symmetric function ``self`` under the
        `n`-th Frobenius operator.

        The `n`-th Frobenius operator `\mathbf{f}_n` is defined to be the
        map from the ring of symmetric functions to itself that sends
        every symmetric function `P(x_1, x_2, x_3, \ldots)` to
        `P(x_1^n, x_2^n, x_3^n, \ldots)`. This operator `\mathbf{f}_n`
        is a Hopf algebra endomorphism, and satisfies

        .. MATH::

            \mathbf{f}_n m_{(\lambda_1, \lambda_2, \lambda_3, \ldots)} =
            m_{(n\lambda_1, n\lambda_2, n\lambda_3, \ldots)}

        for every partition `(\lambda_1, \lambda_2, \lambda_3, \ldots)`
        (where `m` means the monomial basis). Moreover,
        `\mathbf{f}_n (p_r) = p_{nr}` for every positive integer `r` (where
        `p_k` denotes the `k`-th powersum symmetric function).

        The `n`-th Frobenius operator is also called the `n`-th
        Frobenius endomorphism. It is not related to the Frobenius map
        which connects the ring of symmetric functions with the
        representation theory of the symmetric group.

        The `n`-th Frobenius operator is also the `n`-th Adams operator
        of the `\Lambda`-ring of symmetric functions over the integers.

        The `n`-th Frobenius operator can also be described via plethysm:
        Every symmetric function `P` satisfies
        `\mathbf{f}_n(P) = p_n \circ P = P \circ p_n`,
        where `p_n` is the `n`-th powersum symmetric function, and `\circ`
        denotes (outer) plethysm.

        INPUT:

        - ``n`` -- a positive integer

        OUTPUT:

        The result of applying the `n`-th Frobenius operator (on the ring of
        symmetric functions) to ``self``.

        EXAMPLES::

            sage: Sym = SymmetricFunctions(ZZ)
            sage: p = Sym.p()
            sage: h = Sym.h()
            sage: s = Sym.s()
            sage: m = Sym.m()
            sage: s[3].frobenius(2)
            -s[3, 3] + s[4, 2] - s[5, 1] + s[6]
            sage: m[4,2,1].frobenius(3)
            m[12, 6, 3]
            sage: p[4,2,1].frobenius(3)
            p[12, 6, 3]
            sage: h[4].frobenius(2)
            h[4, 4] - 2*h[5, 3] + 2*h[6, 2] - 2*h[7, 1] + 2*h[8]

        The Frobenius endomorphisms are multiplicative::

            sage: all( all( s(lam).frobenius(3) * s(mu).frobenius(3) # long time
            ....:           == (s(lam) * s(mu)).frobenius(3)
            ....:           for mu in Partitions(3) )
            ....:      for lam in Partitions(3) )
            True
            sage: all( all( m(lam).frobenius(2) * m(mu).frobenius(2)
            ....:           == (m(lam) * m(mu)).frobenius(2)
            ....:           for mu in Partitions(4) )
            ....:      for lam in Partitions(4) )
            True
            sage: all( all( p(lam).frobenius(2) * p(mu).frobenius(2)
            ....:           == (p(lam) * p(mu)).frobenius(2)
            ....:           for mu in Partitions(3) )
            ....:      for lam in Partitions(4) )
            True

        Being Hopf algebra endomorphisms, the Frobenius operators
        commute with the antipode::

            sage: all( p(lam).frobenius(4).antipode()
            ....:      == p(lam).antipode().frobenius(4)
            ....:      for lam in Partitions(3) )
            True

        Testing the `\mathbf{f}_n(P) = p_n \circ P = P \circ p_n`
        equality (over `\QQ`, since plethysm is currently not
        defined over `\ZZ` in Sage)::

            sage: Sym = SymmetricFunctions(QQ)
            sage: s = Sym.s()
            sage: p = Sym.p()
            sage: all( s(lam).frobenius(3) == s(lam).plethysm(p[3])
            ....:      == s(p[3].plethysm(s(lam)))
            ....:      for lam in Partitions(4) )
            True

        By Exercise 7.61 in Stanley's EC2 [STA]_ (see the errata on his
        website), `\mathbf{f}_n(h_m)` is a linear combination of
        Schur polynomials (of straight shapes) using coefficients `0`,
        `1` and `-1` only; moreover, all partitions whose Schur
        polynomials occur with coefficient `\neq 0` in this
        combination have empty `n`-cores. Let us check this on
        examples::

            sage: all( all( all( (coeff == -1 or coeff == 1)
            ....:                and lam.core(n) == Partition([])
            ....:                for lam, coeff in s([m]).frobenius(n) )
            ....:           for n in range(2, 4) )
            ....:      for m in range(4) )
            True

        .. SEEALSO::

            :meth:`plethysm`

        .. TODO::

            This method is fast on the monomial and the powersum
            bases, while all other bases get converted to the
            monomial basis. For most bases, this is probably the
            quickest way to do, but at least the Schur basis should
            have a better option. (Quoting from Stanley's EC2 [STA]_:
            "D. G. Duncan, J. London Math. Soc. 27 (1952), 235-236,
            or Y. M. Chen, A. M. Garsia, and J. B. Remmel, Contemp.
            Math. 34 (1984), 109-153".)
        """
        # Convert to the monomial basis, there apply Frobenius componentwise,
        # then convert back.
        parent = self.parent()
        m = parent.realization_of().monomial()
        dct = {lam.stretch(n): coeff for lam, coeff in m(self)}
        result_in_m_basis = m._from_dict(dct)
        return parent(result_in_m_basis)

    def verschiebung(self, n):
        r"""
        Return the image of the symmetric function ``self`` under the
        `n`-th Verschiebung operator.

        The `n`-th Verschiebung operator `\mathbf{V}_n` is defined to be
        the unique algebra endomorphism `V` of the ring of symmetric
        functions that satisfies `V(h_r) = h_{r/n}` for every positive
        integer `r` divisible by `n`, and satisfies `V(h_r) = 0` for
        every positive integer `r` not divisible by `n`. This operator
        `\mathbf{V}_n` is a Hopf algebra endomorphism. For every
        nonnegative integer `r` with `n \mid r`, it satisfies

        .. MATH::

            \mathbf{V}_n(h_r) = h_{r/n},
            \quad \mathbf{V}_n(p_r) = n p_{r/n},
            \quad \mathbf{V}_n(e_r) = (-1)^{r - r/n} e_{r/n}

        (where `h` is the complete homogeneous basis, `p` is the
        powersum basis, and `e` is the elementary basis). For every
        nonnegative integer `r` with `n \nmid r`, it satisfes

        .. MATH::

            \mathbf{V}_n(h_r) = \mathbf{V}_n(p_r) = \mathbf{V}_n(e_r) = 0.

        The `n`-th Verschiebung operator is also called the `n`-th
        Verschiebung endomorphism. Its name derives from the Verschiebung
        (German for "shift") endomorphism of the Witt vectors.

        The `n`-th Verschiebung operator is adjoint to the `n`-th
        Frobenius operator (see :meth:`frobenius` for its definition)
        with respect to the Hall scalar product (:meth:`scalar`).

        The action of the `n`-th Verschiebung operator on the Schur basis
        can also be computed explicitly. The following (probably clumsier
        than necessary) description can be obtained by solving exercise
        7.61 in Stanley's [STA]_.

        Let `\lambda` be a partition. Let `n` be a positive integer. If
        the `n`-core of `\lambda` is nonempty, then
        `\mathbf{V}_n(s_\lambda) = 0`. Otherwise, the following method
        computes `\mathbf{V}_n(s_\lambda)`: Write the partition `\lambda`
        in the form `(\lambda_1, \lambda_2, \ldots, \lambda_{ns})` for some
        nonnegative integer `s`. (If `n` does not divide the length of
        `\lambda`, then this is achieved by adding trailing zeroes to
        `\lambda`.) Set `\beta_i = \lambda_i + ns - i` for every
        `s \in \{ 1, 2, \ldots, ns \}`. Then,
        `(\beta_1, \beta_2, \ldots, \beta_{ns})` is a strictly decreasing
        sequence of nonnegative integers. Stably sort the list
        `(1, 2, \ldots, ns)` in order of (weakly) increasing remainder of
        `-1 - \beta_i` modulo `n`. Let `\xi` be the sign of the
        permutation that is used for this sorting. Let `\psi` be the sign
        of the permutation that is used to stably sort the list
        `(1, 2, \ldots, ns)` in order of (weakly) increasing remainder of
        `i - 1` modulo `n`. (Notice that `\psi = (-1)^{n(n-1)s(s-1)/4}`.)
        Then, `\mathbf{V}_n(s_\lambda) = \xi \psi \prod_{i = 0}^{n - 1}
        s_{\lambda^{(i)}}`, where
        `(\lambda^{(0)}, \lambda^{(1)}, \ldots, \lambda^{(n - 1)})`
        is the `n`-quotient of `\lambda`.

        INPUT:

        - ``n`` -- a positive integer

        OUTPUT:

        The result of applying the `n`-th Verschiebung operator (on the ring of
        symmetric functions) to ``self``.

        EXAMPLES::

            sage: Sym = SymmetricFunctions(ZZ)
            sage: p = Sym.p()
            sage: h = Sym.h()
            sage: s = Sym.s()
            sage: m = Sym.m()
            sage: s[3].verschiebung(2)
            0
            sage: s[3].verschiebung(3)
            s[1]
            sage: p[3].verschiebung(3)
            3*p[1]
            sage: m[3,2,1].verschiebung(3)
            -18*m[1, 1] - 3*m[2]
            sage: p[3,2,1].verschiebung(3)
            0
            sage: h[4].verschiebung(2)
            h[2]
            sage: p[2].verschiebung(2)
            2*p[1]
            sage: m[3,2,1].verschiebung(6)
            12*m[1]

        The Verschiebung endomorphisms are multiplicative::

            sage: all( all( s(lam).verschiebung(2) * s(mu).verschiebung(2)
            ....:           == (s(lam) * s(mu)).verschiebung(2)
            ....:           for mu in Partitions(4) )
            ....:      for lam in Partitions(4) )
            True

        Being Hopf algebra endomorphisms, the Verschiebung operators
        commute with the antipode::

            sage: all( p(lam).verschiebung(3).antipode()
            ....:      == p(lam).antipode().verschiebung(3)
            ....:      for lam in Partitions(6) )
            True

        Testing the adjointness between the Frobenius operators
        `\mathbf{f}_n` and the Verschiebung operators
        `\mathbf{V}_n`::

            sage: Sym = SymmetricFunctions(QQ)
            sage: s = Sym.s()
            sage: p = Sym.p()
            sage: all( all( s(lam).verschiebung(2).scalar(p(mu))
            ....:           == s(lam).scalar(p(mu).frobenius(2))
            ....:           for mu in Partitions(3) )
            ....:      for lam in Partitions(6) )
            True
        """
        # Convert to the complete homogeneous basis, there apply
        # Verschiebung componentwise, then convert back.
        parent = self.parent()
        h = parent.realization_of().homogeneous()
        from sage.combinat.partition import Partition
        dct = {Partition([i // n for i in lam]): coeff
               for (lam, coeff) in h(self)
               if all( i % n == 0 for i in lam )}
        result_in_h_basis = h._from_dict(dct)
        return parent(result_in_h_basis)

    def bernstein_creation_operator(self, n):
        r"""
        Return the image of ``self`` under the `n`-th Bernstein creation
        operator.

        Let `n` be an integer. The `n`-th Bernstein creation operator
        `\mathbf{B}_n` is defined as the endomorphism of the space
        `Sym` of symmetric functions which sends every `f` to

        .. MATH::

            \sum_{i \geq 0} (-1)^i h_{n+i} e_i^\perp,

        where usual notations are in place (`h` stands for the complete
        homogeneous symmetric functions, `e` for the elementary ones,
        and `e_i^\perp` means skewing (:meth:`skew_by`) by `e_i`).

        This has been studied in [BBSSZ2012]_, section 2.2, where the
        following rule is given for computing `\mathbf{B}_n` on a
        Schur function: If `(\alpha_1, \alpha_2, \ldots, \alpha_n)` is
        an `n`-tuple of integers (positive or not), then

        .. MATH::

            \mathbf{B}_n s_{(\alpha_1, \alpha_2, \ldots, \alpha_n)}
            = s_{(n, \alpha_1, \alpha_2, \ldots, \alpha_n)}.

        Here, `s_{(\alpha_1, \alpha_2, \ldots, \alpha_n)}` is the
        "Schur function" associated to the `n`-tuple
        `(\alpha_1, \alpha_2, \ldots, \alpha_n)`, and defined by
        literally applying the Jacobi-Trudi identity, i.e., by

        .. MATH::

            s_{(\alpha_1, \alpha_2, \ldots, \alpha_n)}
            = \det \left( (h_{\alpha_i - i + j})_{i, j = 1, 2, \ldots, n} \right).

        This notion of a Schur function clearly extends the classical
        notion of Schur function corresponding to a partition, but is
        easily reduced to the latter (in fact, for any `n`-tuple
        `\alpha` of integers, one easily sees that `s_\alpha` is
        either `0` or minus-plus a Schur function corresponding to a
        partition; and it is easy to determine which of these is the
        case and find the partition by a combinatorial algorithm).

        EXAMPLES:

        Let us check that what this method computes agrees with the
        definition::

            sage: Sym = SymmetricFunctions(ZZ)
            sage: e = Sym.e()
            sage: h = Sym.h()
            sage: s = Sym.s()
            sage: def bernstein_creation_by_def(n, f):
            ....:     # `n`-th Bernstein creation operator applied to `f`
            ....:     # computed according to its definition.
            ....:     res = f.parent().zero()
            ....:     if not f:
            ....:         return res
            ....:     max_degree = max(sum(m) for m, c in f)
            ....:     for i in range(max_degree + 1):
            ....:         if n + i >= 0:
            ....:             res += (-1) ** i * h[n + i] * f.skew_by(e[i])
            ....:     return res
            sage: all( bernstein_creation_by_def(n, s[l]) == s[l].bernstein_creation_operator(n)
            ....:      for n in range(-2, 3) for l in Partitions(4) )
            True
            sage: all( bernstein_creation_by_def(n, s[l]) == s[l].bernstein_creation_operator(n)
            ....:      for n in range(-3, 4) for l in Partitions(3) )
            True
            sage: all( bernstein_creation_by_def(n, e[l]) == e[l].bernstein_creation_operator(n)
            ....:      for n in range(-3, 4) for k in range(3) for l in Partitions(k) )
            True

        Some examples::

            sage: s[3,2].bernstein_creation_operator(3)
            s[3, 3, 2]
            sage: s[3,2].bernstein_creation_operator(1)
            -s[2, 2, 2]
            sage: h[3,2].bernstein_creation_operator(-2)
            h[2, 1]
            sage: h[3,2].bernstein_creation_operator(-1)
            h[2, 1, 1] - h[2, 2] - h[3, 1]
            sage: h[3,2].bernstein_creation_operator(0)
            -h[3, 1, 1] + h[3, 2]
            sage: h[3,2].bernstein_creation_operator(1)
            -h[2, 2, 2] + h[3, 2, 1]
            sage: h[3,2].bernstein_creation_operator(2)
            -h[3, 3, 1] + h[4, 2, 1]
        """
        # We use the formula for the Bernstein creation operator on
        # a Schur function given in the docstring.
        from sage.combinat.partition import _Partitions
        parent = self.parent()
        s = parent.realization_of().schur()
        res = s.zero()
        for m, c in s(self): # m = monomial (= corresponding partition), c = coefficient
            # Add ``c * s[m].bernstein_creation_operator()`` to ``res``.
            # There is a simple combinatorial algorithm for this (using
            # the Jacobi-Trudi formula), which returns either 0 or
            # minus-plus a single Schur function.
            for j, p in enumerate(m + [0]):
                # The "+ [0]" is important and corresponds to moving the ``n``
                # to the very end!
                if n == p - j - 1:
                    break
                if n > p - j - 1:
                    if n + j < 0:
                        break
                    m_new = [k - 1 for k in m[:j]] + [n + j] + m[j:]
                    m_new = _Partitions(m_new)
                    res += (-1) ** j * c * s[m_new]
                    break
        return parent(res)

    def _expand(self, condition, n, alphabet='x'):
        r"""
        Expand the symmetric function as a symmetric polynomial in ``n``
        variables.

        INPUT:

        - ``condition`` -- a function on partitions with a boolean output,
          selecting only certain terms (namely, only the items failing
          the condition are being expanded)

        - ``n`` -- a nonnegative integer

        - ``alphabet`` -- (default: ``'x'``) a variable for the expansion

        OUTPUT:

        A monomial expansion of ``self`` in the `n` variables labelled
        by ``alphabet``.

        EXAMPLES::

            sage: p = SymmetricFunctions(QQ).p()
            sage: a = p([2])+p([3])
            sage: a._expand(lambda part: False, 3)
            x0^3 + x1^3 + x2^3 + x0^2 + x1^2 + x2^2
            sage: a._expand(lambda part: max(part)>2, 3)
            x0^2 + x1^2 + x2^2
            sage: p(0).expand(3)
            0
            sage: p([]).expand(3)
            1

        .. NOTE::

            The term corresponding to the empty partition is always
            selected, even if ``condition`` returns ``False`` or an
            error when applied to the empty partition. This is in
            order to simplify using the ``_expand`` method with
            conditions like ``lambda part: max(part) < 3`` which
            would require extra work to handle the empty partition.
        """
        from . import classical
        parent = self.parent()
        resPR = PolynomialRing(parent.base_ring(), n, alphabet)
        if self == parent.zero():
            return resPR.zero()
        import sage.libs.symmetrica.all as symmetrica
        e = getattr(symmetrica, 'compute_{}_with_alphabet'.format(classical.translate[parent.basis_name()].lower()))

        def f(part):
            if not part:
                return resPR.one()
            else:
                return resPR.zero() if condition(part) else resPR(e(part, n, alphabet))
        return parent._apply_module_morphism(self, f)

    def is_schur_positive(self):
        r"""
        Return ``True`` if and only if ``self`` is Schur positive.

        If `s` is the space of Schur functions over ``self``'s base ring, then
        this is the same as ``self._is_positive(s)``.

        EXAMPLES::

            sage: s = SymmetricFunctions(QQ).s()
            sage: a = s([2,1]) + s([3])
            sage: a.is_schur_positive()
            True
            sage: a = s([2,1]) - s([3])
            sage: a.is_schur_positive()
            False

        ::

            sage: QQx = QQ['x']
            sage: s = SymmetricFunctions(QQx).s()
            sage: x = QQx.gen()
            sage: a = (1+x)*s([2,1])
            sage: a.is_schur_positive()
            True
            sage: a = (1-x)*s([2,1])
            sage: a.is_schur_positive()
            False
            sage: s(0).is_schur_positive()
            True
            sage: s(1+x).is_schur_positive()
            True
        """
        return self._is_positive( self.parent().realization_of().schur() )

    def _is_positive(self, s):
        r"""
        Return ``True`` if and only if ``self`` has nonnegative coefficients
        in the basis `s`.

        INPUT:

        - ``s`` -- a basis of the ring of symmetric functions

        EXAMPLES::

            sage: s = SymmetricFunctions(QQ).s()
            sage: a = s([2,1]) + s([3])
            sage: a._is_positive(s)
            True
            sage: a = s([2,1]) - s([3])
            sage: a._is_positive(s)
            False

            sage: m = SymmetricFunctions(QQ).m()
            sage: a = s([2,1]) + s([3])
            sage: a._is_positive(m)
            True
            sage: a = -s[2,1]
            sage: a._is_positive(m)
            False

            sage: (s[2,1] - s[1,1,1])._is_positive(s)
            False
            sage: (s[2,1] - s[1,1,1])._is_positive(m)
            True
        """
        s_self = s(self)
        return all(( _nonnegative_coefficients(c) for c in s_self.coefficients() ))

    def degree(self):
        r"""
        Return the degree of ``self`` (which is defined to be `0`
        for the zero element).

        EXAMPLES::

            sage: s = SymmetricFunctions(QQ).s()
            sage: z = s([4]) + s([2,1]) + s([1,1,1]) + s([1]) + 3
            sage: z.degree()
            4
            sage: s(1).degree()
            0
            sage: s(0).degree()
            0
        """
        return max((sum(cfs) for cfs in self._monomial_coefficients),
                   default=0)

    def restrict_degree(self, d, exact=True):
        r"""
        Return the degree ``d`` component of ``self``.

        INPUT:

        - ``d`` -- positive integer, degree of the terms to be returned

        - ``exact`` -- boolean, if ``True``, returns the terms of degree
          exactly ``d``, otherwise returns all terms of degree less than
          or equal to ``d``

        OUTPUT:

        - the homogeneous component of ``self`` of degree ``d``

        EXAMPLES::

            sage: s = SymmetricFunctions(QQ).s()
            sage: z = s([4]) + s([2,1]) + s([1,1,1]) + s([1])
            sage: z.restrict_degree(2)
            0
            sage: z.restrict_degree(1)
            s[1]
            sage: z.restrict_degree(3)
            s[1, 1, 1] + s[2, 1]
            sage: z.restrict_degree(3, exact=False)
            s[1] + s[1, 1, 1] + s[2, 1]
            sage: z.restrict_degree(0)
            0
        """
        if exact:
            res = dict(x for x in self._monomial_coefficients.items() if sum(x[0]) == d)
        else:
            res = dict(x for x in self._monomial_coefficients.items() if sum(x[0]) <= d)
        return self.parent()._from_dict(res)

    def restrict_partition_lengths(self, l, exact=True):
        r"""
        Return the terms of ``self`` labelled by partitions of length ``l``.

        INPUT:

        - ``l`` -- nonnegative integer

        - ``exact`` -- boolean, defaulting to ``True``

        OUTPUT:

        - if ``True``, returns the terms labelled by
          partitions of length precisely ``l``; otherwise returns all terms
          labelled by partitions of length less than or equal to ``l``

        EXAMPLES::

            sage: s = SymmetricFunctions(QQ).s()
            sage: z = s([4]) + s([2,1]) + s([1,1,1]) + s([1])
            sage: z.restrict_partition_lengths(2)
            s[2, 1]
            sage: z.restrict_partition_lengths(0)
            0
            sage: z.restrict_partition_lengths(2, exact = False)
            s[1] + s[2, 1] + s[4]
        """
        if exact:
            res = dict(x for x in self._monomial_coefficients.items() if len(x[0]) == l)
        else:
            res = dict(x for x in self._monomial_coefficients.items() if len(x[0]) <= l)
        return self.parent()._from_dict(res)

    def restrict_parts(self, n):
        r"""
        Return the terms of ``self`` labelled by partitions `\lambda` with
        `\lambda_1 \leq n`.

        INPUT:

        - ``n`` -- positive integer, to restrict the parts of the partitions
          of the terms to be returned

        EXAMPLES::

            sage: s = SymmetricFunctions(QQ).s()
            sage: z = s([4]) + s([2,1]) + s([1,1,1]) + s([1])
            sage: z.restrict_parts(2)
            s[1] + s[1, 1, 1] + s[2, 1]
            sage: z.restrict_parts(1)
            s[1] + s[1, 1, 1]
        """
        res = dict(x for x in self._monomial_coefficients.items()
                   if _lmax(x[0]) <= n)
        return self.parent()._from_dict(res)

    def expand(self, n, alphabet='x'):
        r"""
        Expand the symmetric function ``self`` as a symmetric polynomial
        in ``n`` variables.

        INPUT:

        - ``n`` -- a nonnegative integer

        - ``alphabet`` -- (default: ``'x'``) a variable for the expansion

        OUTPUT:

        A monomial expansion of ``self`` in the `n` variables
        labelled ``x0``, ``x1``, ..., ``x{n-1}`` (or just ``x``
        if `n = 1`), where ``x`` is ``alphabet``.

        EXAMPLES::

            sage: J = SymmetricFunctions(QQ).jack(t=2).J()
            sage: J([2,1]).expand(3)
            4*x0^2*x1 + 4*x0*x1^2 + 4*x0^2*x2 + 6*x0*x1*x2 + 4*x1^2*x2 + 4*x0*x2^2 + 4*x1*x2^2
            sage: (2*J([2])).expand(0)
            0
            sage: (3*J([])).expand(0)
            3
        """
        s = self.parent().realization_of().schur()
        condition = lambda part: len(part) > n
        return s(self)._expand(condition, n, alphabet)

    def skew_by(self, x):
        r"""
        Return the result of skewing ``self`` by ``x``. (Skewing by ``x`` is
        the endomorphism (as additive group) of the ring of symmetric
        functions adjoint to multiplication by ``x`` with respect to the
        Hall inner product.)

        INPUT:

        - ``x`` -- element of the ring of symmetric functions over the same
          base ring as ``self``

        EXAMPLES::

            sage: s = SymmetricFunctions(QQ).s()
            sage: s([3,2]).skew_by(s([2]))
            s[2, 1] + s[3]
            sage: s([3,2]).skew_by(s([1,1,1]))
            0
            sage: s([3,2,1]).skew_by(s([2,1]))
            s[1, 1, 1] + 2*s[2, 1] + s[3]

        ::

            sage: p = SymmetricFunctions(QQ).powersum()
            sage: p([4,3,3,2,2,1]).skew_by(p([2,1]))
            4*p[4, 3, 3, 2]
            sage: zee = sage.combinat.sf.sfa.zee
            sage: zee([4,3,3,2,2,1])/zee([4,3,3,2])
            4
            sage: s(0).skew_by(s([1]))
            0
            sage: s(1).skew_by(s([1]))
            0
            sage: s([]).skew_by(s([]))
            s[]
            sage: s([]).skew_by(s[1])
            0

        TESTS::

            sage: f = s[3,2]
            sage: f.skew_by([1])
            Traceback (most recent call last):
            ...
            ValueError: x needs to be a symmetric function

            sage: s = SymmetricFunctions(QQ['t']).s()
            sage: f = s[3,2,1].skew_by(s[2,1]); f
            s[1, 1, 1] + 2*s[2, 1] + s[3]
            sage: f / 2
            1/2*s[1, 1, 1] + s[2, 1] + 1/2*s[3]
            sage: s = SymmetricFunctions(GF(2)).s()
            sage: s[3,2,1].skew_by(s[2,1])
            s[1, 1, 1] + s[3]
        """
        parent = self.parent()
        Sym = parent.realization_of()
        if x not in Sym:
            raise ValueError("x needs to be a symmetric function")
        s = Sym.schur()
        R = parent.base_ring()
        import sage.libs.lrcalc.lrcalc as lrcalc
        ret = linear_combination((convert_remove_zeroes(lrcalc.skew(p1, p2), R), c1 * c2)
                                 for p1, c1 in s(self)._monomial_coefficients.items()
                                 for p2, c2 in s(x)._monomial_coefficients.items()
                                 if p1.contains(p2))
        return parent(s.element_class(s, ret))

    def hl_creation_operator(self, nu, t=None):
        r"""
        This is the vertex operator that generalizes Jing's operator.

        It is a linear operator that raises the degree by
        `|\nu|`. This creation operator is a t-analogue of
        multiplication by ``s(nu)`` .

        .. SEEALSO:: Proposition 5 in [SZ2001]_.

        INPUT:

        - ``nu`` -- a partition or a list of integers

        - ``t`` -- (default: ``None``, in which case ``t`` is used) an element
          of the base ring

        REFERENCES:

        .. [SZ2001] \M. Shimozono, M. Zabrocki,
           Hall-Littlewood vertex operators and generalized Kostka polynomials.
           Adv. Math. 158 (2001), no. 1, 66-85.

        EXAMPLES::

            sage: s = SymmetricFunctions(QQ['t']).s()
            sage: s([2]).hl_creation_operator([3,2])
            s[3, 2, 2] + t*s[3, 3, 1] + t*s[4, 2, 1] + t^2*s[4, 3] + t^2*s[5, 2]

            sage: Sym = SymmetricFunctions(FractionField(QQ['t']))
            sage: HLQp = Sym.hall_littlewood().Qp()
            sage: s = Sym.s()
            sage: HLQp(s([2]).hl_creation_operator([2]).hl_creation_operator([3]))
            HLQp[3, 2, 2]
            sage: s([2,2]).hl_creation_operator([2,1])
            t*s[2, 2, 2, 1] + t^2*s[3, 2, 1, 1] + t^2*s[3, 2, 2] + t^3*s[3, 3, 1] + t^3*s[4, 2, 1] + t^4*s[4, 3]
            sage: s(1).hl_creation_operator([2,1,1])
            s[2, 1, 1]
            sage: s(0).hl_creation_operator([2,1,1])
            0
            sage: s([3,2]).hl_creation_operator([2,1,1])
            (t^2-t)*s[2, 2, 2, 2, 1] + t^3*s[3, 2, 2, 1, 1]
             + (t^3-t^2)*s[3, 2, 2, 2] + t^3*s[3, 3, 1, 1, 1]
             + t^4*s[3, 3, 2, 1] + t^3*s[4, 2, 1, 1, 1] + t^4*s[4, 2, 2, 1]
             + 2*t^4*s[4, 3, 1, 1] + t^5*s[4, 3, 2] + t^5*s[4, 4, 1]
             + t^4*s[5, 2, 1, 1] + t^5*s[5, 3, 1]
            sage: s([3,2]).hl_creation_operator([-2])
            (-t^2+t)*s[1, 1, 1] + (-t^2+1)*s[2, 1]
            sage: s([3,2]).hl_creation_operator(-2)
            Traceback (most recent call last):
            ...
            ValueError: nu must be a list of integers
            sage: s = SymmetricFunctions(FractionField(ZZ['t'])).schur()
            sage: s[2].hl_creation_operator([3])
            s[3, 2] + t*s[4, 1] + t^2*s[5]

        TESTS::

            sage: s(0).hl_creation_operator([1])
            0
            sage: s.one().hl_creation_operator([2,-1])
            0
        """
        s = self.parent().realization_of().schur()
        if t is None:
            if hasattr(self.parent(),"t"):
                t = self.parent().t
            else:
                t = self.parent().base_ring()('t')
        P = self.parent()
        if nu in _Partitions:
            self = s(self)
            return P(self*s(nu) +
                     s.sum( s.sum_of_terms( (lam,c) for lam, c in s(mu)*s(nu) if len(lam) <= len(nu) ) *
                            self.skew_by(s(mu).plethysm((t-1)*s([1])))
                            for d in range(self.degree())
                            for mu in Partitions(d+1, max_length=len(nu)) ))
        elif isinstance(nu, list) and all(isinstance(a, (int,Integer)) for a in nu):
            return P(s.sum(t**la.size() * c * d * s(la) *
                     s._repeated_bernstein_creation_operator_on_basis(ga, nu)
                     for ((la,mu),c) in s(self).coproduct()
                     for (ga, d) in s(mu).plethysm((1-t)*s[1]) ))
        else:
            raise ValueError("nu must be a list of integers")

    def eval_at_permutation_roots(self, rho):
        r"""
        Evaluate at eigenvalues of a permutation matrix.

        Evaluate a symmetric function at the eigenvalues of a permutation
        matrix whose cycle structure is ``rho``.  This computation is
        computed by coercing to the power sum basis where the value may
        be computed on the generators.

        This function evaluates an element at the roots of unity

        .. MATH::

            \Xi_{\rho_1},\Xi_{\rho_2},\ldots,\Xi_{\rho_\ell}

        where

        .. MATH::

            \Xi_{m} = 1,\zeta_m,\zeta_m^2,\ldots,\zeta_m^{m-1}

        and `\zeta_m` is an `m` root of unity.
        These roots of unity represent the eigenvalues of permutation
        matrix with cycle structure `\rho`.

        INPUT:

        - ``rho`` -- a partition or a list of non-negative integers

        OUTPUT:

        - an element of the base ring

        EXAMPLES::

            sage: s = SymmetricFunctions(QQ).s()
            sage: s([3,3]).eval_at_permutation_roots([6])
            0
            sage: s([3,3]).eval_at_permutation_roots([3])
            1
            sage: s([3,3]).eval_at_permutation_roots([1])
            0
            sage: s([3,3]).eval_at_permutation_roots([3,3])
            4
            sage: s([3,3]).eval_at_permutation_roots([1,1,1,1,1])
            175
            sage: (s[1]+s[2]+s[3]).eval_at_permutation_roots([3,2])
            2
        """
        p = self.parent().symmetric_function_ring().p()
        return p(self).eval_at_permutation_roots(rho)

    def character_to_frobenius_image(self, n):
        r"""
        Interpret ``self`` as a `GL_n` character and then take the Frobenius
        image of this character of the permutation matrices `S_n` which
        naturally sit inside of `GL_n`.

        To know the value of this character at a permutation of cycle structure
        `\rho` the symmetric function ``self`` is evaluated at the
        eigenvalues of a permutation of cycle structure `\rho`.  The
        Frobenius image is then defined as
        `\sum_{\rho \vdash n} f[ \Xi_\rho ] p_\rho/z_\rho`.

        .. SEEALSO::

            :meth:`eval_at_permutation_roots`

        INPUT:

        - ``n`` -- a non-negative integer to interpret ``self`` as
          a character of `GL_n`

        OUTPUT:

        - a symmetric function of degree ``n``

        EXAMPLES::

            sage: s = SymmetricFunctions(QQ).s()
            sage: s([1,1]).character_to_frobenius_image(5)
            s[3, 1, 1] + s[4, 1]
            sage: s([2,1]).character_to_frobenius_image(5)
            s[2, 2, 1] + 2*s[3, 1, 1] + 2*s[3, 2] + 3*s[4, 1] + s[5]
            sage: s([2,2,2]).character_to_frobenius_image(3)
            s[3]
            sage: s([2,2,2]).character_to_frobenius_image(4)
            s[2, 2] + 2*s[3, 1] + 2*s[4]
            sage: s([2,2,2]).character_to_frobenius_image(5)
            2*s[2, 2, 1] + s[3, 1, 1] + 4*s[3, 2] + 3*s[4, 1] + 2*s[5]
        """
        p = self.parent().symmetric_function_ring().p()
        return self.parent()(p.sum(self.eval_at_permutation_roots(rho) \
            *p(rho)/rho.centralizer_size() for rho in Partitions(n)))

    def principal_specialization(self, n=infinity, q=None):
        r"""
        Return the principal specialization of a symmetric function.

        The *principal specialization* of order `n` at `q`
        is the ring homomorphism `ps_{n,q}` from the ring of
        symmetric functions to another commutative ring `R`
        given by `x_i \mapsto q^{i-1}` for `i \in \{1,\dots,n\}`
        and `x_i \mapsto 0` for `i > n`.
        Here, `q` is a given element of `R`, and we assume that
        the variables of our symmetric functions are
        `x_1, x_2, x_3, \ldots`.
        (To be more precise, `ps_{n,q}` is a `K`-algebra
        homomorphism, where `K` is the base ring.)
        See Section 7.8 of [EnumComb2]_.

        The *stable principal specialization* at `q` is the ring
        homomorphism `ps_q` from the ring of symmetric functions
        to another commutative ring `R` given by
        `x_i \mapsto q^{i-1}` for all `i`.
        This is well-defined only if the resulting infinite sums
        converge; thus, in particular, setting `q = 1` in the
        stable principal specialization is an invalid operation.

        INPUT:

        - ``n`` (default: ``infinity``) -- a nonnegative integer or
          ``infinity``, specifying whether to compute the principal
          specialization of order ``n`` or the stable principal
          specialization.

        - ``q`` (default: ``None``) -- the value to use for `q`; the
          default is to create a ring of polynomials in ``q``
          (or a field of rational functions in ``q``) over the
          given coefficient ring.

        EXAMPLES::

            sage: m = SymmetricFunctions(QQ).m()
            sage: x = m[1,1]
            sage: x.principal_specialization(3)
            q^3 + q^2 + q

        By default we return a rational function in ``q``.  Sometimes
        it is better to obtain an element of the symbolic ring::

            sage: h = SymmetricFunctions(QQ).h()
            sage: (h[3]+h[2]).principal_specialization(q=var("q"))
            1/((q^2 - 1)*(q - 1)) - 1/((q^3 - 1)*(q^2 - 1)*(q - 1))

        In case ``q`` is in the base ring, it must be passed explicitly::

            sage: R = QQ['q,t']
            sage: Ht = SymmetricFunctions(R).macdonald().Ht()
            sage: Ht[2].principal_specialization()
            Traceback (most recent call last):
            ...
            ValueError: the variable q is in the base ring, pass it explicitly

            sage: Ht[2].principal_specialization(q=R("q"))
            (q^2 + 1)/(q^3 - q^2 - q + 1)

        Note that the principal specialization can be obtained as a plethysm::

            sage: R = QQ['q'].fraction_field()
            sage: s = SymmetricFunctions(R).s()
            sage: one = s.one()
            sage: q = R("q")
            sage: f = s[3,2,2]
            sage: f.principal_specialization(q=q) == f(one/(1-q)).coefficient([])
            True
            sage: f.principal_specialization(n=4, q=q) == f(one*(1-q^4)/(1-q)).coefficient([])
            True

        TESTS::

            sage: m = SymmetricFunctions(QQ).m()
            sage: m.zero().principal_specialization(3)
            0

            sage: x = 5*m[1,1,1] + 3*m[2,1] + 1
            sage: x.principal_specialization(3)
            3*q^5 + 6*q^4 + 5*q^3 + 6*q^2 + 3*q + 1

        Check that the principal specializations in different bases
        are all the same.  When specific implementations for further
        bases are added, this test should be adapted::

            sage: S = SymmetricFunctions(QQ)
            sage: B = [S.p(), S.m(), S.e(), S.h(), S.s(), S.f()]
            sage: m = S.m(); x = m[2,1]
            sage: len(set([b(x).principal_specialization(n=3) for b in B]))
            1
            sage: len(set([b(x).principal_specialization() for b in B]))
            1
            sage: len(set([b(x).principal_specialization(n=4, q=1) for b in B]))
            1
            sage: len(set([b(x).principal_specialization(n=4, q=2) for b in B]))
            1

        Check that the stable principal specialization at `q = 1`
        raises a ``ValueError``:

            sage: def test_error(x):
            ....:     message = "the stable principal specialization of %s at q=1 should raise a ValueError"
            ....:     try:
            ....:         x.principal_specialization(q=1)
            ....:     except ValueError as e:
            ....:         return(e)
            ....:     except StandardError as e:
            ....:         raise ValueError((message + ", but raised '%s' instead") % (x, e))
            ....:     raise ValueError((message + ", but didn't") % x)

            sage: set([str(test_error(b(x))) for b in B])
            {'the stable principal specialization at q=1 is not defined'}

        Check that specifying `q` which is a removable singularity works::

            sage: S = SymmetricFunctions(QQ)
            sage: B = [S.p(), S.m(), S.e(), S.h(), S.s(), S.f()]
            sage: m = S.m(); x = m[2,2,1]
            sage: set([b(x).principal_specialization(n=4, q=QQbar.zeta(3)) for b in B])
            {-3}

            sage: S = SymmetricFunctions(GF(3))
            sage: B = [S.p(), S.m(), S.e(), S.h(), S.s(), S.f()]
            sage: m = S.m(); x = m[3,2,1]
            sage: set([b(x).principal_specialization(n=4, q=GF(3)(2)) for b in B])
            {1}

            sage: S = SymmetricFunctions(Zmod(4))
            sage: B = [S.p(), S.m(), S.e(), S.h(), S.s(), S.f()]
            sage: m = S.m(); x = m[3,2,1]
            sage: set([b(x).principal_specialization(n=4, q=Zmod(4)(2)) for b in B])
            {0}
            sage: y = m[3,1]
            sage: set([b(y).principal_specialization(n=4, q=Zmod(4)(2)) for b in B])
            {2}
            sage: B = [S.m(), S.e(), S.h(), S.s(), S.f()]
            sage: z = m[1,1]
            sage: set([b(z).principal_specialization(n=4) for b in B])
            {q^5 + q^4 + 2*q^3 + q^2 + q}

        Check that parents are correct over `\mathbb{F}_3`::

            sage: S = SymmetricFunctions(GF(3))
            sage: B = [S.p(), S.m(), S.e(), S.h(), S.s(), S.f()]
            sage: lams = [Partition([]), Partition([1]), Partition([2,1])]
            sage: set(b[lam].principal_specialization(n=2, q=GF(3)(0)).parent() for b in B for lam in lams)
            {Finite Field of size 3}
            sage: set(b[lam].principal_specialization(n=2, q=GF(3)(1)).parent() for b in B for lam in lams)
            {Finite Field of size 3}
            sage: set(b[lam].principal_specialization(n=2, q=GF(3)(2)).parent() for b in B for lam in lams)
            {Finite Field of size 3}
            sage: set(b[lam].principal_specialization(n=2).parent() for b in B for lam in lams)
            {Univariate Polynomial Ring in q over Finite Field of size 3}
            sage: set(b[lam].principal_specialization().parent() for b in B for lam in lams)
            {Fraction Field of Univariate Polynomial Ring in q over Finite Field of size 3,
             Univariate Polynomial Ring in q over Finite Field of size 3}

            sage: a = S.e()[2,1].principal_specialization(n=2, q=GF(3)(2)); a
            0
            sage: a = S.e()[1,1,1].principal_specialization(n=2); a
            q^3 + 1

            sage: set(b.one().principal_specialization(n=2, q=GF(3)(2)) for b in B)
            {1}
            sage: set(b.one().principal_specialization(n=2, q=GF(3)(1)) for b in B)
            {1}
            sage: set(b.one().principal_specialization(n=2) for b in B)
            {1}
            sage: set(b.one().principal_specialization() for b in B)
            {1}

        Check that parents are correct over the integer ring::

            sage: S = SymmetricFunctions(ZZ)
            sage: B = [S.p(), S.m(), S.e(), S.h(), S.s(), S.f()]
            sage: lams = [Partition([]), Partition([1]), Partition([2,1])]
            sage: set(b[lam].principal_specialization(n=2, q=0).parent() for b in B for lam in lams)
            {Integer Ring}
            sage: set(b[lam].principal_specialization(n=2, q=1).parent() for b in B for lam in lams)
            {Integer Ring}
            sage: set(b[lam].principal_specialization(n=2, q=2).parent() for b in B for lam in lams)
            {Integer Ring}
            sage: set(b[lam].principal_specialization(n=2).parent() for b in B for lam in lams)
            {Univariate Polynomial Ring in q over Integer Ring}
            sage: sorted(set(b[lam].principal_specialization().parent() for b in B for lam in lams), key=str)
            [Fraction Field of Univariate Polynomial Ring in q over Integer Ring,
             Univariate Polynomial Ring in q over Integer Ring,
             Univariate Polynomial Ring in q over Rational Field]

        Check that parents are correct over a polynomial ring::

            sage: P = PolynomialRing(ZZ, "q")
            sage: q = P.gen()
            sage: S = SymmetricFunctions(P)
            sage: B = [S.p(), S.m(), S.e(), S.h(), S.s(), S.f()]
            sage: lams = [Partition([]), Partition([1]), Partition([2,1])]
            sage: set(b[lam].principal_specialization(n=2, q=P(0)).parent() for b in B for lam in lams)
            {Univariate Polynomial Ring in q over Integer Ring}
            sage: set(b[lam].principal_specialization(n=2, q=P(1)).parent() for b in B for lam in lams)
            {Univariate Polynomial Ring in q over Integer Ring}
            sage: set(b[lam].principal_specialization(n=2, q=P(2)).parent() for b in B for lam in lams)
            {Univariate Polynomial Ring in q over Integer Ring}
            sage: set(b[lam].principal_specialization(n=2, q=q).parent() for b in B for lam in lams)
            {Univariate Polynomial Ring in q over Integer Ring}
            sage: sorted(set(b[lam].principal_specialization(q=q).parent() for b in B for lam in lams), key=str)
            [Fraction Field of Univariate Polynomial Ring in q over Integer Ring,
             Univariate Polynomial Ring in q over Integer Ring,
             Univariate Polynomial Ring in q over Rational Field]

            sage: a = S.e()[2,1].principal_specialization(n=2, q=2); a
            6
            sage: a = S.e()[2,1].principal_specialization(n=2, q=q); a
            q^2 + q

            sage: set(b.one().principal_specialization(n=2, q=P(2)) for b in B)
            {1}
            sage: set(b.one().principal_specialization(n=2, q=P(1)) for b in B)
            {1}
            sage: set(b.one().principal_specialization(n=2, q=q) for b in B)
            {1}
            sage: set(b.one().principal_specialization(q=q) for b in B)
            {1}

        """
        # heuristically, it seems fastest to fall back to the
        # elementary basis - using the powersum basis would
        # introduce singularities, because it is not a Z-basis
        e = self.parent().realization_of().elementary()
        return e(self).principal_specialization(n, q=q)

    def exponential_specialization(self, t=None, q=1):
        r"""
        Return the exponential specialization of a
        symmetric function (when `q = 1`), or the
        `q`-exponential specialization (when `q \neq 1`).

        The *exponential specialization* `ex` at `t` is a
        `K`-algebra homomorphism from the `K`-algebra of
        symmetric functions to another `K`-algebra `R`.
        It is defined whenever the base ring `K` is a
        `\QQ`-algebra and `t` is an element of `R`.
        The easiest way to define it is by specifying its
        values on the powersum symmetric functions to be
        `p_1 = t` and `p_n = 0` for `n > 1`.
        Equivalently, on the homogeneous functions it is
        given by `ex(h_n) = t^n / n!`; see Proposition 7.8.4 of
        [EnumComb2]_.

        By analogy, the `q`-exponential specialization is a
        `K`-algebra homomorphism from the `K`-algebra of
        symmetric functions to another `K`-algebra `R` that
        depends on two elements `t` and `q` of `R` for which
        the elements `1 - q^i` for all positive integers `i`
        are invertible.
        It can be defined by specifying its values on the
        complete homogeneous symmetric functions to be

        .. MATH::

            ex_q(h_n) = t^n / [n]_q!,

        where `[n]_q!` is the `q`-factorial.  Equivalently, for
        `q \neq 1` and a homogeneous symmetric function `f` of
        degree `n`, we have

        .. MATH::

            ex_q(f) = (1-q)^n t^n ps_q(f),

        where `ps_q(f)` is the stable principal specialization of `f`
        (see :meth:`principal_specialization`).
        (See (7.29) in [EnumComb2]_.)

        The limit of `ex_q` as `q \to 1` is `ex`.

        INPUT:

        - ``t`` (default: ``None``) -- the value to use for `t`;
          the default is to create a ring of polynomials in ``t``.

        - ``q`` (default: `1`) -- the value to use for `q`.  If
          ``q`` is ``None``, then a ring (or fraction field) of
          polynomials in ``q`` is created.

        EXAMPLES::

            sage: m = SymmetricFunctions(QQ).m()
            sage: (m[2,1]+m[1,1]).exponential_specialization()
            1/2*t^2
            sage: (m[2,1]+m[1,1]).exponential_specialization(q=1)
            1/2*t^2
            sage: m[1,1].exponential_specialization(q=None)
            (q/(q + 1))*t^2
            sage: Qq = PolynomialRing(QQ, "q"); q = Qq.gen()
            sage: m[1,1].exponential_specialization(q=q)
            (q/(q + 1))*t^2
            sage: Qt = PolynomialRing(QQ, "t"); t = Qt.gen()
            sage: m[1,1].exponential_specialization(t=t)
            1/2*t^2
            sage: Qqt = PolynomialRing(QQ, ["q", "t"]); q, t = Qqt.gens()
            sage: m[1,1].exponential_specialization(q=q, t=t)
            q*t^2/(q + 1)

            sage: x = m[3]+m[2,1]+m[1,1,1]
            sage: d = x.homogeneous_degree()
            sage: var("q t")
            (q, t)
            sage: factor((x.principal_specialization()*(1-q)^d*t^d))
            t^3/((q^2 + q + 1)*(q + 1))
            sage: factor(x.exponential_specialization(q=q, t=t))
            t^3/((q^2 + q + 1)*(q + 1))

        TESTS::

            sage: m = SymmetricFunctions(QQ).m()
            sage: m.zero().exponential_specialization()
            0

        Check that the exponential specializations in different bases
        are all the same.  When specific implementations for further
        bases are added, this test should be adapted::

            sage: S = SymmetricFunctions(QQ)
            sage: B = [S.p(), S.m(), S.e(), S.h(), S.s(), S.f()]
            sage: m = S.m(); x = m[3]+m[2,1]+m[1,1,1]
            sage: len(set([b(x).exponential_specialization(q=None, t=None) for b in B]))
            1
            sage: len(set([b(x).exponential_specialization(q=1) for b in B]))
            1
            sage: len(set([b(x).exponential_specialization(q=2) for b in B]))
            1
            sage: len(set([b(x).exponential_specialization(t=2) for b in B]))
            1

        Check that parents are correct over `\mathbb{F}_3`::

            sage: S = SymmetricFunctions(GF(3))
            sage: B = [S.p(), S.m(), S.e(), S.h(), S.s(), S.f()]
            sage: lams = [Partition([]), Partition([1]), Partition([2,1])]
            sage: sorted(set(b[lam].exponential_specialization(q=None).parent() for b in B for lam in lams), key=str)
            [Univariate Polynomial Ring in t over Fraction Field
              of Univariate Polynomial Ring in q over Finite Field of size 3,
             Univariate Polynomial Ring in t over Univariate Polynomial Ring
              in q over Finite Field of size 3]
            sage: P2 = PolynomialRing(GF(3), ["q", "t"])
            sage: q2, t2 = P2.gens()
            sage: sorted(set(b[lam].exponential_specialization(q=q2, t=t2).parent() for b in B for lam in lams), key=str)
            [Fraction Field of Multivariate Polynomial Ring in q, t over Finite Field of size 3,
             Multivariate Polynomial Ring in q, t over Finite Field of size 3]

        Check that parents are correct over `\QQ` for `q = 1`::

            sage: S = SymmetricFunctions(QQ)
            sage: B = [S.p(), S.m(), S.e(), S.h(), S.s(), S.f()]
            sage: lams = [Partition([]), Partition([1]), Partition([2,1])]
            sage: set(b[lam].exponential_specialization(q=1).parent() for b in B for lam in lams)
            {Univariate Polynomial Ring in t over Rational Field}
            sage: set(b[lam].exponential_specialization(q=1, t=1).parent() for b in B for lam in lams)
            {Rational Field}
            sage: P2 = PolynomialRing(QQ, ["q", "t"])
            sage: q2, t2 = P2.gens()
            sage: set(b[lam].exponential_specialization(q=1, t=t2).parent() for b in B for lam in lams)
            {Multivariate Polynomial Ring in q, t over Rational Field}

        Check that parents are correct over a polynomial ring::

            sage: P = PolynomialRing(QQ, "q")
            sage: q = P.gen()
            sage: S = SymmetricFunctions(P)
            sage: B = [S.p(), S.m(), S.e(), S.h(), S.s(), S.f()]
            sage: lams = [Partition([]), Partition([1]), Partition([2,1])]
            sage: sorted(set(b[lam].exponential_specialization(q=q).parent() for b in B for lam in lams), key=str)
            [Univariate Polynomial Ring in t over
              Fraction Field of Univariate Polynomial Ring in q over Rational Field,
             Univariate Polynomial Ring in t over Univariate Polynomial Ring
              in q over Rational Field]
            sage: sorted(set(b[lam].exponential_specialization(q=q, t=1).parent() for b in B for lam in lams), key=str)
            [Fraction Field of Univariate Polynomial Ring in q over Rational Field,
             Univariate Polynomial Ring in q over Rational Field]
        """
        # heuristically, it seems fastest to fall back to the
        # elementary basis - using the powersum basis would
        # introduce singularities, because it is not a Z-basis
        e = self.parent().realization_of().elementary()
        return e(self).exponential_specialization(t=t, q=q)


SymmetricFunctionAlgebra_generic.Element = SymmetricFunctionAlgebra_generic_Element


###################
def _lmax(x):
    r"""
    Return the max of ``x`` where ``x`` is a list.

    If ``x`` is the empty list, ``_lmax`` returns 0.

    EXAMPLES::

        sage: from sage.combinat.sf.sfa import _lmax
        sage: _lmax([3,2,1])
        3
        sage: _lmax([])
        0
    """
    return max(x) if x else 0


def _nonnegative_coefficients(x):
    r"""
    Return ``True`` if ``x`` has nonnegative coefficients.

    EXAMPLES::

        sage: from sage.combinat.sf.sfa import _nonnegative_coefficients
        sage: _nonnegative_coefficients(2)
        True
        sage: _nonnegative_coefficients(-2)
        False
        sage: R.<x> = ZZ[]
        sage: _nonnegative_coefficients(x^2+4)
        True
        sage: _nonnegative_coefficients(x^2-4)
        False
    """
    if is_Polynomial(x) or is_MPolynomial(x):
        return all(c >= 0 for c in x.coefficients(sparse=False))
    else:
        return x >= 0


def _variables_recursive(R, include=None, exclude=None):
    r"""
    Return all variables appearing in the ring ``R``.

    INPUT:

    - ``R`` -- a :class:`Ring`
    - ``include``, ``exclude`` -- (optional) iterables of variables in ``R``

    OUTPUT:

    If ``include`` is specified, only these variables are returned
    as elements of ``R``.  Otherwise, all variables in ``R``
    (recursively) with the exception of those in ``exclude`` are
    returned.

    EXAMPLES::

        sage: from sage.combinat.sf.sfa import _variables_recursive
        sage: R.<a, b> = QQ[]
        sage: S.<t> = R[]
        sage: _variables_recursive(S)
        [a, b, t]

        sage: _variables_recursive(S, exclude=[b])
        [a, t]

        sage: _variables_recursive(S, include=[b])
        [b]

    TESTS::

        sage: _variables_recursive(R.fraction_field(), exclude=[b])
        [a]

        sage: _variables_recursive(S.fraction_field(), exclude=[b]) # known bug
        [a, t]
    """
    if include is not None and exclude is not None:
        raise RuntimeError("include and exclude cannot both be specified")

    if include is not None:
        degree_one = [R(g) for g in include]
    else:
        try:
            degree_one = [R(g) for g in R.variable_names_recursive()]
        except AttributeError:
            try:
                degree_one = R.gens()
            except (NotImplementedError, AttributeError):
                degree_one = []
        if exclude is not None:
            degree_one = [g for g in degree_one if g not in exclude]

    return [g for g in degree_one if g != R.one()]


def _raise_variables(c, n, variables):
    r"""
    Replace the given variables in the ring element ``c`` with their
    ``n``-th power.

    INPUT:

    - ``c`` -- an element of a ring
    - ``n`` -- the power to raise the given variables to
    - ``variables`` -- the variables to raise

    EXAMPLES::

        sage: from sage.combinat.sf.sfa import _raise_variables
        sage: R.<a, b> = QQ[]
        sage: S.<t> = R[]
        sage: _raise_variables(2*a + 3*b*t, 2, [a, t])
        3*b*t^2 + 2*a^2
    """
    try:
        return c.subs(**{str(g): g ** n for g in variables})
    except AttributeError:
        return c


def _to_polynomials(lf, R):
    """
    Return the symmetric functions as polynomials, where each
    part of a partition corresponds to a variable.

    The result makes sense only if the symmetric functions are all
    given in the same basis, which is multiplicative, but we do not
    check this.

    INPUT:

    - ``lf`` -- a list of symmetric functions
    - ``R`` -- the base ring

    .. SEEALSO::

        :func:`_from_polynomial`

    EXAMPLES::

        sage: from sage.combinat.sf.sfa import _to_polynomials
        sage: e = SymmetricFunctions(QQ).e()
        sage: _to_polynomials([5*e[3] + e[2,1] + e[1]], QQ)
        [v1*v2 + v1 + 5*v3]
    """
    n = max(max((part[0] for part in f.support() if part), default=0)
            for f in lf)
    # the polynomial ring with no variables is not well supported,
    # eg., gcd does not work
    n = max(n, 1)
    P = PolynomialRing(R, ["v%s" % a for a in range(1, n + 1)])
    if n == 1:
        return [P({part.to_exp(n)[0]: c for part, c in f})
                for f in lf]
    return [P({tuple(part.to_exp(n)): c for part, c in f})
            for f in lf]


def _from_polynomial(p, f):
    """
    Return the polynomial as a symmetric function in the given
    basis , where the `n`th variable corresponds to the symmetric
    function`f[n]`.

    INPUT:

    - ``p`` -- a polynomial
    - ``f`` -- a basis of the ring of symmetric functions

    .. SEEALSO::

        :func:`_to_polynomials`

    EXAMPLES::

        sage: from sage.combinat.sf.sfa import _to_polynomials, _from_polynomial
        sage: e = SymmetricFunctions(QQ).e()
        sage: p = _to_polynomials([5*e[3] + e[2,1] + e[1]], ZZ)[0]; p
        v1*v2 + v1 + 5*v3
        sage: _from_polynomial(p, e)
        e[1] + e[2, 1] + 5*e[3]
    """
    n = p.parent().ngens()
    if n == 1:
        d = {_Partitions.from_exp([e]): c
             for e, c in p.dict().items()}
    else:
        d = {_Partitions.from_exp(e): c
             for e, c in p.iterator_exp_coeff(False)}
    return f.element_class(f, d)<|MERGE_RESOLUTION|>--- conflicted
+++ resolved
@@ -4711,11 +4711,7 @@
         parent = self.parent()
         if parent.has_coerce_map_from(QQ):
             from sage.combinat.partition import Partition
-<<<<<<< HEAD
-            from sage.arith.misc import GCD as gcd
-=======
             from sage.arith.misc import gcd
->>>>>>> 10d2e1cc
             from sage.arith.functions import lcm
             from itertools import product, repeat, chain
             p = parent.realization_of().power()
