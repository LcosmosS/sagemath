--- conflicted
+++ resolved
@@ -3131,13 +3131,10 @@
             ...
             ValueError: The relations do not correspond to the size of the poset.
         """
-<<<<<<< HEAD
         return self.element_class(self, self._size, relations)
+
 
 # Deprecations from trac:18555. July 2016
 from sage.misc.superseded import deprecated_function_alias
 TamariIntervalPosets.global_options=deprecated_function_alias(18555, TamariIntervalPosets.options)
-TamariIntervalPosetOptions=deprecated_function_alias(18555, TamariIntervalPosets.options)
-=======
-        return self.element_class(self, self._size, relations)
->>>>>>> b4f23c79
+TamariIntervalPosetOptions=deprecated_function_alias(18555, TamariIntervalPosets.options)