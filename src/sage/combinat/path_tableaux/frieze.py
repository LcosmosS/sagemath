--- conflicted
+++ resolved
@@ -87,15 +87,9 @@
 
         sage: # needs sage.rings.number_field
         sage: x = polygen(ZZ, 'x')
-<<<<<<< HEAD
-        sage: K.<sqrt3> = NumberField(x^2 - 3)                                          # needs sage.rings.number_field
-        sage: t = path_tableaux.FriezePattern([1,sqrt3,2,sqrt3,1,1], field=K)           # needs sage.rings.number_field
-        sage: path_tableaux.CylindricalDiagram(t)                                       # needs sage.rings.number_field
-=======
         sage: K.<sqrt3> = NumberField(x^2 - 3)
         sage: t = path_tableaux.FriezePattern([1, sqrt3, 2, sqrt3, 1, 1], field=K)
         sage: path_tableaux.CylindricalDiagram(t)
->>>>>>> 51928653
         [        0,         1,     sqrt3,         2,     sqrt3,         1,         1,         0]
         [         ,         0,         1,     sqrt3,         2,     sqrt3, sqrt3 + 1,         1,         0]
         [         ,          ,         0,         1,     sqrt3,         2, sqrt3 + 2,     sqrt3,         1,         0]
@@ -106,20 +100,11 @@
         [         ,          ,          ,          ,          ,          ,          ,         0,         1,     sqrt3,         2,     sqrt3,         1,         1,         0]
         sage: TestSuite(t).run()
 
-<<<<<<< HEAD
-        sage: TestSuite(t).run()                                                        # needs sage.rings.number_field
-
-        sage: K.<sqrt2> = NumberField(x^2 - 2)                                          # needs sage.rings.number_field
-        sage: t = path_tableaux.FriezePattern([1,sqrt2,1,sqrt2,3,2*sqrt2,5,3*sqrt2,1],  # needs sage.rings.number_field
-        ....:                                 field=K)
-        sage: path_tableaux.CylindricalDiagram(t)                                       # needs sage.rings.number_field
-=======
         sage: # needs sage.rings.number_field
         sage: K.<sqrt2> = NumberField(x^2 - 2)
         sage: t = path_tableaux.FriezePattern([1, sqrt2, 1, sqrt2, 3, 2*sqrt2, 5, 3*sqrt2, 1],
         ....:                                 field=K)
         sage: path_tableaux.CylindricalDiagram(t)
->>>>>>> 51928653
         [      0,       1,   sqrt2,       1,   sqrt2,       3, 2*sqrt2,       5, 3*sqrt2,       1,       0]
         [       ,       0,       1,   sqrt2,       3, 5*sqrt2,       7, 9*sqrt2,      11, 2*sqrt2,       1,       0]
         [       ,        ,       0,       1, 2*sqrt2,       7, 5*sqrt2,      13, 8*sqrt2,       3,   sqrt2,       1,       0]
@@ -131,12 +116,7 @@
         [       ,        ,        ,        ,        ,        ,        ,        ,       0,       1, 3*sqrt2,      11, 8*sqrt2,       5, 2*sqrt2,       3,   sqrt2,       1,       0]
         [       ,        ,        ,        ,        ,        ,        ,        ,        ,       0,       1, 2*sqrt2,       3,   sqrt2,       1,   sqrt2,       1,   sqrt2,       1,       0]
         [       ,        ,        ,        ,        ,        ,        ,        ,        ,        ,       0,       1,   sqrt2,       1,   sqrt2,       3, 2*sqrt2,       5, 3*sqrt2,       1,       0]
-<<<<<<< HEAD
-
-        sage: TestSuite(t).run()                                                        # needs sage.rings.number_field
-=======
         sage: TestSuite(t).run()
->>>>>>> 51928653
     """
     @staticmethod
     def __classcall_private__(cls, fp, field=QQ):
@@ -401,19 +381,6 @@
 
             sage: # needs sage.plot sage.symbolic
             sage: t = path_tableaux.FriezePattern([1,2,7,5,3,7,4,1])
-<<<<<<< HEAD
-            sage: t.plot()                                                              # needs sage.plot sage.symbolic
-            Graphics object consisting of 18 graphics primitives
-
-            sage: t.plot(model='UHP')                                                   # needs sage.plot sage.symbolic
-            Graphics object consisting of 18 graphics primitives
-
-            sage: t.plot(model='PD')                                                    # needs sage.plot sage.symbolic
-            Traceback (most recent call last):
-            ...
-            TypeError: '>' not supported between instances of 'NotANumber' and 'Pi'
-            sage: t.plot(model='KM')                                                    # needs sage.plot sage.symbolic
-=======
             sage: t.plot()
             Graphics object consisting of 18 graphics primitives
             sage: t.plot(model='UHP')
@@ -423,7 +390,6 @@
             ...
             TypeError: '>' not supported between instances of 'NotANumber' and 'Pi'
             sage: t.plot(model='KM')
->>>>>>> 51928653
             Graphics object consisting of 18 graphics primitives
         """
         from sage.geometry.hyperbolic_space.hyperbolic_interface import HyperbolicPlane
@@ -458,12 +424,7 @@
             sage: fp.change_ring(RealField())                                           # needs sage.rings.real_mpfr
             [0.000000000000000, 1.00000000000000, ...
              4.00000000000000, 1.00000000000000, 0.000000000000000]
-<<<<<<< HEAD
-
-            sage: fp.FriezePattern([1,2,7,5,3,7,4,1]).change_ring(GF(7))                # needs sage.rings.finite_rings
-=======
             sage: fp.change_ring(GF(7))
->>>>>>> 51928653
             Traceback (most recent call last):
             ...
             TypeError: no base extension defined
