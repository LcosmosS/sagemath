# sage_setup: distribution = sagemath-combinat
# sage.doctest: needs sage.combinat sage.modules
r"""
Kirillov-Reshetikhin Crystals
"""

# ****************************************************************************
#       Copyright (C) 2009       Anne Schilling <anne at math.ucdavis.edu>
#                     2014-2018  Travis Scrimshaw <tcscrims at gmail.com>
#
#  Distributed under the terms of the GNU General Public License (GPL)
#
#    This code is distributed in the hope that it will be useful,
#    but WITHOUT ANY WARRANTY; without even the implied warranty of
#    MERCHANTABILITY or FITNESS FOR A PARTICULAR PURPOSE.  See the GNU
#    General Public License for more details.
#
#  The full text of the GPL is available at:
#
#                  https://www.gnu.org/licenses/
# ***************************************************************************
# Acknowledgment: most of the design and implementation of this
# library is heavily inspired from MuPAD-Combinat.
# ***************************************************************************

from sage.misc.cachefunc import cached_method
from sage.misc.lazy_attribute import lazy_attribute
from sage.misc.functional import is_even, is_odd
from sage.combinat.combinat import CombinatorialObject
from sage.structure.parent import Parent
from sage.categories.crystals import CrystalMorphism
from sage.categories.loop_crystals import KirillovReshetikhinCrystals
from sage.categories.homset import Hom
from sage.categories.map import Map
from sage.rings.integer import Integer
from sage.rings.rational_field import QQ
from sage.combinat.crystals.affine import (AffineCrystalFromClassical,
                                           AffineCrystalFromClassicalElement,
                                           AffineCrystalFromClassicalAndPromotion,
                                           AffineCrystalFromClassicalAndPromotionElement)
from sage.combinat.crystals.highest_weight_crystals import HighestWeightCrystal
from sage.combinat.crystals.littelmann_path import CrystalOfProjectedLevelZeroLSPaths
from sage.combinat.crystals.direct_sum import DirectSumOfCrystals
from sage.combinat.root_system.cartan_type import CartanType
from sage.combinat.root_system.root_system import RootSystem
from sage.combinat.crystals.tensor_product import CrystalOfTableaux
from sage.combinat.tableau import Tableau
from sage.combinat.partition import Partition, Partitions, partitions_in_box
from sage.combinat.integer_vector import IntegerVectors


def KirillovReshetikhinCrystalFromLSPaths(cartan_type, r, s=1):
    r"""
    Single column Kirillov-Reshetikhin crystals.

    This yields the single column Kirillov-Reshetikhin crystals
    from the projected level zero LS paths, see
    :class:`~sage.combinat.crystals.littelmann_path.CrystalOfLSPaths`.
    This works for all types (even exceptional types).
    The weight of the canonical element in this crystal is `\Lambda_r`.
    For other implementation see
    :func:`~sage.combinat.crystals.kirillov_reshetikhin.KirillovReshetikhinCrystal`.

    EXAMPLES::

        sage: K = crystals.kirillov_reshetikhin.LSPaths(['A',2,1],2) # indirect doctest
        sage: KR = crystals.KirillovReshetikhin(['A',2,1],2,1)
        sage: G = K.digraph()
        sage: GR = KR.digraph()
        sage: G.is_isomorphic(GR, edge_labels = True)
        True

        sage: K = crystals.kirillov_reshetikhin.LSPaths(['C',3,1],2)
        sage: KR = crystals.KirillovReshetikhin(['C',3,1],2,1)
        sage: G = K.digraph()
        sage: GR = KR.digraph()
        sage: G.is_isomorphic(GR, edge_labels = True)
        True

        sage: K = crystals.kirillov_reshetikhin.LSPaths(['E',6,1],1)
        sage: KR = crystals.KirillovReshetikhin(['E',6,1],1,1)
        sage: G = K.digraph()
        sage: GR = KR.digraph()
        sage: G.is_isomorphic(GR, edge_labels = True)
        True
        sage: K.cardinality()
        27

        sage: K = crystals.kirillov_reshetikhin.LSPaths(['G',2,1],1)
        sage: K.cardinality()
        7

        sage: K = crystals.kirillov_reshetikhin.LSPaths(['B',3,1],2)
        sage: KR = crystals.KirillovReshetikhin(['B',3,1],2,1)
        sage: KR.cardinality()
        22
        sage: K.cardinality()
        22
        sage: G = K.digraph()
        sage: GR = KR.digraph()
        sage: G.is_isomorphic(GR, edge_labels = True)
        True

    TESTS::

        sage: K = crystals.kirillov_reshetikhin.LSPaths(['G',2,1],2)
        sage: K.cardinality()
        15

    For `s > 1` these crystals yield `s`-fold tensor products of
    Kirillov-Reshetikhin crystals::

        sage: K = crystals.kirillov_reshetikhin.LSPaths(['A',1,1],1,3)
        sage: B = crystals.KirillovReshetikhin(['A',1,1],1,1)
        sage: T = crystals.TensorProduct(B,B,B)
        sage: G = K.digraph()
        sage: GT = T.digraph()
        sage: G.is_isomorphic(GT, edge_labels = True)
        True

        sage: K = crystals.kirillov_reshetikhin.LSPaths(['B',2,1],1,2)
        sage: B = crystals.KirillovReshetikhin(['B',2,1],1,1)
        sage: T = crystals.TensorProduct(B,B)
        sage: G = K.digraph()
        sage: GT = T.digraph()
        sage: G.is_isomorphic(GT, edge_labels = True)
        True

        sage: K = crystals.kirillov_reshetikhin.LSPaths(['B',2,1],2,3)
        sage: B = crystals.KirillovReshetikhin(['B',2,1],2,1)
        sage: T = crystals.TensorProduct(B,B,B)
        sage: GT = T.digraph()
        sage: G = K.digraph()
        sage: G.is_isomorphic(GT, edge_labels = True)
        True
    """
    R = RootSystem(cartan_type)
    La = R.weight_space().basis()
    weight = s*La[r]
    return CrystalOfProjectedLevelZeroLSPaths(weight)


def KirillovReshetikhinCrystal(cartan_type, r, s, model='KN'):
    r"""
    Return the Kirillov-Reshetikhin crystal `B^{r,s}` of the given type
    in the given model.

    For more information about general crystals see
    :mod:`sage.combinat.crystals.crystals`.

    There are a variety of models for Kirillov-Reshetikhin crystals. There is
    one using the classical crystal with :func:`Kashiwara-Nakashima tableaux
    <sage.combinat.crystals.kirillov_reshetikhin.KashiwaraNakashimaTableaux>`.
    There is one using :class:`rigged configurations <RiggedConfigurations>`.
    Another tableaux model comes from the bijection between rigged configurations
    and tensor products of tableaux called :class:`Kirillov-Reshetikhin tableaux
    <sage.combinat.rigged_configurations.kr_tableaux.KirillovReshetikhinTableaux>`
    Lastly there is a model of Kirillov-Reshetikhin crystals for `s = 1` from
    crystals of :func:`LS paths
    <sage.combinat.crystals.kirillov_reshetikhin.KirillovReshetikhinCrystalFromLSPaths>`.

    INPUT:

    - ``cartan_type`` -- an affine Cartan type

    - ``r`` -- a label of finite Dynkin diagram

    - ``s`` -- a positive integer

    - ``model`` -- (default: ``'KN'``) can be one of the following:

      * ``'KN'`` or ``'KashiwaraNakashimaTableaux'`` -- use the
        Kashiwara-Nakashima tableaux model
      * ``'KR'`` or ``'KirillovReshetkihinTableaux'`` -- use the
        Kirillov-Reshetkihin tableaux model
      * ``'RC'`` or ``'RiggedConfiguration'`` -- use the rigged
        configuration model
      * ``'LSPaths'`` -- use the LS path model

    EXAMPLES::

        sage: K = crystals.KirillovReshetikhin(['A',3,1], 2, 1)
        sage: K.index_set()
        (0, 1, 2, 3)
        sage: K.list()
        [[[1], [2]], [[1], [3]], [[2], [3]], [[1], [4]], [[2], [4]], [[3], [4]]]
        sage: b=K(rows=[[1],[2]])
        sage: b.weight()
        -Lambda[0] + Lambda[2]

        sage: K = crystals.KirillovReshetikhin(['A',3,1], 2,2)
        sage: K.automorphism(K.module_generators[0])
        [[2, 2], [3, 3]]
        sage: K.module_generators[0].e(0)
        [[1, 2], [2, 4]]
        sage: K.module_generators[0].f(2)
        [[1, 1], [2, 3]]
        sage: K.module_generators[0].f(1)
        sage: K.module_generators[0].phi(0)
        0
        sage: K.module_generators[0].phi(1)
        0
        sage: K.module_generators[0].phi(2)
        2
        sage: K.module_generators[0].epsilon(0)
        2
        sage: K.module_generators[0].epsilon(1)
        0
        sage: K.module_generators[0].epsilon(2)
        0
        sage: b = K(rows=[[1,2],[2,3]])
        sage: b
        [[1, 2], [2, 3]]
        sage: b.f(2)
        [[1, 2], [3, 3]]

        sage: K = crystals.KirillovReshetikhin(['D',4,1], 2, 1)
        sage: K.cartan_type()
        ['D', 4, 1]
        sage: type(K.module_generators[0])
        <class 'sage.combinat.crystals.kirillov_reshetikhin.KR_type_vertical_with_category.element_class'>

    The following gives some tests with regards to Lemma 3.11 in [LOS2012]_.

    TESTS::

        sage: K = crystals.KirillovReshetikhin(['A',4,2],2,1)
        sage: Lambda = K.weight_lattice_realization().fundamental_weights()
        sage: [b for b in K if b.Epsilon() == Lambda[0]]
        [[]]

        sage: K = crystals.KirillovReshetikhin(['D',4,2],1,2)
        sage: Lambda = K.weight_lattice_realization().fundamental_weights()
        sage: [b for b in K if b.Epsilon() == 2*Lambda[0]]
        [[]]
        sage: [b for b in K if b.Epsilon() == 2*Lambda[3]]
        [[[3, -3]]]
        sage: K = crystals.KirillovReshetikhin(['D',4,2],1,1)
        sage: [b for b in K if b.Epsilon() == Lambda[3]]
        [[[0]]]

        sage: K = crystals.KirillovReshetikhin(['B',3,1],2,1)
        sage: Lambda = K.weight_lattice_realization().fundamental_weights()
        sage: [b for b in K if b.Epsilon() == Lambda[0]]
        [[]]
        sage: [b for b in K if b.Epsilon() == Lambda[1]]
        [[[2], [-2]]]
        sage: K = crystals.KirillovReshetikhin(['B',3,1],2,2)
        sage: [b for b in K if b.Epsilon() == 2*Lambda[0]]
        [[]]
        sage: [b for b in K if b.Epsilon() == 2*Lambda[1]]
        [[[1, 2], [-2, -1]]]
        sage: K = crystals.KirillovReshetikhin(['B',3,1],2,3)
        sage: [b for b in K if b.Epsilon() == 3*Lambda[1]] # long time
        [[[1, 2, 2], [-2, -2, -1]]]

        sage: K = crystals.KirillovReshetikhin(['D',4,1],2,2)
        sage: Lambda = K.weight_lattice_realization().fundamental_weights()
        sage: [b for b in K if b.Epsilon() == 2*Lambda[0]] # long time
        [[]]
        sage: [b for b in K if b.Epsilon() == 2*Lambda[4]] # long time
        [[[3, -4], [4, -3]]]

        sage: K = crystals.KirillovReshetikhin(['B',3,1],3,1)
        sage: Lambda = K.weight_lattice_realization().fundamental_weights()
        sage: [b for b in K if b.Epsilon() == Lambda[0]]
        [[+++, []]]
        sage: [b for b in K if b.Epsilon() == Lambda[1]]
        [[-++, []]]
        sage: K = crystals.KirillovReshetikhin(['B',3,1],3,3)
        sage: [b for b in K if b.Epsilon() == 2*Lambda[0]] # long time
        [[+++, [[1]]]]
        sage: [b for b in K if b.Epsilon() == 2*Lambda[1]] # long time
        [[-++, [[-1]]]]

        sage: K = crystals.KirillovReshetikhin(['B',4,1],4,1)
        sage: Lambda = K.weight_lattice_realization().fundamental_weights()
        sage: [b for b in K if b.Epsilon() == Lambda[0]]
        [[++++, []]]
        sage: [b for b in K if b.Epsilon() == Lambda[1]]
        [[-+++, []]]

        sage: K = crystals.KirillovReshetikhin(['C',3,1],1,1)
        sage: Lambda = K.weight_lattice_realization().fundamental_weights()
        sage: [b for b in K if b.Epsilon() == Lambda[0]]
        [[[1]]]
        sage: [b for b in K if b.Epsilon() == Lambda[3]]
        [[[-3]]]
        sage: K = crystals.KirillovReshetikhin(['C',3,1],1,3)
        sage: [b for b in K if b.Epsilon() == 2*Lambda[3]] # long time
        [[[3, -3, -3]]]
        sage: [b for b in K if b.Epsilon() == 2*Lambda[0]] # long time
        [[[1]]]

    We check the various models agree::

        sage: KN = crystals.KirillovReshetikhin(['D',4,1], 2, 1)
        sage: KR = crystals.KirillovReshetikhin(['D',4,1], 2, 1, model='KR')
        sage: RC = crystals.KirillovReshetikhin(['D',4,1], 2, 1, model='RC')
        sage: LS = crystals.KirillovReshetikhin(['D',4,1], 2, 1, model='LSPaths')
        sage: G = KN.digraph()
        sage: G.is_isomorphic(KR.digraph(), edge_labels=True)
        True
        sage: G.is_isomorphic(RC.digraph(), edge_labels=True)
        True
        sage: G.is_isomorphic(LS.digraph(), edge_labels=True)
        True

        sage: KN = crystals.KirillovReshetikhin(['D',4,1], 2, 1)
        sage: KN2 = crystals.KirillovReshetikhin(['D',4,1], 2, 1, model='KN')
        sage: KN3 = crystals.KirillovReshetikhin(['D',4,1], 2, 1, model='KashiwaraNakashimaTableaux')
        sage: KN is KN2 and KN is KN3
        True

    REFERENCES:

    - [Shi2002]_

    - [Sch2008]_

    - [JS2010]_

    - [FOS2009]_

    - [LOS2012]_
    """
    if model in ['KN', 'KashiwaraNakashimaTableaux']:
        return KashiwaraNakashimaTableaux(cartan_type, r, s)
    if model in ['KR', 'KirillovReshetikhinTableaux']:
        from sage.combinat.rigged_configurations.kr_tableaux import KirillovReshetikhinTableaux
        return KirillovReshetikhinTableaux(cartan_type, r, s)
    if model in ['RC', 'RiggedConfigurations']:
        from sage.combinat.rigged_configurations.rigged_configurations import RiggedConfigurations
        return RiggedConfigurations(cartan_type, [[r, s]])
    if model == 'LSPaths':
        return KirillovReshetikhinCrystalFromLSPaths(cartan_type, r, s)

    raise ValueError("invalid model")


def KashiwaraNakashimaTableaux(cartan_type, r, s):
    r"""
    Return the Kashiwara-Nakashima model for the Kirillov-Reshetikhin crystal
    `B^{r,s}` in the given type.

    The Kashiwara-Nakashima (KN) model constructs the KR crystal from the
    KN tableaux model for the corresponding classical crystals. This model
    is named for the underlying KN tableaux.

    Many Kirillov-Reshetikhin crystals are constructed from a
    classical crystal together with an automorphism `p` on the level of
    crystals which corresponds to a Dynkin diagram automorphism mapping
    node 0 to some other node `i`. The action of `f_0` and `e_0` is then
    constructed using `f_0 = p^{-1} \circ f_i \circ p`.

    For example, for type `A_n^{(1)}` the Kirillov-Reshetikhin crystal `B^{r,s}`
    is obtained from the classical crystal `B(s \omega_r)` using the
    promotion operator. For other types, see [Shi2002]_, [Sch2008]_,
    and [JS2010]_.

    Other Kirillov-Reshetikhin crystals are constructed using similarity methods.
    See Section 4 of [FOS2009]_.

    For more information on Kirillov-Reshetikhin crystals, see
    :func:`~sage.combinat.crystals.kirillov_reshetikhin.KirillovReshetikhinCrystal`.

    EXAMPLES::

        sage: K = crystals.KirillovReshetikhin(['A',3,1], 2, 1)
        sage: K2 = crystals.kirillov_reshetikhin.KashiwaraNakashimaTableaux(['A',3,1], 2, 1)
        sage: K is K2
        True
    """
    ct = CartanType(cartan_type)
    assert ct.is_affine()
    if ct.is_untwisted_affine():
        if ct.type() == 'A':
            return KR_type_A(ct, r, s)
        elif ct.type() == 'D':
            if r < ct.rank()-2:
                return KR_type_vertical(ct, r, s)
            elif r in {ct.rank()-2, ct.rank()-1}:
                return KR_type_spin(ct, r, s)
            else:
                raise ValueError("wrong range of parameters")
        elif ct.type() == 'B':
            if r < ct.rank()-1:
                return KR_type_vertical(ct, r, s)
            elif r == ct.rank()-1:
                return KR_type_Bn(ct, r, s)
            else:
                raise ValueError("wrong range of parameters")
        elif ct.type() == 'C':
            if r < ct.rank()-1:
                return KR_type_C(ct, r, s)
            elif r == ct.rank()-1:
                return KR_type_Cn(ct, r, s)
            else:
                raise ValueError("wrong range of parameters")
        elif ct == CartanType(['E', 6, 1]) and r in [1, 6, 2]:
            return KR_type_E6(ct, r, s)
        elif ct == CartanType(['E', 7, 1]) and r in [7]:
            return KR_type_E7(ct, r, s)
        else:
            raise NotImplementedError
    else:
        if ct.dual().type() == 'B':
            return KR_type_vertical(ct, r, s)
        elif ct.type() == 'BC':
            return KR_type_box(ct, r, s)
        elif ct.dual().type() == 'BC':
            return KR_type_A2(ct, r, s)
        elif ct.dual().type() == 'C':
            if r < ct.rank()-1:
                return KR_type_box(ct, r, s)
            elif r == ct.rank()-1:
                return KR_type_Dn_twisted(ct, r, s)
            else:
                raise ValueError("wrong range of parameters")
        elif ct.dual().type() == 'G':
            if r == 1:
                return KR_type_D_tri1(ct, s)
            raise NotImplementedError
        else:
            raise NotImplementedError


class KirillovReshetikhinGenericCrystal(AffineCrystalFromClassical):
    r"""
    Generic class for Kirillov-Reshetikhin crystal `B^{r,s}` of the given type.

    Input is a Dynkin node ``r``, a positive integer ``s``, and a Cartan type
    ``cartan_type``.
    """

    def __init__(self, cartan_type, r, s, dual=None):
        r"""
        Initializes a generic Kirillov-Reshetikhin crystal.

        TESTS::

            sage: K = crystals.KirillovReshetikhin(CartanType(['A',2,1]), 1, 1)
            sage: K
            Kirillov-Reshetikhin crystal of type ['A', 2, 1] with (r,s)=(1,1)
            sage: K.r()
            1
            sage: K.s()
            1
        """
        # We need this here for the classic al_decomposition() call
        Parent.__init__(self, category=KirillovReshetikhinCrystals())
        if dual is None:
            self._cartan_type = cartan_type
        else:
            self._cartan_type = CartanType(cartan_type).dual()
        self._r = r
        self._s = s
        self._dual = dual
        AffineCrystalFromClassical.__init__(self, cartan_type, self.classical_decomposition(),
                                            KirillovReshetikhinCrystals())

    def _repr_(self):
        """
        EXAMPLES::

            sage: crystals.KirillovReshetikhin(CartanType(['A',2,1]), 1, 1) # indirect doctest
            Kirillov-Reshetikhin crystal of type ['A', 2, 1] with (r,s)=(1,1)
        """
        return "Kirillov-Reshetikhin crystal of type %s with (r,s)=(%d,%d)" % (self.cartan_type(), self.r(), self.s())

    def _element_constructor_(self, *args, **options):
        """
        Construct an element of ``self`` from the input.

        EXAMPLES::

            sage: K = crystals.KirillovReshetikhin(['A', 4, 1], 2, 1)
            sage: K(columns=[[2,1]])
            [[1], [2]]
        """
        from sage.combinat.rigged_configurations.kr_tableaux import KirillovReshetikhinTableauxElement
        if isinstance(args[0], KirillovReshetikhinTableauxElement):
            elt = args[0]
            # Check to make sure it can be converted
            if elt.cartan_type() != self.cartan_type() \
               or elt.parent().r() != self._r or elt.parent().s() != self._s:
                raise ValueError("the Kirillov-Reshetikhin tableau must have the same Cartan type and shape")

            to_hw = elt.to_classical_highest_weight()
            rows = []
            letters = elt.parent().letters
            for i, mult in sorted(to_hw[0].classical_weight()):
                # val in classical weight is a pair (i, mult)
                rows.append([letters(i+1)] * int(mult))
            hw_elt = self(rows=rows)
            f_str = reversed(to_hw[1])
            return hw_elt.f_string(f_str)
        return AffineCrystalFromClassical._element_constructor_(self, *args, **options)

    def module_generator(self):
        r"""
        Return the unique module generator of classical weight
        `s \Lambda_r` of a Kirillov-Reshetikhin crystal `B^{r,s}`

        EXAMPLES::

            sage: K = crystals.KirillovReshetikhin(['C',2,1],1,2)
            sage: K.module_generator()
            [[1, 1]]
            sage: K = crystals.KirillovReshetikhin(['E',6,1],1,1)
            sage: K.module_generator()
            [(1,)]

            sage: K = crystals.KirillovReshetikhin(['D',4,1],2,1)
            sage: K.module_generator()
            [[1], [2]]
        """
        R = self.weight_lattice_realization()
        Lambda = R.fundamental_weights()
        r = self.r()
        s = self.s()
        weight = s*Lambda[r] - s*Lambda[0] * Lambda[r].level() / Lambda[0].level()
        return [b for b in self.module_generators if b.weight() == weight][0]

    def r(self):
        """
        Return `r` of the underlying Kirillov-Reshetikhin crystal `B^{r,s}`.

        EXAMPLES::

            sage: K = crystals.KirillovReshetikhin(['D',4,1], 2, 1)
            sage: K.r()
            2
        """
        return self._r

    def s(self):
        """
        Return `s` of the underlying Kirillov-Reshetikhin crystal `B^{r,s}`.

        EXAMPLES::

            sage: K = crystals.KirillovReshetikhin(['D',4,1], 2, 1)
            sage: K.s()
            1
        """
        return self._s

    @cached_method
    def classically_highest_weight_vectors(self):
        """
        Return the classically highest weight vectors of ``self``.

        EXAMPLES::

            sage: K = crystals.KirillovReshetikhin(['D', 4, 1], 2, 2)
            sage: K.classically_highest_weight_vectors()
            ([], [[1], [2]], [[1, 1], [2, 2]])
        """
        return tuple([self.retract(mg)
                      for mg in self.classical_decomposition().module_generators])

    def kirillov_reshetikhin_tableaux(self):
        """
        Return the corresponding set of
        :class:`~sage.combinat.rigged_configurations.kr_tableaux.KirillovReshetikhinTableaux`.

        EXAMPLES::

            sage: KRC = crystals.KirillovReshetikhin(['D', 4, 1], 2, 2)
            sage: KRC.kirillov_reshetikhin_tableaux()
            Kirillov-Reshetikhin tableaux of type ['D', 4, 1] and shape (2, 2)
        """
        from sage.combinat.rigged_configurations.kr_tableaux import KirillovReshetikhinTableaux
        return KirillovReshetikhinTableaux(self.cartan_type(), self._r, self._s)


class KirillovReshetikhinGenericCrystalElement(AffineCrystalFromClassicalElement):
    """
    Abstract class for all Kirillov-Reshetikhin crystal elements.
    """

    def _repr_diagram(self):
        """
        Return a string representation of ``self`` as a diagram.

        EXAMPLES::

            sage: C = crystals.KirillovReshetikhin(['D',4,1], 2,1)
            sage: print(C(2,1)._repr_diagram())
              1
              2
        """
        return self.lift()._repr_diagram()

    def pp(self):
        """
        Pretty print ``self``.

        EXAMPLES::

            sage: C = crystals.KirillovReshetikhin(['D',4,1], 2,1)
            sage: C(2,1).pp()
              1
              2
            sage: C = crystals.KirillovReshetikhin(['B',3,1], 3,3)
            sage: C.module_generators[0].pp()
            + (X)   1
            +
            +
        """
        print(self._repr_diagram())

    @cached_method
    def to_kirillov_reshetikhin_tableau(self):
        r"""
        Construct the corresponding
        :class:`~sage.combinat.rigged_configurations.kr_tableaux.KirillovReshetikhinTableauxElement`
        from ``self``.

        We construct the Kirillov-Reshetikhin tableau element as follows:

        1. Let `\lambda` be the shape of ``self``.
        2. Determine a path `e_{i_1} e_{i_2} \cdots e_{i_k}` to the highest
           weight.
        3. Apply `f_{i_k} \cdots f_{i_2} f_{i_1}` to a highest weight KR
           tableau from filling the shape `\lambda`.

        EXAMPLES::

            sage: KRC = crystals.KirillovReshetikhin(['A', 4, 1], 2, 1)
            sage: KRC(columns=[[2,1]]).to_kirillov_reshetikhin_tableau()
            [[1], [2]]
            sage: KRC = crystals.KirillovReshetikhin(['D', 4, 1], 2, 1)
            sage: KRC(rows=[]).to_kirillov_reshetikhin_tableau()
            [[1], [-1]]
        """
        return self.parent().kirillov_reshetikhin_tableaux()(self)

    @cached_method
    def to_tableau(self):
        r"""
        Return the :class:`Tableau` corresponding to ``self``.

        EXAMPLES::

            sage: C = crystals.KirillovReshetikhin(['D',4,1], 2,1)
            sage: t = C(2,1).to_tableau(); t
            [[1], [2]]
            sage: type(t)
            <class 'sage.combinat.tableau.Tableaux_all_with_category.element_class'>
        """
        return self.lift().to_tableau()

    def lusztig_involution(self):
        """
        Return the classical Lusztig involution on ``self``.

        EXAMPLES::

            sage: KRC = crystals.KirillovReshetikhin(['D',4,1], 2,2)
            sage: elt = KRC(-1,2); elt
            [[2], [-1]]
            sage: elt.lusztig_involution()
            [[1], [-2]]
        """
        li = self.lift().lusztig_involution()
        return self.parent().retract(li)


KirillovReshetikhinGenericCrystal.Element = KirillovReshetikhinGenericCrystalElement


class KirillovReshetikhinCrystalFromPromotion(KirillovReshetikhinGenericCrystal,
                                              AffineCrystalFromClassicalAndPromotion):
    r"""
    This generic class assumes that the Kirillov-Reshetikhin crystal is
    constructed from a classical crystal using the
    ``classical_decomposition`` and an automorphism ``promotion``
    and its inverse, which corresponds to a Dynkin diagram automorphism
    ``dynkin_diagram_automorphism``.

    Each instance using this class needs to implement the methods:

    - ``classical_decomposition``
    - ``promotion``
    - ``promotion_inverse``
    - ``dynkin_diagram_automorphism``
    """

    def __init__(self, cartan_type, r, s):
        r"""
        TESTS::

            sage: K = crystals.KirillovReshetikhin(['B',2,1], 1, 1)
            sage: K
            Kirillov-Reshetikhin crystal of type ['B', 2, 1] with (r,s)=(1,1)
            sage: TestSuite(K).run()
        """
        KirillovReshetikhinGenericCrystal.__init__(self, cartan_type, r, s)
        AffineCrystalFromClassicalAndPromotion.__init__(self, cartan_type,
                                                        self.classical_decomposition(),
                                                        self.promotion(),
                                                        self.promotion_inverse(),
                                                        self.dynkin_diagram_automorphism(0),
                                                        KirillovReshetikhinCrystals())


class KirillovReshetikhinCrystalFromPromotionElement(AffineCrystalFromClassicalAndPromotionElement,
                                                     KirillovReshetikhinGenericCrystalElement):
    """
    Element for a Kirillov-Reshetikhin crystal from promotion.
    """
    pass


KirillovReshetikhinCrystalFromPromotion.Element = KirillovReshetikhinCrystalFromPromotionElement


class KR_type_A(KirillovReshetikhinCrystalFromPromotion):
    r"""
    Class of Kirillov-Reshetikhin crystals of type `A_n^{(1)}`.

    EXAMPLES::

        sage: K = crystals.KirillovReshetikhin(['A',3,1], 2,2)
        sage: b = K(rows=[[1,2],[2,4]])
        sage: b.f(0)
        [[1, 1], [2, 2]]
    """

    def classical_decomposition(self):
        """
        Specifies the classical crystal underlying the KR crystal of type A.

        EXAMPLES::

            sage: K = crystals.KirillovReshetikhin(['A',3,1], 2,2)
            sage: K.classical_decomposition()
            The crystal of tableaux of type ['A', 3] and shape(s) [[2, 2]]
        """
        return CrystalOfTableaux(self.cartan_type().classical(),
                                 shape=[self.s()]*self.r())

    @cached_method
    def promotion(self):
        r"""
        Specifies the promotion operator used to construct the affine
        type `A` crystal.

        For type `A` this corresponds to the Dynkin diagram automorphism
        which `i \mapsto i+1 \mod n+1`, where `n` is the rank.

        EXAMPLES::

            sage: K = crystals.KirillovReshetikhin(['A',3,1], 2,2)
            sage: b = K.classical_decomposition()(rows=[[1,2],[3,4]])
            sage: K.promotion()(b)
            [[1, 3], [2, 4]]
        """
        T = self.classical_crystal
        ct = self._cartan_type[1]
        return CrystalDiagramAutomorphism(T,
                                          lambda x: T(x.to_tableau().promotion(ct)),
                                          cache=False)

    @cached_method
    def promotion_inverse(self):
        r"""
        Specifies the inverse promotion operator used to construct the
        affine type `A` crystal.

        For type `A` this corresponds to the Dynkin diagram automorphism
        which `i \mapsto i-1 \mod n+1`, where `n` is the rank.

        EXAMPLES::

            sage: K = crystals.KirillovReshetikhin(['A',3,1], 2,2)
            sage: b = K.classical_decomposition()(rows=[[1,3],[2,4]])
            sage: K.promotion_inverse()(b)
            [[1, 2], [3, 4]]
            sage: b = K.classical_decomposition()(rows=[[1,2],[3,3]])
            sage: K.promotion_inverse()(K.promotion()(b))
            [[1, 2], [3, 3]]
        """
        T = self.classical_crystal
        ct = self._cartan_type[1]
        return CrystalDiagramAutomorphism(T,
                                          lambda x: T(x.to_tableau().promotion_inverse(ct)),
                                          cache=False)

    def dynkin_diagram_automorphism(self, i):
        r"""
        Specifies the Dynkin diagram automorphism underlying the promotion
        action on the crystal elements. The automorphism needs to map node
        0 to some other Dynkin node.

        For type `A` we use the Dynkin diagram automorphism which
        `i \mapsto i+1 \mod n+1`, where `n` is the rank.

        EXAMPLES::

            sage: K = crystals.KirillovReshetikhin(['A',3,1], 2,2)
            sage: K.dynkin_diagram_automorphism(0)
            1
            sage: K.dynkin_diagram_automorphism(3)
            0
        """
        aut = list(range(1, self.cartan_type().rank())) + [0]
        return aut[i]


class KR_type_vertical(KirillovReshetikhinCrystalFromPromotion):
    r"""
    Class of Kirillov-Reshetikhin crystals `B^{r,s}` of type
    `D_n^{(1)}` for `r \le n-2`, `B_n^{(1)}` for `r < n`, and
    `A_{2n-1}^{(2)}` for `r \le n`.

    EXAMPLES::

        sage: K = crystals.KirillovReshetikhin(['D',4,1], 2,2)
        sage: b = K(rows=[])
        sage: b.f(0)
        [[1], [2]]
        sage: b.f(0).f(0)
        [[1, 1], [2, 2]]
        sage: b.e(0)
        [[-2], [-1]]
        sage: b.e(0).e(0)
        [[-2, -2], [-1, -1]]

        sage: K = crystals.KirillovReshetikhin(['D',5,1], 3,1)
        sage: b = K(rows=[[1]])
        sage: b.e(0)
        [[3], [-3], [-2]]

        sage: K = crystals.KirillovReshetikhin(['B',3,1], 1,1)
        sage: [[b,b.f(0)] for b in K]
        [[[[1]], None], [[[2]], None], [[[3]], None], [[[0]], None],
         [[[-3]], None], [[[-2]], [[1]]], [[[-1]], [[2]]]]

        sage: K = crystals.KirillovReshetikhin(['A',5,2], 1,1)
        sage: [[b,b.f(0)] for b in K]
        [[[[1]], None], [[[2]], None], [[[3]], None], [[[-3]], None],
         [[[-2]], [[1]]], [[[-1]], [[2]]]]
    """

    def classical_decomposition(self):
        r"""
        Specifies the classical crystal underlying the Kirillov-Reshetikhin
        crystal of type `D_n^{(1)}`, `B_n^{(1)}`, and `A_{2n-1}^{(2)}`.

        It is given by `B^{r,s} \cong \bigoplus_\Lambda B(\Lambda)`,
        where `\Lambda` are weights obtained from a rectangle of width `s`
        and height `r` by removing vertical dominoes. Here we identify
        the fundamental weight `\Lambda_i` with a column of height `i`.

        EXAMPLES::

            sage: K = crystals.KirillovReshetikhin(['D',4,1], 2,2)
            sage: K.classical_decomposition()
            The crystal of tableaux of type ['D', 4] and shape(s) [[], [1, 1], [2, 2]]
        """
        return CrystalOfTableaux(self.cartan_type().classical(),
                                 shapes=vertical_dominoes_removed(self.r(), self.s()))

    @cached_method
    def promotion(self):
        r"""
        Specifies the promotion operator used to construct the affine
        type `D_n^{(1)}` etc. crystal.

        This corresponds to the Dynkin diagram automorphism which
        interchanges nodes 0 and 1, and leaves all other nodes unchanged.
        On the level of crystals it is constructed using `\pm` diagrams.

        EXAMPLES::

            sage: K = crystals.KirillovReshetikhin(['D',4,1], 2,2)
            sage: promotion = K.promotion()
            sage: b = K.classical_decomposition()(rows=[])
            sage: promotion(b)
            [[1, 2], [-2, -1]]
            sage: b = K.classical_decomposition()(rows=[[1,3],[2,-1]])
            sage: promotion(b)
            [[1, 3], [2, -1]]
            sage: b = K.classical_decomposition()(rows=[[1],[-3]])
            sage: promotion(b)
            [[2, -3], [-2, -1]]
        """
        T = self.classical_decomposition()
        ind = list(T.index_set())
        ind.remove(1)
        return CrystalDiagramAutomorphism(T, self.promotion_on_highest_weight_vector, ind)

    def promotion_inverse(self):
        """
        Return inverse of promotion.

        In this case promotion is an involution, so promotion
        inverse equals promotion.

        EXAMPLES::

            sage: K = crystals.KirillovReshetikhin(['D',4,1], 2,2)
            sage: promotion = K.promotion()
            sage: promotion_inverse = K.promotion_inverse()
            sage: all( promotion_inverse(promotion(b.lift())) == b.lift() for b in K )
            True
        """
        return self.promotion()

    def dynkin_diagram_automorphism(self, i):
        """
        Specifies the Dynkin diagram automorphism underlying the promotion
        action on the crystal elements. The automorphism needs to map
        node 0 to some other Dynkin node.

        Here we use the Dynkin diagram automorphism which interchanges
        nodes 0 and 1 and leaves all other nodes unchanged.

        EXAMPLES::

            sage: K = crystals.KirillovReshetikhin(['D',4,1],1,1)
            sage: K.dynkin_diagram_automorphism(0)
            1
            sage: K.dynkin_diagram_automorphism(1)
            0
            sage: K.dynkin_diagram_automorphism(4)
            4
        """
        aut = [1, 0] + list(range(2, self.cartan_type().rank()))
        return aut[i]

    def promotion_on_highest_weight_vector(self, b):
        """
        Calculates promotion on a `{2,3,...,n}` highest weight vector ``b``.

        EXAMPLES::

            sage: K = crystals.KirillovReshetikhin(['D',4,1], 2,2)
            sage: T = K.classical_decomposition()
            sage: hw = [ b for b in T if all(b.epsilon(i)==0 for i in [2,3,4]) ]
            sage: [K.promotion_on_highest_weight_vector(b) for b in hw]
            [[[1, 2], [-2, -1]], [[2, 2], [-2, -1]], [[1, 2], [3, -1]],
             [[2], [-2]], [[1, 2], [2, -2]], [[2, 2], [-1, -1]],
             [[2, 2], [3, -1]], [[2, 2], [3, 3]], [], [[1], [2]],
             [[1, 1], [2, 2]], [[2], [-1]], [[1, 2], [2, -1]],
             [[2], [3]], [[1, 2], [2, 3]]]
        """
        return self.from_pm_diagram_to_highest_weight_vector(self.from_highest_weight_vector_to_pm_diagram(b).sigma())

    def from_highest_weight_vector_to_pm_diagram(self, b):
        r"""
        This gives the bijection between an element ``b`` in the classical
        decomposition of the KR crystal that is `{2, 3, \ldots, n}`-highest
        weight and `\pm` diagrams.

        EXAMPLES::

            sage: K = crystals.KirillovReshetikhin(['D',4,1], 2,2)
            sage: T = K.classical_decomposition()
            sage: b = T(rows=[[2],[-2]])
            sage: pm = K.from_highest_weight_vector_to_pm_diagram(b); pm
            [[1, 1], [0, 0], [0]]
            sage: pm.pp()
            +
            -
            sage: b = T(rows=[])
            sage: pm=K.from_highest_weight_vector_to_pm_diagram(b); pm
            [[0, 2], [0, 0], [0]]
            sage: pm.pp()

            sage: hw = [ b for b in T if all(b.epsilon(i)==0 for i in [2,3,4]) ]
            sage: all(K.from_pm_diagram_to_highest_weight_vector(K.from_highest_weight_vector_to_pm_diagram(b)) == b for b in hw)
            True
        """
        n = self.cartan_type().rank() - 1
        inner = Partition([Integer(b.weight()[i]) for i in range(1, n+1)])
        inter = Partition([len([i for i in r if i > 0]) for r in b.to_tableau()])
        outer = b.to_tableau().shape()
        return PMDiagram([self.r(), self.s(), outer, inter, inner], from_shapes=True)

    def from_pm_diagram_to_highest_weight_vector(self, pm):
        r"""
        This gives the bijection between a `\pm` diagram and an element
        ``b`` in the classical decomposition of the KR crystal that
        is `{2, 3, \ldots, n}`-highest weight.

        EXAMPLES::

            sage: K = crystals.KirillovReshetikhin(['D',4,1], 2,2)
            sage: pm = sage.combinat.crystals.kirillov_reshetikhin.PMDiagram([[1, 1], [0, 0], [0]])
            sage: K.from_pm_diagram_to_highest_weight_vector(pm)
            [[2], [-2]]
        """
        u = [b for b in self.classical_decomposition().module_generators
             if b.to_tableau().shape() == pm.outer_shape()][0]
        ct = self.cartan_type()
        rank = ct.rank() - 1
        ct_type = ct.classical().type()
        assert ct_type in ['B', 'C', 'D']
        ulist = []
        for h in pm.heights_of_addable_plus():
            ulist += list(range(1, h + 1))
        for h in pm.heights_of_minus():
            if ct_type == 'D':
                ulist += list(range(1, rank+1)) + [rank-2-k for k in range(rank-1-h)]
            elif ct_type == 'B':
                ulist += list(range(1, rank+1)) + [rank-k for k in range(rank+1-h)]
            else:
                ulist += list(range(1, rank+1)) + [rank-1-k for k in range(rank-h)]
        for i in reversed(ulist):
            u = u.f(i)
        return u


class KR_type_E6(KirillovReshetikhinCrystalFromPromotion):
    r"""
    Class of Kirillov-Reshetikhin crystals of type `E_6^{(1)}` for `r=1,2,6`.

    EXAMPLES::

        sage: K = crystals.KirillovReshetikhin(['E',6,1],2,1)
        sage: K.module_generator().e(0)
        []
        sage: K.module_generator().e(0).f(0)
        [[(2, -1), (1,)]]
        sage: K = crystals.KirillovReshetikhin(['E',6,1], 1,1)
        sage: b = K.module_generator()
        sage: b
        [(1,)]
        sage: b.e(0)
        [(-2, 1)]
        sage: b = [t for t in K if t.epsilon(1) == 1 and t.phi(3) == 1 and t.phi(2) == 0 and t.epsilon(2) == 0][0]
        sage: b
        [(-1, 3)]
        sage: b.e(0)
        [(-1, -2, 3)]

    The elements of the Kirillov-Reshetikhin crystals can be constructed from
    a classical crystal element using
    :meth:`~sage.combinat.crystals.affine.AffineCrystalFromClassical.retract()`.

    EXAMPLES::

        sage: K = crystals.KirillovReshetikhin(['E',6,1],2,1)
        sage: La = K.cartan_type().classical().root_system().weight_lattice().fundamental_weights()
        sage: H = crystals.HighestWeight(La[2])
        sage: t = H.module_generator()
        sage: t
        [[(2, -1), (1,)]]
        sage: type(K.retract(t))
        <class 'sage.combinat.crystals.kirillov_reshetikhin.KR_type_E6_with_category.element_class'>
        sage: K.retract(t).e(0)
        []

    TESTS::

        sage: K = crystals.KirillovReshetikhin(['E',6,1], 2,1)
        sage: La = K.weight_lattice_realization().fundamental_weights()
        sage: all(b.weight() == sum( (K.affine_weight(b.lift())[i] * La[i] for i in K.index_set()), 0*La[0]) for b in K)  # long time (26s on sage.math, 2011)
        True
    """

    def classical_decomposition(self):
        """
        Specifies the classical crystal underlying the KR crystal
        of type `E_6^{(1)}`.

        EXAMPLES::

            sage: K = crystals.KirillovReshetikhin(['E',6,1], 2,2)
            sage: K.classical_decomposition()
            Direct sum of the crystals Family
             (Finite dimensional highest weight crystal of type ['E', 6] and highest weight 0,
              Finite dimensional highest weight crystal of type ['E', 6] and highest weight Lambda[2],
              Finite dimensional highest weight crystal of type ['E', 6] and highest weight 2*Lambda[2])
            sage: K = crystals.KirillovReshetikhin(['E',6,1], 1,2)
            sage: K.classical_decomposition()
            Direct sum of the crystals Family
             (Finite dimensional highest weight crystal of type ['E', 6] and highest weight 2*Lambda[1],)
        """
        La = self.cartan_type().classical().root_system().weight_lattice().fundamental_weights()
        if self.r() in [1, 6]:
            dw = [self.s() * La[self.r()]]
        elif self.r() == 2:
            dw = [k*La[2] for k in range(self.s()+1)]
        else:
            raise NotImplementedError
        return DirectSumOfCrystals([HighestWeightCrystal(dominant_weight)
                                    for dominant_weight in dw],
                                   keepkey=False)

    def dynkin_diagram_automorphism(self, i):
        r"""
        Specifies the Dynkin diagram automorphism underlying the promotion
        action on the crystal elements.

        Here we use the Dynkin diagram automorphism of order 3 which maps
        node 0 to node 1.

        EXAMPLES::

            sage: K = crystals.KirillovReshetikhin(['E',6,1],2,1)
            sage: [K.dynkin_diagram_automorphism(i) for i in K.index_set()]
            [1, 6, 3, 5, 4, 2, 0]
        """
        aut = [1, 6, 3, 5, 4, 2, 0]
        return aut[i]

    def affine_weight(self, b):
        r"""
        Return the affine level zero weight corresponding to the element
        ``b`` of the classical crystal underlying ``self``.

        For the coefficients to calculate the level, see Table Aff 1
        in [Ka1990]_.

        EXAMPLES::

            sage: K = crystals.KirillovReshetikhin(['E',6,1],2,1)
            sage: [K.affine_weight(x.lift()) for x in K
            ....:  if all(x.epsilon(i) == 0 for i in [2,3,4,5])]
            [(0, 0, 0, 0, 0, 0, 0),
             (-2, 0, 1, 0, 0, 0, 0),
             (-1, -1, 0, 0, 0, 1, 0),
             (0, 0, 0, 0, 0, 0, 0),
             (0, 0, 0, 0, 0, 1, -2),
             (0, -1, 1, 0, 0, 0, -1),
             (-1, 0, 0, 1, 0, 0, -1),
             (-1, -1, 0, 0, 1, 0, -1),
             (0, 0, 0, 0, 0, 0, 0),
             (0, -2, 0, 1, 0, 0, 0)]
        """
        cl = self.cartan_type().classical()
        simple_roots = cl.root_system().ambient_space().simple_roots()
        index_set = cl.index_set()
        weight = [Integer(b.weight().scalar(simple_roots[i]))
                  for i in index_set]
        E6_coeffs = [1, 2, 2, 3, 2, 1]
        return tuple([-sum(weight[i] * coeff
                           for i, coeff in enumerate(E6_coeffs))] + weight)

    @cached_method
    def hw_auxiliary(self):
        r"""
        Return the `{2,3,4,5}` highest weight elements of ``self``.

        EXAMPLES::

            sage: K = crystals.KirillovReshetikhin(['E',6,1],2,1)
            sage: K.hw_auxiliary()
            ([], [[(2, -1), (1,)]],
             [[(5, -3), (-1, 3)]],
             [[(6, -2), (-6, 2)]],
             [[(5, -2, -6), (-6, 2)]],
             [[(-1,), (-6, 2)]],
             [[(3, -1, -6), (1,)]],
             [[(4, -3, -6), (-1, 3)]],
             [[(1, -3), (-1, 3)]],
             [[(-1,), (-1, 3)]])
        """
        return tuple([x for x in self.classical_decomposition()
                      if all(x.epsilon(i) == 0 for i in [2, 3, 4, 5])])

    @cached_method
    def highest_weight_dict(self):
        r"""
        Return a dictionary between `\{1,2,3,4,5\}`-highest weight elements,
        and a tuple of affine weights and its classical component.

        EXAMPLES::

            sage: K = crystals.KirillovReshetikhin(['E',6,1],2,1)
            sage: sorted(K.highest_weight_dict().items(), key=str)
            [([[(2, -1), (1,)]], ((-2, 0, 1, 0, 0, 0, 0), 1)),
             ([[(3, -1, -6), (1,)]], ((-1, 0, 0, 1, 0, 0, -1), 1)),
             ([[(5, -2, -6), (-6, 2)]], ((0, 0, 0, 0, 0, 1, -2), 1)),
             ([[(6, -2), (-6, 2)]], ((0, 0, 0, 0, 0, 0, 0), 1)),
             ([], ((0, 0, 0, 0, 0, 0, 0), 0))]
        """
        hw = [x for x in self.hw_auxiliary() if x.epsilon(1) == 0]
        dic = {x: (self.affine_weight(x), len(x)) for x in hw}
        assert len(hw) == len(dic)
        return dic

    @cached_method
    def highest_weight_dict_inv(self):
        r"""
        Return a dictionary between a tuple of affine weights and a classical
        component, and `\{2,3,4,5,6\}`-highest weight elements.

        EXAMPLES::

            sage: K = crystals.KirillovReshetikhin(['E',6,1],2,1)
            sage: K.highest_weight_dict_inv()
            {((-2, 0, 1, 0, 0, 0, 0), 1): [[(2, -1), (1,)]],
             ((-1, -1, 0, 0, 0, 1, 0), 1): [[(5, -3), (-1, 3)]],
             ((0, -2, 0, 1, 0, 0, 0), 1): [[(-1,), (-1, 3)]],
             ((0, 0, 0, 0, 0, 0, 0), 0): [],
             ((0, 0, 0, 0, 0, 0, 0), 1): [[(1, -3), (-1, 3)]]}
        """
        hw = [x for x in self.hw_auxiliary() if x.epsilon(6) == 0]
        dic = {(self.affine_weight(x), len(x)): x for x in hw}
        assert len(hw) == len(dic)
        return dic

    def automorphism_on_affine_weight(self, weight):
        r"""
        Act with the Dynkin diagram automorphism on affine weights
        as outputted by the ``affine_weight`` method.

        EXAMPLES::

            sage: K = crystals.KirillovReshetikhin(['E',6,1],2,1)
            sage: sorted([x[0], K.automorphism_on_affine_weight(x[0])]
            ....:  for x in K.highest_weight_dict().values())
            [[(-2, 0, 1, 0, 0, 0, 0), (0, -2, 0, 1, 0, 0, 0)],
             [(-1, 0, 0, 1, 0, 0, -1), (-1, -1, 0, 0, 0, 1, 0)],
             [(0, 0, 0, 0, 0, 0, 0), (0, 0, 0, 0, 0, 0, 0)],
             [(0, 0, 0, 0, 0, 0, 0), (0, 0, 0, 0, 0, 0, 0)],
             [(0, 0, 0, 0, 0, 1, -2), (-2, 0, 1, 0, 0, 0, 0)]]
        """
        f = self.dynkin_diagram_automorphism
        return tuple([weight[f(f(i))] for i in self.index_set()])

    @cached_method
    def promotion_on_highest_weight_vectors(self):
        r"""
        Return a dictionary of the promotion map on `\{1,2,3,4,5\}`-highest
        weight elements to `\{2,3,4,5,6\}`-highest weight elements
        in ``self``.

        EXAMPLES::

            sage: K = crystals.KirillovReshetikhin(['E',6,1], 2, 1)
            sage: dic = K.promotion_on_highest_weight_vectors()
            sage: sorted(dic.items(), key=str)
            [([[(2, -1), (1,)]], [[(-1,), (-1, 3)]]),
             ([[(3, -1, -6), (1,)]], [[(5, -3), (-1, 3)]]),
             ([[(5, -2, -6), (-6, 2)]], [[(2, -1), (1,)]]),
             ([[(6, -2), (-6, 2)]], []),
             ([], [[(1, -3), (-1, 3)]])]
        """
        dic = self.highest_weight_dict()
        dic_inv = self.highest_weight_dict_inv()
        dic_weight = {}
        for weight, i in dic.values():
            dic_weight[weight] = dic_weight.get(weight, []) + [i]
        map_index = lambda i_list: max(i_list[1]) + min(i_list[1]) - i_list[0]
        map_element = lambda x: (self.automorphism_on_affine_weight(dic[x][0]),
                                 map_index((dic[x][1], dic_weight[dic[x][0]])))
        return {x: dic_inv[map_element(x)] for x in dic}

    @cached_method
    def promotion_on_highest_weight_vectors_function(self):
        """
        Return a lambda function on ``x`` defined by
        ``self.promotion_on_highest_weight_vectors()[x]``.

        EXAMPLES::

            sage: K = crystals.KirillovReshetikhin(['E',6,1], 2, 1)
            sage: f = K.promotion_on_highest_weight_vectors_function()
            sage: f(K.module_generator().lift())
            [[(-1,), (-1, 3)]]
        """
        return self.promotion_on_highest_weight_vectors().__getitem__

    @cached_method
    def promotion(self):
        r"""
        Specifies the promotion operator used to construct the
        affine type `E_6^{(1)}` crystal.

        EXAMPLES::

            sage: K = crystals.KirillovReshetikhin(['E',6,1], 2,1)
            sage: promotion = K.promotion()
            sage: all(promotion(promotion(promotion(b))) == b for b in K.classical_decomposition())
            True
            sage: K = crystals.KirillovReshetikhin(['E',6,1],1,1)
            sage: promotion = K.promotion()
            sage: all(promotion(promotion(promotion(b))) == b for b in K.classical_decomposition())
            True
        """
        T = self.classical_decomposition()
        ind = [1, 2, 3, 4, 5]
        return CrystalDiagramAutomorphism(T, self.promotion_on_highest_weight_vectors(), ind,
                                          automorphism=self.dynkin_diagram_automorphism)

    @cached_method
    def promotion_inverse(self):
        r"""
        Return the inverse promotion. Since promotion is of order 3,
        the inverse promotion is the same as promotion applied twice.

        EXAMPLES::

            sage: K = crystals.KirillovReshetikhin(['E',6,1], 2,1)
            sage: p = K.promotion()
            sage: p_inv = K.promotion_inverse()
            sage: all(p_inv(p(b)) == b for b in K.classical_decomposition())
            True
        """
        p = self.promotion()
        # return lambda x : p(p(x))
        return p * p


class KR_type_C(KirillovReshetikhinGenericCrystal):
    r"""
    Class of Kirillov-Reshetikhin crystals `B^{r,s}` of type `C_n^{(1)}`
    for `r < n`.

    EXAMPLES::

        sage: K = crystals.KirillovReshetikhin(['C',2,1], 1,2)
        sage: K
        Kirillov-Reshetikhin crystal of type ['C', 2, 1] with (r,s)=(1,2)
        sage: b = K(rows=[])
        sage: b.f(0)
        [[1, 1]]
        sage: b.e(0)
        [[-1, -1]]
    """

    def classical_decomposition(self):
        r"""
        Return the classical crystal underlying the Kirillov-Reshetikhin
        crystal of type `C_n^{(1)}`.

        It is given by `B^{r,s} \cong \bigoplus_{\Lambda} B(\Lambda)`,
        where `\Lambda` are weights obtained from a rectangle of width `s`
        and height `r` by removing horizontal dominoes. Here we identify
        the fundamental weight `\Lambda_i` with a column of height `i`.

        EXAMPLES::

            sage: K = crystals.KirillovReshetikhin(['C',3,1], 2,2)
            sage: K.classical_decomposition()
            The crystal of tableaux of type ['C', 3] and shape(s) [[], [2], [2, 2]]
        """
        return CrystalOfTableaux(self.cartan_type().classical(),
                                 shapes=horizontal_dominoes_removed(self.r(), self.s()))

    def ambient_crystal(self):
        r"""
        Return the ambient crystal `B^{r,s}` of type `A_{2n+1}^{(2)}`
        associated to the Kirillov-Reshetikhin crystal of type `C_n^{(1)}`.

        This ambient crystal is used to construct the zero arrows.

        EXAMPLES::

            sage: K = crystals.KirillovReshetikhin(['C',3,1], 2,3)
            sage: K.ambient_crystal()
            Kirillov-Reshetikhin crystal of type ['B', 4, 1]^* with (r,s)=(2,3)
        """
        return KashiwaraNakashimaTableaux(['A', 2*self.cartan_type().classical().rank()+1, 2],
                                          self.r(), self.s())

    @cached_method
    def ambient_dict_pm_diagrams(self):
        r"""
        Return a dictionary of all self-dual `\pm` diagrams for the
        ambient crystal whose keys are their inner shape.

        EXAMPLES::

            sage: K = crystals.KirillovReshetikhin(['C',2,1], 1,2)
            sage: K.ambient_dict_pm_diagrams()
            {[]: [[1, 1], [0]], [2]: [[0, 0], [2]]}
            sage: K = crystals.KirillovReshetikhin(['C',3,1], 2,2)
            sage: K.ambient_dict_pm_diagrams()
            {[]: [[1, 1], [0, 0], [0]],
             [2]: [[0, 0], [1, 1], [0]],
             [2, 2]: [[0, 0], [0, 0], [2]]}
            sage: K = crystals.KirillovReshetikhin(['C',3,1], 2,3)
            sage: K.ambient_dict_pm_diagrams()
            {[1, 1]: [[1, 1], [0, 0], [1]],
             [3, 1]: [[0, 0], [1, 1], [1]],
             [3, 3]: [[0, 0], [0, 0], [3]]}
        """
        s = self.s()
        r = self.r()
        m = s // 2
        ulist = (PMDiagram([[j, j] for j in la]+[[s-2*m+2*i]])
                 for i in range(m + 1)
                 for la in IntegerVectors(m-i, min_length=r, max_length=r))
        return {x.inner_shape(): x for x in ulist}

    @cached_method
    def ambient_highest_weight_dict(self):
        r"""
        Return a dictionary of all `\{2,\ldots,n+1\}`-highest weight vectors
        in the ambient crystal.

        The key is the inner shape of their corresponding `\pm` diagram,
        or equivalently, their `\{2,\ldots,n+1\}` weight.

        EXAMPLES::

            sage: K = crystals.KirillovReshetikhin(['C',3,1], 2,2)
            sage: K.ambient_highest_weight_dict()
            {[]: [[2], [-2]], [2]: [[1, 2], [2, -1]], [2, 2]: [[2, 2], [3, 3]]}
        """
        A = self.ambient_dict_pm_diagrams()
        ambient = self.ambient_crystal()
        return {key: ambient.retract(ambient.from_pm_diagram_to_highest_weight_vector(A[key]))
                for key in A}

    @cached_method
    def highest_weight_dict(self):
        r"""
        Return a dictionary of the classical highest weight vectors of
        ``self`` whose keys are their shape.

        EXAMPLES::

            sage: K = crystals.KirillovReshetikhin(['C',3,1], 2,2)
            sage: K.highest_weight_dict()
            {[]: [], [2]: [[1, 1]], [2, 2]: [[1, 1], [2, 2]]}
        """
        return {x.lift().to_tableau().shape(): x for x in self.module_generators}

    @cached_method
    def to_ambient_crystal(self):
        r"""
        Return a map from the Kirillov-Reshetikhin crystal of type
        `C_n^{(1)}` to the ambient crystal of type `A_{2n+1}^{(2)}`.

        EXAMPLES::

            sage: K = crystals.KirillovReshetikhin(['C',3,1], 2,2)
            sage: b=K(rows=[[1,1]])
            sage: K.to_ambient_crystal()(b)
            [[1, 2], [2, -1]]
            sage: b=K(rows=[])
            sage: K.to_ambient_crystal()(b)
            [[2], [-2]]
            sage: K.to_ambient_crystal()(b).parent()
            Kirillov-Reshetikhin crystal of type ['B', 4, 1]^* with (r,s)=(2,2)
        """
        hwd = self.highest_weight_dict()
        ahwd = self.ambient_highest_weight_dict()
        pdict = {hwd[key]: ahwd[key] for key in hwd}
        classical = self.cartan_type().classical()
        return self.crystal_morphism(pdict, index_set=classical.index_set(),
                                     automorphism=lambda i: i+1,
                                     cartan_type=classical, check=False)

    @cached_method
    def from_ambient_crystal(self):
        r"""
        Return a map from the ambient crystal of type `A_{2n+1}^{(2)}` to
        the Kirillov-Reshetikhin crystal of type `C_n^{(1)}`.

        Note that this map is only well-defined on type `C_n^{(1)}` elements
        that are in the image under :meth:`to_ambient_crystal`.

        EXAMPLES::

            sage: K = crystals.KirillovReshetikhin(['C',3,1], 2,2)
            sage: b = K.ambient_crystal()(rows=[[2,2],[3,3]])
            sage: K.from_ambient_crystal()(b)
            [[1, 1], [2, 2]]
        """
        hwd = self.highest_weight_dict()
        ahwd = self.ambient_highest_weight_dict()
        pdict_inv = {ahwd[key]: hwd[key] for key in hwd}
        ind = [j+1 for j in self.cartan_type().classical().index_set()]
        return AmbientRetractMap(self, self.ambient_crystal(), pdict_inv,
                                 index_set=ind, automorphism=lambda i: i-1)


class KR_type_CElement(KirillovReshetikhinGenericCrystalElement):
    r"""
    Class for the elements in the Kirillov-Reshetikhin crystals `B^{r,s}`
    of type `C_n^{(1)}` for `r<n`.

    EXAMPLES::

        sage: K = crystals.KirillovReshetikhin(['C', 3, 1], 1, 2)
        sage: type(K.module_generators[0])
        <class 'sage.combinat.crystals.kirillov_reshetikhin.KR_type_C_with_category.element_class'>
    """

    def e0(self):
        r"""
        Return `e_0` on ``self`` by mapping ``self`` to the ambient crystal,
        calculating `e_1 e_0` there and pulling the element back.

        EXAMPLES::

            sage: K = crystals.KirillovReshetikhin(['C', 3, 1], 1, 2)
            sage: b = K(rows=[])
            sage: b.e(0) # indirect doctest
            [[-1, -1]]
        """
        b = self.parent().to_ambient_crystal()(self).e(1)
        if b is None:
            return None
        b = b.e(0)
        return self.parent().from_ambient_crystal()(b)

    def f0(self):
        r"""
        Return `f_0` on ``self`` by mapping ``self`` to the ambient crystal,
        calculating `f_1 f_0` there and pulling the element back.

        EXAMPLES::

            sage: K = crystals.KirillovReshetikhin(['C', 3, 1], 1, 2)
            sage: b = K(rows=[])
            sage: b.f(0) # indirect doctest
            [[1, 1]]
        """
        b = self.parent().to_ambient_crystal()(self).f(1)
        if b is None:
            return None
        b = b.f(0)
        return self.parent().from_ambient_crystal()(b)

    def epsilon0(self):
        r"""
        Calculate `\varepsilon_0` of ``self`` by mapping the element to
        the ambient crystal and calculating `\varepsilon_1` there.

        EXAMPLES::

            sage: K = crystals.KirillovReshetikhin(['C',2,1], 1,2)
            sage: b=K(rows=[[1,1]])
            sage: b.epsilon(0) # indirect doctest
            2
        """
        b = self.parent().to_ambient_crystal()(self)
        return b.epsilon(1)

    def phi0(self):
        r"""
        Calculate `\varphi_0` of ``self`` by mapping the element to
        the ambient crystal and calculating `\varphi_1` there.

        EXAMPLES::

            sage: K = crystals.KirillovReshetikhin(['C',2,1], 1,2)
            sage: b=K(rows=[[-1,-1]])
            sage: b.phi(0) # indirect doctest
            2
        """
        b = self.parent().to_ambient_crystal()(self)
        return b.phi(1)


KR_type_C.Element = KR_type_CElement


class KR_type_A2(KirillovReshetikhinGenericCrystal):
    r"""
    Class of Kirillov-Reshetikhin crystals `B^{r,s}` of type `A_{2n}^{(2)}`
    for `1 \leq r \leq n` in the realization with classical subalgebra `B_n`.
    The Cartan type in this case is inputted as the dual of `A_{2n}^{(2)}`.

    This is an alternative implementation to :class:`KR_type_box` that uses
    the classical decomposition into type `C_n` crystals.

    EXAMPLES::

        sage: C = CartanType(['A',4,2]).dual()
        sage: K = sage.combinat.crystals.kirillov_reshetikhin.KR_type_A2(C, 1, 1)
        sage: K
        Kirillov-Reshetikhin crystal of type ['BC', 2, 2]^* with (r,s)=(1,1)
        sage: b = K(rows=[[-1]])
        sage: b.f(0)
        [[1]]
        sage: b.e(0)

    We can now check whether the two KR crystals of type `A_4^{(2)}`
    (namely the KR crystal and its dual construction) are isomorphic
    up to relabelling of the edges::

        sage: C = CartanType(['A',4,2])
        sage: K = crystals.KirillovReshetikhin(C,1,1)
        sage: Kdual = crystals.KirillovReshetikhin(C.dual(),1,1)
        sage: G = K.digraph()
        sage: Gdual = Kdual.digraph()
        sage: f = {0:2, 1:1, 2:0}
        sage: Gnew = DiGraph(); Gnew.add_vertices(Gdual.vertices(sort=True)); Gnew.add_edges([(u,v,f[i]) for (u,v,i) in Gdual.edges(sort=True)])
        sage: G.is_isomorphic(Gnew, edge_labels = True)
        True
    """

    def module_generator(self):
        r"""
        Return the unique module generator of classical weight
        `s \Lambda_r` of a Kirillov-Reshetikhin crystal `B^{r,s}`.

        EXAMPLES::

            sage: ct = CartanType(['A',8,2]).dual()
            sage: K = crystals.KirillovReshetikhin(ct, 3, 5)
            sage: K.module_generator()
            [[1, 1, 1, 1, 1], [2, 2, 2, 2, 2], [3, 3, 3, 3, 3]]

        TESTS:

        Check that :issue:`23028` is fixed::

            sage: ct = CartanType(['A',8,2]).dual()
            sage: K = crystals.KirillovReshetikhin(ct, 4, 3)
            sage: K.module_generator()
            [[1, 1, 1], [2, 2, 2], [3, 3, 3], [4, 4, 4]]
            sage: K = crystals.KirillovReshetikhin(ct, 4, 1)
            sage: K.module_generator()
            [[1], [2], [3], [4]]
        """
        R = self.weight_lattice_realization()
        Lambda = R.fundamental_weights()
        r = self.r()
        s = self.s()
        weight = s*Lambda[r] - s*Lambda[0]
        if r == self.cartan_type().rank() - 1:
            weight += s*Lambda[r]  # Special case for r == n
        return [b for b in self.module_generators if b.weight() == weight][0]

    def classical_decomposition(self):
        r"""
        Return the classical crystal underlying the Kirillov-Reshetikhin
        crystal of type `A_{2n}^{(2)}` with `B_n` as classical subdiagram.

        It is given by `B^{r,s} \cong \bigoplus_{\Lambda} B(\Lambda)`,
        where `B(\Lambda)` is a highest weight crystal of type `B_n`
        of highest weight `\Lambda`. The sum is over all weights `\Lambda`
        obtained from a rectangle of width `s` and height `r` by removing
        horizontal dominoes. Here we identify the fundamental weight
        `\Lambda_i` with a column of height `i`.

        EXAMPLES::

            sage: C = CartanType(['A',4,2]).dual()
            sage: K = sage.combinat.crystals.kirillov_reshetikhin.KR_type_A2(C, 2, 2)
            sage: K.classical_decomposition()
            The crystal of tableaux of type ['B', 2] and shape(s) [[], [2], [2, 2]]
        """
        return CrystalOfTableaux(['B', self.cartan_type().rank()-1],
                                 shapes=horizontal_dominoes_removed(self.r(), self.s()))

    def ambient_crystal(self):
        r"""
        Return the ambient crystal `B^{r,s}` of type `B_{n+1}^{(1)}`
        associated to the Kirillov-Reshetikhin crystal of type
        `A_{2n}^{(2)}` dual.

        This ambient crystal is used to construct the zero arrows.

        EXAMPLES::

            sage: C = CartanType(['A',4,2]).dual()
            sage: K = sage.combinat.crystals.kirillov_reshetikhin.KR_type_A2(C, 2, 3)
            sage: K.ambient_crystal()
            Kirillov-Reshetikhin crystal of type ['B', 3, 1] with (r,s)=(2,3)
        """
        return KR_type_vertical(['B', self.cartan_type().rank(), 1], self.r(), self.s())

    @cached_method
    def ambient_dict_pm_diagrams(self):
        r"""
        Return a dictionary of all self-dual `\pm` diagrams for the
        ambient crystal whose keys are their inner shape.

        EXAMPLES::

            sage: C = CartanType(['A',4,2]).dual()
            sage: K = sage.combinat.crystals.kirillov_reshetikhin.KR_type_A2(C, 1, 1)
            sage: K.ambient_dict_pm_diagrams()
            {[1]: [[0, 0], [1]]}
            sage: K = sage.combinat.crystals.kirillov_reshetikhin.KR_type_A2(C, 1, 2)
            sage: K.ambient_dict_pm_diagrams()
            {[]: [[1, 1], [0]], [2]: [[0, 0], [2]]}
            sage: K = sage.combinat.crystals.kirillov_reshetikhin.KR_type_A2(C, 2, 2)
            sage: K.ambient_dict_pm_diagrams()
            {[]: [[1, 1], [0, 0], [0]],
             [2]: [[0, 0], [1, 1], [0]],
             [2, 2]: [[0, 0], [0, 0], [2]]}
        """
        s = self.s()
        r = self.r()
        m = s // 2
        ulist = (PMDiagram([[j, j] for j in la] + [[s-2*m+2*i]])
                 for i in range(m + 1)
                 for la in IntegerVectors(m-i, min_length=r, max_length=r))
        return {x.inner_shape(): x for x in ulist}

    @cached_method
    def ambient_highest_weight_dict(self):
        r"""
        Return a dictionary of all `\{2,\ldots,n+1\}`-highest weight vectors
        in the ambient crystal.

        The key is the inner shape of their corresponding `\pm` diagram,
        or equivalently, their `\{2,\ldots,n+1\}` weight.

        EXAMPLES::

            sage: C = CartanType(['A',4,2]).dual()
            sage: K = sage.combinat.crystals.kirillov_reshetikhin.KR_type_A2(C, 1, 2)
            sage: K.ambient_highest_weight_dict()
            {[]: [[1, -1]], [2]: [[2, 2]]}
        """
        A = self.ambient_dict_pm_diagrams()
        ambient = self.ambient_crystal()
        return {key: ambient.retract(ambient.from_pm_diagram_to_highest_weight_vector(A[key]))
                for key in A}

    @cached_method
    def highest_weight_dict(self):
        r"""
        Return a dictionary of the classical highest weight vectors
        of ``self`` whose keys are their shape.

        EXAMPLES::

            sage: C = CartanType(['A',4,2]).dual()
            sage: K = sage.combinat.crystals.kirillov_reshetikhin.KR_type_A2(C, 1, 2)
            sage: K.highest_weight_dict()
            {[]: [], [2]: [[1, 1]]}
        """
        return {x.lift().to_tableau().shape(): x for x in self.module_generators}

    @cached_method
    def to_ambient_crystal(self):
        r"""
        Return a map from the Kirillov-Reshetikhin crystal of type
        `A_{2n}^{(2)}` to the ambient crystal of type `B_{n+1}^{(1)}`.

        EXAMPLES::

            sage: C = CartanType(['A',4,2]).dual()
            sage: K = sage.combinat.crystals.kirillov_reshetikhin.KR_type_A2(C, 1, 2)
            sage: b=K(rows=[[1,1]])
            sage: K.to_ambient_crystal()(b)
            [[2, 2]]
            sage: K = sage.combinat.crystals.kirillov_reshetikhin.KR_type_A2(C, 2, 2)
            sage: b=K(rows=[[1,1]])
            sage: K.to_ambient_crystal()(b)
            [[1, 2], [2, -1]]
            sage: K.to_ambient_crystal()(b).parent()
            Kirillov-Reshetikhin crystal of type ['B', 3, 1] with (r,s)=(2,2)
        """
        hwd = self.highest_weight_dict()
        ahwd = self.ambient_highest_weight_dict()
        pdict = {hwd[key]: ahwd[key] for key in hwd}
        classical = self.cartan_type().classical()
        return self.crystal_morphism(pdict, index_set=classical.index_set(),
                                     automorphism=lambda i: i+1,
                                     cartan_type=classical, check=False)

    @cached_method
    def from_ambient_crystal(self):
        r"""
        Return a map from the ambient crystal of type `B_{n+1}^{(1)}` to
        the Kirillov-Reshetikhin crystal of type `A_{2n}^{(2)}`.

        Note that this map is only well-defined on type `A_{2n}^{(2)}`
        elements that are in the image under :meth:`to_ambient_crystal`.

        EXAMPLES::

            sage: C = CartanType(['A',4,2]).dual()
            sage: K = sage.combinat.crystals.kirillov_reshetikhin.KR_type_A2(C, 1, 2)
            sage: b = K.ambient_crystal()(rows=[[2,2]])
            sage: K.from_ambient_crystal()(b)
            [[1, 1]]
        """
        hwd = self.highest_weight_dict()
        ahwd = self.ambient_highest_weight_dict()
        pdict_inv = {ahwd[key]: hwd[key] for key in hwd}
        ind = [j+1 for j in self.cartan_type().classical().index_set()]
        return AmbientRetractMap(self, self.ambient_crystal(), pdict_inv, index_set=ind,
                                 automorphism=lambda i: i-1)


class KR_type_A2Element(KirillovReshetikhinGenericCrystalElement):
    r"""
    Class for the elements in the Kirillov-Reshetikhin crystals `B^{r,s}` of
    type `A_{2n}^{(2)}` for `r<n` with underlying classical algebra `B_n`.

    EXAMPLES::

        sage: C = CartanType(['A',4,2]).dual()
        sage: K = sage.combinat.crystals.kirillov_reshetikhin.KR_type_A2(C, 1, 2)
        sage: type(K.module_generators[0])
        <class 'sage.combinat.crystals.kirillov_reshetikhin.KR_type_A2_with_category.element_class'>
    """

    def e0(self):
        r"""
        Return `e_0` on ``self`` by mapping ``self`` to the ambient crystal,
        calculating `e_1 e_0` there and pulling the element back.

        EXAMPLES::

            sage: C = CartanType(['A',4,2]).dual()
            sage: K = sage.combinat.crystals.kirillov_reshetikhin.KR_type_A2(C, 1, 1)
            sage: b = K(rows=[[1]])
            sage: b.e(0) # indirect doctest
            [[-1]]
        """
        b = self.parent().to_ambient_crystal()(self).e(1)
        if b is None:
            return None
        b = b.e(0)
        return self.parent().from_ambient_crystal()(b)

    def f0(self):
        r"""
        Return `f_0` on ``self`` by mapping ``self`` to the ambient crystal,
        calculating `f_1 f_0` there and pulling the element back.

        EXAMPLES::

            sage: C = CartanType(['A',4,2]).dual()
            sage: K = sage.combinat.crystals.kirillov_reshetikhin.KR_type_A2(C, 1, 1)
            sage: b = K(rows=[[-1]])
            sage: b.f(0) # indirect doctest
            [[1]]
        """
        b = self.parent().to_ambient_crystal()(self).f(1)
        if b is None:
            return None
        b = b.f(0)
        return self.parent().from_ambient_crystal()(b)

    def epsilon0(self):
        r"""
        Calculate `\varepsilon_0` of ``self`` by mapping the element to
        the ambient crystal and calculating ``\varepsilon_1`` there.

        EXAMPLES::

            sage: C = CartanType(['A',4,2]).dual()
            sage: K = sage.combinat.crystals.kirillov_reshetikhin.KR_type_A2(C, 1, 1)
            sage: b=K(rows=[[1]])
            sage: b.epsilon(0) # indirect doctest
            1
        """
        b = self.parent().to_ambient_crystal()(self)
        return b.epsilon(1)

    def phi0(self):
        r"""
        Calculate `\varphi_0` of ``self`` by mapping the element to
        the ambient crystal and calculating `\varphi_1` there.

        EXAMPLES::

            sage: C = CartanType(['A',4,2]).dual()
            sage: K = sage.combinat.crystals.kirillov_reshetikhin.KR_type_A2(C, 1, 1)
            sage: b = K(rows=[[-1]])
            sage: b.phi(0) # indirect doctest
            1
        """
        b = self.parent().to_ambient_crystal()(self)
        return b.phi(1)


KR_type_A2.Element = KR_type_A2Element


class KR_type_box(KirillovReshetikhinGenericCrystal, AffineCrystalFromClassical):
    r"""
    Class of Kirillov-Reshetikhin crystals `B^{r,s}` of type `A_{2n}^{(2)}`
    for `r\le n` and type `D_{n+1}^{(2)}` for `r<n`.

    EXAMPLES::

        sage: K = crystals.KirillovReshetikhin(['A',4,2], 1,1)
        sage: K
        Kirillov-Reshetikhin crystal of type ['BC', 2, 2] with (r,s)=(1,1)
        sage: b = K(rows=[])
        sage: b.f(0)
        [[1]]
        sage: b.e(0)
        [[-1]]
    """

    def __init__(self, cartan_type, r, s):
        r"""
        Initializes a Kirillov-Reshetikhin crystal ``self``.

        TESTS::

            sage: K = sage.combinat.crystals.kirillov_reshetikhin.KR_type_box(['A',4,2], 1, 1)
            sage: K
            Kirillov-Reshetikhin crystal of type ['BC', 2, 2] with (r,s)=(1,1)
            sage: K = sage.combinat.crystals.kirillov_reshetikhin.KR_type_box(['D',4,2], 1, 1)
            sage: K
            Kirillov-Reshetikhin crystal of type ['C', 3, 1]^* with (r,s)=(1,1)
            sage: TestSuite(K).run()
        """
        KirillovReshetikhinGenericCrystal.__init__(self, cartan_type, r, s)
        AffineCrystalFromClassical.__init__(self, cartan_type, self.classical_decomposition(),
                                            KirillovReshetikhinCrystals())

    def classical_decomposition(self):
        r"""
        Return the classical crystal underlying the Kirillov-Reshetikhin
        crystal of type `A_{2n}^{(2)}` and `D_{n+1}^{(2)}`.

        It is given by `B^{r,s} \cong \bigoplus_{\Lambda} B(\Lambda)`,
        where `\Lambda` are weights obtained from a rectangle of width `s`
        and height `r` by removing boxes. Here we identify the fundamental
        weight `\Lambda_i` with a column of height `i`.

        EXAMPLES::

            sage: K = crystals.KirillovReshetikhin(['A',4,2], 2,2)
            sage: K.classical_decomposition()
            The crystal of tableaux of type ['C', 2] and shape(s) [[], [1], [2], [1, 1], [2, 1], [2, 2]]
            sage: K = crystals.KirillovReshetikhin(['D',4,2], 2,3)
            sage: K.classical_decomposition()
            The crystal of tableaux of type ['B', 3] and shape(s) [[], [1], [2], [1, 1], [3], [2, 1], [3, 1], [2, 2], [3, 2], [3, 3]]
        """
        return CrystalOfTableaux(self.cartan_type().classical(),
                                 shapes=partitions_in_box(self.r(), self.s()))

    def ambient_crystal(self):
        r"""
        Return the ambient crystal `B^{r,2s}` of type `C_n^{(1)}`
        associated to the Kirillov-Reshetikhin crystal.

        The ambient crystal is used to construct the zero arrows.

        EXAMPLES::

            sage: K = crystals.KirillovReshetikhin(['A',4,2], 2,2)
            sage: K.ambient_crystal()
            Kirillov-Reshetikhin crystal of type ['C', 2, 1] with (r,s)=(2,4)
        """
        # calling KR_type_C instead of KirillovReshetikhin(['C',n,1],r,s) has the advantage that
        # that this also works for r=n for A_{2n}^{(2)}.
        return KR_type_C(['C', self.cartan_type().classical().rank(), 1], self.r(), 2*self.s())

    @cached_method
    def highest_weight_dict(self):
        r"""
        Return a dictionary of the classical highest weight vectors
        of ``self`` whose keys are 2 times their shape.

        EXAMPLES::

            sage: K = crystals.KirillovReshetikhin(['A',6,2], 2,2)
            sage: K.highest_weight_dict()
            {[]: [],
             [2]: [[1]],
             [2, 2]: [[1], [2]],
             [4]: [[1, 1]],
             [4, 2]: [[1, 1], [2]],
             [4, 4]: [[1, 1], [2, 2]]}
        """
        return {Partition([2*i for i in x.lift().to_tableau().shape()]): x
                for x in self.module_generators}

    @cached_method
    def ambient_highest_weight_dict(self):
        r"""
        Return a dictionary of the classical highest weight vectors of
        the ambient crystal of ``self`` whose keys are their shape.

        EXAMPLES::

            sage: K = crystals.KirillovReshetikhin(['A',6,2], 2,2)
            sage: K.ambient_highest_weight_dict()
            {[]: [],
             [2]: [[1, 1]],
             [2, 2]: [[1, 1], [2, 2]],
             [4]: [[1, 1, 1, 1]],
             [4, 2]: [[1, 1, 1, 1], [2, 2]],
             [4, 4]: [[1, 1, 1, 1], [2, 2, 2, 2]]}
        """
        return {x.lift().to_tableau().shape(): x
                for x in self.ambient_crystal().module_generators}

    def similarity_factor(self):
        r"""
        Sets the similarity factor used to map to the ambient crystal.

        EXAMPLES::

            sage: K = crystals.KirillovReshetikhin(['A',6,2], 2,2)
            sage: K.similarity_factor()
            {1: 2, 2: 2, 3: 2}
            sage: K = crystals.KirillovReshetikhin(['D',5,2], 1,1)
            sage: K.similarity_factor()
            {1: 2, 2: 2, 3: 2, 4: 1}
        """
        C = self.cartan_type().classical()
        p = {i: 2 for i in C.index_set()}
        if C.type() == 'B':
            p[C.rank()] = 1
        return p

    @cached_method
    def to_ambient_crystal(self):
        r"""
        Return a map from ``self`` to the ambient crystal of type `C_n^{(1)}`.

        EXAMPLES::

            sage: K = crystals.KirillovReshetikhin(['D',4,2], 1,1)
            sage: [K.to_ambient_crystal()(b) for b in K]
            [[], [[1, 1]], [[2, 2]], [[3, 3]], [[3, -3]], [[-3, -3]], [[-2, -2]], [[-1, -1]]]
            sage: K = crystals.KirillovReshetikhin(['A',4,2], 1,1)
            sage: [K.to_ambient_crystal()(b) for b in K]
            [[], [[1, 1]], [[2, 2]], [[-2, -2]], [[-1, -1]]]
        """
        hwd = self.highest_weight_dict()
        ahwd = self.ambient_highest_weight_dict()
        pdict = {hwd[key]: ahwd[key] for key in hwd}
        classical = self.cartan_type().classical()
        return self.crystal_morphism(pdict, codomain=self.ambient_crystal(),
                                     index_set=classical.index_set(),
                                     scaling_factors=self.similarity_factor(),
                                     cartan_type=classical, check=False)

    @cached_method
    def from_ambient_crystal(self):
        r"""
        Return a map from the ambient crystal of type `C_n^{(1)}` to the
        Kirillov-Reshetikhin crystal ``self``.

        Note that this map is only well-defined on elements that are in the
        image under :meth:`to_ambient_crystal`.

        EXAMPLES::

            sage: K = crystals.KirillovReshetikhin(['D',4,2], 1,1)
            sage: b = K.ambient_crystal()(rows=[[3,-3]])
            sage: K.from_ambient_crystal()(b)
            [[0]]
            sage: K = crystals.KirillovReshetikhin(['A',4,2], 1,1)
            sage: b = K.ambient_crystal()(rows=[])
            sage: K.from_ambient_crystal()(b)
            []
        """
        hwd = self.highest_weight_dict()
        ahwd = self.ambient_highest_weight_dict()
        pdict_inv = {ahwd[key]: hwd[key] for key in hwd}
        return AmbientRetractMap(self, self.ambient_crystal(), pdict_inv,
                                 index_set=self.cartan_type().classical().index_set(),
                                 similarity_factor_domain=self.similarity_factor())


class KR_type_boxElement(KirillovReshetikhinGenericCrystalElement):
    r"""
    Class for the elements in the Kirillov-Reshetikhin crystals `B^{r,s}` of
    type `A_{2n}^{(2)}` for `r \leq n` and type `D_{n+1}^{(2)}` for `r < n`.

    EXAMPLES::

        sage: K = crystals.KirillovReshetikhin(['A',4,2],1,2)
        sage: type(K.module_generators[0])
        <class 'sage.combinat.crystals.kirillov_reshetikhin.KR_type_box_with_category.element_class'>
    """

    def e0(self):
        r"""
        Return `e_0` on ``self`` by mapping ``self`` to the ambient crystal,
        calculating `e_0` there and pulling the element back.

        EXAMPLES::

            sage: K = crystals.KirillovReshetikhin(['A',4,2],1,1)
            sage: b = K(rows=[])
            sage: b.e(0) # indirect doctest
            [[-1]]
        """
        b = self.parent().to_ambient_crystal()(self).e(0)
        if b is None:
            return None
        return self.parent().from_ambient_crystal()(b)

    def f0(self):
        r"""
        Return `f_0` on ``self`` by mapping ``self`` to the ambient crystal,
        calculating `f_0` there and pulling the element back.

        EXAMPLES::

            sage: K = crystals.KirillovReshetikhin(['A',4,2],1,1)
            sage: b = K(rows=[])
            sage: b.f(0) # indirect doctest
            [[1]]
        """
        b = self.parent().to_ambient_crystal()(self).f(0)
        if b is None:
            return None
        return self.parent().from_ambient_crystal()(b)

    def epsilon0(self):
        r"""
        Return `\varepsilon_0` of ``self`` by mapping the element
        to the ambient crystal and calculating `\varepsilon_0` there.

        EXAMPLES::

            sage: K = crystals.KirillovReshetikhin(['A',4,2], 1,1)
            sage: b = K(rows=[[1]])
            sage: b.epsilon(0) # indirect doctest
            2
        """
        b = self.parent().to_ambient_crystal()(self)
        return b.epsilon(0)

    def phi0(self):
        r"""
        Return `\varphi_0` of ``self`` by mapping the element to
        the ambient crystal and calculating `\varphi_0` there.

        EXAMPLES::

            sage: K = crystals.KirillovReshetikhin(['D',3,2], 1,1)
            sage: b = K(rows=[[-1]])
            sage: b.phi(0) # indirect doctest
            2
        """
        b = self.parent().to_ambient_crystal()(self)
        return b.phi(0)


KR_type_box.Element = KR_type_boxElement


class KR_type_Bn(KirillovReshetikhinGenericCrystal):
    r"""
    Class of Kirillov-Reshetikhin crystals `B^{n,s}` of type `B_{n}^{(1)}`.

    EXAMPLES::

        sage: K = crystals.KirillovReshetikhin(['B',3,1],3,2)
        sage: K
        Kirillov-Reshetikhin crystal of type ['B', 3, 1] with (r,s)=(3,2)
        sage: b = K(rows=[[1],[2],[3]])
        sage: b.f(0)
        sage: b.e(0)
        [[3]]

        sage: K = crystals.KirillovReshetikhin(['B',3,1],3,2)
        sage: [b.weight() for b in K if b.is_highest_weight([1,2,3])]
        [-Lambda[0] + Lambda[1], -2*Lambda[0] + 2*Lambda[3]]
        sage: [b.weight() for b in K if b.is_highest_weight([0,2,3])]
        [Lambda[0] - Lambda[1], -2*Lambda[1] + 2*Lambda[3]]
    """

    def _element_constructor_(self, *args, **options):
        """
        Construct an element of ``self``.

        TESTS::

            sage: KRC = crystals.KirillovReshetikhin(['B',3,1], 3, 3)
            sage: KRT = crystals.KirillovReshetikhin(['B',3,1], 3, 3, model='KR')
            sage: elt = KRC.module_generators[1].f_string([3,2,3,1,3,3]); elt
            [++-, [[2], [0], [-3]]]
            sage: ret = KRT(elt); ret
            [[1, 1, 2], [2, 2, -3], [-3, -3, -1]]
            sage: test = KRC(ret); test
            [++-, [[2], [0], [-3]]]
            sage: test == elt
            True
        """
        from sage.combinat.rigged_configurations.kr_tableaux import KirillovReshetikhinTableauxElement
        if isinstance(args[0], KirillovReshetikhinTableauxElement):
            elt = args[0]
            # Check to make sure it can be converted
            if elt.cartan_type() != self.cartan_type() \
               or elt.parent().r() != self._r or elt.parent().s() != self._s:
                raise ValueError("the Kirillov-Reshetikhin tableau must have the same Cartan type and shape")

            to_hw = elt.to_classical_highest_weight()
            wt = to_hw[0].classical_weight()
            f_str = reversed(to_hw[1])
            for x in self.module_generators:
                if x.classical_weight() == wt:
                    return x.f_string(f_str)
            raise ValueError("no matching highest weight element found")
        return KirillovReshetikhinGenericCrystal._element_constructor_(self, *args, **options)

    def classical_decomposition(self):
        r"""
        Return the classical crystal underlying the Kirillov-Reshetikhin
        crystal `B^{n,s}` of type `B_n^{(1)}`.

        It is the same as for `r < n`, given by
        `B^{n,s} \cong \bigoplus_{\Lambda} B(\Lambda)`, where `\Lambda` are
        weights obtained from a rectangle of width `s/2` and height `n` by
        removing horizontal dominoes. Here we identify the fundamental weight
        `\Lambda_i` with a column of height `i` for `i<n` and a column of
        width `1/2` for `i=n`.

        EXAMPLES::

            sage: K = crystals.KirillovReshetikhin(['B',3,1], 3, 2)
            sage: K.classical_decomposition()
            The crystal of tableaux of type ['B', 3] and shape(s) [[1], [1, 1, 1]]
            sage: K = crystals.KirillovReshetikhin(['B',3,1], 3, 3)
            sage: K.classical_decomposition()
            The crystal of tableaux of type ['B', 3] and shape(s) [[3/2, 1/2, 1/2], [3/2, 3/2, 3/2]]
        """
        s = self.s()
        r = self.r()
        shapes = vertical_dominoes_removed(r, s // 2)
        if is_odd(s):
            shapes = [[i+QQ(1)/QQ(2) for i in sh] + [QQ(1)/QQ(2)]*(r-len(sh))
                      for sh in shapes]
        return CrystalOfTableaux(self.cartan_type().classical(), shapes=shapes)

    def ambient_crystal(self):
        r"""
        Return the ambient crystal `B^{n,s}` of type `A_{2n-1}^{(2)}`
        associated to the Kirillov-Reshetikhin crystal.

        The ambient crystal is used to construct the zero arrows.

        EXAMPLES::

            sage: K = crystals.KirillovReshetikhin(['B',3,1],3,2)
            sage: K.ambient_crystal()
            Kirillov-Reshetikhin crystal of type ['B', 3, 1]^* with (r,s)=(3,2)
        """
        return KashiwaraNakashimaTableaux(['A', 2*self.cartan_type().classical().rank()-1, 2],
                                          self.r(), self.s())

    @cached_method
    def highest_weight_dict(self):
        r"""
        Return a dictionary of the classical highest weight vectors
        of ``self`` whose keys are 2 times their shape.

        EXAMPLES::

            sage: K = crystals.KirillovReshetikhin(['B',3,1],3,2)
            sage: K.highest_weight_dict()
            {(2,): [[1]], (2, 2, 2): [[1], [2], [3]]}
            sage: K = crystals.KirillovReshetikhin(['B',3,1],3,3)
            sage: K.highest_weight_dict()
            {(3, 1, 1): [+++, [[1]]], (3, 3, 3): [+++, [[1], [2], [3]]]}
        """
        return {tuple([2*i[1] for i in sorted(x.classical_weight())]): x
                for x in self.module_generators}

    @cached_method
    def ambient_highest_weight_dict(self):
        r"""
        Return a dictionary of the classical highest weight vectors of
        the ambient crystal of ``self`` whose keys are their shape.

        EXAMPLES::

            sage: K = crystals.KirillovReshetikhin(['B',3,1],3,2)
            sage: K.ambient_highest_weight_dict()
            {(2,): [[1, 1]], (2, 1, 1): [[1, 1], [2], [3]], (2, 2, 2): [[1, 1], [2, 2], [3, 3]]}

            sage: K = crystals.KirillovReshetikhin(['B',3,1],3,3)
            sage: K.ambient_highest_weight_dict()
            {(3,): [[1, 1, 1]],
             (3, 1, 1): [[1, 1, 1], [2], [3]],
             (3, 2, 2): [[1, 1, 1], [2, 2], [3, 3]],
             (3, 3, 3): [[1, 1, 1], [2, 2, 2], [3, 3, 3]]}
        """
        return {tuple([i[1] for i in sorted(x.classical_weight())]): x
                for x in self.ambient_crystal().module_generators}

    def similarity_factor(self):
        r"""
        Sets the similarity factor used to map to the ambient crystal.

        EXAMPLES::

            sage: K = crystals.KirillovReshetikhin(['B',3,1],3,2)
            sage: K.similarity_factor()
            {1: 2, 2: 2, 3: 1}
        """
        C = self.cartan_type().classical()
        p = {i: 2 for i in C.index_set()}
        p[C.rank()] = 1
        return p

    @cached_method
    def to_ambient_crystal(self):
        r"""
        Return a map from self to the ambient crystal of type `A_{2n-1}^{(2)}`.

        EXAMPLES::

            sage: K = crystals.KirillovReshetikhin(['B',3,1],3,1)
            sage: [K.to_ambient_crystal()(b) for b in K]
            [[[1], [2], [3]], [[1], [2], [-3]], [[1], [3], [-2]], [[2], [3], [-1]], [[1], [-3], [-2]],
            [[2], [-3], [-1]], [[3], [-2], [-1]], [[-3], [-2], [-1]]]
        """
        hwd = self.highest_weight_dict()
        ahwd = self.ambient_highest_weight_dict()
        pdict = {hwd[key]: ahwd[key] for key in hwd}
        classical = self.cartan_type().classical()
        return self.crystal_morphism(pdict, codomain=self.ambient_crystal(),
                                     index_set=classical.index_set(),
                                     scaling_factors=self.similarity_factor(),
                                     cartan_type=classical, check=False)

    @cached_method
    def from_ambient_crystal(self):
        r"""
        Return a map from the ambient crystal of type `A_{2n-1}^{(2)}` to
        the Kirillov-Reshetikhin crystal ``self``.

        Note that this map is only well-defined on elements that are in the
        image under :meth:`to_ambient_crystal`.

        EXAMPLES::

            sage: K = crystals.KirillovReshetikhin(['B',3,1],3,1)
            sage: [b == K.from_ambient_crystal()(K.to_ambient_crystal()(b)) for b in K]
            [True, True, True, True, True, True, True, True]
            sage: b = K.ambient_crystal()(rows=[[1],[2],[-3]])
            sage: K.from_ambient_crystal()(b)
            [++-, []]
        """
        hwd = self.highest_weight_dict()
        ahwd = self.ambient_highest_weight_dict()
        pdict_inv = {ahwd[key]: hwd[key] for key in hwd}
        return AmbientRetractMap(self, self.ambient_crystal(), pdict_inv,
                                 index_set=self.cartan_type().classical().index_set(),
                                 similarity_factor_domain=self.similarity_factor())


class KR_type_BnElement(KirillovReshetikhinGenericCrystalElement):
    r"""
    Class for the elements in the Kirillov-Reshetikhin crystals `B^{n,s}`
    of type `B_n^{(1)}`.

    EXAMPLES::

        sage: K = crystals.KirillovReshetikhin(['B', 3, 1], 3, 2)
        sage: type(K.module_generators[0])
        <class 'sage.combinat.crystals.kirillov_reshetikhin.KR_type_Bn_with_category.element_class'>
    """

    def e0(self):
        r"""
        Return `e_0` on ``self`` by mapping ``self`` to the ambient crystal,
        calculating `e_0` there and pulling the element back.

        EXAMPLES::

            sage: K = crystals.KirillovReshetikhin(['B',3,1],3,1)
            sage: b = K.module_generators[0]
            sage: b.e(0) # indirect doctest
            [--+, []]
        """
        b = self.parent().to_ambient_crystal()(self).e_string([0, 0])
        if b is None:
            return None
        return self.parent().from_ambient_crystal()(b)

    def f0(self):
        r"""
        Return `f_0` on ``self`` by mapping ``self`` to the ambient crystal,
        calculating `f_0` there and pulling the element back.

        EXAMPLES::

            sage: K = crystals.KirillovReshetikhin(['B', 3, 1], 3, 1)
            sage: b = K.module_generators[0]
            sage: b.f(0) # indirect doctest
        """
        b = self.parent().to_ambient_crystal()(self).f_string([0, 0])
        if b is None:
            return None
        return self.parent().from_ambient_crystal()(b)

    def epsilon0(self):
        r"""
        Calculate `\varepsilon_0` of ``self`` by mapping the element
        to the ambient crystal and calculating `\varepsilon_0` there.

        EXAMPLES::

            sage: K = crystals.KirillovReshetikhin(['B', 3, 1], 3, 1)
            sage: b = K.module_generators[0]
            sage: b.epsilon(0) # indirect doctest
            1
        """
        b = self.parent().to_ambient_crystal()(self)
        return b.epsilon(0) // 2

    def phi0(self):
        r"""
        Calculate `\varphi_0` of ``self`` by mapping the element to
        the ambient crystal and calculating `\varphi_0` there.

        EXAMPLES::

            sage: K = crystals.KirillovReshetikhin(['B', 3, 1], 3, 1)
            sage: b = K.module_generators[0]
            sage: b.phi(0) # indirect doctest
            0
        """
        b = self.parent().to_ambient_crystal()(self)
        return b.phi(0) // 2


KR_type_Bn.Element = KR_type_BnElement


class KR_type_Cn(KirillovReshetikhinGenericCrystal):
    r"""
    Class of Kirillov-Reshetikhin crystals `B^{n,s}` of type `C_n^{(1)}`.

    EXAMPLES::

        sage: K = crystals.KirillovReshetikhin(['C',3,1],3,1)
        sage: [[b,b.f(0)] for b in K]
        [[[[1], [2], [3]], None], [[[1], [2], [-3]], None],
         [[[1], [3], [-3]], None], [[[2], [3], [-3]], None],
         [[[1], [3], [-2]], None], [[[2], [3], [-2]], None],
         [[[2], [3], [-1]], [[1], [2], [3]]], [[[1], [-3], [-2]], None],
         [[[2], [-3], [-2]], None], [[[2], [-3], [-1]], [[1], [2], [-3]]],
         [[[3], [-3], [-2]], None], [[[3], [-3], [-1]], [[1], [3], [-3]]],
         [[[3], [-2], [-1]], [[1], [3], [-2]]],
         [[[-3], [-2], [-1]], [[1], [-3], [-2]]]]
    """

    def classical_decomposition(self):
        r"""
        Specifies the classical crystal underlying the Kirillov-Reshetikhin
        crystal `B^{n,s}` of type `C_n^{(1)}`.

        The classical decomposition is given by
        `B^{n,s} \cong B(s \Lambda_n)`.

        EXAMPLES::

            sage: K = crystals.KirillovReshetikhin(['C',3,1],3,2)
            sage: K.classical_decomposition()
            The crystal of tableaux of type ['C', 3] and shape(s) [[2, 2, 2]]
        """
        return CrystalOfTableaux(self.cartan_type().classical(),
                                 shape=[self.s()] * self.r())

    def from_highest_weight_vector_to_pm_diagram(self, b):
        r"""
        This gives the bijection between an element ``b`` in the classical
        decomposition of the KR crystal that is `{2,3,..,n}`-highest weight
        and `\pm` diagrams.

        EXAMPLES::

            sage: K = crystals.KirillovReshetikhin(['C',3,1],3,2)
            sage: T = K.classical_decomposition()
            sage: b = T(rows=[[2, 2], [3, 3], [-3, -1]])
            sage: pm = K.from_highest_weight_vector_to_pm_diagram(b); pm
            [[0, 0], [1, 0], [0, 1], [0]]
            sage: pm.pp()
            .  .
            .  +
            -  -

            sage: hw = [ b for b in T if all(b.epsilon(i)==0 for i in [2,3]) ]
            sage: all(K.from_pm_diagram_to_highest_weight_vector(K.from_highest_weight_vector_to_pm_diagram(b)) == b for b in hw)
            True
        """
        n = self.cartan_type().rank()-1
        inner = Partition([Integer(b.weight()[i]) for i in range(1, n+1)])
        inter = Partition([len([i for i in r if i > 0]) for r in b.to_tableau()])
        outer = b.to_tableau().shape()
        return PMDiagram([self.r(), self.s(), outer, inter, inner], from_shapes=True)

    def from_pm_diagram_to_highest_weight_vector(self, pm):
        r"""
        This gives the bijection between a `\pm` diagram and an element ``b``
        in the classical decomposition of the KR crystal that is
        `\{2,3,..,n\}`-highest weight.

        EXAMPLES::

            sage: K = crystals.KirillovReshetikhin(['C',3,1],3,2)
            sage: pm = sage.combinat.crystals.kirillov_reshetikhin.PMDiagram([[0, 0], [1, 0], [0, 1], [0]])
            sage: K.from_pm_diagram_to_highest_weight_vector(pm)
            [[2, 2], [3, 3], [-3, -1]]
        """
        u = [b for b in self.classical_decomposition().module_generators if b.to_tableau().shape() == pm.outer_shape()][0]
        ct = self.cartan_type()
        rank = ct.rank()-1
        ct_type = ct.classical().type()
        assert ct_type in ['C']
        ulist = []
        for h in pm.heights_of_addable_plus():
            ulist += list(range(1, h + 1))
        for h in pm.heights_of_minus():
            ulist += list(range(1, rank+1))+[rank-1-k for k in range(rank-h)]
        for i in reversed(ulist):
            u = u.f(i)
        return u


class KR_type_CnElement(KirillovReshetikhinGenericCrystalElement):
    r"""
    Class for the elements in the Kirillov-Reshetikhin crystals `B^{n,s}`
    of type `C_n^{(1)}`.

    EXAMPLES::

        sage: K = crystals.KirillovReshetikhin(['C', 3, 1], 3, 2)
        sage: type(K.module_generators[0])
        <class 'sage.combinat.crystals.kirillov_reshetikhin.KR_type_Cn_with_category.element_class'>
    """

    def e0(self):
        r"""
        Return `e_0` on ``self`` by going to the `\pm`-diagram corresponding
        to the `\{2,...,n\}`-highest weight vector in the component of
        ``self``, then applying [Definition 6.1, 4], and pulling back from
        `\pm`-diagrams.

        EXAMPLES::

            sage: K = crystals.KirillovReshetikhin(['C', 3, 1], 3, 2)
            sage: b = K.module_generators[0]
            sage: b.e(0) # indirect doctest
            [[1, 2], [2, 3], [3, -1]]
            sage: b = K(rows=[[1,2],[2,3],[3,-1]])
            sage: b.e(0)
            [[2, 2], [3, 3], [-1, -1]]
            sage: b=K(rows=[[1, -3], [3, -2], [-3, -1]])
            sage: b.e(0)
            [[3, -3], [-3, -2], [-1, -1]]
        """
        n = self.parent().cartan_type().n
        b, l = self.lift().to_highest_weight(index_set=list(range(2, n + 1)))
        pm = self.parent().from_highest_weight_vector_to_pm_diagram(b)
        l1, l2 = pm.pm_diagram[n-1]
        if l1 == 0:
            return None
        pm.pm_diagram[n-1] = [l1-1, l2+1]
        pm = PMDiagram(pm.pm_diagram)
        b = self.parent().from_pm_diagram_to_highest_weight_vector(pm)
        b = b.f_string(reversed(l))
        return self.parent().retract(b)

    def f0(self):
        r"""
        Return `e_0` on ``self`` by going to the `\pm`-diagram corresponding
        to the `\{2,...,n\}`-highest weight vector in the component of
        ``self``, then applying [Definition 6.1, 4], and pulling back from
        `\pm`-diagrams.

        EXAMPLES::

            sage: K = crystals.KirillovReshetikhin(['C',3,1],3,1)
            sage: b = K.module_generators[0]
            sage: b.f(0) # indirect doctest
        """
        n = self.parent().cartan_type().n
        b, l = self.lift().to_highest_weight(index_set=list(range(2, n + 1)))
        pm = self.parent().from_highest_weight_vector_to_pm_diagram(b)
        l1, l2 = pm.pm_diagram[n-1]
        if l2 == 0:
            return None
        pm.pm_diagram[n-1] = [l1+1, l2-1]
        pm = PMDiagram(pm.pm_diagram)
        b = self.parent().from_pm_diagram_to_highest_weight_vector(pm)
        b = b.f_string(reversed(l))
        return self.parent().retract(b)

    def epsilon0(self):
        r"""
        Calculate `\varepsilon_0` of ``self`` using Lemma 6.1 of [4].

        EXAMPLES::

            sage: K = crystals.KirillovReshetikhin(['C', 3, 1], 3, 1)
            sage: b = K.module_generators[0]
            sage: b.epsilon(0) # indirect doctest
            1
        """
        n = self.parent().cartan_type().n
        b = self.lift().to_highest_weight(index_set=list(range(2, n + 1)))[0]
        pm = self.parent().from_highest_weight_vector_to_pm_diagram(b)
        l1, l2 = pm.pm_diagram[n-1]
        return l1

    def phi0(self):
        r"""
        Calculate `\varphi_0` of ``self``.

        EXAMPLES::

            sage: K = crystals.KirillovReshetikhin(['C', 3, 1], 3, 1)
            sage: b = K.module_generators[0]
            sage: b.phi(0) # indirect doctest
            0
        """
        n = self.parent().cartan_type().n
        b = self.lift().to_highest_weight(index_set=list(range(2, n + 1)))[0]
        pm = self.parent().from_highest_weight_vector_to_pm_diagram(b)
        l1, l2 = pm.pm_diagram[n-1]
        return l2


KR_type_Cn.Element = KR_type_CnElement


class KR_type_Dn_twisted(KirillovReshetikhinGenericCrystal):
    r"""
    Class of Kirillov-Reshetikhin crystals `B^{n,s}` of type `D_{n+1}^{(2)}`.

    EXAMPLES::

        sage: K = crystals.KirillovReshetikhin(['D',4,2],3,1)
        sage: [[b,b.f(0)] for b in K]
        [[[+++, []], None], [[++-, []], None], [[+-+, []], None], [[-++, []],
        [+++, []]], [[+--, []], None], [[-+-, []], [++-, []]], [[--+, []], [+-+, []]],
        [[---, []], [+--, []]]]
    """

    def _element_constructor_(self, *args, **options):
        """
        Construct an element of ``self``.

        TESTS::

            sage: KRC = crystals.KirillovReshetikhin(['D',4,1], 3, 3)
            sage: KRT = crystals.KirillovReshetikhin(['D',4,1], 3, 3, model='KR')
            sage: elt = KRC.module_generators[0].f_string([3,2,3,1,2,3]); elt
            [++-+, [[2], [3], [4], [-2]]]
            sage: ret = KRT(elt); ret
            [[1, 1, 2], [2, 3, 3], [4, 4, 4], [-3, -2, -1]]
            sage: test = KRC(ret); test
            [++-+, [[2], [3], [4], [-2]]]
            sage: test == elt
            True
        """
        from sage.combinat.rigged_configurations.kr_tableaux import KirillovReshetikhinTableauxElement
        if isinstance(args[0], KirillovReshetikhinTableauxElement):
            elt = args[0]
            # Check to make sure it can be converted
            if elt.cartan_type() != self.cartan_type() \
               or elt.parent().r() != self._r or elt.parent().s() != self._s:
                raise ValueError("the Kirillov-Reshetikhin tableau must have"
                                 " the same Cartan type and shape")

            to_hw = elt.to_classical_highest_weight()
            wt = to_hw[0].classical_weight()
            f_str = reversed(to_hw[1])
            for x in self.module_generators:
                if x.classical_weight() == wt:
                    return x.f_string(f_str)
            raise ValueError("no matching highest weight element found")
        return KirillovReshetikhinGenericCrystal._element_constructor_(self, *args, **options)

    def classical_decomposition(self):
        r"""
        Return the classical crystal underlying the Kirillov-Reshetikhin
        crystal `B^{n,s}` of type `D_{n+1}^{(2)}`.

        The classical decomposition is given by
        `B^{n,s} \cong B(s \Lambda_n)`.

        EXAMPLES::

            sage: K = crystals.KirillovReshetikhin(['D',4,2],3,1)
            sage: K.classical_decomposition()
            The crystal of tableaux of type ['B', 3] and shape(s) [[1/2, 1/2, 1/2]]
            sage: K = crystals.KirillovReshetikhin(['D',4,2],3,2)
            sage: K.classical_decomposition()
            The crystal of tableaux of type ['B', 3] and shape(s) [[1, 1, 1]]
        """
        s = self.s()
        if is_even(s):
            s = s // 2
        else:
            s = s / 2
        return CrystalOfTableaux(self.cartan_type().classical(),
                                 shape=[s]*self.r())

    def from_highest_weight_vector_to_pm_diagram(self, b):
        r"""
        This gives the bijection between an element ``b`` in the
        classical decomposition of the KR crystal that is
        `\{2,3,\ldots,n\}`-highest weight and `\pm` diagrams.

        EXAMPLES::

            sage: K = crystals.KirillovReshetikhin(['D',4,2],3,1)
            sage: T = K.classical_decomposition()
            sage: hw = [ b for b in T if all(b.epsilon(i)==0 for i in [2,3]) ]
            sage: [K.from_highest_weight_vector_to_pm_diagram(b) for b in hw]
            [[[0, 0], [0, 0], [1, 0], [0]], [[0, 0], [0, 0], [0, 1], [0]]]

            sage: K = crystals.KirillovReshetikhin(['D',4,2],3,2)
            sage: T = K.classical_decomposition()
            sage: hw = [ b for b in T if all(b.epsilon(i)==0 for i in [2,3]) ]
            sage: [K.from_highest_weight_vector_to_pm_diagram(b) for b in hw]
            [[[0, 0], [0, 0], [2, 0], [0]], [[0, 0], [0, 0], [0, 0], [2]],
             [[0, 0], [2, 0], [0, 0], [0]], [[0, 0], [0, 0], [0, 2], [0]]]

        Note that, since the classical decomposition of this crystal is of
        type `B_n`, there can be (at most one) entry `0` in the
        `\{2,3,\ldots,n\}`-highest weight elements at height `n`.
        In the following implementation this is realized as an empty
        column of height `n` since this uniquely specifies the existence
        of the `0`.

        EXAMPLES::

            sage: b = hw[1]
            sage: pm = K.from_highest_weight_vector_to_pm_diagram(b)
            sage: pm.pp()
            .  .
            .  .
            .  .

        TESTS::

            sage: all(K.from_pm_diagram_to_highest_weight_vector(K.from_highest_weight_vector_to_pm_diagram(b)) == b for b in hw)
            True
            sage: K = crystals.KirillovReshetikhin(['D',4,2],3,2)
            sage: T = K.classical_decomposition()
            sage: hw = [ b for b in T if all(b.epsilon(i)==0 for i in [2,3]) ]
            sage: all(K.from_pm_diagram_to_highest_weight_vector(K.from_highest_weight_vector_to_pm_diagram(b)) == b for b in hw)
            True
            sage: K = crystals.KirillovReshetikhin(['D',4,2],3,3)
            sage: T = K.classical_decomposition()
            sage: hw = [ b for b in T if all(b.epsilon(i)==0 for i in [2,3]) ]
            sage: all(K.from_pm_diagram_to_highest_weight_vector(K.from_highest_weight_vector_to_pm_diagram(b)) == b for b in hw)
            True

        """
        n = self.cartan_type().rank() - 1
        s = self.s()
        if is_odd(s):
            t = b[0]
            b = b[1]
        else:
            t = b.parent()(rows=[])
        inner = [Integer(2*b.weight()[i]+2*t.weight()[i])
                 for i in range(1, n+1)]
        inter1 = Partition([len([1 for i in r if i > 0])
                            for r in b.to_tableau()])
        inter = Partition([len([1 for i in r if i >= 0])
                           for r in b.to_tableau()])
        if inter != inter1:
            inner[n-1] += 2
        inner = Partition(inner)
        inter = [2*i for i in inter]+[0]*(n-len(inter))
        w = t.weight()
        if w[0] == 0 and w[n-1] == 0:
            v = [0]*n
        else:
            v = [1]*n
            if w[0] < 0 and w[n-1] > 0:
                v[n-1] = 0
            elif w[0] > 0 and w[n-1] < 0:
                v[n-1] = 0
                v[n-2] = -1
        inter = Partition([inter[i] + v[i] for i in range(n)])
        outer = Partition([s]*n)
        return PMDiagram([n, s, outer, inter, inner], from_shapes=True)

    def from_pm_diagram_to_highest_weight_vector(self, pm):
        r"""
        This gives the bijection between a `\pm` diagram and an element
        ``b`` in the classical decomposition of the KR crystal that is
        `\{2,3,\ldots,n\}`-highest weight.

        EXAMPLES::

            sage: K = crystals.KirillovReshetikhin(['D',4,2],3,2)
            sage: pm = sage.combinat.crystals.kirillov_reshetikhin.PMDiagram([[0, 0], [0, 0], [0, 0], [2]])
            sage: K.from_pm_diagram_to_highest_weight_vector(pm)
            [[2], [3], [0]]
        """
        u = self.classical_decomposition().module_generators[0]
        ct = self.cartan_type()
        rank = ct.rank()-1
        assert ct.classical().type() in ['B']
        ulist = []
        plus = pm.heights_of_addable_plus()
        minus = pm.heights_of_minus()
        l = len([i for i in plus if i == rank-1])
        a = (len(plus) + l) // 2
        ulist += sum(([i]*a for i in range(1, rank+1)), [])
        a = (len(minus)-l) // 2
        ulist += (list(range(1, rank + 1)) + [rank]) * a
        for i in reversed(ulist):
            u = u.f(i)
        return u


class KR_type_Dn_twistedElement(KirillovReshetikhinGenericCrystalElement):
    r"""
    Class for the elements in the Kirillov-Reshetikhin crystals `B^{n,s}`
    of type `D_{n+1}^{(2)}`.

    EXAMPLES::

        sage: K = crystals.KirillovReshetikhin(['D', 4, 2], 3, 2)
        sage: type(K.module_generators[0])
        <class 'sage.combinat.crystals.kirillov_reshetikhin.KR_type_Dn_twisted_with_category.element_class'>
    """

    def e0(self):
        r"""
        Return `e_0` on ``self`` by going to the `\pm`-diagram corresponding
        to the `\{2,\ldots,n\}`-highest weight vector in the component of
        ``self``, then applying [Definition 6.2, 4], and pulling back from
        `\pm`-diagrams.

        EXAMPLES::

            sage: K = crystals.KirillovReshetikhin(['D', 4, 2], 3, 3)
            sage: b = K.module_generators[0]
            sage: b.e(0) # indirect doctest
            [+++, [[2], [3], [0]]]
        """
        n = self.parent().cartan_type().rank()-1
        s = self.parent().s()
        b, l = self.lift().to_highest_weight(index_set=list(range(2, n + 1)))
        pm = self.parent().from_highest_weight_vector_to_pm_diagram(b)
        l1, l2 = pm.pm_diagram[n-1]
        l3 = pm.pm_diagram[n-2][0]
        if l1+l2+l3 == s and l1 == 0:
            return None
        if l1+l2+l3 < s:
            pm.pm_diagram[n-1][1] = l2+2
            pm.pm_diagram[n][0] -= 2
        elif l1 > 1:
            pm.pm_diagram[n-1][0] = l1-2
            pm.pm_diagram[n][0] += 2
        elif l1 == 1:
            pm.pm_diagram[n-1][0] = 0
            pm.pm_diagram[n-1][1] = l2+1
        pm = PMDiagram(pm.pm_diagram)
        b = self.parent().from_pm_diagram_to_highest_weight_vector(pm)
        b = b.f_string(reversed(l))
        return self.parent().retract(b)

    def f0(self):
        r"""
        Return `e_0` on ``self`` by going to the `\pm`-diagram corresponding
        to the `\{2,\ldots,n\}`-highest weight vector in the component of
        ``self``, then applying [Definition 6.2, 4], and pulling back from
        `\pm`-diagrams.

        EXAMPLES::

            sage: K = crystals.KirillovReshetikhin(['D',4,2],3,2)
            sage: b = K.module_generators[0]
            sage: b.f(0) # indirect doctest
        """
        n = self.parent().cartan_type().rank()-1
        s = self.parent().s()
        b, l = self.lift().to_highest_weight(index_set=list(range(2, n + 1)))
        pm = self.parent().from_highest_weight_vector_to_pm_diagram(b)
        l1, l2 = pm.pm_diagram[n-1]
        l3 = pm.pm_diagram[n-2][0]
        if l1+l2+l3 == s and l2 == 0:
            return None
        if l1+l2+l3 < s:
            pm.pm_diagram[n-1][0] = l1+2
            pm.pm_diagram[n][0] -= 2
        elif l2 > 1:
            pm.pm_diagram[n-1][1] = l2-2
            pm.pm_diagram[n][0] += 2
        elif l2 == 1:
            pm.pm_diagram[n-1][1] = 0
            pm.pm_diagram[n-1][0] = l1+1
        pm = PMDiagram(pm.pm_diagram)
        b = self.parent().from_pm_diagram_to_highest_weight_vector(pm)
        b = b.f_string(reversed(l))
        return self.parent().retract(b)

    def epsilon0(self):
        r"""
        Calculate `\varepsilon_0` of ``self`` using Lemma 6.2 of [4].

        EXAMPLES::

            sage: K = crystals.KirillovReshetikhin(['D', 4, 2], 3, 1)
            sage: b = K.module_generators[0]
            sage: b.epsilon(0) # indirect doctest
            1

        TESTS:

        Check that :issue:`19982` is fixed::

            sage: K = crystals.KirillovReshetikhin(['D',3,2], 2,3)
            sage: def eps0_defn(elt):
            ....:     x = elt.e(0)
            ....:     eps = 0
            ....:     while x is not None:
            ....:         x = x.e(0)
            ....:         eps = eps + 1
            ....:     return eps
            sage: all(eps0_defn(x) == x.epsilon0() for x in K)
            True
        """
        n = self.parent().cartan_type().rank() - 1
        b, l = self.lift().to_highest_weight(index_set=list(range(2, n + 1)))
        pm = self.parent().from_highest_weight_vector_to_pm_diagram(b)
        l1 = pm.pm_diagram[n-1][0]
        l4 = pm.pm_diagram[n][0]
        return l1 + l4 // 2

    def phi0(self):
        r"""
        Calculate `\varphi_0` of ``self``.

        EXAMPLES::

            sage: K = crystals.KirillovReshetikhin(['D',4,2],3,1)
            sage: b = K.module_generators[0]
            sage: b.phi(0) # indirect doctest
            0

        TESTS:

        Check that :issue:`19982` is fixed::

            sage: K = crystals.KirillovReshetikhin(['D',3,2], 2,3)
            sage: def phi0_defn(elt):
            ....:     x = elt.f(0)
            ....:     phi = 0
            ....:     while x is not None:
            ....:         x = x.f(0)
            ....:         phi = phi + 1
            ....:     return phi
            sage: all(phi0_defn(x) == x.phi0() for x in K)
            True
        """
        n = self.parent().cartan_type().rank() - 1
        b, l = self.lift().to_highest_weight(index_set=list(range(2, n + 1)))
        pm = self.parent().from_highest_weight_vector_to_pm_diagram(b)
        l2 = pm.pm_diagram[n-1][1]
        l4 = pm.pm_diagram[n][0]
        return l2 + l4 // 2


KR_type_Dn_twisted.Element = KR_type_Dn_twistedElement


class KR_type_spin(KirillovReshetikhinCrystalFromPromotion):
    r"""
    Class of Kirillov-Reshetikhin crystals `B^{n,s}` of type `D_n^{(1)}`.

    EXAMPLES::

        sage: K = crystals.KirillovReshetikhin(['D',4,1],4,1); K
        Kirillov-Reshetikhin crystal of type ['D', 4, 1] with (r,s)=(4,1)
        sage: [[b,b.f(0)] for b in K]
        [[[++++, []], None], [[++--, []], None], [[+-+-, []], None],
         [[-++-, []], None], [[+--+, []], None], [[-+-+, []], None],
         [[--++, []], [++++, []]], [[----, []], [++--, []]]]

        sage: K = crystals.KirillovReshetikhin(['D',4,1],4,2); K
        Kirillov-Reshetikhin crystal of type ['D', 4, 1] with (r,s)=(4,2)
        sage: [[b,b.f(0)] for b in K]
        [[[[1], [2], [3], [4]], None], [[[1], [2], [-4], [4]], None],
         [[[1], [3], [-4], [4]], None], [[[2], [3], [-4], [4]], None],
         [[[1], [4], [-4], [4]], None], [[[2], [4], [-4], [4]], None],
         [[[3], [4], [-4], [4]], [[1], [2], [3], [4]]],
         [[[-4], [4], [-4], [4]], [[1], [2], [-4], [4]]],
         [[[-4], [4], [-4], [-3]], [[1], [2], [-4], [-3]]],
         [[[-4], [4], [-4], [-2]], [[1], [3], [-4], [-3]]],
         [[[-4], [4], [-4], [-1]], [[2], [3], [-4], [-3]]],
         [[[-4], [4], [-3], [-2]], [[1], [4], [-4], [-3]]],
         [[[-4], [4], [-3], [-1]], [[2], [4], [-4], [-3]]],
         [[[-4], [4], [-2], [-1]], [[-4], [4], [-4], [4]]],
         [[[-4], [-3], [-2], [-1]], [[-4], [4], [-4], [-3]]],
         [[[1], [2], [-4], [-3]], None], [[[1], [3], [-4], [-3]], None],
         [[[2], [3], [-4], [-3]], None], [[[1], [3], [-4], [-2]], None],
         [[[2], [3], [-4], [-2]], None], [[[2], [3], [-4], [-1]], None],
         [[[1], [4], [-4], [-3]], None], [[[2], [4], [-4], [-3]], None],
         [[[3], [4], [-4], [-3]], None],
         [[[3], [4], [-4], [-2]], [[1], [3], [-4], [4]]],
         [[[3], [4], [-4], [-1]], [[2], [3], [-4], [4]]],
         [[[1], [4], [-4], [-2]], None], [[[2], [4], [-4], [-2]], None],
         [[[2], [4], [-4], [-1]], None], [[[1], [4], [-3], [-2]], None],
         [[[2], [4], [-3], [-2]], None], [[[2], [4], [-3], [-1]], None],
         [[[3], [4], [-3], [-2]], [[1], [4], [-4], [4]]],
         [[[3], [4], [-3], [-1]], [[2], [4], [-4], [4]]],
         [[[3], [4], [-2], [-1]], [[3], [4], [-4], [4]]]]

    TESTS::

        sage: K = crystals.KirillovReshetikhin(['D',4,1],3,1)
        sage: all(b.e(0).f(0) == b for b in K if b.epsilon(0)>0)
        True

        sage: K = crystals.KirillovReshetikhin(['D',5,1],5,2)
        sage: all(b.f(0).e(0) == b for b in K if b.phi(0)>0)
        True
    """

    def _element_constructor_(self, *args, **options):
        """
        Construct an element of ``self`` from the input.

        EXAMPLES::

            sage: KRT = crystals.KirillovReshetikhin(['D',4,1], 4, 3, model='KR')
            sage: KRC = crystals.KirillovReshetikhin(['D',4,1], 4, 3)
            sage: elt = KRT(-3,-4,2,1,-3,-4,2,1,-2,-4,3,1); elt
            [[1, 1, 1], [2, 2, 3], [-4, -4, -4], [-3, -3, -2]]
            sage: KRC(elt) # indirect doctest
            [++--, [[1], [3], [-4], [-3]]]

        TESTS:

        Spinor test::

            sage: KRC = crystals.KirillovReshetikhin(['D',4,1], 4, 3)
            sage: KRT = crystals.KirillovReshetikhin(['D',4,1], 4, 3, model='KR')
            sage: elt = KRC.module_generator().f_string([4,2,4,3,4,1]); elt
            [++--, [[2], [4], [-4], [-3]]]
            sage: ret = KRT(elt); ret
            [[1, 1, 2], [2, 2, 4], [-4, -4, -3], [-3, -3, -1]]
            sage: test = KRC(ret); test
            [++--, [[2], [4], [-4], [-3]]]
            sage: test == elt
            True
        """
        from sage.combinat.rigged_configurations.kr_tableaux import KirillovReshetikhinTableauxElement
        if isinstance(args[0], KirillovReshetikhinTableauxElement):
            elt = args[0]
            # Check to make sure it can be converted
            if elt.cartan_type() != self.cartan_type() \
               or elt.parent().r() != self._r or elt.parent().s() != self._s:
                raise ValueError("the Kirillov-Reshetikhin tableau must have the same Cartan type and shape")

            to_hw = elt.to_classical_highest_weight()
            f_str = reversed(to_hw[1])
            return self.maximal_vector().f_string(f_str)
        return KirillovReshetikhinCrystalFromPromotion._element_constructor_(self, *args, **options)

    def classical_decomposition(self):
        r"""
        Return the classical crystal underlying the Kirillov-Reshetikhin
        crystal `B^{r,s}` of type `D_n^{(1)}` for `r=n-1,n`.

        The classical decomposition is given by
        `B^{n,s} \cong B(s \Lambda_r)`.

        EXAMPLES::

            sage: K = crystals.KirillovReshetikhin(['D',4,1],4,1)
            sage: K.classical_decomposition()
            The crystal of tableaux of type ['D', 4] and shape(s) [[1/2, 1/2, 1/2, 1/2]]
            sage: K = crystals.KirillovReshetikhin(['D',4,1],3,1)
            sage: K.classical_decomposition()
            The crystal of tableaux of type ['D', 4] and shape(s) [[1/2, 1/2, 1/2, -1/2]]
            sage: K = crystals.KirillovReshetikhin(['D',4,1],3,2)
            sage: K.classical_decomposition()
            The crystal of tableaux of type ['D', 4] and shape(s) [[1, 1, 1, -1]]

        TESTS:

        Check that this is robust against python ints::

            sage: K = crystals.KirillovReshetikhin(['D',4,1], 4, int(1))
            sage: K.classical_crystal
            The crystal of tableaux of type ['D', 4] and shape(s) [[1/2, 1/2, 1/2, 1/2]]
        """
        C = self.cartan_type().classical()
        s = QQ(self.s())
        if self.r() == C.n:
            c = [s/QQ(2)]*C.n
        else:
            c = [s/QQ(2)]*(C.n-1)+[-s/QQ(2)]
        return CrystalOfTableaux(C, shape=c)

    def dynkin_diagram_automorphism(self, i):
        """
        Specifies the Dynkin diagram automorphism underlying the promotion
        action on the crystal elements.

        Here we use the Dynkin diagram automorphism which interchanges
        nodes 0 and 1 and leaves all other nodes unchanged.

        EXAMPLES::

            sage: K = crystals.KirillovReshetikhin(['D',4,1],4,1)
            sage: K.dynkin_diagram_automorphism(0)
            1
            sage: K.dynkin_diagram_automorphism(1)
            0
            sage: K.dynkin_diagram_automorphism(4)
            4
        """
        aut = [1, 0] + list(range(2, self.cartan_type().rank()))
        return aut[i]

    @cached_method
    def promotion_on_highest_weight_vectors(self):
        r"""
        Return the promotion operator on `\{2,3,\ldots,n\}`-highest
        weight vectors.

        A `\{2,3,\ldots,n\}`-highest weight vector in `B(s\Lambda_n)` of
        weight `w = (w_1,\ldots,w_n)` is mapped to a
        `\{2,3,\ldots,n\}`-highest weight vector in `B(s\Lambda_{n-1})`
        of weight `(-w_1,w_2,\ldots,w_n)` and vice versa.

        .. SEEALSO::

            - :meth:`promotion_on_highest_weight_vectors_inverse`
            - :meth:`promotion`

        EXAMPLES::

            sage: KR = crystals.KirillovReshetikhin(['D',4,1],4,2)
            sage: prom = KR.promotion_on_highest_weight_vectors()
            sage: T = KR.classical_decomposition()
            sage: HW = [t for t in T if t.is_highest_weight([2,3,4])]
            sage: for t in HW:
            ....:     print("{} {}".format(t, prom[t]))
            [[1], [2], [3], [4]] [[2], [3], [4], [-1]]
            [[2], [3], [-4], [4]] [[2], [3], [4], [-4]]
            [[2], [3], [-4], [-1]] [[1], [2], [3], [-4]]

            sage: KR = crystals.KirillovReshetikhin(['D',4,1],4,1)
            sage: prom = KR.promotion_on_highest_weight_vectors()
            sage: T = KR.classical_decomposition()
            sage: HW = [t for t in T if t.is_highest_weight([2,3,4])]
            sage: for t in HW:
            ....:     print("{} {}".format(t, prom[t]))
            [++++, []] [-+++, []]
            [-++-, []] [+++-, []]
        """
        T = self.classical_decomposition()
        ind = list(T.index_set())
        ind.remove(1)
        C = T.cartan_type()
        n = C.n
        sh = list(T.shapes[0])
        sh[n-1] = -sh[n-1]
        T_dual = CrystalOfTableaux(C, shape=sh)
        hw = [t for t in T if t.is_highest_weight(index_set=ind)]
        hw_dual = [t for t in T_dual if t.is_highest_weight(index_set=ind)]
        dic_weight = {tuple(t.weight().to_vector()): t for t in hw}
        dic_weight_dual = {tuple(t.weight().to_vector()): t for t in hw_dual}

        def neg(x):
            y = list(x)  # map a (shallow) copy
            y[0] = -y[0]
            return tuple(y)
        return {dic_weight[w]: dic_weight_dual[neg(w)] for w in dic_weight}

    @cached_method
    def promotion_on_highest_weight_vectors_inverse(self):
        r"""
        Return the inverse promotion operator on
        `\{2,3,\ldots,n\}`-highest weight vectors.

        .. SEEALSO::

            - :meth:`promotion_on_highest_weight_vectors`
            - :meth:`promotion_inverse`

        EXAMPLES::

            sage: KR = crystals.KirillovReshetikhin(['D',4,1],3,2)
            sage: prom = KR.promotion_on_highest_weight_vectors()
            sage: prom_inv = KR.promotion_on_highest_weight_vectors_inverse()
            sage: T = KR.classical_decomposition()
            sage: HW = [t for t in T if t.is_highest_weight([2,3,4])]
            sage: all(prom_inv[prom[t]] == t for t in HW)
            True
        """
        D = self.promotion_on_highest_weight_vectors()
        return {Dt: t for t, Dt in D.items()}

    @cached_method
    def promotion(self):
        r"""
        Return the promotion operator on `B^{r,s}` of type
        `D_n^{(1)}` for `r = n-1,n`.

        EXAMPLES::

            sage: K = crystals.KirillovReshetikhin(['D',4,1],3,1)
            sage: T = K.classical_decomposition()
            sage: promotion = K.promotion()
            sage: for t in T:
            ....:     print("{} {}".format(t, promotion(t)))
            [+++-, []] [-++-, []]
            [++-+, []] [-+-+, []]
            [+-++, []] [--++, []]
            [-+++, []] [++++, []]
            [+---, []] [----, []]
            [-+--, []] [++--, []]
            [--+-, []] [+-+-, []]
            [---+, []] [+--+, []]
        """
        T = self.classical_decomposition()
        ind = list(T.index_set())
        ind.remove(1)
        return CrystalDiagramAutomorphism(T, self.promotion_on_highest_weight_vectors(), ind)

    @cached_method
    def promotion_inverse(self):
        r"""
        Return the inverse promotion operator on `B^{r,s}` of type
        `D_n^{(1)}` for `r=n-1,n`.

        EXAMPLES::

            sage: K = crystals.KirillovReshetikhin(['D',4,1],3,1)
            sage: T = K.classical_decomposition()
            sage: promotion = K.promotion()
            sage: promotion_inverse = K.promotion_inverse()
            sage: all(promotion_inverse(promotion(t)) == t for t in T)
            True
        """
        D = self.promotion_on_highest_weight_vectors_inverse()
        T = list(D)[0].parent()
        ind = list(T.index_set())
        ind.remove(1)
        return CrystalDiagramAutomorphism(T, self.promotion_on_highest_weight_vectors_inverse(), ind)


class KR_type_D_tri1(KirillovReshetikhinGenericCrystal):
    r"""
    Class of Kirillov-Reshetikhin crystals `B^{1,s}` of type `D_4^{(3)}`.

    The crystal structure was defined in Section 4 of [KMOY2007]_ using
    the coordinate representation.
    """

    def __init__(self, ct, s):
        r"""
        Initialize ``self``.

        EXAMPLES::

            sage: K = crystals.KirillovReshetikhin(['D',4,3], 1, 2)
            sage: TestSuite(K).run()
        """
        KirillovReshetikhinGenericCrystal.__init__(self, ct, 1, s)

    def classical_decomposition(self):
        """
        Return the classical decomposition of ``self``.

        EXAMPLES::

            sage: K = crystals.KirillovReshetikhin(['D',4,3], 1, 5)
            sage: K.classical_decomposition()
            The crystal of tableaux of type ['G', 2]
             and shape(s) [[], [1], [2], [3], [4], [5]]
        """
        sh = [Partition([j]) for j in range(self._s+1)]
        return CrystalOfTableaux(self.cartan_type().classical(), shapes=sh)

    def from_coordinates(self, coords):
        r"""
        Return an element of ``self`` from the coordinates ``coords``.

        EXAMPLES::

            sage: K = crystals.KirillovReshetikhin(['D',4,3], 1, 5)
            sage: K.from_coordinates((0, 2, 3, 1, 0, 1))
            [[2, 2, 3, 0, -1]]
        """
        C = self.classical_decomposition()
        if not sum(coords):
            # Special empty element (i.e. the unique element of B(0))
            return self.element_class(self, C.module_generators[0])

        l = C.letters
        lst = ([l(1)]*coords[0] + [l(2)]*coords[1] + [l(3)]*(coords[2]//2)
               + [l(0)]*(coords[2] % 2) + [l(-3)]*(coords[3]//2)
               + [l(-2)]*coords[4] + [l(-1)]*coords[5])
        return self.element_class(self, C(*lst))

    def _element_constructor_(self, *args, **options):
        """
        Construct an element of ``self``.

        TESTS::

            sage: KRC = crystals.KirillovReshetikhin(['D',4,3], 1, 3)
            sage: KRT = crystals.KirillovReshetikhin(['D',4,3], 1, 3, model='KR')
            sage: elt = KRC.module_generators[2].f_string([1,1,2,1,2]); elt
            [[3, 0]]
            sage: ret = KRT(elt); ret
            [[3, 0, E]]
            sage: test = KRC(ret); test
            [[3, 0]]
            sage: test == elt
            True
        """
        from sage.combinat.rigged_configurations.kr_tableaux import KirillovReshetikhinTableauxElement
        if isinstance(args[0], KirillovReshetikhinTableauxElement):
            elt = args[0]
            # Check to make sure it can be converted
            if elt.cartan_type() != self.cartan_type() \
               or elt.parent().r() != self._r or elt.parent().s() != self._s:
                raise ValueError("the Kirillov-Reshetikhin tableau must have the same Cartan type and shape")

            to_hw = elt.to_classical_highest_weight()
            # The classically HW element consists of 1, -1, and 'E'
            wt = sum(x.value for x in to_hw[0] if x.value != 'E')
            letters = elt.parent().letters
            if wt:
                rows = [[letters(1)]*int(wt)]
            else:
                rows = []
            hw_elt = self(rows=rows)
            f_str = reversed(to_hw[1])
            return hw_elt.f_string(f_str)
        return KirillovReshetikhinGenericCrystal._element_constructor_(self, *args, **options)

    class Element(KirillovReshetikhinGenericCrystalElement):
        @cached_method
        def coordinates(self):
            """
            Return ``self`` as coordinates.

            EXAMPLES::

                sage: K = crystals.KirillovReshetikhin(['D',4,3], 1, 3)
                sage: all(K.from_coordinates(x.coordinates()) == x for x in K)
                True
            """
            letters = self.parent().classical_decomposition().letters
            l = list(self.value)
            return (l.count(letters(1)), l.count(letters(2)),
                    2*l.count(letters(3)) + l.count(letters(0)),
                    2*l.count(letters(-3)) + l.count(letters(0)),
                    l.count(letters(-2)), l.count(letters(-1)))

        @lazy_attribute
        def _A(self):
            r"""
            Compute the vector `A = (0, z_1, z_1 + z_2, z_1 + z_2 + 3 z_4,
            z_1 + z_2 + z_3 + 3 z_4, 2 z_1 + z_2 + z_3 + 3 z_4)`, where
            `z_1 = \bar{x}_1 - x_1`, `z_2 = \bar{x}_2 - \bar{x}_3`,
            `z_3 = x_3 - x_2`, and `z_4 = (\bar{x}_3 - x_3) / 2`.

            EXAMPLES::

                sage: K = crystals.KirillovReshetikhin(['D',4,3], 1,1)
                sage: [mg._A for mg in K.module_generators]
                [(0, 0, 0, 0, 0, 0), (0, -1, -1, -1, -1, -2)]
            """
            coords = self.coordinates()
            z = [coords[-1] - coords[0], coords[-2] - coords[-3],
                 coords[2] - coords[1], (coords[-3] - coords[2]) // 2]
            return (0, z[0], z[0] + z[1], z[0] + z[1] + 3*z[3],
                    sum(z) + 2*z[3], sum(z) + z[0] + 2*z[3])

        def e0(self):
            r"""
            Return the action of `e_0` on ``self``.

            EXAMPLES::

                sage: K = crystals.KirillovReshetikhin(['D',4,3], 1,1)
                sage: [x.e0() for x in K]
                [[[-1]], [], [[-3]], [[-2]], None, None, None, None]
            """
            A = self._A
            c = list(self.coordinates())
            M = max(A)
            if A[5] == M:
                if c[0] + c[1] + (c[2] + c[3]) // 2 + c[4] + c[5] == self.parent()._s:
                    return None
                c[5] += 1
                return self.parent().from_coordinates(c)
            if A[4] == M:
                c[0] -= 1
                c[2] += 1
                c[3] += 1
                return self.parent().from_coordinates(c)
            if A[3] == M:
                c[1] -= 1
                c[3] += 2
                return self.parent().from_coordinates(c)
            if A[2] == M:
                c[2] -= 2
                c[4] += 1
                return self.parent().from_coordinates(c)
            if A[1] == M:
                c[2] -= 1
                c[3] -= 1
                c[5] += 1
                return self.parent().from_coordinates(c)
            if A[0] == M:
                c[0] -= 1
                return self.parent().from_coordinates(c)

        def f0(self):
            r"""
            Return the action of `f_0` on ``self``.

            EXAMPLES::

                sage: K = crystals.KirillovReshetikhin(['D',4,3], 1,1)
                sage: [x.f0() for x in K]
                [[[1]], None, None, None, None, [[2]], [[3]], []]
            """
            A = self._A
            c = list(self.coordinates())
            M = max(A)
            if A[0] == M:
                if c[0] + c[1] + (c[2] + c[3]) // 2 + c[4] + c[5] == self.parent()._s:
                    return None
                c[0] += 1
                return self.parent().from_coordinates(c)
            if A[1] == M:
                c[2] += 1
                c[3] += 1
                c[5] -= 1
                return self.parent().from_coordinates(c)
            if A[2] == M:
                c[2] += 2
                c[4] -= 1
                return self.parent().from_coordinates(c)
            if A[3] == M:
                c[1] += 1
                c[3] -= 2
                return self.parent().from_coordinates(c)
            if A[4] == M:
                c[0] += 1
                c[2] -= 1
                c[3] -= 1
                return self.parent().from_coordinates(c)
            if A[5] == M:
                c[5] -= 1
                return self.parent().from_coordinates(c)

        def epsilon0(self):
            r"""
            Return `\varepsilon_0` of ``self``.

            EXAMPLES::

                sage: K = crystals.KirillovReshetikhin(['D',4,3], 1, 5)
                sage: [mg.epsilon0() for mg in K.module_generators]
                [5, 6, 7, 8, 9, 10]
            """
            c = self.coordinates()
            z = [c[-1] - c[0], c[-2] - c[-3], c[2] - c[1], (c[-3] - c[2]) // 2]
            s = c[0] + c[1] + (c[2] + c[3]) // 2 + c[4] + c[5]
            return self.parent()._s - s + max(self._A) - (2*z[0] + z[1] + z[2] + 3*z[3])

        def phi0(self):
            r"""
            Return `\varphi_0` of ``self``.

            EXAMPLES::

                sage: K = crystals.KirillovReshetikhin(['D',4,3], 1, 5)
                sage: [mg.phi0() for mg in K.module_generators]
                [5, 4, 3, 2, 1, 0]
            """
            c = self.coordinates()
            s = c[0] + c[1] + (c[2] + c[3]) // 2 + c[4] + c[5]
            return self.parent()._s - s + max(self._A)


class CrystalOfTableaux_E7(CrystalOfTableaux):
    r"""
    The type `E_7` crystal `B(s\Lambda_7)`.

    This is a helper class for the corresponding:class:`KR crystal
    <sage.combinat.crystals.kirillov_reshetikhin.KR_type_E7>` `B^{7,s}`.
    """

    def module_generator(self, shape):
        r"""
        Return the module generator of ``self`` with shape ``shape``.

        .. NOTE::

            Only implemented for single rows (i.e., highest weight
            `s\Lambda_7`).

        EXAMPLES::

            sage: from sage.combinat.crystals.kirillov_reshetikhin import CrystalOfTableaux_E7
            sage: T = CrystalOfTableaux_E7(CartanType(['E',7]), shapes=(Partition([5]),))
            sage: T.module_generator([5])
            [[(7,), (7,), (7,), (7,), (7,)]]
        """
        if len(shape) != 1:
            raise NotImplementedError("only implemented for single row shapes")
        return self(*[self.letters.highest_weight_vector()]*shape[0])


class KR_type_E7(KirillovReshetikhinGenericCrystal):
    r"""
    The Kirillov-Reshetikhin crystal `B^{7,s}` of type `E_7^{(1)}`.
    """

    def __init__(self, ct, r, s):
        r"""
        Initialize ``self``.

        EXAMPLES::

            sage: K = crystals.KirillovReshetikhin(['E',7,1], 7, 1)
            sage: TestSuite(K).run()

            sage: K = crystals.KirillovReshetikhin(['E',7,1], 7, 2)
            sage: TestSuite(K).run()  # long time
        """
        assert r == 7
        KirillovReshetikhinGenericCrystal.__init__(self, ct, 7, s)

    def classical_decomposition(self):
        """
        Return the classical decomposition of ``self``.

        EXAMPLES::

            sage: K = crystals.KirillovReshetikhin(['E',7,1], 7, 4)
            sage: K.classical_decomposition()
            The crystal of tableaux of type ['E', 7] and shape(s) [[4]]
        """
        return CrystalOfTableaux_E7(self.cartan_type().classical(),
                                    shapes=(Partition([self._s]),))

    @cached_method
    def A7_decomposition(self):
        r"""
        Return the decomposition of ``self`` into `A_7` highest
        weight crystals.

        The `A_7` decomposition of `B^{7,s}` is given by
        the parameters `m_4, m_5, m_6, m_7 \geq 0` such that
        `m_4 + m_5 \leq m_7` and `s = m_4 + m_5 + m_6 + m_7`. The
        corresponding `A_7` highest weight crystal has highest weight
        `\lambda = (m_7 - m_4 - m_5) \Lambda_6 + m_5 \Lambda_4
        + m_6 \Lambda_2`.

        EXAMPLES::

            sage: K = crystals.KirillovReshetikhin(['E',7,1], 7, 3)
            sage: K.A7_decomposition()
            The crystal of tableaux of type ['A', 7] and shape(s)
             [[3, 3, 3, 3, 3, 3], [3, 3, 2, 2, 2, 2], [3, 3, 1, 1, 1, 1], [3, 3],
              [2, 2, 2, 2, 1, 1], [2, 2, 1, 1], [1, 1, 1, 1, 1, 1], [1, 1]]
        """
        from sage.geometry.polyhedron.constructor import Polyhedron
        # variables are m_4, m_5, m_6, m_7
        P = Polyhedron(ieqs=[[0, 1, 0, 0, 0],
                             [0, 0, 1, 0, 0],
                             [0, 0, 0, 1, 0],
                             [0, 0, 0, 0, 1],
                             [0, -1, -1, 0, 1]],
                       eqns=[[-self._s, 1, 1, 1, 1]])
        shapes = [Partition([6]*(p[3]-p[1]-p[0])+[4]*p[1]+[2]*p[2]).conjugate()
                  for p in P.integral_points()]
        return CrystalOfTableaux(['A', 7], shapes=shapes)

    @lazy_attribute
    def _highest_weight_to_A7_elements(self):
        """
        Return a dictionary that maps the A6 highest weight elements of
        ``self`` to their corresponding element in the `A_7` decomposition.

        EXAMPLES::

            sage: K = crystals.KirillovReshetikhin(['E',7,1], 7, 2)
            sage: sorted(K._highest_weight_to_A7_elements.items(), key=str)
            [([[(-1, -2, 4), (-2, 1)]], [[1], [2], [3], [4]]),
             ([[(-1, 2), (-2, 1)]], []),
             ([[(-2, 1), (-2, 1)]], [[1, 1], [2, 2], [3, 3], [4, 4], [5, 5], [6, 6]]),
             ([[(-2, 3), (-2, 1)]], [[1, 1], [2, 2], [3, 3], [4, 4], [5, 5], [6, 8]]),
             ([[(-2, 3), (-2, 3)]], [[1, 1], [2, 2], [3, 3], [4, 4], [5, 5], [8, 8]]),
             ([[(-2, 3), (-2, 6)]], [[1, 1], [2, 2], [3], [4], [5], [8]]),
             ([[(-2, 6), (-2, 1)]], [[1, 1], [2, 2], [3], [4], [5], [6]]),
             ([[(-2, 6), (-2, 6)]], [[1, 1], [2, 2]]),
             ([[(-6, 5), (-2, 6)]], [[1], [2], [3], [8]]),
             ([[(7,), (-2, 1)]], [[1, 1], [2, 8], [3], [4], [5], [6]]),
             ([[(7,), (-2, 3)]], [[1, 1], [2, 8], [3], [4], [5], [8]]),
             ([[(7,), (-2, 6)]], [[1, 1], [2, 8]]),
             ([[(7,), (7,)]], [[1, 1], [8, 8]])]
        """
        d = {}
        A7 = self.A7_decomposition()
        for b in self:
            if not b.is_highest_weight([1, 3, 4, 5, 6, 7]):
                continue
            wt = [b.phi(i) for i in [7, 6, 5, 4, 3, 1]]
            la = Partition([6]*(wt[4]+wt[5])+[4]*(wt[2]+wt[3])+[2]*(wt[0]+wt[1])).conjugate()
            # mu = Partition(sum(([6-i]*m for i,m in enumerate(wt)), [])).conjugate()
            x = A7.module_generator(la)
            for i in range(wt[0]):
                x = x.f_string([2, 3, 4, 5, 6, 7])
            for i in range(wt[2]):
                x = x.f_string([4, 5, 6, 7])
            for i in range(wt[4]):
                x = x.f_string([6, 7])
            d[b] = x
        return d

    @cached_method
    def to_A7_crystal(self):
        r"""
        Return the map decomposing the KR crystal `B^{7,s}` of
        type `E_7^{(1)}` into type `A_7` highest weight crystals.

        EXAMPLES::

            sage: K = crystals.KirillovReshetikhin(['E',7,1], 7, 2)
            sage: K.to_A7_crystal()
            ['A', 6] relabelled by {1: 1, 2: 3, 3: 4, 4: 5, 5: 6, 6: 7} -> ['A', 7] Virtual Crystal morphism:
              From: Kirillov-Reshetikhin crystal of type ['E', 7, 1] with (r,s)=(7,2)
              To:   The crystal of tableaux of type ['A', 7] and shape(s)
                [[2, 2, 2, 2, 2, 2], [2, 2, 1, 1, 1, 1], [2, 2], [1, 1, 1, 1], []]
              Defn: ...
        """
        d = self._highest_weight_to_A7_elements
        return self.crystal_morphism(d, automorphism={1: 6, 3: 5, 4: 4,
                                                      5: 3, 6: 2, 7: 1},
                                     index_set=[1, 3, 4, 5, 6, 7],
                                     check=False)

    @cached_method
    def from_A7_crystal(self):
        r"""
        Return the inclusion of the KR crystal `B^{7,s}` of
        type `E_7^{(1)}` into type `A_7` highest weight crystals.

        EXAMPLES::

            sage: K = crystals.KirillovReshetikhin(['E',7,1], 7, 2)
            sage: K.from_A7_crystal()
            ['A', 6] -> ['E', 7, 1] Virtual Crystal morphism:
              From: The crystal of tableaux of type ['A', 7] and shape(s)
                [[2, 2, 2, 2, 2, 2], [2, 2, 1, 1, 1, 1], [2, 2], [1, 1, 1, 1], []]
              To:   Kirillov-Reshetikhin crystal of type ['E', 7, 1] with (r,s)=(7,2)
              Defn: ...
        """
        A7 = self.A7_decomposition()
        d = self._highest_weight_to_A7_elements
        d_inv = {d[b]: b for b in d}
        return A7.crystal_morphism(d_inv, automorphism={6: 1, 5: 3, 4: 4,
                                                        3: 5, 2: 6, 1: 7},
                                   index_set=[1, 2, 3, 4, 5, 6],
                                   check=False)

    class Element(KirillovReshetikhinGenericCrystalElement):
        def e0(self):
            r"""
            Return the action of `e_0` on ``self``.

            EXAMPLES::

                sage: K = crystals.KirillovReshetikhin(['E',7,1], 7, 2)
                sage: mg = K.module_generator()
                sage: mg.e0()
                [[(7,), (-1, 7)]]
                sage: mg.e0().e0()
                [[(-1, 7), (-1, 7)]]
                sage: mg.e_string([0,0,0]) is None
                True
            """
            P = self.parent()
            x = P.to_A7_crystal()(self).e(7)
            if x is None:
                return None
            return P.from_A7_crystal()(x)

        def f0(self):
            r"""
            Return the action of `f_0` on ``self``.

            EXAMPLES::

                sage: K = crystals.KirillovReshetikhin(['E',7,1], 7, 2)
                sage: mg = K.module_generator()
                sage: x = mg.f_string([7,6,5,4,3,2,4,5,6,1,3,4,5,2,4,3,1])
                sage: x.f0()
                [[(7,), (7,)]]
                sage: mg.f0() is None
                True
            """
            P = self.parent()
            x = P.to_A7_crystal()(self).f(7)
            if x is None:
                return None
            return P.from_A7_crystal()(x)

#####################################################################


class PMDiagram(CombinatorialObject):
    r"""
    Class of `\pm` diagrams. These diagrams are in one-to-one bijection with
    `X_{n-1}` highest weight vectors in an `X_n` highest weight crystal
    `X=B,C,D`. See Section 4.1 of [Sch2008]_.

    The input is a list `pm = [[a_0,b_0], [a_1,b_1], ...,
    [a_{n-1},b_{n-1}], [b_n]]` of pairs and a last 1-tuple (or list of
    length 1). The pair `[a_i,b_i]` specifies the number of `a_i` `+` and
    `b_i` `-` in the `i`-th row of the `\pm` diagram if `n-i` is odd and the
    number of `a_i` `\pm` pairs above row `i` and `b_i` columns of height `i`
    not containing any `+` or `-` if `n-i` is even.

    Setting the option ``from_shapes = True`` one can also input a `\pm`
    diagram in terms of its outer, intermediate, and inner shape by
    specifying a list ``[n, s, outer, intermediate, inner]``
    where ``s`` is the width of the `\pm` diagram, and ``outer``,
    ``intermediate``, and ``inner`` are the outer, intermediate, and inner
    shapes, respectively.

    EXAMPLES::

        sage: from sage.combinat.crystals.kirillov_reshetikhin import PMDiagram
        sage: pm = PMDiagram([[0,1],[1,2],[1]])
        sage: pm.pm_diagram
        [[0, 1], [1, 2], [1]]
        sage: pm._list
        [1, 1, 2, 0, 1]
        sage: pm.n
        2
        sage: pm.width
        5
        sage: pm.pp()
        .  .  .  .
        .  +  -  -
        sage: PMDiagram([2,5,[4,4],[4,2],[4,1]], from_shapes=True)
        [[0, 1], [1, 2], [1]]

    TESTS::

        sage: from sage.combinat.crystals.kirillov_reshetikhin import PMDiagram
        sage: pm = PMDiagram([[1,2],[1,1],[1,1],[1,1],[1]])
        sage: PMDiagram([pm.n, pm.width, pm.outer_shape(), pm.intermediate_shape(), pm.inner_shape()], from_shapes=True) == pm
        True
        sage: pm = PMDiagram([[1,2],[1,2],[1,1],[1,1],[1,1],[1]])
        sage: PMDiagram([pm.n, pm.width, pm.outer_shape(), pm.intermediate_shape(), pm.inner_shape()], from_shapes=True) == pm
        True
    """

    def __init__(self, pm_diagram, from_shapes=None):
        r"""
        Initialize ``self``.

        TESTS::

            sage: from sage.combinat.crystals.kirillov_reshetikhin import PMDiagram
            sage: pm = PMDiagram([[0,1],[1,2],[1]]); pm
            [[0, 1], [1, 2], [1]]
            sage: PMDiagram([2,5,[4,4],[4,2],[4,1]], from_shapes=True)
            [[0, 1], [1, 2], [1]]
            sage: TestSuite(pm).run()
        """
        if from_shapes:
            n = pm_diagram[0]
            s = pm_diagram[1]
            outer = [s] + list(pm_diagram[2]) + [0]*n
            intermediate = [s] + list(pm_diagram[3]) + [0]*n
            inner = [s] + list(pm_diagram[4]) + [0]*n
            pm = [[inner[n]]]
            for i in range((n+1)//2):
                pm.append([intermediate[n-2*i]-inner[n-2*i], inner[n-2*i-1]-intermediate[n-2*i]])
                pm.append([outer[n-2*i]-inner[n-2*i-1], inner[n-2*i-2]-outer[n-2*i]])
            if is_odd(n):
                pm.pop(n+1)
            pm_diagram = list(reversed(pm))
        self.pm_diagram = pm_diagram
        self.n = len(pm_diagram)-1
        self._list = [i for a in reversed(pm_diagram) for i in a]
        self.width = sum(self._list)

    def _repr_(self):
        r"""
        Turning on pretty printing allows to display the `\pm` diagram as a
        tableau with the `+` and `-` displayed.

        EXAMPLES::

            sage: sage.combinat.crystals.kirillov_reshetikhin.PMDiagram([[1,0],[0,1],[2,0],[0,0],[0]])
            [[1, 0], [0, 1], [2, 0], [0, 0], [0]]
        """
        return repr(self.pm_diagram)

    def _repr_diagram(self):
        """
        Return a string representation of ``self`` as a diagram.

        EXAMPLES::

            sage: from sage.combinat.crystals.kirillov_reshetikhin import PMDiagram
            sage: pm = PMDiagram([[1,0],[0,1],[2,0],[0,0],[0]])
            sage: print(pm._repr_diagram())
            .  .  .  +
            .  .  -  -
            +  +
            -  -
            sage: pm = PMDiagram([[0,2], [0,0], [0]])
            sage: print(pm._repr_diagram())
        """
        ish = self.inner_shape() + [0] * self.n
        msh = self.intermediate_shape() + [0] * self.n
        osh = self.outer_shape() + [0] * self.n
        t = (['.'] * ish[i] + ['+'] * (msh[i]-ish[i]) + ['-'] * (osh[i]-msh[i])
             for i in range(self.n))
        t = [i for i in t if i]
        return Tableau(t)._repr_diagram() if t else ''

    def pp(self):
        """
        Pretty print ``self``.

        EXAMPLES::

            sage: from sage.combinat.crystals.kirillov_reshetikhin import PMDiagram
            sage: pm = PMDiagram([[1,0],[0,1],[2,0],[0,0],[0]])
            sage: pm.pp()
            .  .  .  +
            .  .  -  -
            +  +
            -  -
            sage: pm = PMDiagram([[0,2], [0,0], [0]])
            sage: pm.pp()
        """
        print(self._repr_diagram())

    def inner_shape(self):
        """
        Return the inner shape of the pm diagram

        EXAMPLES::

            sage: from sage.combinat.crystals.kirillov_reshetikhin import PMDiagram
            sage: pm = PMDiagram([[0,1],[1,2],[1]])
            sage: pm.inner_shape()
            [4, 1]
            sage: pm = PMDiagram([[1,2],[1,1],[1,1],[1,1],[1]])
            sage: pm.inner_shape()
            [7, 5, 3, 1]
            sage: pm = PMDiagram([[1,2],[1,2],[1,1],[1,1],[1,1],[1]])
            sage: pm.inner_shape()
            [10, 7, 5, 3, 1]
        """
        ll = self._list
        t = [sum(ll[0:2*i+1]) for i in range(self.n)]
        return Partition(list(reversed(t)))

    def outer_shape(self):
        r"""
        Return the outer shape of the `\pm` diagram

        EXAMPLES::

            sage: from sage.combinat.crystals.kirillov_reshetikhin import PMDiagram
            sage: pm = PMDiagram([[0,1],[1,2],[1]])
            sage: pm.outer_shape()
            [4, 4]
            sage: pm = PMDiagram([[1,2],[1,1],[1,1],[1,1],[1]])
            sage: pm.outer_shape()
            [8, 8, 4, 4]
            sage: pm = PMDiagram([[1,2],[1,2],[1,1],[1,1],[1,1],[1]])
            sage: pm.outer_shape()
            [13, 8, 8, 4, 4]
        """
        t = []
        ll = self._list
        for i in range(self.n // 2):
            t.append(sum(ll[0:4*i+4]))
            t.append(sum(ll[0:4*i+4]))
        if is_even(self.n+1):
            t.append(sum(ll[0:2*self.n+2]))
        return Partition(list(reversed(t)))

    def intermediate_shape(self):
        """
        Return the intermediate shape of the pm diagram (inner shape plus positions of plusses)

        EXAMPLES::

            sage: from sage.combinat.crystals.kirillov_reshetikhin import PMDiagram
            sage: pm = PMDiagram([[0,1],[1,2],[1]])
            sage: pm.intermediate_shape()
            [4, 2]
            sage: pm = PMDiagram([[1,2],[1,1],[1,1],[1,1],[1]])
            sage: pm.intermediate_shape()
            [8, 6, 4, 2]
            sage: pm = PMDiagram([[1,2],[1,2],[1,1],[1,1],[1,1],[1]])
            sage: pm.intermediate_shape()
            [11, 8, 6, 4, 2]
            sage: pm = PMDiagram([[1,0],[0,1],[2,0],[0,0],[0]])
            sage: pm.intermediate_shape()
            [4, 2, 2]
            sage: pm = PMDiagram([[1, 0], [0, 0], [0, 0], [0, 0], [0]])
            sage: pm.intermediate_shape()
            [1]
        """
        p = self.inner_shape()
        p = p + [0 for _ in range(self.n)]
        ll = list(reversed(self._list))
        p = [p[i] + ll[2*i+1] for i in range(self.n)]
        return Partition(p)

    def heights_of_minus(self):
        r"""
        Return a list with the heights of all minus in the `\pm` diagram.

        EXAMPLES::

            sage: from sage.combinat.crystals.kirillov_reshetikhin import PMDiagram
            sage: pm = PMDiagram([[1,2],[1,2],[1,1],[1,1],[1,1],[1]])
            sage: pm.heights_of_minus()
            [5, 5, 3, 3, 1, 1]
            sage: pm = PMDiagram([[1,2],[1,1],[1,1],[1,1],[1]])
            sage: pm.heights_of_minus()
            [4, 4, 2, 2]
        """
        n = self.n
        heights = []
        for i in range((n + 1) // 2):
            heights += [n-2*i]*((self.outer_shape()+[0]*n)[n-2*i-1]-(self.intermediate_shape()+[0]*n)[n-2*i-1])
        return heights

    def heights_of_addable_plus(self):
        r"""
        Return a list with the heights of all addable plus in the `\pm` diagram.

        EXAMPLES::

            sage: from sage.combinat.crystals.kirillov_reshetikhin import PMDiagram
            sage: pm = PMDiagram([[1,2],[1,2],[1,1],[1,1],[1,1],[1]])
            sage: pm.heights_of_addable_plus()
            [1, 1, 2, 3, 4, 5]
            sage: pm = PMDiagram([[1,2],[1,1],[1,1],[1,1],[1]])
            sage: pm.heights_of_addable_plus()
            [1, 2, 3, 4]
        """
        heights = []
        for i in range(1, self.n+1):
            heights += [i]*self.sigma().pm_diagram[i][0]
        return heights

    def sigma(self):
        """
        Return sigma on pm diagrams as needed for the analogue of the Dynkin diagram automorphism
        that interchanges nodes `0` and `1` for type `D_n(1)`, `B_n(1)`, `A_{2n-1}(2)` for
        Kirillov-Reshetikhin crystals.

        EXAMPLES::

            sage: pm = sage.combinat.crystals.kirillov_reshetikhin.PMDiagram([[0,1],[1,2],[1]])
            sage: pm.sigma()
            [[1, 0], [2, 1], [1]]
        """
        pm = self.pm_diagram
        return PMDiagram([list(reversed(a)) for a in pm])


#######################################################################

<<<<<<< HEAD
=======
def partitions_in_box(r, s):
    """
    Return all partitions in a box of width s and height r.

    EXAMPLES::

        sage: sage.combinat.crystals.kirillov_reshetikhin.partitions_in_box(3,2)
        [[], [1], [2], [1, 1], [2, 1], [1, 1, 1], [2, 2], [2, 1, 1],
        [2, 2, 1], [2, 2, 2]]
    """
    return [x for n in range(r*s+1)
            for x in Partitions(n, max_part=s, max_length=r)]


>>>>>>> 9cd16e3e
def vertical_dominoes_removed(r, s):
    """
    Return all partitions obtained from a rectangle of width s and height r by removing
    vertical dominoes.

    EXAMPLES::

        sage: sage.combinat.crystals.kirillov_reshetikhin.vertical_dominoes_removed(2,2)
        [[], [1, 1], [2, 2]]
        sage: sage.combinat.crystals.kirillov_reshetikhin.vertical_dominoes_removed(3,2)
        [[2], [2, 1, 1], [2, 2, 2]]
        sage: sage.combinat.crystals.kirillov_reshetikhin.vertical_dominoes_removed(4,2)
        [[], [1, 1], [1, 1, 1, 1], [2, 2], [2, 2, 1, 1], [2, 2, 2, 2]]
    """
    return [x.conjugate() for x in horizontal_dominoes_removed(s, r)]


def horizontal_dominoes_removed(r, s):
    """
    Return all partitions obtained from a rectangle of width s and height r by removing
    horizontal dominoes.

    EXAMPLES::

        sage: sage.combinat.crystals.kirillov_reshetikhin.horizontal_dominoes_removed(2,2)
        [[], [2], [2, 2]]
        sage: sage.combinat.crystals.kirillov_reshetikhin.horizontal_dominoes_removed(3,2)
        [[], [2], [2, 2], [2, 2, 2]]
    """
    ulist = [list(x) + [0]*(r-x.length()) for x in partitions_in_box(r, s//2)]
    two = lambda x: 2 * (x - s // 2) + s
    return [Partition([two(y) for y in x]) for x in ulist]

#####################################################################
#  Morphisms


class AmbientRetractMap(Map):
    r"""
    The retraction map from the ambient crystal.

    Consider a crystal embedding `\phi : X \to Y`, then the elements `X`
    can be considered as a subcrystal of the ambient crystal `Y`. The
    ambient retract is the partial map `\tilde{\phi} : Y \to X` such that
    `\tilde{\phi} \circ \phi` is the identity on `X`.
    """

    def __init__(self, base, ambient, pdict_inv, index_set,
                 similarity_factor_domain=None, automorphism=None):
        """
        Initialize ``self``.

        EXAMPLES::

            sage: K = crystals.KirillovReshetikhin(['B',3,1], 3,1)
            sage: phi = K.from_ambient_crystal()
            sage: TestSuite(phi).run(skip=['_test_category', '_test_pickling'])
        """
        from sage.categories.sets_with_partial_maps import SetsWithPartialMaps
        Map.__init__(self, Hom(ambient, base, SetsWithPartialMaps()))

        if similarity_factor_domain is None:
            similarity_factor_domain = {i: 1 for i in index_set}
        if automorphism is None:
            automorphism = lambda i: i

        self._pdict_inv = pdict_inv
        self._automorphism = automorphism
        self._similarity_factor_domain = similarity_factor_domain
        self._index_set = index_set

    def _repr_type(self):
        """
        Return a string describing ``self``.

        EXAMPLES::

            sage: K = crystals.KirillovReshetikhin(['B',3,1], 3,1)
            sage: phi = K.from_ambient_crystal()
            sage: phi._repr_type()
            'Ambient retract'
        """
        return "Ambient retract"

    def _call_(self, x):
        """
        A fast map from the virtual image to the base crystal.

        EXAMPLES::

            sage: K = crystals.KirillovReshetikhin(['B',3,1], 3,1)
            sage: phi = K.from_ambient_crystal()
            sage: b = K.ambient_crystal()(rows=[[1],[2],[-3]])
            sage: phi(b)
            [++-, []]
        """
        automorphism = self._automorphism
        sfd = self._similarity_factor_domain
        for i in self._index_set:
            c = x.e_string([i for k in range(sfd[i])])
            if c is not None:
                d = self(c).f(automorphism(i))
                assert d is not None
                # now we know that x is hw
                return d
        return self._pdict_inv[x]


class CrystalDiagramAutomorphism(CrystalMorphism):
    """
    The crystal automorphism induced from the diagram automorphism.

    For example, in type `A_n^{(1)}` this is the promotion operator and in
    type `D_n^{(1)}`, this corresponds to the automorphism induced from
    interchanging the `0` and `1` nodes in the Dynkin diagram.

    INPUT:

    - ``C`` -- a crystal
    - ``on_hw`` -- a function for the images of the ``index_set``-highest
      weight elements
    - ``index_set`` -- (default: the empty set) the index set
    - ``automorphism`` -- (default: the identity) the twisting automorphism
    - ``cache`` -- (default: ``True``) cache the result
    """

    def __init__(self, C, on_hw, index_set=None, automorphism=None, cache=True):
        """
        Construct the promotion operator.

        TESTS::

            sage: K = crystals.KirillovReshetikhin(['A',3,1], 2,2)
            sage: p = K.promotion()
            sage: TestSuite(p).run(skip=['_test_category', '_test_pickling'])
        """
        if automorphism is None:
            automorphism = lambda i: i
        if index_set is None:
            index_set = ()
        self._twist = automorphism
        if isinstance(on_hw, dict):
            self._on_hw = on_hw.__getitem__
        else:
            self._on_hw = on_hw
        parent = Hom(C, C)

        self._cache = {}
        self._cache_result = bool(cache)
        if isinstance(cache, dict):
            self._cache = cache
        self._index_set = tuple(index_set)
        CrystalMorphism.__init__(self, parent, C.cartan_type())

    def _call_(self, x):
        """
        Return the image of ``x`` under ``self``.

        EXAMPLES::

            sage: K = crystals.KirillovReshetikhin(['A',3,1], 2,2)
            sage: p = K.promotion()
            sage: elt = K(3,1,3,1)
            sage: p(elt.lift())
            [[2, 2], [4, 4]]
        """
        # We do our own caching so we can take advantage of known images above us
        if x in self._cache:
            return self._cache[x]

        ind = self._index_set
        cur = x
        path = []
        while cur not in self._cache:
            n = None
            for i in ind:
                n = cur.e(i)
                if n is not None:
                    path.append(self._twist(i))
                    cur = n
                    break

            if n is None:  # We're at a I-highest weight element
                break

        if cur in self._cache:
            cur = self._cache[cur]
        else:
            cur = self._on_hw(cur)

        y = cur.f_string(reversed(path))
        assert y is not None
        self._cache[x] = y
        return y

    def _repr_type(self):
        """
        Return a string describing ``self``.

        EXAMPLES::

            sage: K = crystals.KirillovReshetikhin(['A',3,1], 2,2)
            sage: K.promotion()._repr_type()
            'Diagram automorphism'
        """
        return "Diagram automorphism"

    def is_isomorphism(self):
        """
        Return ``True`` as ``self`` is a crystal isomorphism.

        EXAMPLES::

            sage: K = crystals.KirillovReshetikhin(['A',3,1], 2,2)
            sage: K.promotion().is_isomorphism()
            True
        """
        return True

    # All of these are consequences of being an isomorphism
    is_surjective = is_isomorphism
    is_embedding = is_isomorphism
    is_strict = is_isomorphism
    __bool__ = is_isomorphism<|MERGE_RESOLUTION|>--- conflicted
+++ resolved
@@ -3968,23 +3968,6 @@
 
 #######################################################################
 
-<<<<<<< HEAD
-=======
-def partitions_in_box(r, s):
-    """
-    Return all partitions in a box of width s and height r.
-
-    EXAMPLES::
-
-        sage: sage.combinat.crystals.kirillov_reshetikhin.partitions_in_box(3,2)
-        [[], [1], [2], [1, 1], [2, 1], [1, 1, 1], [2, 2], [2, 1, 1],
-        [2, 2, 1], [2, 2, 2]]
-    """
-    return [x for n in range(r*s+1)
-            for x in Partitions(n, max_part=s, max_length=r)]
-
-
->>>>>>> 9cd16e3e
 def vertical_dominoes_removed(r, s):
     """
     Return all partitions obtained from a rectangle of width s and height r by removing
