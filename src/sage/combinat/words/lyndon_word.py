--- conflicted
+++ resolved
@@ -12,18 +12,6 @@
 #                  https://www.gnu.org/licenses/
 # ****************************************************************************
 
-<<<<<<< HEAD
-from sage.arith.misc import divisors, GCD as gcd, moebius, multinomial
-from sage.combinat.combinat_cython import lyndon_word_iterator
-from sage.combinat.composition import Composition, Compositions
-from sage.combinat.necklace import _sfc
-from sage.rings.integer import Integer
-from sage.structure.parent import Parent
-from sage.structure.unique_representation import UniqueRepresentation
-
-from .finite_word import FiniteWord_class
-from .words import FiniteWords
-=======
 from sage.arith.misc import divisors, gcd, moebius, multinomial
 from sage.combinat.combinat_cython import lyndon_word_iterator
 from sage.combinat.composition import Composition, Compositions
@@ -33,7 +21,6 @@
 from sage.rings.integer import Integer
 from sage.structure.parent import Parent
 from sage.structure.unique_representation import UniqueRepresentation
->>>>>>> 453378ba
 
 
 def LyndonWords(e=None, k=None):
