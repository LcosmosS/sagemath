r"""
Set of words

To define a new class of words, please refer to the documentation file:
sage/combinat/words/notes/word_inheritance_howto.rst

AUTHORS:

    - Franco Saliola (2008-12-17): merged into sage
    - Sebastien Labbe (2008-12-17): merged into sage
    - Arnaud Bergeron (2008-12-17): merged into sage
    - Sebastien Labbe (2009-07-21): Improved morphism iterator (:issue:`6571`).
    - Vincent Delecroix (2015): classes simplifications (:issue:`19619`)

EXAMPLES::

    sage: Words()
    Finite and infinite words over Set of Python objects of class 'object'
    sage: Words(4)
    Finite and infinite words over {1, 2, 3, 4}
    sage: Words(4,5)
    Words of length 5 over {1, 2, 3, 4}

    sage: FiniteWords('ab')
    Finite words over {'a', 'b'}
    sage: InfiniteWords('natural numbers')
    Infinite words over Non negative integers
"""
# ****************************************************************************
#       Copyright (C) 2008 Arnaud Bergeron <abergeron@gmail.com>,
#                          Sébastien Labbé <slabqc@gmail.com>,
#                          Franco Saliola <saliola@gmail.com>
#                     2015 Vincent Delecroix <20100.delecroix@gmail.com>
#
# This program is free software: you can redistribute it and/or modify
# it under the terms of the GNU General Public License as published by
# the Free Software Foundation, either version 2 of the License, or
# (at your option) any later version.
#                  https://www.gnu.org/licenses/
# ****************************************************************************

import itertools
from collections.abc import Iterable

from sage.misc.cachefunc import cached_method
from sage.misc.lazy_attribute import lazy_attribute
from sage.misc.persist import register_unpickle_override

from sage.structure.parent import Parent

from sage.categories.sets_cat import Sets

from sage.combinat.combinat import CombinatorialObject
from sage.structure.list_clone import ClonableElement
from sage.combinat.words.alphabet import build_alphabet

from sage.rings.infinity import Infinity
from sage.rings.integer import Integer
from sage.rings.integer_ring import ZZ


def Words(alphabet=None, length=None, finite=True, infinite=True):
    """
    Return the combinatorial class of words of length k over an alphabet.

    EXAMPLES::

        sage: Words()
        Finite and infinite words over Set of Python objects of class 'object'
        sage: Words(length=7)
        Words of length 7 over Set of Python objects of class 'object'
        sage: Words(5)
        Finite and infinite words over {1, 2, 3, 4, 5}
        sage: Words(5, 3)
        Words of length 3 over {1, 2, 3, 4, 5}
        sage: Words(5, infinite=False)
        Finite words over {1, 2, 3, 4, 5}
        sage: Words(5, finite=False)
        Infinite words over {1, 2, 3, 4, 5}
        sage: Words('ab')
        Finite and infinite words over {'a', 'b'}
        sage: Words('ab', 2)
        Words of length 2 over {'a', 'b'}
        sage: Words('ab', infinite=False)
        Finite words over {'a', 'b'}
        sage: Words('ab', finite=False)
        Infinite words over {'a', 'b'}
        sage: Words('positive integers', finite=False)
        Infinite words over Positive integers
        sage: Words('natural numbers')
        Finite and infinite words over Non negative integers
    """
    if isinstance(alphabet, (FiniteWords,
                             InfiniteWords,
                             FiniteOrInfiniteWords,
                             Words_n)):
        return alphabet

    if length is None:
        if finite and infinite:
            return FiniteOrInfiniteWords(alphabet)
        elif finite:
            return FiniteWords(alphabet)
        elif infinite:
            return InfiniteWords(alphabet)
        else:
            raise ValueError("either finite or infinite must be True")

    elif isinstance(length, (int, Integer)):
        return Words_n(FiniteWords(alphabet), length)

    raise ValueError("do not know how to make a combinatorial class of words from your input")


class AbstractLanguage(Parent):
    r"""
    Abstract base class.

    This is *not* to be used by any means. This class gather previous features
    of set of words (prior to :issue:`19619`). In the future that class might
    simply disappear or become a common base class for all languages. In the
    latter case, its name would possibly change to ``Language``.
    """
    def __init__(self, alphabet=None, category=None):
        r"""
        INPUT:

        - ``alphabet`` -- the underlying alphabet

        TESTS::

            sage: loads(dumps(FiniteWords('ab'))) == FiniteWords('ab')
            True
            sage: loads(dumps(InfiniteWords('ab'))) == InfiniteWords('ab')
            True

            sage: Words('abc').sortkey_letters
            <bound method AbstractLanguage._sortkey_trivial of ...>
            sage: Words('bac').sortkey_letters
            <bound method AbstractLanguage._sortkey_letters of ...>
        """
        if isinstance(alphabet, (int, Integer)):
            from sage.sets.integer_range import IntegerRange
            alphabet = IntegerRange(1, alphabet + 1)
        elif (alphabet == "integers" or
              alphabet == "positive integers" or
              alphabet == "natural numbers"):
            alphabet = build_alphabet(name=alphabet)
        else:
            alphabet = build_alphabet(alphabet)

        self._alphabet = alphabet

        # Default sorting key: use rank()
        self.sortkey_letters = self._sortkey_letters

        # Check if we should use the trivial sorting key
        N = alphabet.cardinality()
        if N == Infinity:
            self.sortkey_letters = self._sortkey_trivial
        elif N < 36:
            try:
                if all(alphabet.unrank(i) > alphabet.unrank(j)
                       for i in range(N) for j in range(i)):
                    self.sortkey_letters = self._sortkey_trivial
            except TypeError:
                pass

        if category is None:
            category = Sets()

        Parent.__init__(self, category=category)

    def alphabet(self):
        r"""
        EXAMPLES::

            sage: Words(NN).alphabet()
            Non negative integer semiring

            sage: InfiniteWords([1,2,3]).alphabet()
            {1, 2, 3}
            sage: InfiniteWords('ab').alphabet()
            {'a', 'b'}

            sage: FiniteWords([1,2,3]).alphabet()
            {1, 2, 3}
            sage: FiniteWords().alphabet()
            Set of Python objects of class 'object'
        """
        return self._alphabet

    def identity_morphism(self):
        r"""
        Return the identity morphism from ``self`` to itself.

        EXAMPLES::

            sage: W = Words('ab')
            sage: W.identity_morphism()
            WordMorphism: a->a, b->b

        ::

            sage: W = Words(range(3))
            sage: W.identity_morphism()
            WordMorphism: 0->0, 1->1, 2->2

        There is no support yet for infinite alphabet::

            sage: W = Words(alphabet=Alphabet(name='NN'))
            sage: W
            Finite and infinite words over Non negative integers
            sage: W.identity_morphism()
            Traceback (most recent call last):
            ...
            NotImplementedError: size of alphabet must be finite
        """
        if self.alphabet().cardinality() not in ZZ:
            raise NotImplementedError('size of alphabet must be finite')
        from sage.combinat.words.morphism import WordMorphism
        return WordMorphism({a: a for a in self.alphabet()})

    def _check(self, w, length=40):
        r"""
        Check that the first length elements are actually in the alphabet.

        INPUT:

        - ``w`` -- word

        - ``length`` -- integer (default: `40`)

        EXAMPLES::

            sage: W = FiniteWords(['a','b','c'])
            sage: W._check('abcabc') is None
            True
            sage: W._check('abcabcd')
            Traceback (most recent call last):
            ...
            ValueError: d not in alphabet
            sage: W._check('abcabc'*10+'z') is None
            True
            sage: W._check('abcabc'*10+'z', length=80)
            Traceback (most recent call last):
            ...
            ValueError: z not in alphabet
        """
        stop = None if length is None else int(length)
        for a in itertools.islice(w, stop):
            if a not in self.alphabet():
                raise ValueError("%s not in alphabet" % a)

    def _sortkey_trivial(self, letter1):
        """
        Trivial function, used to sort the letters by their names.

        INPUT:

        - ``letter1`` -- a letter in the alphabet

        EXAMPLES::

            sage: W = FiniteWords('ade')
            sage: W.sortkey_letters('d')  # indirect doctest
            'd'
        """
        return letter1

    def _sortkey_letters(self, letter1):
        r"""
        Return the default value used to sort the letters.

        INPUT:

        - ``letter1`` -- a letter in the alphabet

        EXAMPLES::

            sage: W = FiniteWords('woa')
            sage: W.sortkey_letters('w')  # indirect doctest
            0
            sage: W.sortkey_letters('o')  # indirect doctest
            1
            sage: W.sortkey_letters('a')  # indirect doctest
            2

        TESTS::

            sage: assert W.sortkey_letters == W._sortkey_letters
        """
        rk = self.alphabet().rank
        return rk(letter1)

    def __eq__(self, other) -> bool:
        r"""
        TESTS::

            sage: FiniteWords() == FiniteWords()
            True
            sage: FiniteWords() == InfiniteWords()
            False
            sage: InfiniteWords() == Words()
            False
            sage: FiniteWords([0,1]) == FiniteWords([0,1,2,3])
            False
        """
        return self is other or (type(self) is type(other) and
                                 self.alphabet() == other.alphabet())

    def __ne__(self, other) -> bool:
        r"""
        TESTS::

            sage: InfiniteWords() != InfiniteWords()
            False
            sage: FiniteWords() != Words()
            True
            sage: Words('ab') != Words('ab')
            False
        """
        return not (self == other)


class FiniteWords(AbstractLanguage):
    r"""
    The set of finite words over a fixed alphabet.

    EXAMPLES::

        sage: W = FiniteWords('ab')
        sage: W
        Finite words over {'a', 'b'}

    TESTS::

<<<<<<< HEAD
        sage: FiniteWords('ab').is_finite()
        False
        sage: FiniteWords([]).is_finite()
        True
    """

    def __init__(self, alphabet=None, category=None):
=======
        sage: TestSuite(FiniteWords('ab')).run()
        sage: TestSuite(FiniteWords([])).run()
        sage: TestSuite(FiniteWords(['a'])).run()
    """

    def __init__(self, alphabet=None, category=None):
        """
        INPUT:

        - ``alphabet`` -- the underlying alphabet
        - ``category`` -- the suggested category of the set
          (normally should be automatically determined)

        TESTS::

            sage: FiniteWords('ab').is_finite()
            False
            sage: FiniteWords('ab').category()
            Category of infinite sets
            sage: FiniteWords([]).is_finite()
            True
            sage: FiniteWords([]).category()
            Category of finite sets
            sage: FiniteWords([], Sets()).category()
            Category of finite sets
        """
>>>>>>> 276aa66a
        if category is None:
            category = Sets()
        if alphabet:
            category = category.Infinite()
        else:
            category = category.Finite()
        super().__init__(alphabet, category)

    def is_empty(self):
        """
<<<<<<< HEAD
        Return False, because the empty word is in the set.
=======
        Return ``False``, because the empty word is in the set.
>>>>>>> 276aa66a

        TESTS::

            sage: FiniteWords('ab').is_empty()
            False
            sage: FiniteWords([]).is_empty()
            False
        """
        return False

    def cardinality(self):
        r"""
        Return the cardinality of this set.

        EXAMPLES::

            sage: FiniteWords('').cardinality()
            1
            sage: FiniteWords('a').cardinality()
            +Infinity
        """
        if not self.alphabet():
            return ZZ.one()
        return Infinity

    def __hash__(self):
        r"""
        TESTS::

            sage: hash(FiniteWords('ab')) # random
            12
        """
        return hash(self.alphabet()) ^ hash('finite words')

    @cached_method
    def shift(self):
        r"""
        Return the set of infinite words on the same alphabet.

        EXAMPLES::

            sage: FiniteWords('ab').shift()
            Infinite words over {'a', 'b'}
        """
        return InfiniteWords(self.alphabet())

    def factors(self):
        r"""
        Return itself.

        EXAMPLES::

            sage: FiniteWords('ab').factors()
            Finite words over {'a', 'b'}
        """
        return self

    @lazy_attribute
    def _element_classes(self):
        r"""
        Return a dictionary that gives the class of the element of ``self``.

        The word may be finite, infinite or of unknown length.
        Its data may be string, list, tuple, a callable or an iterable.
        For callable and iterable, the data may be cached.

        EXAMPLES:

        Once you get the class, it can be used to create a new word::

            sage: W = FiniteWords([0,1,2])
            sage: L = [0,1,0] * 100
            sage: cls = W._element_classes['list']
            sage: w = cls(W, L)
            sage: type(w)
            <class 'sage.combinat.words.word.FiniteWord_list'>
            sage: w
            word: 0100100100100100100100100100100100100100...
            sage: w.parent()
            Finite words over {0, 1, 2}

        TESTS::

            sage: d = FiniteWords()._element_classes
            sage: type(d)
            <class 'dict'>
            sage: len(d)
            7
            sage: e = FiniteWords('abcdefg')._element_classes
            sage: d == e
            True
        """
        import sage.combinat.words.word as word
        classes = {
            'list': word.FiniteWord_list,
            'str': word.FiniteWord_str,
            'tuple': word.FiniteWord_tuple,
            'callable_with_caching': word.FiniteWord_callable_with_caching,
            'callable': word.FiniteWord_callable,
            'iter_with_caching': word.FiniteWord_iter_with_caching,
            'iter': word.FiniteWord_iter}

        # test whether or not we can use the class Finiteword_char
        if (self.alphabet().cardinality() <= 256 and
                all(isinstance(i, (int, Integer)) and
                    0 <= i < 256 for i in self.alphabet())):
            L = self.alphabet().list()
            key = self.sortkey_letters
            if (all(L[i] < L[i + 1] for i in range(len(L) - 1)) and
                    all(key(L[i]) < key(L[i + 1]) for i in range(len(L) - 1))):
                classes['char'] = word.FiniteWord_char

        return classes

    def _word_from_word(self, data):
        r"""
        Return a word from a word.

        The data is assumed to be ok, no check is performed.

        INPUT:

        - ``data`` -- word

        EXAMPLES::

            sage: W = FiniteWords([0,1,2])
            sage: w = W([0,1,2,0,1,2])
            sage: z = W._word_from_word(w)
            sage: z
            word: 012012
            sage: w is z
            True
        """
        ####################
        # If `data` is already a word and if its parent is self, then
        # return `data`.
        ###########################
        if data.parent() is self or data.parent() == self:
            return data

        ###########################
        # Otherwise, if self is not the parent of `data`, then we try to
        # recover the data, the length and the datatype of the input `data`
        # To minimize the impact of the import, we do it only at the time there
        # are needed
        ###########################
        from sage.combinat.words.word_char import WordDatatype_char
        if isinstance(data, WordDatatype_char):
            data = list(data)
            if 'char' in self._element_classes:
                return self._element_classes['char'](self, data)
            else:
                return self._element_classes['list'](self, data)

        from sage.combinat.words.word_datatypes import (WordDatatype_str,
                                                        WordDatatype_list,
                                                        WordDatatype_tuple)
        if isinstance(data, WordDatatype_str):
            return self._element_classes['str'](self, data._data)
        if isinstance(data, WordDatatype_tuple):
            return self._element_classes['tuple'](self, data._data)
        if isinstance(data, WordDatatype_list):
            return self._element_classes['list'](self, data._data)

        from sage.combinat.words.word_infinite_datatypes import \
            (WordDatatype_callable, WordDatatype_iter)
        if isinstance(data, WordDatatype_callable):
            length = data.length()
            data = data._func
            return self._word_from_callable(data, length, caching=False)
        if isinstance(data, WordDatatype_iter):
            length = data.length()
            data = iter(data)
            return self._word_from_iter(data, length, caching=False)

        raise TypeError("any instance of Word_class must be an instance of WordDatatype")

    def _word_from_callable(self, data, length, caching=True):
        r"""
        Return a word represented by a callable.

        The data is assumed to be ok, no check is performed.

        INPUT:

        - ``data`` -- callable
        - ``length`` -- integer or ``None`` or ``'infinite'`` or ``Infinity``
        - ``caching`` -- boolean (default: ``True``); whether to keep a cache
          of the letters computed by the callable

        EXAMPLES::

            sage: W = FiniteWords([0,1,2])
            sage: f = lambda n : n % 3
            sage: W._word_from_callable(f, 100)
            word: 0120120120120120120120120120120120120120...
        """
        wc = '_with_caching' if caching else ""
        if length not in ZZ or length < 0:
            raise ValueError("not a correct value for length (%s)" % length)
        return self._element_classes['callable' + wc](self, data, length)

    def _word_from_iter(self, data, length=None, caching=True):
        r"""
        Return a word represented by an iterator.

        The data is assumed to be ok, no check is performed.

        INPUT:

        - ``data`` -- iterable

        - ``length`` -- (optional) integer

        - ``caching`` -- boolean (default: ``True``); whether to keep a cache
          of the letters computed by the iterator

        EXAMPLES::

            sage: W = FiniteWords([0,1,2])
            sage: W._word_from_iter(iter([1]*10))
            word: 1111111111
            sage: W._word_from_iter(iter([1]*10), 5)
            word: 11111
        """
        wc = '_with_caching' if caching else ""
        if length is None or length == "finite":
            length = "finite"
        elif length not in ZZ or length < 0:
            raise ValueError("not a correct value for length (%s)" % length)
        return self._element_classes['iter' + wc](self, data, length)

    def __call__(self, data=None, length=None, datatype=None, caching=True, check=True):
        r"""
        Construct a new word object with parent ``self``.

        INPUT:

        - ``data`` -- (default: ``None``) list, string, tuple, iterator, ``None``
          (shorthand for []), or a callable defined on [0,1,...,length]

        - ``length`` -- integer (default: ``None``); only used if the data is
          an iterator or a callable. It determines the length of the word

        - ``datatype`` -- (default: ``None``) ``None``, "char", "list", "str",
          "tuple", "iter", "callable" or "pickled_function"; if ``None``, then
          the function tries to guess this from the data

        - ``caching`` -- boolean (default: ``True``); whether to keep a cache
          of the letters computed by an iterator or callable

        - ``check`` -- boolean (default: ``True``); whether to check if
          the 40 first letters are in the parent alphabet. This is a
          check done to test for small programming errors. Since we also
          support infinite words, we cannot really implement a more
          accurate check.

        .. NOTE::

           The check makes this method about 10 times slower (20µs instead
           of 2µs), so make sure to set it to False if you know the
           alphabet is OK. Fast creation (about 1µs) of a word can be
           done using the class directly (see :meth:`_element_classes`).

        .. WARNING::

           Be careful when defining words using callables and iterators. It
           appears that islice does not pickle correctly causing various errors
           when reloading. Also, most iterators do not support copying and
           should not support pickling by extension.

        EXAMPLES::

            sage: W = FiniteWords()

        Empty word::

            sage: W()
            word:

        Word with string::

            sage: W("abbabaab")
            word: abbabaab

        Word with string constructed from other types::

            sage: W([0,1,1,0,1,0,0,1], datatype='str')
            word: 01101001
            sage: W((0,1,1,0,1,0,0,1), datatype='str')
            word: 01101001

        Word with list::

            sage: W([0,1,1,0,1,0,0,1])
            word: 01101001

        Word with list constructed from other types::

            sage: W("01101001", datatype='list')
            word: 01101001
            sage: W((0,1,1,0,1,0,0,1), datatype='list')
            word: 01101001

        Word with tuple::

            sage: W((0,1,1,0,1,0,0,1))
            word: 01101001

        Word with tuple constructed from other types::

            sage: W([0,1,1,0,1,0,0,1], datatype='tuple')
            word: 01101001
            sage: W("01101001", datatype='str')
            word: 01101001

        Word with iterator::

            sage: from itertools import count
            sage: W(count(), length=10)
            word: 0123456789
            sage: W(iter("abbabaab"))
            word: abbabaab

        Word with function (a 'callable')::

            sage: f = lambda n : add(Integer(n).digits(2)) % 2
            sage: W(f, length=12)
            word: 011010011001
            sage: FiniteWords([0,1,2])(f, length=12)
            word: 011010011001

        Word over a string with a parent::

            sage: w = FiniteWords('abc')("abbabaab"); w
            word: abbabaab
            sage: w.parent()
            Finite words over {'a', 'b', 'c'}

        The fourty first letters of the word are checked if they are in the
        parent alphabet::

            sage: FiniteWords("ab")("abca")
            Traceback (most recent call last):
            ...
            ValueError: c not in alphabet
            sage: FiniteWords("ab")("abca", check=False)
            word: abca

        The default parent is the combinatorial class of all words::

            sage: w = Word("abbabaab"); w
            word: abbabaab
            sage: w.parent()
            Finite words over Set of Python objects of class 'object'

        Creation of a word from a word::

            sage: FiniteWords([0,1,2,3])(FiniteWords([2,3])([2,2,2,3,3,2]))
            word: 222332
            sage: _.parent()
            Finite words over {0, 1, 2, 3}

        ::

            sage: FiniteWords([3,2,1])(FiniteWords([2,3])([2,2,2,3,3,2]))
            word: 222332
            sage: _.parent()
            Finite words over {3, 2, 1}

        Construction of a word from a word when the parents are the same::

            sage: W = FiniteWords()
            sage: w = W(range(8))
            sage: z = W(w)
            sage: w is z
            True

        Construction of a word path from a finite word::

            sage: W = FiniteWords('abcd')
            sage: P = WordPaths('abcd')                                                 # needs sage.modules
            sage: w = W('aaab')
            sage: P(w)                                                                  # needs sage.modules
            Path: aaab

        Construction of a word path from a Christoffel word::

            sage: w = words.ChristoffelWord(5,8)
            sage: w
            word: 0010010100101
            sage: P = WordPaths([0,1,2,3])                                              # needs sage.modules
            sage: P(w)                                                                  # needs sage.modules
            Path: 0010010100101

        Construction of a word represented by a list from a word
        represented by a str ::

            sage: w = W('ababbbabab')
            sage: type(w)
            <class 'sage.combinat.words.word.FiniteWord_str'>
            sage: z = Word(w, datatype='list')
            sage: type(z)
            <class 'sage.combinat.words.word.FiniteWord_list'>
            sage: y = Word(w, alphabet='abc', datatype='list')
            sage: type(y)
            <class 'sage.combinat.words.word.FiniteWord_list'>

        Creation of a word from a concatenation of words::

            sage: W = FiniteWords()
            sage: w = W() * W('a')
            sage: Z = Words('ab')
            sage: Z(w)
            word: a

        Creation of a word path from a FiniteWord_iter::

            sage: w = words.FibonacciWord()
            sage: f = w[:100]
            sage: P = WordPaths([0,1,2,3])                                              # needs sage.modules
            sage: p = P(f); p                                                           # needs sage.modules
            Path: 0100101001001010010100100101001001010010...
            sage: p.length()                                                            # needs sage.modules
            100

        Creation of a word path from a FiniteWord_callable::

            sage: g = W(lambda n:n%2, length = 100)
            sage: P = WordPaths([0,1,2,3])                                              # needs sage.modules
            sage: p = P(g); p                                                           # needs sage.modules
            Path: 0101010101010101010101010101010101010101...
            sage: p.length()                                                            # needs sage.modules
            100

        Creation of a word from a pickled function::

            sage: f = lambda n : n % 10
            sage: from sage.misc.fpickle import pickle_function
            sage: s = pickle_function(f)
            sage: W(s, length=10, datatype='pickled_function')
            word: 0123456789

        If the alphabet is a subset of [0, 255], then it uses char as datatype::

            sage: type(Word([0,1,1,2,0], alphabet=list(range(256))))
            <class 'sage.combinat.words.word.FiniteWord_char'>

        If the alphabet is a subset of [0, 255], then the letters must
        convert to an unsigned char. Otherwise an error is raised before
        the check is done::

            sage: type(Word([0,1,1,2,0,257], alphabet=list(range(256))))
            Traceback (most recent call last):
            ...
            OverflowError: value too large to convert to unsigned char
            sage: type(Word([0,1,1,2,0,258], alphabet=list(range(257))))
            Traceback (most recent call last):
            ...
            ValueError: 258 not in alphabet
            sage: type(Word([0,1,1,2,0,103], alphabet=list(range(100))))
            Traceback (most recent call last):
            ...
            ValueError: 103 not in alphabet
        """
        if datatype is not None:
            if datatype == 'list':
                w = self._element_classes['list'](self, data)
            elif datatype == 'char':
                w = self._element_classes['char'](self, data)
            elif datatype == 'tuple':
                w = self._element_classes['tuple'](self, data)
            elif datatype == 'str':
                w = self._element_classes['str'](self, data)
            elif datatype == 'callable':
                w = self._word_from_callable(data, length, caching)
            elif datatype == 'iter':
                w = self._word_from_iter(data, length, caching)
            elif datatype == 'pickled_function':
                from sage.misc.fpickle import unpickle_function
                data = unpickle_function(data)
                w = self._word_from_callable(data, length, caching)
            else:
                raise ValueError("unknown datatype (={})".format(datatype))

        elif 'char' in self._element_classes:
            if data is None:
                data = []
            elif callable(data):
                data = [data(i) for i in range(length)]
            elif not isinstance(data, (tuple, list)):
                data = list(data)
            w = self._element_classes['char'](self, data)

        elif isinstance(data, list):
            w = self._element_classes['list'](self, data)

        elif data is None:
            w = self._element_classes['list'](self, [])

        elif isinstance(data, str):
            w = self._element_classes['str'](self, data)

        elif isinstance(data, tuple):
            w = self._element_classes['tuple'](self, data)

        elif isinstance(data, (CombinatorialObject, ClonableElement)):
            w = self._element_classes['list'](self, list(data))

        elif callable(data):
            w = self._word_from_callable(data, length, caching)

        elif isinstance(data, Iterable):
            from sage.combinat.words.abstract_word import Word_class
            if isinstance(data, Word_class):
                w = self._word_from_word(data)
            else:
                w = self._word_from_iter(data, length, caching)

        else:
            raise ValueError("cannot guess a datatype from data (=%s); please specify one" % data)

        if check:
            self._check(w)
        return w

    def _repr_(self) -> str:
        """
        EXAMPLES::

            sage: FiniteWords() # indirect doctest
            Finite words over Set of Python objects of class 'object'
        """
        return 'Finite words over {!r}'.format(self.alphabet())

    def _an_element_(self):
        r"""
        Return an element of ``self``.

        EXAMPLES::

            sage: FiniteWords(4).an_element() # indirect doctest
            word: 212
            sage: FiniteWords([5, 1, 9]).an_element() # indirect doctest
            word: 151
            sage: FiniteWords([1]).an_element() # indirect doctest
            word: 111
            sage: FiniteWords(NN).an_element() # indirect doctest
            word: 101
        """
        try:
            some_letters = list(self.alphabet().some_elements())
        except (TypeError, ValueError, AttributeError, NotImplementedError):
            return self([])

        if len(some_letters) == 0:
            return self([])
        if len(some_letters) == 1:
            return self([some_letters[0]] * 3)

        a, b = some_letters[:2]
        return self([b, a, b])

    def iterate_by_length(self, l=1):
        r"""
        Return an iterator over all the words of ``self`` of length `l`.

        INPUT:

        - ``l`` -- integer (default: 1); the length of the desired words

        EXAMPLES::

            sage: W = FiniteWords('ab')
            sage: list(W.iterate_by_length(1))
            [word: a, word: b]
            sage: list(W.iterate_by_length(2))
            [word: aa, word: ab, word: ba, word: bb]
            sage: list(W.iterate_by_length(3))
            [word: aaa,
             word: aab,
             word: aba,
             word: abb,
             word: baa,
             word: bab,
             word: bba,
             word: bbb]
            sage: list(W.iterate_by_length('a'))
            Traceback (most recent call last):
            ...
            TypeError: the parameter l (='a') must be an integer

        TESTS::

            sage: W = FiniteWords(NN)
            sage: list(W.iterate_by_length(1))
            Traceback (most recent call last):
            ...
            NotImplementedError: cannot iterate over words for infinite alphabets
        """
        if not isinstance(l, (int, Integer)):
            raise TypeError("the parameter l (=%r) must be an integer" % l)
        cls = self._element_classes['tuple']
        if not self.alphabet().is_finite():
            raise NotImplementedError("cannot iterate over words for infinite alphabets")
        for w in itertools.product(self.alphabet(), repeat=l):
            yield cls(self, w)

    def __iter__(self):
        r"""
        Return an iterator over all the words of ``self``.

        The iterator outputs the words in shortlex order (see
        :wikipedia:`Shortlex_order`), i.e. first by increasing length and then
        lexicographically.

        EXAMPLES::

            sage: W = Words([4,5], infinite=False)
            sage: for w in W:
            ....:   if len(w)>3:
            ....:       break
            ....:   else:
            ....:       w
            word:
            word: 4
            word: 5
            word: 44
            word: 45
            ...
            word: 554
            word: 555
            sage: W = Words([5,4], infinite=False)
            sage: for w in W:
            ....:   if len(w)>3:
            ....:       break
            ....:   else:
            ....:       w
            word:
            word: 5
            word: 4
            word: 55
            word: 54
            ...
            word: 445
            word: 444
        """
        for l in itertools.count():
            yield from self.iterate_by_length(l)

    def __contains__(self, x) -> bool:
        """
        Test whether ``self`` contains ``x``.

        OUTPUT:

            This method returns ``True`` if ``x`` is a word of the appropriate
            length and the alphabets of the parents match. It returns ``False``
            otherwise.

        EXAMPLES::

            sage: W = FiniteWords('ab')
            sage: W('ab') in W
            True
            sage: W('aa') in FiniteWords('aa')
            False
            sage: FiniteWords('a')('aa') in FiniteWords('ab')
            False
            sage: 2 in FiniteWords([1,2,3])
            False
            sage: [2] in FiniteWords([1,2,3])
            False
            sage: [1, 'a'] in FiniteWords([1,2,3])
            False
        """
        from sage.combinat.words.finite_word import FiniteWord_class
        return isinstance(x, FiniteWord_class) and x.parent().alphabet() == self.alphabet()

    def random_element(self, length=None, *args, **kwds):
        r"""
        Return a random finite word on the given alphabet.

        INPUT:

        - ``length`` -- (optional) the length of the word; if not set, will use
          a uniformly random number between 0 and 10

        - all other argument are transmitted to the random generator of the
          alphabet

        EXAMPLES::

            sage: W = FiniteWords(5)
            sage: W.random_element() # random
            word: 5114325445423521544531411434451152142155...

            sage: W = FiniteWords(ZZ)
            sage: W.random_element() # random
            word: 5,-1,-1,-1,0,0,0,0,-3,-11
            sage: W.random_element(length=4, x=0, y=4) # random
            word: 1003

        TESTS::

            sage: _ = FiniteWords(GF(5)).random_element()                               # needs sage.rings.finite_rings
        """
        if length is None:
            length = ZZ.random_element(0, 10)
        return self([self.alphabet().random_element(*args, **kwds)
                     for x in range(length)])

    def iter_morphisms(self, arg=None, codomain=None, min_length=1):
        r"""
        Iterate over all morphisms with domain ``self`` and the given
        codomain.

        INPUT:

        - ``arg`` -- (default: ``None``) it can be one of the following:

          - ``None`` -- then the method iterates through all morphisms

          - tuple `(a, b)` of two integers -- it specifies the range
            ``range(a, b)`` of values to consider for the sum of the length
            of the image of each letter in the alphabet

          - list of nonnegative integers -- the length of the list must be
            equal to the size of the alphabet, and the `i`-th integer of
            ``arg`` determines the length of the word mapped to by the `i`-th
            letter of the (ordered) alphabet

        - ``codomain`` -- (default: ``None``) a combinatorial class of words;
          by default, ``codomain`` is ``self``

        - ``min_length`` -- nonnegative integer (default: 1); if ``arg`` is
          not specified, then iterate through all the morphisms where the
          length of the images of each letter in the alphabet is at least
          ``min_length``. This is ignored if ``arg`` is a list.

        OUTPUT: iterator

        EXAMPLES:

        Iterator over all non-erasing morphisms::

            sage: W = FiniteWords('ab')
            sage: it = W.iter_morphisms()
            sage: for _ in range(7): next(it)
            WordMorphism: a->a, b->a
            WordMorphism: a->a, b->b
            WordMorphism: a->b, b->a
            WordMorphism: a->b, b->b
            WordMorphism: a->aa, b->a
            WordMorphism: a->aa, b->b
            WordMorphism: a->ab, b->a

        Iterator over all morphisms including erasing morphisms::

            sage: W = FiniteWords('ab')
            sage: it = W.iter_morphisms(min_length=0)
            sage: for _ in range(7): next(it)
            WordMorphism: a->, b->
            WordMorphism: a->a, b->
            WordMorphism: a->b, b->
            WordMorphism: a->, b->a
            WordMorphism: a->, b->b
            WordMorphism: a->aa, b->
            WordMorphism: a->ab, b->

        Iterator over morphisms where the sum of the lengths of the images
        of the letters is in a specific range::

            sage: for m in W.iter_morphisms((0, 3), min_length=0): m
            WordMorphism: a->aa, b->
            WordMorphism: a->ab, b->
            WordMorphism: a->ba, b->
            WordMorphism: a->bb, b->
            WordMorphism: a->a, b->a
            WordMorphism: a->a, b->b
            WordMorphism: a->b, b->a
            WordMorphism: a->b, b->b
            WordMorphism: a->a, b->
            WordMorphism: a->b, b->
            WordMorphism: a->, b->aa
            WordMorphism: a->, b->ab
            WordMorphism: a->, b->ba
            WordMorphism: a->, b->bb
            WordMorphism: a->, b->a
            WordMorphism: a->, b->b
            WordMorphism: a->, b->

        ::

            sage: for m in W.iter_morphisms( (2, 4) ): m
            WordMorphism: a->aa, b->a
            WordMorphism: a->aa, b->b
            WordMorphism: a->ab, b->a
            WordMorphism: a->ab, b->b
            WordMorphism: a->ba, b->a
            WordMorphism: a->ba, b->b
            WordMorphism: a->bb, b->a
            WordMorphism: a->bb, b->b
            WordMorphism: a->a, b->aa
            WordMorphism: a->a, b->ab
            WordMorphism: a->a, b->ba
            WordMorphism: a->a, b->bb
            WordMorphism: a->b, b->aa
            WordMorphism: a->b, b->ab
            WordMorphism: a->b, b->ba
            WordMorphism: a->b, b->bb
            WordMorphism: a->a, b->a
            WordMorphism: a->a, b->b
            WordMorphism: a->b, b->a
            WordMorphism: a->b, b->b

        Iterator over morphisms with specific image lengths::

            sage: for m in W.iter_morphisms([0, 0]): m
            WordMorphism: a->, b->
            sage: for m in W.iter_morphisms([0, 1]): m
            WordMorphism: a->, b->a
            WordMorphism: a->, b->b
            sage: for m in W.iter_morphisms([2, 1]): m
            WordMorphism: a->aa, b->a
            WordMorphism: a->aa, b->b
            WordMorphism: a->ab, b->a
            WordMorphism: a->ab, b->b
            WordMorphism: a->ba, b->a
            WordMorphism: a->ba, b->b
            WordMorphism: a->bb, b->a
            WordMorphism: a->bb, b->b
            sage: for m in W.iter_morphisms([2, 2]): m
            WordMorphism: a->aa, b->aa
            WordMorphism: a->aa, b->ab
            WordMorphism: a->aa, b->ba
            WordMorphism: a->aa, b->bb
            WordMorphism: a->ab, b->aa
            WordMorphism: a->ab, b->ab
            WordMorphism: a->ab, b->ba
            WordMorphism: a->ab, b->bb
            WordMorphism: a->ba, b->aa
            WordMorphism: a->ba, b->ab
            WordMorphism: a->ba, b->ba
            WordMorphism: a->ba, b->bb
            WordMorphism: a->bb, b->aa
            WordMorphism: a->bb, b->ab
            WordMorphism: a->bb, b->ba
            WordMorphism: a->bb, b->bb

        The codomain may be specified as well::

            sage: Y = FiniteWords('xyz')
            sage: for m in W.iter_morphisms([0, 2], codomain=Y): m
            WordMorphism: a->, b->xx
            WordMorphism: a->, b->xy
            WordMorphism: a->, b->xz
            WordMorphism: a->, b->yx
            WordMorphism: a->, b->yy
            WordMorphism: a->, b->yz
            WordMorphism: a->, b->zx
            WordMorphism: a->, b->zy
            WordMorphism: a->, b->zz
            sage: for m in Y.iter_morphisms([0,2,1], codomain=W): m
            WordMorphism: x->, y->aa, z->a
            WordMorphism: x->, y->aa, z->b
            WordMorphism: x->, y->ab, z->a
            WordMorphism: x->, y->ab, z->b
            WordMorphism: x->, y->ba, z->a
            WordMorphism: x->, y->ba, z->b
            WordMorphism: x->, y->bb, z->a
            WordMorphism: x->, y->bb, z->b
            sage: it = W.iter_morphisms(codomain=Y)
            sage: for _ in range(10): next(it)
            WordMorphism: a->x, b->x
            WordMorphism: a->x, b->y
            WordMorphism: a->x, b->z
            WordMorphism: a->y, b->x
            WordMorphism: a->y, b->y
            WordMorphism: a->y, b->z
            WordMorphism: a->z, b->x
            WordMorphism: a->z, b->y
            WordMorphism: a->z, b->z
            WordMorphism: a->xx, b->x

        TESTS::

            sage: list(W.iter_morphisms([1,0]))
            [WordMorphism: a->a, b->, WordMorphism: a->b, b->]
            sage: list(W.iter_morphisms([0,0], codomain=Y))
            [WordMorphism: a->, b->]
            sage: list(W.iter_morphisms([0, 1, 2]))
            Traceback (most recent call last):
            ...
            TypeError: arg (=[0, 1, 2]) must be an iterable of 2 integers
            sage: list(W.iter_morphisms([0, 'a']))
            Traceback (most recent call last):
            ...
            TypeError: arg (=[0, 'a']) must be an iterable of 2 integers
            sage: list(W.iter_morphisms([0, 1], codomain='a'))
            Traceback (most recent call last):
            ...
            TypeError: codomain (=a) must be an instance of FiniteWords
        """
        n = self.alphabet().cardinality()
        min_length = max(min_length, 0)
        # create an iterable of compositions (all "compositions" if arg is
        # None, or [arg] otherwise)
        if arg is None:
            from sage.combinat.integer_lists.nn import IntegerListsNN
            compositions = IntegerListsNN(length=n, min_part=min_length)
        elif isinstance(arg, tuple):
            from sage.combinat.integer_lists import IntegerListsLex
            a, b = arg
            compositions = IntegerListsLex(min_sum=a, max_sum=b - 1,
                                           length=n, min_part=min_length)
        else:
            arg = list(arg)
            if (not len(arg) == n or not
                    all(isinstance(a, (int, Integer)) for a in arg)):
                raise TypeError(
                    "arg (=%s) must be an iterable of %s integers" % (arg, n))
            compositions = [arg]

        # set the codomain
        if codomain is None:
            codomain = self
        elif isinstance(codomain, FiniteOrInfiniteWords):
            codomain = codomain.finite_words()
        elif not isinstance(codomain, FiniteWords):
            raise TypeError("codomain (=%s) must be an instance of FiniteWords" % codomain)

        # iterate through the morphisms
        from sage.combinat.words.morphism import WordMorphism
        for composition in compositions:
            cuts = [0] + list(composition)
            for i in range(1, len(cuts)):
                cuts[i] += cuts[i - 1]
            s = cuts[-1]  # same but better than s = sum(composition)
            for big_word in codomain.iterate_by_length(s):
                d = {}
                i = 0
                for a in self.alphabet():
                    d[a] = big_word[cuts[i]:cuts[i + 1]]
                    i += 1
                yield WordMorphism(d, codomain=codomain)


class InfiniteWords(AbstractLanguage):
    def cardinality(self):
        r"""
        Return the cardinality of this set.

        EXAMPLES::

            sage: InfiniteWords('ab').cardinality()
            +Infinity
            sage: InfiniteWords('a').cardinality()
            1
            sage: InfiniteWords('').cardinality()
            0
        """
        if not self.alphabet().cardinality():
            return ZZ.zero()
        elif self.alphabet().cardinality().is_one():
            return ZZ.one()
        else:
            return Infinity

    def __hash__(self):
        r"""
        TESTS::

            sage: hash(InfiniteWords('ab')) # random
            12
        """
        return hash(self.alphabet()) ^ hash('infinite words')

    @cached_method
    def factors(self):
        r"""
        Return the set of finite words on the same alphabet.

        EXAMPLES::

            sage: InfiniteWords('ab').factors()
            Finite words over {'a', 'b'}
        """
        return FiniteWords(self.alphabet())

    def shift(self):
        r"""
        Return itself.

        EXAMPLES::

            sage: InfiniteWords('ab').shift()
            Infinite words over {'a', 'b'}
        """
        return self

    @lazy_attribute
    def _element_classes(self):
        r"""
        Return a dictionary that gives the class of the element of ``self``.

        The word may be finite, infinite or of unknown length.
        Its data may be string, list, tuple, a callable or an iterable.
        For callable and iterable, the data may be cached.

        EXAMPLES:

        Once you get the class, it can be used to create a new word::

            sage: W = InfiniteWords([0,1,2])
            sage: cls = W._element_classes['iter_with_caching']
            sage: from itertools import count
            sage: w = cls(W, (i%3 for i in count()))
            sage: type(w)
            <class 'sage.combinat.words.word.InfiniteWord_iter_with_caching'>
            sage: w
            word: 0120120120120120120120120120120120120120...
            sage: w.parent()
            Infinite words over {0, 1, 2}

        TESTS::

            sage: d = InfiniteWords()._element_classes
            sage: type(d)
            <class 'dict'>
            sage: len(d)
            4
            sage: e = InfiniteWords('abcdefg')._element_classes
            sage: d == e
            True
        """
        import sage.combinat.words.word as word
        return {
            'callable_with_caching': word.InfiniteWord_callable_with_caching,
            'callable': word.InfiniteWord_callable,
            'iter_with_caching': word.InfiniteWord_iter_with_caching,
            'iter': word.InfiniteWord_iter}

    def random_element(self, *args, **kwds):
        r"""
        Return a random infinite word.

        EXAMPLES::

            sage: W = InfiniteWords('ab')
            sage: W.random_element() # random
            word: abbbabbaabbbabbabbaabaabbabbbbbbbbaabbbb...

            sage: W = InfiniteWords(ZZ)
            sage: W.random_element(x=2,y=4) # random
            word: 3333223322232233333223323223222233233233...
        """
        rd = self.alphabet().random_element
        from itertools import count
        return self._word_from_iter(rd(*args, **kwds) for i in count())

    def _word_from_word(self, data):
        r"""
        Return a word from a word.

        The data is assumed to be ok, no check is performed.

        INPUT:

        - ``data`` -- word

        EXAMPLES::

            sage: W = InfiniteWords([0,1,2])
            sage: w = W(words.FibonacciWord())
            sage: w
            word: 0100101001001010010100100101001001010010...
            sage: w.parent() is W
            True
            sage: z = W._word_from_word(w)
            sage: w is z
            True
        """
        ####################
        # If `data` is already a word and if its parent is self, then
        # return `data` (no matter what the parameter length, datatype)
        ###########################
        if data.parent() is self or data.parent() == self:
            return data
        elif data.length() != Infinity:
            raise ValueError("cannot build an infinite word from a finite one")

        ###########################
        # Otherwise, if self is not the parent of `data`, then we try to
        # recover the data, the length and the datatype of the input `data`
        ###########################
        from sage.combinat.words.word_infinite_datatypes import (WordDatatype_callable,
                                                                 WordDatatype_iter)
        if isinstance(data, WordDatatype_callable):
            data = data._func
            return self._word_from_callable(data, caching=False)
        elif isinstance(data, WordDatatype_iter):
            data = iter(data)
            return self._word_from_iter(data, caching=False)
        else:
            raise TypeError("any instance of Word_class must be an instance of WordDatatype")

    def _word_from_callable(self, data, caching=True):
        r"""
        Return a word represented by a callable.

        The data is assumed to be ok, no check is performed.

        INPUT:

        - ``data`` -- callable

        - ``caching`` -- boolean (default: ``True``); whether to keep a cache
          of the letters computed by the callable

        EXAMPLES::

            sage: W = InfiniteWords([0,1,2])
            sage: f = lambda n : n % 3
            sage: W._word_from_callable(f)
            word: 0120120120120120120120120120120120120120...
        """
        wc = '_with_caching' if caching else ""
        return self._element_classes['callable' + wc](self, data, Infinity)

    def _word_from_iter(self, data, caching=True):
        r"""
        Return a word represented by an iterator.

        The data is assumed to be ok, no check is performed.

        INPUT:

        - ``data`` -- iterable

        - ``caching`` -- boolean (default: ``True``); whether to keep a cache
          of the letters computed by the iterator

        EXAMPLES::

            sage: W = InfiniteWords([0,1,2])
            sage: from itertools import count
            sage: W._word_from_iter((i % 3 for i in count()))
            word: 0120120120120120120120120120120120120120...
        """
        wc = '_with_caching' if caching else ""
        return self._element_classes['iter' + wc](self, data, Infinity)

    def __call__(self, data=None, datatype=None, caching=True, check=True):
        r"""
        Construct a new word object with parent ``self``.

        INPUT:

        - ``data`` -- iterator or a callable

        - ``datatype`` -- (default: ``None``) ``None``, "iter", "callable" or
          "pickled_function"; if ``None``, then the function tries to guess
          this from the data

        - ``caching`` -- boolean (default: ``True``); whether to keep a
          cache of the letters computed by an iterator or callable

        - ``check`` -- boolean (default: ``True``); whether to check if
          the 40 first letters are in the parent alphabet. This is a
          check done to test for small programming errors. Since we also
          support infinite words, we cannot really implement a more
          accurate check.

        .. NOTE::

           The check makes this method about 10 times slower (20µs instead
           of 2µs), so make sure to set it to False if you know the
           alphabet is OK. Fast creation (about 1µs) of a word can be
           done using the class directly (see :meth:`_element_classes`).

        .. WARNING::

           Be careful when defining words using callables and iterators. It
           appears that islice does not pickle correctly causing various errors
           when reloading. Also, most iterators do not support copying and
           should not support pickling by extension.

        EXAMPLES:

        Word with iterator::

            sage: from itertools import count
            sage: InfiniteWords()(count())
            word: 0,1,2,3,4,5,6,7,8,9,10,11,12,13,14,15,16,17,18,19,20,21,22,23,24,25,26,27,28,29,30,31,32,33,34,35,36,37,38,39,...

        Word with function (a 'callable')::

            sage: f = lambda n : add(Integer(n).digits(2)) % 2
            sage: InfiniteWords()(f)
            word: 0110100110010110100101100110100110010110...

        The fourty first letters of the word are checked if they are in the
        parent alphabet::

            sage: from itertools import count
            sage: InfiniteWords("ab")(("c" if i == 0 else "a" for i in count()))
            Traceback (most recent call last):
            ...
            ValueError: c not in alphabet

        Creation of a word from a word::

            sage: w = InfiniteWords([0,1,2,3])(words.FibonacciWord())
            sage: w
            word: 0100101001001010010100100101001001010010...
            sage: w.parent()
            Infinite words over {0, 1, 2, 3}
            sage: InfiniteWords([0,1,2,3])(w) is w
            True

        Creation of a word from a pickled function::

            sage: f = lambda n : n % 10
            sage: from sage.misc.fpickle import pickle_function
            sage: s = pickle_function(f)
            sage: Word(s, datatype='pickled_function')
            word: 0123456789012345678901234567890123456789...
        """
        if datatype is not None:
            if datatype == 'callable':
                w = self._word_from_callable(data, caching)
            elif datatype == 'iter':
                w = self._word_from_iter(data, caching)
            elif datatype == 'pickled_function':
                from sage.misc.fpickle import unpickle_function
                data = unpickle_function(data)
                w = self._word_from_callable(data, caching)
            else:
                raise ValueError("unknown datatype (={})".format(datatype))

        elif callable(data):
            w = self._word_from_callable(data, caching)

        elif isinstance(data, Iterable):
            from sage.combinat.words.abstract_word import Word_class
            if isinstance(data, Word_class):
                w = self._word_from_word(data)
            else:
                w = self._word_from_iter(data, caching)

        else:
            raise ValueError("cannot guess a datatype from data (=%s); please specify one" % data)

        if check:
            self._check(w)
        return w

    def _repr_(self):
        r"""
        Return a string representation of ``self``.

        EXAMPLES::

            sage: Words('ab', finite=False)  # indirect doctest
            Infinite words over {'a', 'b'}
        """
        return "Infinite words over {!r}".format(self.alphabet())

    def _an_element_(self):
        r"""
        Return an element of ``self``.

        EXAMPLES::

            sage: W = Words('ac', finite=False); W
            Infinite words over {'a', 'c'}
            sage: W.an_element()
            word: accacaaccaacaccacaacaccaaccacaaccaacacca...

            sage: W = Words(NN, finite=False); W
            Infinite words over Non negative integer semiring
            sage: W.an_element()
            word: 0110100110010110100101100110100110010110...

            sage: W = Words('z', finite=False); W
            Infinite words over {'z'}
            sage: W.an_element()
            word: zzzzzzzzzzzzzzzzzzzzzzzzzzzzzzzzzzzzzzzz...
        """
        some_letters = list(self.alphabet().some_elements())
        if len(some_letters) > 1:
            from sage.combinat.words.word_generators import words
            letters = some_letters[:2]
            return self(words.ThueMorseWord(alphabet=letters))
        else:
            letter = some_letters[0]
            return self(lambda n: letter)


class FiniteOrInfiniteWords(AbstractLanguage):
    def __init__(self, alphabet):
        r"""
        INPUT:

        - ``alphabet`` -- the underlying alphabet

        TESTS::

            sage: loads(dumps(Words())) == Words()
            True
        """
        AbstractLanguage.__init__(self, alphabet)

    def __setstate__(self, state):
        r"""
        TESTS::

            sage: import os, tempfile
            sage: W = Words('ab')
            sage: with tempfile.TemporaryDirectory() as d:
            ....:     filename = os.path.join(d, 'test.sobj')
            ....:     W.save(filename)
            ....:     load(filename)
            Finite and infinite words over {'a', 'b'}
        """
        # add a default to support old pickles from #19619
        self._alphabet = state.get('_alphabet', build_alphabet())

    def cardinality(self):
        r"""
        Return the cardinality of this set of words.

        EXAMPLES::

            sage: Words('abcd').cardinality()
            +Infinity
            sage: Words('a').cardinality()
            +Infinity
            sage: Words('').cardinality()
            1
        """
        return self.finite_words().cardinality()

    @lazy_attribute
    def _element_classes(self):
        r"""
        Return the element classes corresponding to words of unknown length.

        EXAMPLES::

            sage: Words('ab')._element_classes
            {'iter': <class 'sage.combinat.words.word.Word_iter'>,
             'iter_with_caching': <class 'sage.combinat.words.word.Word_iter_with_caching'>}
        """
        import sage.combinat.words.word as word
        return {'iter_with_caching': word.Word_iter_with_caching,
                'iter': word.Word_iter}

    def __hash__(self):
        r"""
        TESTS::

            sage: hash(Words('ab')) # random
            12
        """
        return hash(self.alphabet()) ^ hash('words')

    @cached_method
    def finite_words(self):
        r"""
        Return the set of finite words.

        EXAMPLES::

            sage: Words('ab').finite_words()
            Finite words over {'a', 'b'}
        """
        return FiniteWords(self.alphabet())

    factors = finite_words

    @cached_method
    def infinite_words(self):
        r"""
        Return the set of infinite words.

        EXAMPLES::

            sage: Words('ab').infinite_words()
            Infinite words over {'a', 'b'}
        """
        return InfiniteWords(self.alphabet())

    shift = infinite_words

    def iterate_by_length(self, length):
        r"""
        Return an iterator over the words of given length.

        EXAMPLES::

            sage: [w.string_rep() for w in Words('ab').iterate_by_length(3)]
            ['aaa', 'aab', 'aba', 'abb', 'baa', 'bab', 'bba', 'bbb']
        """
        return self.finite_words().iterate_by_length(length)

    def _word_from_word(self, data):
        r"""
        TESTS::

            sage: W = Words('ab')
            sage: w = FiniteWords('abc')('abba')
            sage: W._word_from_word(w)
            word: abba
            sage: _.parent()
            Finite words over {'a', 'b'}

            sage: w = InfiniteWords('abc')(lambda i: 'a')
            sage: W._word_from_word(w)
            word: aaaaaaaaaaaaaaaaaaaaaaaaaaaaaaaaaaaaaaaa...
            sage: _.parent()
            Infinite words over {'a', 'b'}
        """
        P = data.parent()
        if P is self or P is self.finite_words() or P is self.infinite_words() or \
           P == self or P == self.finite_words() or P == self.infinite_words():
            return data
        elif data.is_finite():
            return self.finite_words()._word_from_word(data)
        else:
            return self.infinite_words()._word_from_word(data)

    def _word_from_iter(self, data, caching=True):
        r"""
        TESTS::

            sage: W = Words([0,1,2])
            sage: u = Word(iter("abcabc"*100))
            sage: type(u)
            <class 'sage.combinat.words.word.Word_iter_with_caching'>
            sage: u.length() is None
            True

            sage: u = Word(iter("abcabc"))
            sage: type(u)
            <class 'sage.combinat.words.word.FiniteWord_iter_with_caching'>
            sage: u.length()
            6
        """
        wc = '_with_caching' if caching else ''
        cls = self._element_classes['iter' + wc]
        return cls(self, data, None)

    def __call__(self, data=None, length=None, datatype=None, caching=True, check=True):
        r"""
        Construct a new word object with parent ``self``.

        INPUT:

        - ``data`` -- (default: ``None``) list, string, tuple, iterator, ``None``
          (shorthand for []), or a callable defined on [0,1,...,length]

        - ``length`` -- (default: ``None``) this is dependent on the type of data.
          It is ignored for words defined by lists, strings, tuples,
          etc., because they have a naturally defined length.
          For callables, this defines the domain of definition,
          which is assumed to be [0, 1, 2, ..., length-1].
          For iterators: Infinity if you know the iterator will not
          terminate (default); ``'unknown'`` if you do not know whether the
          iterator terminates; ``'finite'`` if you know that the iterator
          terminates, but do not know the length.

        - ``datatype`` -- (default: ``None``) ``None``, "char", "list", "str",
          "tuple", "iter", "callable" or "pickled_function"; if ``None``, then
          the function tries to guess this from the data.

        - ``caching`` -- boolean (default: ``True``); whether to keep a cache
          of the letters computed by an iterator or callable

        - ``check`` -- boolean (default: ``True``); whether to check if
          the 40 first letters are in the parent alphabet. This is a
          check done to test for small programming errors. Since we also
          support infinite words, we cannot really implement a more
          accurate check.

        .. NOTE::

           The check makes this method about 10 times slower (20µs instead
           of 2µs), so make sure to set it to False if you know the
           alphabet is OK. Fast creation (about 1µs) of a word can be
           done using the class directly (see :meth:`_element_classes`).

        .. WARNING::

           Be careful when defining words using callables and iterators. It
           appears that islice does not pickle correctly causing various errors
           when reloading. Also, most iterators do not support copying and
           should not support pickling by extension.

        EXAMPLES:

        Empty word::

            sage: Words()()
            word:

        Word with string::

            sage: Words()("abbabaab")
            word: abbabaab

        Word with string constructed from other types::

            sage: Words()([0,1,1,0,1,0,0,1], datatype='str')
            word: 01101001
            sage: Words()((0,1,1,0,1,0,0,1), datatype='str')
            word: 01101001

        Word with list::

            sage: Words()([0,1,1,0,1,0,0,1])
            word: 01101001

        Word with list constructed from other types::

            sage: Words()("01101001", datatype='list')
            word: 01101001
            sage: Words()((0,1,1,0,1,0,0,1), datatype='list')
            word: 01101001

        Word with tuple::

            sage: Words()((0,1,1,0,1,0,0,1))
            word: 01101001

        Word with tuple constructed from other types::

            sage: Words()([0,1,1,0,1,0,0,1], datatype='tuple')
            word: 01101001
            sage: Words()("01101001", datatype='str')
            word: 01101001

        Word with iterator::

            sage: from itertools import count
            sage: Words()(count())
            word: 0,1,2,3,4,5,6,7,8,9,10,11,12,13,14,15,16,17,18,19,20,21,22,23,24,25,26,27,28,29,30,31,32,33,34,35,36,37,38,39,...
            sage: Words()(iter("abbabaab")) # iterators default to infinite words
            word: abbabaab
            sage: Words()(iter("abbabaab"), length='unknown')
            word: abbabaab
            sage: Words()(iter("abbabaab"), length='finite')
            word: abbabaab

        Word with function (a 'callable')::

            sage: f = lambda n : add(Integer(n).digits(2)) % 2
            sage: Words()(f)
            word: 0110100110010110100101100110100110010110...
            sage: Words()(f, length=8)
            word: 01101001

        Word over a string with a parent::

            sage: w = Words('abc')("abbabaab"); w
            word: abbabaab
            sage: w.parent()
            Finite words over {'a', 'b', 'c'}

        The fourty first letters of the word are checked if they are in the
        parent alphabet::

            sage: Words("ab")("abca")
            Traceback (most recent call last):
            ...
            ValueError: c not in alphabet
            sage: Words("ab")("abca", check=False)
            word: abca

        The default parent is the combinatorial class of all words::

            sage: w = Words()("abbabaab"); w
            word: abbabaab
            sage: w.parent()
            Finite words over Set of Python objects of class 'object'

        Creation of a word from a word::

            sage: Words([0,1,2,3])(Words([2,3])([2,2,2,3,3,2]))
            word: 222332
            sage: _.parent()
            Finite words over {0, 1, 2, 3}

        ::

            sage: Words([3,2,1])(Words([2,3])([2,2,2,3,3,2]))
            word: 222332
            sage: _.parent()
            Finite words over {3, 2, 1}

        Construction of a word from a word when the parents are the same::

            sage: W = Words()
            sage: w = W(range(8))
            sage: z = W(w)
            sage: w is z
            True

        Construction of a word path from a finite word::

            sage: W = Words('abcd')
            sage: P = WordPaths('abcd')                                                 # needs sage.modules
            sage: w = W('aaab')
            sage: P(w)                                                                  # needs sage.modules
            Path: aaab

        Construction of a word path from a Christoffel word::

            sage: w = words.ChristoffelWord(5,8)
            sage: w
            word: 0010010100101
            sage: P = WordPaths([0,1,2,3])                                              # needs sage.modules
            sage: P(w)                                                                  # needs sage.modules
            Path: 0010010100101

        Construction of a word represented by a list from a word
        represented by a str ::

            sage: w = Word('ababbbabab')
            sage: type(w)
            <class 'sage.combinat.words.word.FiniteWord_str'>
            sage: z = Word(w, datatype='list')
            sage: type(z)
            <class 'sage.combinat.words.word.FiniteWord_list'>
            sage: y = Word(w, alphabet='abc', datatype='list')
            sage: type(y)
            <class 'sage.combinat.words.word.FiniteWord_list'>

        Creation of a word from a concatenation of words::

            sage: W = Words()
            sage: w = W() * W('a')
            sage: Z = Words('ab')
            sage: Z(w)
            word: a

        Creation of a word path from a FiniteWord_iter::

            sage: w = words.FibonacciWord()
            sage: f = w[:100]
            sage: P = WordPaths([0,1,2,3])                                              # needs sage.modules
            sage: p = P(f); p                                                           # needs sage.modules
            Path: 0100101001001010010100100101001001010010...
            sage: p.length()                                                            # needs sage.modules
            100

        Creation of a word path from a :class:`FiniteWord_callable`::

            sage: g = Word(lambda n: n%2, length=100)
            sage: P = WordPaths([0,1,2,3])                                              # needs sage.modules
            sage: p = P(g); p                                                           # needs sage.modules
            Path: 0101010101010101010101010101010101010101...
            sage: p.length()                                                            # needs sage.modules
            100

        Creation of a word from a pickled function::

            sage: f = lambda n: n % 10
            sage: from sage.misc.fpickle import pickle_function
            sage: s = pickle_function(f)
            sage: Word(s, datatype='pickled_function')
            word: 0123456789012345678901234567890123456789...

        If the alphabet is a subset of [0, 255], then it uses char as datatype::

            sage: type(Word([0,1,1,2,0], alphabet=list(range(256))))
            <class 'sage.combinat.words.word.FiniteWord_char'>

        If the alphabet is a subset of [0, 255], then the letters must
        convert to an unsigned char. Otherwise an error is raised before
        the check is done::

            sage: type(Word([0,1,1,2,0,257], alphabet=list(range(256))))
            Traceback (most recent call last):
            ...
            OverflowError: value too large to convert to unsigned char
            sage: type(Word([0,1,1,2,0,258], alphabet=list(range(257))))
            Traceback (most recent call last):
            ...
            ValueError: 258 not in alphabet
            sage: type(Word([0,1,1,2,0,103], alphabet=list(range(100))))
            Traceback (most recent call last):
            ...
            ValueError: 103 not in alphabet

        Check that the type is rightly guessed for parking functions which are
        callable::

            sage: p = ParkingFunction([2,2,1])
            sage: Word(p).parent()
            Finite words over Set of Python objects of class 'object'
        """
        # try to guess `length` from the `datatype` or `data` if not given
        if length is None or length == 'unknown':
            if data is None:
                length = 'finite'
            elif datatype in ('callable', 'pickled_function'):
                length = 'infinite'
            elif datatype in ('list', 'char', 'str', 'tuple'):
                length = 'finite'
            elif datatype is None:
                try:
                    length = len(data)
                except TypeError:
                    if callable(data):
                        length = 'infinite'

        # now build finite/infinite or unknown length words
        if length == 'finite' or length in ZZ:
            return self.finite_words()(data, datatype=datatype, length=length, caching=caching, check=check)

        elif length == 'infinite' or length == Infinity:
            return self.infinite_words()(data, datatype=datatype, check=check, caching=caching)

        elif length == 'unknown' or length is None:
            from sage.combinat.words.abstract_word import Word_class
            if isinstance(data, Word_class):
                w = self._word_from_word(data)
            elif isinstance(data, Iterable):
                w = self._word_from_iter(data, caching)
            else:
                raise ValueError("cannot guess a datatype from data (={!r}); please specify one".format(data))

            if check:
                w.parent()._check(w)
            return w

        else:
            raise ValueError("invalid argument length (={!r})".format(length))

    def _repr_(self):
        r"""
        Return a string representation of ``self``.

        EXAMPLES::

            sage: Words('ab', finite=False)._repr_()
            "Infinite words over {'a', 'b'}"
        """
        return "Finite and infinite words over {!r}".format(self.alphabet())


class Words_n(Parent):
    r"""
    The set of words of fixed length on a given alphabet.
    """
    def __init__(self, words, n):
        r"""
        INPUT:

        - ``words`` -- set of finite words

        - ``n`` -- nonnegative integer

        TESTS::

            sage: Words([0,1], length=-42)
            Traceback (most recent call last):
            ...
            ValueError: n = -42 must be nonnegative
        """
        n = ZZ(n)
        if n < 0:
            raise ValueError("n = {} must be nonnegative".format(n))
        self._words = words
        self._n = n

        Parent.__init__(self, category=Sets(), facade=(words,))

    def __setstate__(self, state):
        r"""
        TESTS::

            sage: import os, tempfile
            sage: W = Words('ab', 10)
            sage: with tempfile.TemporaryDirectory() as d:
            ....:     filename = os.path.join(d, 'test.sobj')
            ....:     W.save(filename)
            ....:     load(filename)
            Words of length 10 over {'a', 'b'}
        """
        # add a default to support old pickles from #19619
        self._n = state.get('_n')
        self._words = state.get('_words', FiniteWords())

    def alphabet(self):
        r"""
        Return the underlying alphabet.

        EXAMPLES::

            sage: Words([0,1], 4).alphabet()
            {0, 1}
        """
        return self._words.alphabet()

    def __call__(self, data, *args, **kwds):
        r"""
        INPUT:

        - all arguments are sent directly to the underlying set of finite words.
          See the documentation there for the actual input.

        TESTS::

            sage: Words(5,3)([1,2,3])
            word: 123
            sage: Words(5,3)([1,2,3,1])
            Traceback (most recent call last):
            ...
            ValueError: wrong length
        """
        if 'length' in kwds:
            if kwds['length'] != self._n:
                raise ValueError("wrong length")
        else:
            kwds['length'] = self._n
        w = self._words(data, *args, **kwds)

        if kwds.get('check', True):
            if w.length() != self._n:
                raise ValueError("wrong length")
        return w

    def list(self):
        r"""
        Return a list of all the words contained in ``self``.

        EXAMPLES::

            sage: Words(0,0).list()
            [word: ]
            sage: Words(5,0).list()
            [word: ]
            sage: Words(['a','b','c'],0).list()
            [word: ]
            sage: Words(5,1).list()
            [word: 1, word: 2, word: 3, word: 4, word: 5]
            sage: Words(['a','b','c'],2).list()
            [word: aa, word: ab, word: ac, word: ba, word: bb, word: bc, word: ca, word: cb, word: cc]
        """
        return list(self)

    def _an_element_(self):
        r"""
        Return an element of ``self``.

        EXAMPLES::

            sage: W = Words(2, 3); W
            Words of length 3 over {1, 2}
            sage: W.an_element()
            word: 121

            sage: W = Words("bac", 7); W
            Words of length 7 over {'b', 'a', 'c'}
            sage: W.an_element()
            word: bacbacb

            sage: W = Words("baczxy", 5); W
            Words of length 5 over {'b', 'a', 'c', 'z', 'x', 'y'}
            sage: W.an_element()
            word: baczx
        """
        letters = list(self.alphabet().some_elements())
        r = self._n % len(letters)
        q = (self._n - r) / len(letters)
        return self(letters * int(q) + letters[:r])

    def random_element(self, *args, **kwds):
        r"""
        Return a random word in this set.

        EXAMPLES::

            sage: W = Words('ab', 4)
            sage: W.random_element()  # random
            word: bbab
            sage: W.random_element() in W
            True

            sage: W = Words(ZZ, 5)
            sage: W.random_element()  # random
            word: 1,2,2,-1,12
            sage: W.random_element() in W
            True

        TESTS::

            sage: _ = Words(GF(5),4).random_element()                                   # needs sage.rings.finite_rings

        Check that :issue:`18283` is fixed::

            sage: w = Words('abc', 5).random_element()
            sage: w.length()
            5
        """
        return self._words.random_element(length=self._n, *args, **kwds)

    def _repr_(self):
        """
        EXAMPLES::

            sage: Words(3,5) # indirect doctest
            Words of length 5 over {1, 2, 3}
        """
        from sage.combinat.words.word_options import word_options
        if word_options['old_repr']:
            return "Words over {} of length {}".format(self.alphabet(), self._n)
        return "Words of length {} over {}".format(self._n, self.alphabet())

    def __contains__(self, x):
        """
        EXAMPLES::

            sage: W = Words(3,5)
            sage: W.an_element() in W
            True

            sage: 2 in Words(length=3)
            False
            sage: [1,'a',3] in Words(length=3)
            False
            sage: [1,2] in Words(length=3)
            False
            sage: "abc" in Words(length=3)
            False
            sage: Words("abc")("ababc") in Words(length=3)
            False
            sage: Words([0,1])([1,0,1]) in Words([0,1], length=3)
            True
        """
        return x in self._words and x.length() == self._n

    def cardinality(self):
        r"""
        Return the number of words of length `n` from alphabet.

        EXAMPLES::

            sage: Words(['a','b','c'], 4).cardinality()
            81
            sage: Words(3, 4).cardinality()
            81
            sage: Words(0,0).cardinality()
            1
            sage: Words(5,0).cardinality()
            1
            sage: Words(['a','b','c'],0).cardinality()
            1
            sage: Words(0,1).cardinality()
            0
            sage: Words(5,1).cardinality()
            5
            sage: Words(['a','b','c'],1).cardinality()
            3
            sage: Words(7,13).cardinality()
            96889010407
            sage: Words(['a','b','c','d','e','f','g'],13).cardinality()
            96889010407
        """
        return self.alphabet().cardinality() ** self._n

    __len__ = cardinality

    def __iter__(self):
        r"""
        TESTS::

            sage: [w for w in Words(['a', 'b'], 2)]
            [word: aa, word: ab, word: ba, word: bb]
            sage: [w for w in Words(['b', 'a'], 2)]
            [word: bb, word: ba, word: ab, word: aa]
            sage: [w for w in Words(['a', 'b'], 0)]
            [word: ]
            sage: [w for w in Words([], 3)]
            []
        """
        return self._words.iterate_by_length(self._n)

    def iterate_by_length(self, length):
        r"""
        All words in this class are of the same length, so use iterator
        instead.

        TESTS::

            sage: W = Words(['a', 'b'], 2)
            sage: list(W.iterate_by_length(2))
            [word: aa, word: ab, word: ba, word: bb]
            sage: list(W.iterate_by_length(1))
            []
        """
        if length == self._n:
            return iter(self)
        else:
            return iter([])


###############
# old pickles #
###############


register_unpickle_override("sage.combinat.words.words", "Words_over_OrderedAlphabet", FiniteOrInfiniteWords)
register_unpickle_override("sage.combinat.words.words", "Words_over_Alphabet", FiniteOrInfiniteWords)
register_unpickle_override("sage.combinat.words.words", "FiniteWords_length_k_over_OrderedAlphabet", Words_n)
register_unpickle_override("sage.combinat.words.words", "FiniteWords_over_OrderedAlphabet", FiniteWords)
register_unpickle_override("sage.combinat.words.words", "InfiniteWords_over_OrderedAlphabet", InfiniteWords)<|MERGE_RESOLUTION|>--- conflicted
+++ resolved
@@ -335,15 +335,6 @@
 
     TESTS::
 
-<<<<<<< HEAD
-        sage: FiniteWords('ab').is_finite()
-        False
-        sage: FiniteWords([]).is_finite()
-        True
-    """
-
-    def __init__(self, alphabet=None, category=None):
-=======
         sage: TestSuite(FiniteWords('ab')).run()
         sage: TestSuite(FiniteWords([])).run()
         sage: TestSuite(FiniteWords(['a'])).run()
@@ -370,7 +361,6 @@
             sage: FiniteWords([], Sets()).category()
             Category of finite sets
         """
->>>>>>> 276aa66a
         if category is None:
             category = Sets()
         if alphabet:
@@ -381,11 +371,7 @@
 
     def is_empty(self):
         """
-<<<<<<< HEAD
-        Return False, because the empty word is in the set.
-=======
         Return ``False``, because the empty word is in the set.
->>>>>>> 276aa66a
 
         TESTS::
 
