r"""
Subsets

The set of subsets of a finite set. The set can be given as a list or a :class:`Set`
or else as an integer `n` which encodes the set `\{1,2,...,n\}`.
See :class:`Subsets` for more information and examples.

AUTHORS:

- Mike Hansen: initial version

- Florent Hivert (2009/02/06): doc improvements + new methods
"""
# ****************************************************************************
#       Copyright (C) 2007 Mike Hansen <mhansen@gmail.com>,
#                     2014 Vincent Delecroix <20100.delecroix@gmail.com>,
#
#  Distributed under the terms of the GNU General Public License (GPL)
#
#    This code is distributed in the hope that it will be useful,
#    but WITHOUT ANY WARRANTY; without even the implied warranty of
#    MERCHANTABILITY or FITNESS FOR A PARTICULAR PURPOSE.  See the GNU
#    General Public License for more details.
#
#  The full text of the GPL is available at:
#
#                  https://www.gnu.org/licenses/
# ****************************************************************************

import sage.misc.prandom as rnd
import itertools

from sage.categories.sets_cat import EmptySetError, Sets
from sage.categories.enumerated_sets import EnumeratedSets
from sage.categories.finite_enumerated_sets import FiniteEnumeratedSets

from sage.structure.parent import Parent
from sage.structure.element import Element

from sage.sets.set import Set, Set_object_enumerated
from sage.arith.misc import binomial
from sage.rings.integer_ring import ZZ
from sage.rings.integer import Integer
from . import combination

ZZ_0 = ZZ.zero()


def Subsets(s, k=None, submultiset=False):
    r"""
    Return the combinatorial class of the subsets of the finite set
    ``s``. The set can be given as a list, Set or any iterable
    convertible to a set. Alternatively, a non-negative integer `n`
    can be provided in place of ``s``; in this case, the result is
    the combinatorial class of the subsets of the set
    `\{1,2,\dots,n\}` (i.e. of the Sage ``range(1,n+1)``).

    A second optional parameter ``k`` can be given. In this case,
    ``Subsets`` returns the combinatorial class of subsets of ``s``
    of size ``k``.

    .. WARNING::

        The subsets are returned as Sets. Do not assume that
        these Sets are ordered; they often are not!
        (E.g., ``Subsets(10).list()[619]`` returns
        ``{10, 4, 5, 6, 7}`` on my system.)
        See :class:`SubsetsSorted` for a similar class which
        returns the subsets as sorted tuples.

    Finally the option ``submultiset`` allows one to deal with sets with
    repeated elements, usually called multisets. The method then
    returns the class of all multisets in which every element is
    contained at most as often as it is contained in ``s``. These
    multisets are encoded as lists.

    EXAMPLES::

        sage: S = Subsets([1, 2, 3]); S
        Subsets of {1, 2, 3}
        sage: S.cardinality()
        8
        sage: S.first()
        {}
        sage: S.last()
        {1, 2, 3}
        sage: S.random_element() in S
        True
        sage: S.list()
        [{}, {1}, {2}, {3}, {1, 2}, {1, 3}, {2, 3}, {1, 2, 3}]

    Here is the same example where the set is given as an integer::

        sage: S = Subsets(3)
        sage: S.list()
        [{}, {1}, {2}, {3}, {1, 2}, {1, 3}, {2, 3}, {1, 2, 3}]

    We demonstrate various the effect of the various options::

        sage: S = Subsets(3, 2); S
        Subsets of {1, 2, 3} of size 2
        sage: S.list()
        [{1, 2}, {1, 3}, {2, 3}]

        sage: S = Subsets([1, 2, 2], submultiset=True); S
        SubMultiset of [1, 2, 2]
        sage: S.list()
        [[], [1], [2], [1, 2], [2, 2], [1, 2, 2]]

        sage: S = Subsets([1, 2, 2, 3], 3, submultiset=True); S
        SubMultiset of [1, 2, 2, 3] of size 3
        sage: S.list()
        [[1, 2, 2], [1, 2, 3], [2, 2, 3]]

        sage: S = Subsets(['a','b','a','b'], 2, submultiset=True); S.list()
        [['a', 'a'], ['a', 'b'], ['b', 'b']]


    And it is possible to play with subsets of subsets::

        sage: S = Subsets(3)
        sage: S2 = Subsets(S); S2
        Subsets of Subsets of {1, 2, 3}
        sage: S2.cardinality()
        256
        sage: it = iter(S2)
        sage: [next(it) for _ in range(8)]
        [{}, {{}}, {{1}}, {{2}}, {{3}}, {{1, 2}},  {{1, 3}}, {{2, 3}}]
        sage: S2.random_element()     # random
        {{2}, {1, 2, 3}, {}}
        sage: [S2.unrank(k) for k in range(256)] == S2.list()
        True

        sage: S3 = Subsets(S2)
        sage: S3.cardinality()
        115792089237316195423570985008687907853269984665640564039457584007913129639936
        sage: S3.unrank(14123091480)  # random
        {{{2}, {1, 2, 3}, {1, 2}, {3}, {}},
         {{1, 2, 3}, {2}, {1}, {1, 3}},
         {{}, {2}, {2, 3}, {1, 2}},
         {{}, {2}, {1, 2, 3}, {1, 2}},
         {},
         {{}, {1}, {1, 2, 3}}}

        sage: T = Subsets(S2, 10)
        sage: T.cardinality()
        278826214642518400
        sage: T.unrank(1441231049)  # random
        {{{1, 2, 3}, {2}, {2, 3}}, {{3}, {1, 3}, ..., {3}, {1}, {}, {1, 3}}}
    """
    if k is not None:
        k = Integer(k)

    if isinstance(s, (int, Integer)):
        if s < 0:
            raise ValueError("s must be non-negative")
        from sage.sets.integer_range import IntegerRange
        s = IntegerRange(1,s+1)

    if k is None:
        if submultiset:
            return SubMultiset_s(s)
        else:
            return Subsets_s(s)
    else:
        if submultiset:
            return SubMultiset_sk(s, k)
        else:
            return Subsets_sk(s, k)


class Subsets_s(Parent):
    r"""
    Subsets of a given set.

    EXAMPLES::

        sage: S = Subsets(4); S
        Subsets of {1, 2, 3, 4}
        sage: S.cardinality()
        16
        sage: Subsets(4).list()
        [{}, {1}, {2}, {3}, {4},
         {1, 2}, {1, 3}, {1, 4}, {2, 3}, {2, 4}, {3, 4},
         {1, 2, 3}, {1, 2, 4}, {1, 3, 4}, {2, 3, 4},
         {1, 2, 3, 4}]

        sage: S = Subsets(Subsets(Subsets(GF(3)))); S                                   # optional - sage.rings.finite_rings
        Subsets of Subsets of Subsets of Finite Field of size 3
        sage: S.cardinality()                                                           # optional - sage.rings.finite_rings
        115792089237316195423570985008687907853269984665640564039457584007913129639936
        sage: S.unrank(3149254230)  # random                                            # optional - sage.rings.finite_rings
        {{{1}, {0, 2}}, {{0, 1, 2}, {0, 1}, {1}, {1, 2}},
         {{2}, {1, 2}, {0, 1, 2}, {0, 2}, {1}, {}},
         {{1, 2}, {0}},
         {{0, 1, 2}, {0, 1}, {0, 2}, {1, 2}}}
    """
    # TODO: Set_object_enumerated does not inherit from Element... so we set
    # directly element_class as Set_object_enumerated
    # (see also below the failed test in __init__)
    element_class = Set_object_enumerated

    def __init__(self, s):
        """
        TESTS::

            sage: s = Subsets(Set([1]))
            sage: e = s.first()
            sage: isinstance(e, s.element_class)
            True

        In the following "_test_elements" is temporarily disabled
        until :class:`sage.sets.set.Set_object_enumerated` objects
        pass the category tests::

            sage: S = Subsets([1,2,3])
            sage: TestSuite(S).run(skip=["_test_elements"])

            sage: S = sage.sets.set.Set_object_enumerated([1,2])
            sage: TestSuite(S).run()
        """
        Parent.__init__(self, category=EnumeratedSets().Finite())
        if s not in EnumeratedSets():
            from sage.sets.finite_enumerated_set import FiniteEnumeratedSet
            L = list(uniq(s))
            s = FiniteEnumeratedSet(L)
        self._s = s

    @property
    def _ls(self):
        r"""
        The list of elements of the underlying set.

        We try as much as possible to *not* use it.

        TESTS::

            sage: S = Subsets([1,2,3,4])
            sage: S._ls
            [1, 2, 3, 4]
        """
        return self._s.list()

    def underlying_set(self):
        r"""
        Return the set of elements.

        EXAMPLES::

            sage: Subsets(GF(13)).underlying_set()                                      # optional - sage.rings.finite_rings
            {0, 1, 2, 3, 4, 5, 6, 7, 8, 9, 10, 11, 12}
        """
        return self.element_class(self._s)

    def __eq__(self, other):
        r"""
        Equality test

        TESTS::

            sage: Subsets([0,1,2]) == Subsets([1,2,3])
            False
            sage: Subsets([0,1,2]) == Subsets([0,1,2])
            True
            sage: Subsets([0,1,2]) == Subsets([0,1,2],2)
            False
        """
        if self.__class__ != other.__class__:
            return False
        return self._s == other._s

    def __ne__(self, other):
        r"""
        Difference test

        TESTS::

            sage: Subsets([0,1,2]) != Subsets([1,2,3])
            True
            sage: Subsets([0,1,2]) != Subsets([0,1,2])
            False
            sage: Subsets([0,1,2]) != Subsets([0,1,2],2)
            True
        """
        return not self == other

    def __hash__(self):
        """
        Return the hash of ``self``.

        TESTS::

            sage: hash(Subsets([0,1,2])) == hash(Subsets([1,2,3]))
            False
            sage: hash(Subsets([0,1,2])) == hash(Subsets([0,1,2]))
            True
            sage: hash(Subsets([0,1,2])) == hash(Subsets([0,1,2],2))
            False
        """
        return hash(self._s)

    def _repr_(self):
        """
        TESTS::

            sage: repr(Subsets([1,2,3])) #indirect doctest
            'Subsets of {1, 2, 3}'
        """
        return "Subsets of {}".format(self._s)

    def __contains__(self, value):
        """
        TESTS::

            sage: S = Subsets([1,2,3])
            sage: Set([1,2]) in S
            True
            sage: Set([1,4]) in S
            False
            sage: Set([]) in S
            True
            sage: 2 in S
            False
        """
        if value not in Sets():
            return False
        return all(v in self._s for v in value)

    def cardinality(self):
        r"""
        Return the number of subsets of the set ``s``.

        This is given by `2^{|s|}`.

        EXAMPLES::

            sage: Subsets(Set([1,2,3])).cardinality()
            8
            sage: Subsets([1,2,3,3]).cardinality()
            8
            sage: Subsets(3).cardinality()
            8

        TESTS:

        ``__len__`` should return a Python int::

            sage: S = Subsets(Set([1,2,3]))
            sage: len(S)
            8
            sage: type(len(S)) is int
            True
        """
        return Integer(1) << self._s.cardinality()

    __len__ = cardinality

    def first(self):
        """
        Returns the first subset of ``s``. Since we aren't restricted to
        subsets of a certain size, this is always the empty set.

        EXAMPLES::

            sage: Subsets([1,2,3]).first()
            {}
            sage: Subsets(3).first()
            {}
        """
        return self.element_class([])

    def last(self):
        """
        Return the last subset of ``s``. Since we aren't restricted to
        subsets of a certain size, this is always the set ``s`` itself.

        EXAMPLES::

            sage: Subsets([1,2,3]).last()
            {1, 2, 3}
            sage: Subsets(3).last()
            {1, 2, 3}
        """
        return self.element_class(self._s)

    def __iter__(self):
        """
        Iterate through the subsets of ``s``.

        EXAMPLES::

            sage: [sub for sub in Subsets(Set([1,2,3]))]
            [{}, {1}, {2}, {3}, {1, 2}, {1, 3}, {2, 3}, {1, 2, 3}]
            sage: [sub for sub in Subsets(3)]
            [{}, {1}, {2}, {3}, {1, 2}, {1, 3}, {2, 3}, {1, 2, 3}]
            sage: [sub for sub in Subsets([1,2,3,3])]
            [{}, {1}, {2}, {3}, {1, 2}, {1, 3}, {2, 3}, {1, 2, 3}]

        """
        k = ZZ_0
        while k <= self._s.cardinality():
            for ss in Subsets_sk(self._s, k)._fast_iterator():
                yield self.element_class(ss)
            k += 1

    def random_element(self):
        """
        Return a random element of the class of subsets of ``s`` (in other
        words, a random subset of ``s``).

        EXAMPLES::

            sage: Subsets(3).random_element()           # random
            {2}
            sage: Subsets([4,5,6]).random_element()     # random
            {5}

            sage: S = Subsets(Subsets(Subsets([0,1,2])))
            sage: S.cardinality()
            115792089237316195423570985008687907853269984665640564039457584007913129639936
            sage: s = S.random_element()
            sage: s     # random
            {{{1, 2}, {2}, {0}, {1}}, {{1, 2}, {0, 1, 2}, {0, 2}, {0}, {0, 1}}, ..., {{1, 2}, {2}, {1}}, {{2}, {0, 2}, {}, {1}}}
            sage: s in S
            True
        """
        k = ZZ.random_element(0, self.cardinality())
        return self.unrank(k)

    def rank(self, sub):
        """
        Return the rank of ``sub`` as a subset of ``s``.

        EXAMPLES::

            sage: Subsets(3).rank([])
            0
            sage: Subsets(3).rank([1,2])
            4
            sage: Subsets(3).rank([1,2,3])
            7
            sage: Subsets(3).rank([2,3,4])
            Traceback (most recent call last):
            ...
            ValueError: {2, 3, 4} is not a subset of {1, 2, 3}
        """
        if sub not in Sets():
            ssub = Set(sub)
            if len(sub) != len(ssub):
                raise ValueError("repeated elements in {}".format(sub))
            sub = ssub

        try:
            index_list = sorted(self._s.rank(x) for x in sub)
        except (ValueError,IndexError):
            raise ValueError("{} is not a subset of {}".format(
                    Set(sub), self._s))

        n = self._s.cardinality()
        r = sum(binomial(n,i) for i in range(len(index_list)))
        return r + combination.rank(index_list,n)

    def unrank(self, r):
        """
        Return the subset of ``s`` that has rank ``k``.

        EXAMPLES::

            sage: Subsets(3).unrank(0)
            {}
            sage: Subsets([2,4,5]).unrank(1)
            {2}
            sage: Subsets([1,2,3]).unrank(257)
            Traceback (most recent call last):
            ...
            IndexError: index out of range

        """
        r = Integer(r)
        if r >= self.cardinality() or r < 0:
            raise IndexError("index out of range")
        else:
            k = ZZ_0
            n = self._s.cardinality()
            bin = Integer(1)
            while r >= bin:
                r -= bin
                k += 1
                bin = binomial(n,k)
            return self.element_class([self._s.unrank(i) for i in combination.from_rank(r, n, k)])

    def __call__(self, el):
        r"""
        Workaround for returning non elements.

        See the extensive documentation in
        :meth:`sage.sets.finite_enumerated_set.FiniteEnumeratedSet.__call__`.

        TESTS::

            sage: sorted(Subsets(['a','b','c'])(['a','b']))  # indirect doctest
            ['a', 'b']
        """
        if not isinstance(el, Element):
            return self._element_constructor_(el)
        else:
            return Parent.__call__(self, el)

    def _element_constructor_(self,X):
        """
        TESTS::

            sage: S3 = Subsets(3); S3([1,2]) #indirect doctest
            {1, 2}
            sage: S3([0,1,2])
            Traceback (most recent call last):
            ...
            ValueError: {0, 1, 2} not in Subsets of {1, 2, 3}
        """
        e = self.element_class(X)
        if e not in self:
            raise ValueError("{} not in {}".format(e,self))
        return e

    def _an_element_(self):
        """
        Returns an example of subset.

        EXAMPLES::

            sage: Subsets(0).an_element()
            {}
            sage: Subsets(3).an_element()
            {1, 2}
            sage: Subsets([2,4,5]).an_element()
            {2, 4}

         Check that :trac:`33988` is fixed::

            sage: Subsets([1,2,3]).an_element() == Subsets([1,2,3])._an_element_()
            True
        """
        return self.unrank(self.cardinality() // 2)

    def lattice(self):
        r"""
        Return the lattice of subsets ordered by containment.

        EXAMPLES::

            sage: X = Subsets([7,8,9])
            sage: X.lattice()                                                           # optional - sage.combinat sage.graphs
            Finite lattice containing 8 elements
            sage: Y = Subsets(0)
            sage: Y.lattice()                                                           # optional - sage.combinat sage.graphs
            Finite lattice containing 1 elements

        """
        S = self.underlying_set()
        return S.subsets_lattice()


class Subsets_sk(Subsets_s):
    r"""
    Subsets of fixed size of a set.

    EXAMPLES::

        sage: S = Subsets([0,1,2,5,7], 3); S
        Subsets of {0, 1, 2, 5, 7} of size 3
        sage: S.cardinality()
        10
        sage: S.first(), S.last()
        ({0, 1, 2}, {2, 5, 7})
        sage: S.random_element()  # random
        {0, 5, 7}
        sage: S([0,2,7])
        {0, 2, 7}
        sage: S([0,3,5])
        Traceback (most recent call last):
        ...
        ValueError: {0, 3, 5} not in Subsets of {0, 1, 2, 5, 7} of size 3
        sage: S([0])
        Traceback (most recent call last):
        ...
        ValueError: {0} not in Subsets of {0, 1, 2, 5, 7} of size 3
    """

    def __init__(self, s, k):
        """
        TESTS::

            sage: s = Subsets(Set([1]))
            sage: e = s.first()
            sage: isinstance(e, s.element_class)
            True

        In the following "_test_elements" is temporarily disabled
        until :class:`sage.sets.set.Set_object_enumerated` objects
        pass the category tests::

            sage: S = Subsets(3,2)
            sage: TestSuite(S).run(skip=["_test_elements"])
        """
        Subsets_s.__init__(self, s)
        self._k = Integer(k)
        if self._k < 0:
            raise ValueError("the integer k (={}) should be non-negative".format(k))

    def _repr_(self):
        """
        TESTS::

            sage: repr(Subsets(3,2)) #indirect doctest
            'Subsets of {1, 2, 3} of size 2'
        """
        return Subsets_s._repr_(self) + " of size {}".format(self._k)

    def __contains__(self, value):
        """
        TESTS::

            sage: S = Subsets([1,2,3], 2)
            sage: Set([1,2]) in S
            True
            sage: Set([1,4]) in S
            False
            sage: Set([]) in S
            False
        """
        return len(value) == self._k and Subsets_s.__contains__(self,value)

    def __eq__(self, other):
        r"""
        Equality test

        TESTS::

            sage: Subsets(5,3) == Subsets(5,3)
            True
            sage: Subsets(4,2) == Subsets(5,2) or Subsets(4,2) == Subsets(4,3)
            False
        """
        if self.__class__ != other.__class__:
            return False
        return self._s == other._s and self._k == other._k

    def __ne__(self, other):
        r"""
        Difference test

        TESTS::

            sage: Subsets(5,3) != Subsets(5,3)
            False
            sage: Subsets(4,2) != Subsets(5,2) and Subsets(4,2) != Subsets(4,3)
            True
        """
        return not self == other

    def __hash__(self):
        """
        Return the hash of ``self``.

        TESTS::

            sage: hash(Subsets(5,3)) == hash(Subsets(5,3))
            True
            sage: hash(Subsets(4,2)) == hash(Subsets(5,2))
            False
        """
        return hash((self._s, self._k))

    def cardinality(self):
        """
        EXAMPLES::

            sage: Subsets(Set([1,2,3]), 2).cardinality()
            3
            sage: Subsets([1,2,3,3], 2).cardinality()
            3
            sage: Subsets([1,2,3], 1).cardinality()
            3
            sage: Subsets([1,2,3], 3).cardinality()
            1
            sage: Subsets([1,2,3], 0).cardinality()
            1
            sage: Subsets([1,2,3], 4).cardinality()
            0
            sage: Subsets(3,2).cardinality()
            3
            sage: Subsets(3,4).cardinality()
            0
        """
        if self._k > self._s.cardinality():
            return ZZ_0
        return binomial(self._s.cardinality(), self._k)

    __len__ = cardinality

    def first(self):
        """
        Return the first subset of s of size k.

        EXAMPLES::

            sage: Subsets(Set([1,2,3]), 2).first()
            {1, 2}
            sage: Subsets([1,2,3,3], 2).first()
            {1, 2}
            sage: Subsets(3,2).first()
            {1, 2}
            sage: Subsets(3,4).first()
            Traceback (most recent call last):
            ...
            EmptySetError
        """
        if self._k < 0 or self._k > self._s.cardinality():
            raise EmptySetError
        else:
            return self.element_class(list(itertools.islice(self._s,
                                                            int(self._k))))

    def last(self):
        """
        Return the last subset of s of size k.

        EXAMPLES::

            sage: Subsets(Set([1,2,3]), 2).last()
            {2, 3}
            sage: Subsets([1,2,3,3], 2).last()
            {2, 3}
            sage: Subsets(3,2).last()
            {2, 3}
            sage: Subsets(3,4).last()
            Traceback (most recent call last):
            ...
            EmptySetError
        """
        if self._k > self._s.cardinality():
            raise EmptySetError

        return self.element_class([i for i in itertools.islice(reversed(self._s), int(self._k))])

    def _fast_iterator(self):
        r"""
        Iterate through the subsets of size k if s.

        Beware that this function yield tuples and not sets. If you need sets
        use __iter__

        EXAMPLES::

            sage: list(Subsets(range(3), 2)._fast_iterator())
            [(0, 1), (0, 2), (1, 2)]
        """
        return itertools.combinations(self._s, self._k)

    def __iter__(self):
        """
        Iterates through the subsets of s of size k.

        EXAMPLES::

            sage: Subsets(Set([1,2,3]), 2).list()
            [{1, 2}, {1, 3}, {2, 3}]
            sage: Subsets([1,2,3,3], 2).list()
            [{1, 2}, {1, 3}, {2, 3}]
            sage: Subsets(3,2).list()
            [{1, 2}, {1, 3}, {2, 3}]
            sage: Subsets(3,3).list()
            [{1, 2, 3}]
        """
        for x in self._fast_iterator():
            yield self.element_class(x)

    def random_element(self):
        """
        Return a random element of the class of subsets of ``s`` of size
        ``k`` (in other words, a random subset of ``s`` of size ``k``).

        EXAMPLES::

            sage: s = Subsets(3, 2).random_element()
            sage: s in Subsets(3, 2)
            True

            sage: Subsets(3,4).random_element()
            Traceback (most recent call last):
            ...
            EmptySetError
        """
        lset = self._ls

        if self._k > len(lset):
            raise EmptySetError
        else:
            return self.element_class(rnd.sample(lset, self._k))

    def rank(self, sub):
        """
        Return the rank of ``sub`` as a subset of ``s`` of size ``k``.

        EXAMPLES::

            sage: Subsets(3,2).rank([1,2])
            0
            sage: Subsets([2,3,4],2).rank([3,4])
            2
            sage: Subsets([2,3,4],2).rank([2])
            Traceback (most recent call last):
            ...
            ValueError: {2} is not a subset of length 2 of {2, 3, 4}
            sage: Subsets([2,3,4],4).rank([2,3,4,5])
            Traceback (most recent call last):
            ...
            ValueError: {2, 3, 4, 5} is not a subset of length 4 of {2, 3, 4}
        """
        sub = Set(sub)
        n = self._s.cardinality()

        if self._k != sub.cardinality() or self._k > n:
            raise ValueError("{} is not a subset of length {} of {}".format(
                    sub, self._k, self._s))

        try:
            index_list = sorted(self._s.rank(x) for x in sub)
        except ValueError:
            raise ValueError("{} is not a subset of length {} of {}".format(
                    sub, self._k, self._s))

        return combination.rank(index_list, n)

    def unrank(self, r):
        """
        Return the subset of ``s`` of size ``k`` that has rank ``r``.

        EXAMPLES::

            sage: Subsets(3,2).unrank(0)
            {1, 2}
            sage: Subsets([2,4,5],2).unrank(0)
            {2, 4}
            sage: Subsets([1,2,8],3).unrank(42)
            Traceback (most recent call last):
            ...
            IndexError: index out of range
        """
        lset = self._ls
        n = len(lset)

        if self._k > n or r >= self.cardinality() or r < 0:
            raise IndexError("index out of range")
        else:
            return self.element_class([lset[i] for i in combination.from_rank(r, n, self._k)])

    def an_element(self):
        """
        Returns an example of subset.

        EXAMPLES::

            sage: Subsets(0,0).an_element()
            {}
            sage: Subsets(3,2).an_element()
            {1, 3}
            sage: Subsets([2,4,5],2).an_element()
            {2, 5}
        """
        return self.unrank(self.cardinality() // 2)


def dict_to_list(d):
    r"""
    Return a list whose elements are the elements of ``i`` of ``d`` repeated with
    multiplicity ``d[i]``.

    EXAMPLES::

        sage: from sage.combinat.subset import dict_to_list
        sage: dict_to_list({'a':1, 'b':3})
        ['a', 'b', 'b', 'b']
    """
    l = []
    for i, j in d.items():
        l.extend([i] * j)
    return l


def list_to_dict(l):
    r"""
    Return a dictionary of multiplicities and the list of its keys.

    INPUT:

    a list ``l`` with possibly repeated elements

    The keys are the elements of ``l`` (in the same order in which they appear)
    and values are the multiplicities of each element in ``l``.

    EXAMPLES::

        sage: from sage.combinat.subset import list_to_dict
        sage: list_to_dict(['a', 'b', 'b', 'b'])
        ({'a': 1, 'b': 3}, ['a', 'b'])
    """
    d = {}
    keys = []
    for elt in l:
        if elt not in d:
            d[elt] = 0
            keys.append(elt)
        d[elt] += 1
    return d, keys


class SubMultiset_s(Parent):
    """
    The combinatorial class of the sub multisets of ``s``.

    EXAMPLES::

        sage: S = Subsets([1,2,2,3], submultiset=True)
        sage: S.cardinality()
        12
        sage: S.list()
        [[],
         [1],
         [2],
         [3],
         [1, 2],
         [1, 3],
         [2, 2],
         [2, 3],
         [1, 2, 2],
         [1, 2, 3],
         [2, 2, 3],
         [1, 2, 2, 3]]
        sage: S.first()
        []
        sage: S.last()
        [1, 2, 2, 3]
    """
    # TODO: list does not inherit from Element... so we set
    # directly element_class as list
    element_class = list

    def __init__(self, s):
        """
        Construct the combinatorial class of the sub multisets of s.

        EXAMPLES::

            sage: S = Subsets([1,2,2,3], submultiset=True)
            sage: Subsets([1,2,3,3], submultiset=True).cardinality()
            12
            sage: TestSuite(S).run()

        TESTS::

            sage: from sage.combinat.subset import SubMultiset_s
            sage: T = SubMultiset_s({'a':2,'b':1,'c':2})
            sage: T.cardinality()
            18
        """
        Parent.__init__(self, category=FiniteEnumeratedSets())

        if isinstance(s, dict):
            self._d = s
            self._l = dict_to_list(s)
            self._keys = list(self._d)
        else:
            self._l = s
            self._d, self._keys = list_to_dict(s)

    def _repr_(self):
        """
        TESTS::

            sage: S = Subsets([1, 2, 2, 3], submultiset=True); S #indirect doctest
            SubMultiset of [1, 2, 2, 3]
        """
        return "SubMultiset of {}".format(self._l)

    def __eq__(self, other):
        r"""
        TESTS::

            sage: Subsets([1,2,2,3], submultiset=True) == Subsets([1,2,2,3], submultiset=True)
            True
            sage: Subsets([1,2,2,3], submultiset=True) == Subsets([1,2,3,3], submultiset=True)
            False
        """
        if self.__class__ != other.__class__:
            return False
        return self._d == other._d

    def __ne__(self, other):
        r"""
        TESTS::

            sage: Subsets([1,2,2,3], submultiset=True) != Subsets([1,2,2,3], submultiset=True)
            False
            sage: Subsets([1,2,2,3], submultiset=True) != Subsets([1,2,3,3], submultiset=True)
            True
        """
        return not self == other

    def __contains__(self, s):
        """
        TESTS::

            sage: S = Subsets([1,2,2,3], submultiset=True)
            sage: [] in S
            True
            sage: [1, 2, 2] in S
            True
            sage: all(i in S for i in S)
            True
            sage: [1, 2, 2, 2] in S
            False
            sage: [1, 3, 2, 2] in S
            True
            sage: [4] in S
            False
        """
        dd = {}
        for elt in s:
            if elt in dd:
                dd[elt] += 1
                if dd[elt] > self._d[elt]:
                    return False
            elif elt not in self._d:
                return False
            else:
                dd[elt] = 1
        return True

    def cardinality(self):
        r"""
        Return the cardinality of ``self``.

        EXAMPLES::

            sage: S = Subsets([1,1,2,3],submultiset=True)
            sage: S.cardinality()
            12
            sage: len(S.list())
            12

            sage: S = Subsets([1,1,2,2,3],submultiset=True)
            sage: S.cardinality()
            18
            sage: len(S.list())
            18

            sage: S = Subsets([1,1,1,2,2,3],submultiset=True)
            sage: S.cardinality()
            24
            sage: len(S.list())
            24
        """
        from sage.misc.misc_c import prod
        return Integer(prod(k + 1 for k in self._d.values()))

    def random_element(self):
        r"""
        Return a random element of ``self`` with uniform law.

        EXAMPLES::

            sage: S = Subsets([1,1,2,3], submultiset=True)
            sage: s = S.random_element()
            sage: s in S
            True
        """
        l = []
        for i, di in self._d.items():
            l.extend([i] * rnd.randint(0, di))
        return l

    def generating_serie(self, variable='x'):
        r"""
        Return the polynomial associated to the counting of the
        elements of ``self`` weighted by the number of element they contain.

        EXAMPLES::

            sage: Subsets([1,1],submultiset=True).generating_serie()
            x^2 + x + 1
            sage: Subsets([1,1,2,3],submultiset=True).generating_serie()
            x^4 + 3*x^3 + 4*x^2 + 3*x + 1
            sage: Subsets([1,1,1,2,2,3,3,4],submultiset=True).generating_serie()
            x^8 + 4*x^7 + 9*x^6 + 14*x^5 + 16*x^4 + 14*x^3 + 9*x^2 + 4*x + 1

            sage: S = Subsets([1,1,1,2,2,3,3,4],submultiset=True)
            sage: S.cardinality()
            72
            sage: sum(S.generating_serie())
            72
        """
        R = ZZ[variable]
        return R.prod(R([1] * (n + 1)) for n in self._d.values())

    def __iter__(self):
        """
        Iterate through the subsets of ``self``.

        Note that each subset is represented by a list of its elements
        rather than a set since we can have multiplicities (no
        multiset data structure yet in sage).

        EXAMPLES::

            sage: S = Subsets([1,2,2,3], submultiset=True)
            sage: S.list()
            [[],
             [1],
             [2],
             [3],
             [1, 2],
             [1, 3],
             [2, 2],
             [2, 3],
             [1, 2, 2],
             [1, 2, 3],
             [2, 2, 3],
             [1, 2, 2, 3]]
        """
        for k in range(len(self._l) + 1):
            for s in SubMultiset_sk(self._l, k):
                yield s

    def __call__(self, el):
        r"""
        Workaround for returning non elements.

        See the extensive documentation in
        :meth:`sage.sets.finite_enumerated_set.FiniteEnumeratedSet.__call__`.

        TESTS::

            sage: Subsets(['a','b','b','c'], submultiset=True)(['a','b'])  # indirect doctest
            ['a', 'b']
        """
        if not isinstance(el, Element):
            return self._element_constructor_(el)
        else:
            return Parent.__call__(self, el)

    def _element_constructor_(self,X):
        """
        TESTS::

            sage: S = Subsets(['a','b','b','c'], submultiset=True)
            sage: S(['d'])
            Traceback (most recent call last):
            ...
            ValueError: ['d'] not in SubMultiset of [...]
        """
        e = self.element_class(X)
        if e not in self:
            raise ValueError("{} not in {}".format(e,self))
        return e


class SubMultiset_sk(SubMultiset_s):
    """
    The combinatorial class of the subsets of size ``k`` of a multiset ``s``.  Note
    that each subset is represented by a list of the elements rather than a
    set since we can have multiplicities (no multiset data structure yet in
    sage).

    EXAMPLES::

        sage: S = Subsets([1,2,3,3],2,submultiset=True)
        sage: S._k
        2
        sage: S.cardinality()
        4
        sage: S.first()
        [1, 2]
        sage: S.last()
        [3, 3]
        sage: [sub for sub in S]
        [[1, 2], [1, 3], [2, 3], [3, 3]]
        """

    def __init__(self, s, k):
        """
        TESTS::

            sage: S = Subsets([1,2,3,3],2,submultiset=True)
            sage: [sub for sub in S]
            [[1, 2], [1, 3], [2, 3], [3, 3]]
            sage: TestSuite(S).run()
        """
        SubMultiset_s.__init__(self, s)
        self._k = k

    def __eq__(self, other):
        r"""
        TESTS::

            sage: Subsets([1,2,2,3], submultiset=True) == Subsets([1,2,2,3], submultiset=True)
            True
            sage: Subsets([1,2,2,3], submultiset=True) == Subsets([1,2,3,3], submultiset=True)
            False
        """
        if self.__class__ != other.__class__:
            return False
        return self._d == other._d and self._k == other._k

    def generating_serie(self, variable='x'):
        r"""
        Return the polynomial associated to the counting of the
        elements of ``self`` weighted by the number of elements they contains

        EXAMPLES::

            sage: x = ZZ['x'].gen()
            sage: l = [1,1,1,1,2,2,3]
            sage: for k in range(len(l)):
            ....:    S = Subsets(l,k,submultiset=True)
            ....:    print(S.generating_serie('x') == S.cardinality()*x**k)
            True
            True
            True
            True
            True
            True
            True
        """
        x = ZZ[variable].gen()
        P = SubMultiset_s.generating_serie(self)
        return P[self._k] * (x**self._k)

    def cardinality(self):
        r"""
        Return the cardinality of ``self``.

        EXAMPLES::

            sage: S = Subsets([1,2,2,3,3,3],4,submultiset=True)
            sage: S.cardinality()
            5
            sage: len(list(S))
            5

            sage: S = Subsets([1,2,2,3,3,3],3,submultiset=True)
            sage: S.cardinality()
            6
            sage: len(list(S))
            6
        """
        return Integer(sum(1 for _ in self))

    def _repr_(self):
        """
        TESTS::

            sage: S = Subsets([1, 2, 2, 3], 3, submultiset=True)
            sage: repr(S) #indirect doctest
            'SubMultiset of [1, 2, 2, 3] of size 3'
        """
        return "{} of size {}".format(SubMultiset_s._repr_(self), self._k)

    def __contains__(self, s):
        """
        TESTS::

            sage: S = Subsets([1,2,2,3], 2, submultiset=True)
            sage: [] in S
            False
            sage: [1, 2, 2] in S
            False
            sage: all(i in S for i in S)
            True
            sage: [2, 2] in S
            True
            sage: [1, 3] in S
            True
            sage: [4] in S
            False
            sage: [3, 3] in S
            False
        """
        return len(s) == self._k and SubMultiset_s.__contains__(self, s)

    def random_element(self):
        r"""
        Return a random submultiset of given length.

        EXAMPLES::

            sage: s = Subsets(7,3).random_element()
            sage: s in Subsets(7,3)
            True

            sage: s = Subsets(7,5).random_element()
            sage: s in Subsets(7,5)
            True
        """
        return rnd.sample(self._l, self._k)

    def __iter__(self):
        """
        Iterate through the subsets of size ``self._k`` of the multiset
        ``self._s``.

        Note that each subset is represented by a list of the
        elements rather than a set since we can have multiplicities (no
        multiset data structure yet in sage).

        EXAMPLES::

            sage: S = Subsets([1,2,2,3],2, submultiset=True)
            sage: S.list()
            [[1, 2], [1, 3], [2, 2], [2, 3]]

        Check that :trac:`28588` is fixed::

            sage: Subsets([3,2,2], submultiset=True).list()
            [[], [3], [2], [3, 2], [2, 2], [3, 2, 2]]

        """
        from sage.combinat.integer_vector import IntegerVectors
        elts = self._keys
        for iv in IntegerVectors(self._k, len(self._d),
                                 outer=[self._d[k] for k in elts]):
            yield sum([[elts[i]] * iv[i] for i in range(len(iv))], [])


class SubsetsSorted(Subsets_s):
    """
    Lightweight class of all subsets of some set `S`, with each
    subset being encoded as a sorted tuple.

    Used to model indices of algebras given by subsets (so we don't
    have to explicitly build all `2^n` subsets in memory).
    For example, :class:`CliffordAlgebra`.
    """
    element_class = tuple

    def __contains__(self, value):
        """
        TESTS::

            sage: from sage.combinat.subset import SubsetsSorted
            sage: S = SubsetsSorted(range(3))
            sage: Set([1,2]) in S
            True
            sage: Set([1,4]) in S
            False
            sage: Set([]) in S
            True
            sage: (0,2) in S
            True
            sage: 2 in S
            False
        """
        if not isinstance(value, (list, tuple)) and value not in Sets():
            return False
        return all(v in self._s for v in value)

    def __iter__(self):
        """
        Iterate over ``self``.

        EXAMPLES::

            sage: from sage.combinat.subset import SubsetsSorted
            sage: S = SubsetsSorted(range(3))
            sage: [s for s in S]
            [(), (0,), (1,), (2,), (0, 1), (0, 2), (1, 2), (0, 1, 2)]
        """
        k = ZZ_0
        while k <= self._s.cardinality():
            for ss in Subsets_sk(self._s, k)._fast_iterator():
                yield self.element_class(sorted(ss))
            k += 1

    def first(self):
        """
        Return the first element of ``self``.

        EXAMPLES::

            sage: from sage.combinat.subset import SubsetsSorted
            sage: S = SubsetsSorted(range(3))
            sage: S.first()
            ()
        """
        return self.element_class([])

    def last(self):
        """
        Return the last element of ``self``.

        EXAMPLES::

            sage: from sage.combinat.subset import SubsetsSorted
            sage: S = SubsetsSorted(range(3))
            sage: S.last()
            (0, 1, 2)
        """
        return tuple(sorted(self._s))

    def random_element(self):
        """
        Return a random element of ``self``.

        EXAMPLES::

            sage: from sage.combinat.subset import SubsetsSorted
            sage: S = SubsetsSorted(range(3))
            sage: isinstance(S.random_element(), tuple)
            True
        """
        return tuple(sorted(Subsets_s.random_element(self)))

    def unrank(self, r):
        """
        Return the subset which has rank ``r``.

        EXAMPLES::

            sage: from sage.combinat.subset import SubsetsSorted
            sage: S = SubsetsSorted(range(3))
            sage: S.unrank(4)
            (0, 1)
        """
        r = Integer(r)
        if r >= self.cardinality() or r < 0:
            raise IndexError("index out of range")

        k = ZZ_0
        n = self._s.cardinality()
        binom = ZZ.one()
        while r >= binom:
            r -= binom
            k += 1
            binom = binomial(n,k)
        C = combination.from_rank(r, n, k)
        return self.element_class(sorted([self._s.unrank(i) for i in C]))

    def _an_element_(self):
        """
        Return an element of ``self``.

        EXAMPLES::

            sage: from sage.combinat.subset import SubsetsSorted
            sage: S = SubsetsSorted(range(3))
            sage: S.an_element()
            (0, 1)
        """
        return self.element_class(sorted(Subsets_s._an_element_(self)))

    def _element_constructor_(self, x):
        """
        Construct an element of ``self``.

        EXAMPLES::

            sage: from sage.combinat.subset import SubsetsSorted
            sage: S = SubsetsSorted(range(3))
            sage: [s for s in S]
            [(), (0,), (1,), (2,), (0, 1), (0, 2), (1, 2), (0, 1, 2)]
        """
        return self.element_class(sorted(set(x)))


def powerset(X):
    r"""
    Iterator over the *list* of all subsets of the iterable ``X``, in no
    particular order. Each list appears exactly once, up to order.

    INPUT:

    -  ``X`` - an iterable

    OUTPUT: iterator of lists

    EXAMPLES::

        sage: list(powerset([1,2,3]))
        [[], [1], [2], [1, 2], [3], [1, 3], [2, 3], [1, 2, 3]]
        sage: [z for z in powerset([0,[1,2]])]
        [[], [0], [[1, 2]], [0, [1, 2]]]

    Iterating over the power set of an infinite set is also allowed::

        sage: i = 0
        sage: L = []
        sage: for x in powerset(ZZ):
        ....:     if i > 10:
        ....:         break
        ....:     else:
        ....:         i += 1
        ....:     L.append(x)
        sage: print(" ".join(str(x) for x in L))
        [] [0] [1] [0, 1] [-1] [0, -1] [1, -1] [0, 1, -1] [2] [0, 2] [1, 2]

    You may also use subsets as an alias for powerset::

        sage: subsets([1,2,3])
        <generator object ...powerset at 0x...>
        sage: list(subsets([1,2,3]))
        [[], [1], [2], [1, 2], [3], [1, 3], [2, 3], [1, 2, 3]]

        The reason we return lists instead of sets is that the elements of
        sets must be hashable and many structures on which one wants the
        powerset consist of non-hashable objects.

    AUTHORS:

    - William Stein

    - Nils Bruin (2006-12-19): rewrite to work for not-necessarily
      finite objects X.
    """
    yield []
    pairs = []
    power2 = 1
    for x in X:
        pairs.append((power2, x))
        next_power2 = power2 << 1
        for w in range(power2, next_power2):
            yield [x for m, x in pairs if m & w]
        power2 = next_power2


<<<<<<< HEAD
subsets = powerset
=======
subsets = powerset


def uniq(L):
    """
    Iterate over the elements of ``L``, yielding every element at most
    once: keep only the first occurrence of any item.

    The items must be hashable.

    INPUT:

    - ``L`` -- iterable

    EXAMPLES::

        sage: L = [1, 1, 8, -5, 3, -5, 'a', 'x', 'a']
        sage: it = uniq(L); it
        <generator object uniq at ...>
        sage: list(it)
        [1, 8, -5, 3, 'a', 'x']
    """
    seen = set()
    for x in L:
        if x in seen:
            continue
        yield x
        seen.add(x)
>>>>>>> 7b843374
<|MERGE_RESOLUTION|>--- conflicted
+++ resolved
@@ -1532,9 +1532,6 @@
         power2 = next_power2
 
 
-<<<<<<< HEAD
-subsets = powerset
-=======
 subsets = powerset
 
 
@@ -1562,5 +1559,4 @@
         if x in seen:
             continue
         yield x
-        seen.add(x)
->>>>>>> 7b843374
+        seen.add(x)