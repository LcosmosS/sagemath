--- conflicted
+++ resolved
@@ -320,7 +320,6 @@
 from sage.groups.perm_gps.permgroup import PermutationGroup
 from sage.graphs.dot2tex_utils import have_dot2tex
 from sage.rings.all import QQ, NN, ZZ, IntegerModRing
-
 
 class Partition(CombinatorialElement):
     r"""
@@ -2268,11 +2267,7 @@
         g[row][col:] = range(a+col+1, g[row+1][col]+1)
         g[row+1][:col+1] = range(a, a+col+1)
         g=tableau.Tableau(g)
-<<<<<<< HEAD
-        g._garnir_cell=(row,col)
-=======
         g._garnir_cell = (row, col)
->>>>>>> 4acb3a37
         return g
 
     def top_garnir_tableau(self,e,cell):
@@ -2412,7 +2407,6 @@
             m+=row
         return gens
 
-<<<<<<< HEAD
     @cached_method
     def _initial_degree(self, e, multicharge=(0,)):
         r"""
@@ -2522,8 +2516,6 @@
             ps.append(ps[-1] * p)
         return sum(t.degree(pk) for pk in ps for t in self.standard_tableaux())
 
-=======
->>>>>>> 4acb3a37
     def arm_length(self, i, j):
         r"""
         Return the length of the arm of cell `(i,j)` in ``self``.
@@ -3282,7 +3274,6 @@
         """
         return (c - r) % l
 
-<<<<<<< HEAD
     def defect(self, e, multicharge=(0,)):
         r"""
         Return the ``e``-defect or the ``e``-weight of ``self``.
@@ -3330,7 +3321,7 @@
 
         return beta[multicharge[0]] - sum(beta[i]**2 - beta[i] * beta[Ie(i+1)]
                                           for i in range(e))
-=======
+
     def contents_tableau(self, multicharge=(0,)):
         """
         Return the tableau which has ``(k,r,c)``-th cell equal to the
@@ -3666,7 +3657,6 @@
           True
         """
         return all(self[r] > self[r+e-1] for r in range(len(self)-e+1))
->>>>>>> 4acb3a37
 
     def conjugacy_class_size(self):
         """
