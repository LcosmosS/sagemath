# sage_setup: distribution = sagemath-combinat
# -*- coding: utf-8 -*-
r"""
Integer partitions

A partition `p` of a nonnegative integer `n` is a
non-increasing list of positive integers (the *parts* of the
partition) with total sum `n`.

A partition can be depicted by a diagram made of rows of cells,
where the number of cells in the `i^{th}` row starting from
the top is the `i^{th}` part of the partition.

The coordinate system related to a partition applies from the top
to the bottom and from left to right. So, the corners of the
partition `[5, 3, 1]` are `[[0,4], [1,2], [2,0]]`.

For display options, see :obj:`Partitions.options`.

.. NOTE::

    - Boxes is a synonym for cells. All methods will use 'cell' and 'cells'
      instead of 'box' and 'boxes'.

    - Partitions are 0 based with coordinates in the form of (row-index,
      column-index).

    - If given coordinates of the form ``(r, c)``, then use Python's
      \*-operator.

    - Throughout this documentation, for a partition `\lambda` we will denote
      its conjugate partition by `\lambda^{\prime}`. For more on conjugate
      partitions, see :meth:`Partition.conjugate()`.

    - The comparisons on partitions use lexicographic order.

.. NOTE::

    We use the convention that lexicographic ordering is read from
    left-to-right. That is to say `[1, 3, 7]` is smaller than `[2, 3, 4]`.

AUTHORS:

- Mike Hansen (2007): initial version

- Dan Drake (2009-03-28): deprecate RestrictedPartitions and implement
  Partitions_parts_in

- Travis Scrimshaw (2012-01-12): Implemented latex function to Partition_class

- Travis Scrimshaw (2012-05-09): Fixed Partitions(-1).list() infinite recursion
  loop by saying Partitions_n is the empty set.

- Travis Scrimshaw (2012-05-11): Fixed bug in inner where if the length was
  longer than the length of the inner partition, it would include 0's.

- Andrew Mathas (2012-06-01): Removed deprecated functions and added
  compatibility with the PartitionTuple classes.  See :trac:`13072`

- Travis Scrimshaw (2012-10-12): Added options. Made
  ``Partition_class`` to the element ``Partition``. ``Partitions*`` are now
  all in the category framework except ``PartitionsRestricted`` (which will
  eventually be removed). Cleaned up documentation.

- Matthew Lancellotti (2018-09-14): Added a bunch of "k" methods to Partition.

EXAMPLES:

There are `5` partitions of the integer `4`::

    sage: Partitions(4).cardinality()                                                   # needs sage.libs.flint
    5
    sage: Partitions(4).list()
    [[4], [3, 1], [2, 2], [2, 1, 1], [1, 1, 1, 1]]

We can use the method ``.first()`` to get the 'first' partition of a
number::

    sage: Partitions(4).first()
    [4]

Using the method ``.next(p)``, we can calculate the 'next' partition
after `p`. When we are at the last partition, ``None`` will be returned::

    sage: Partitions(4).next([4])
    [3, 1]
    sage: Partitions(4).next([1,1,1,1]) is None
    True

We can use ``iter`` to get an object which iterates over the partitions
one by one to save memory.  Note that when we do something like
``for part in Partitions(4)`` this iterator is used in the background::

    sage: g = iter(Partitions(4))
    sage: next(g)
    [4]
    sage: next(g)
    [3, 1]
    sage: next(g)
    [2, 2]
    sage: for p in Partitions(4): print(p)
    [4]
    [3, 1]
    [2, 2]
    [2, 1, 1]
    [1, 1, 1, 1]

We can add constraints to the type of partitions we want. For
example, to get all of the partitions of `4` of length `2`, we'd do the
following::

    sage: Partitions(4, length=2).list()
    [[3, 1], [2, 2]]

Here is the list of partitions of length at least `2` and the list of
ones with length at most `2`::

    sage: Partitions(4, min_length=2).list()
    [[3, 1], [2, 2], [2, 1, 1], [1, 1, 1, 1]]
    sage: Partitions(4, max_length=2).list()
    [[4], [3, 1], [2, 2]]

The options ``min_part`` and ``max_part`` can be used to set constraints
on the sizes of all parts. Using ``max_part``, we can select
partitions having only 'small' entries. The following is the list
of the partitions of `4` with parts at most `2`::

    sage: Partitions(4, max_part=2).list()
    [[2, 2], [2, 1, 1], [1, 1, 1, 1]]

The ``min_part`` options is complementary to ``max_part`` and selects
partitions having only 'large' parts. Here is the list of all
partitions of `4` with each part at least `2`::

    sage: Partitions(4, min_part=2).list()
    [[4], [2, 2]]

The options ``inner`` and ``outer`` can be used to set part-by-part
constraints. This is the list of partitions of `4` with ``[3, 1, 1]`` as
an outer bound (that is, partitions of `4` contained in the partition
``[3, 1, 1]``)::

    sage: Partitions(4, outer=[3,1,1]).list()
    [[3, 1], [2, 1, 1]]

``outer`` sets ``max_length`` to the length of its argument. Moreover, the
parts of ``outer`` may be infinite to clear constraints on specific
parts. Here is the list of the partitions of `4` of length at most `3`
such that the second and third part are `1` when they exist::

    sage: Partitions(4, outer=[oo,1,1]).list()
    [[4], [3, 1], [2, 1, 1]]

Finally, here are the partitions of `4` with ``[1,1,1]`` as an inner
bound (i. e., the partitions of `4` containing the partition ``[1,1,1]``).
Note that ``inner`` sets ``min_length`` to the length of its argument::

    sage: Partitions(4, inner=[1,1,1]).list()
    [[2, 1, 1], [1, 1, 1, 1]]

The options ``min_slope`` and ``max_slope`` can be used to set
constraints on the slope, that is on the difference ``p[i+1]-p[i]`` of
two consecutive parts. Here is the list of the strictly decreasing
partitions of `4`::

    sage: Partitions(4, max_slope=-1).list()
    [[4], [3, 1]]

The constraints can be combined together in all reasonable ways.
Here are all the partitions of `11` of length between `2` and `4` such
that the difference between two consecutive parts is between `-3` and
`-1`::

    sage: Partitions(11,min_slope=-3,max_slope=-1,min_length=2,max_length=4).list()
    [[7, 4], [6, 5], [6, 4, 1], [6, 3, 2], [5, 4, 2], [5, 3, 2, 1]]

Partition objects can also be created individually with :class:`Partition`::

    sage: Partition([2,1])
    [2, 1]

Once we have a partition object, then there are a variety of
methods that we can use. For example, we can get the conjugate of a
partition. Geometrically, the conjugate of a partition is the
reflection of that partition through its main diagonal. Of course,
this operation is an involution::

    sage: Partition([4,1]).conjugate()
    [2, 1, 1, 1]
    sage: Partition([4,1]).conjugate().conjugate()
    [4, 1]

If we create a partition with extra zeros at the end, they will be dropped::

    sage: Partition([4,1,0,0])
    [4, 1]
    sage: Partition([0])
    []
    sage: Partition([0,0])
    []

The idea of a partition being followed by infinitely many parts of size
`0` is consistent with the ``get_part`` method::

    sage: p = Partition([5, 2])
    sage: p.get_part(0)
    5
    sage: p.get_part(10)
    0

We can go back and forth between the standard and the exponential
notations of a partition. The exponential notation can be padded with
extra zeros::

    sage: Partition([6,4,4,2,1]).to_exp()
    [1, 1, 0, 2, 0, 1]
    sage: Partition(exp=[1,1,0,2,0,1])
    [6, 4, 4, 2, 1]
    sage: Partition([6,4,4,2,1]).to_exp(5)
    [1, 1, 0, 2, 0, 1]
    sage: Partition([6,4,4,2,1]).to_exp(7)
    [1, 1, 0, 2, 0, 1, 0]
    sage: Partition([6,4,4,2,1]).to_exp(10)
    [1, 1, 0, 2, 0, 1, 0, 0, 0, 0]

We can get the (zero-based!) coordinates of the corners of a
partition::

    sage: Partition([4,3,1]).corners()
    [(0, 3), (1, 2), (2, 0)]

We can compute the core and quotient of a partition and build
the partition back up from them::

    sage: Partition([6,3,2,2]).core(3)
    [2, 1, 1]
    sage: Partition([7,7,5,3,3,3,1]).quotient(3)
    ([2], [1], [2, 2, 2])
    sage: p = Partition([11,5,5,3,2,2,2])
    sage: p.core(3)
    []
    sage: p.quotient(3)
    ([2, 1], [4], [1, 1, 1])
    sage: Partition(core=[],quotient=([2, 1], [4], [1, 1, 1]))
    [11, 5, 5, 3, 2, 2, 2]

We can compute the `0-1` sequence and go back and forth::

    sage: Partitions().from_zero_one([1, 1, 1, 1, 0, 1, 0])
    [5, 4]
    sage: all(Partitions().from_zero_one(mu.zero_one_sequence())
    ....:     == mu for n in range(5) for mu in Partitions(n))
    True

We can compute the Frobenius coordinates and go back and forth::

    sage: Partition([7,3,1]).frobenius_coordinates()
    ([6, 1], [2, 0])
    sage: Partition(frobenius_coordinates=([6,1],[2,0]))
    [7, 3, 1]
    sage: all(mu == Partition(frobenius_coordinates=mu.frobenius_coordinates())
    ....:     for n in range(12) for mu in Partitions(n))
    True

We use the lexicographic ordering::

    sage: pl = Partition([4,1,1])
    sage: ql = Partitions()([3,3])
    sage: pl > ql
    True
    sage: PL = Partitions()
    sage: pl = PL([4,1,1])
    sage: ql = PL([3,3])
    sage: pl > ql
    True
"""
# ****************************************************************************
#       Copyright (C) 2007 Mike Hansen <mhansen@gmail.com>,
#
#  Distributed under the terms of the GNU General Public License (GPL)
#                  https://www.gnu.org/licenses/
# ****************************************************************************

from copy import copy
from itertools import accumulate

from sage.arith.misc import binomial, factorial, gcd, multinomial
from sage.structure.global_options import GlobalOptions
from sage.structure.parent import Parent
from sage.structure.unique_representation import UniqueRepresentation
from sage.misc.lazy_import import lazy_import
from sage.misc.misc_c import prod
from sage.misc.prandom import randrange
from sage.misc.cachefunc import cached_method, cached_function

from sage.categories.infinite_enumerated_sets import InfiniteEnumeratedSets
from sage.categories.finite_enumerated_sets import FiniteEnumeratedSets

from sage.sets.non_negative_integers import NonNegativeIntegers
from sage.rings.finite_rings.integer_mod_ring import IntegerModRing
from sage.rings.integer_ring import ZZ
from sage.rings.rational_field import QQ
from sage.rings.semirings.non_negative_integer_semiring import NN
from sage.rings.polynomial.polynomial_ring_constructor import PolynomialRing
from sage.rings.integer import Integer
from sage.rings.infinity import infinity

from .combinat import CombinatorialElement
from . import tableau
from . import permutation
from . import composition
from sage.combinat.partitions import ZS1_iterator, ZS1_iterator_nk
from sage.combinat.integer_lists import IntegerListsLex
from sage.combinat.integer_lists.invlex import IntegerListsBackend_invlex
from sage.combinat.integer_vector_weighted import iterator_fast as weighted_iterator_fast
from sage.combinat.combinat_cython import conjugate
from sage.combinat.combinatorial_map import combinatorial_map

lazy_import('sage.combinat.skew_partition', 'SkewPartition')
lazy_import('sage.combinat.partition_tuple', 'PartitionTuple')
lazy_import('sage.combinat.root_system.weyl_group', 'WeylGroup')
lazy_import('sage.libs.pari.all', 'pari')
lazy_import('sage.groups.perm_gps.permgroup', 'PermutationGroup')
lazy_import("sage.symbolic.ring", "var")


class Partition(CombinatorialElement):
    r"""
    A partition `p` of a nonnegative integer `n` is a
    non-increasing list of positive integers (the *parts* of the
    partition) with total sum `n`.

    A partition is often represented as a diagram consisting of **cells**,
    or **boxes**, placed in rows on top of each other such that the number of
    cells in the `i^{th}` row, reading from top to bottom, is the `i^{th}`
    part of the partition. The rows are left-justified (and become shorter
    and shorter the farther down one goes). This diagram is called the
    **Young diagram** of the partition, or more precisely its Young diagram
    in English notation. (French and Russian notations are variations on this
    representation.)

    The coordinate system related to a partition applies from the top
    to the bottom and from left to right. So, the corners of the
    partition ``[5, 3, 1]`` are ``[[0,4], [1,2], [2,0]]``.

    For display options, see :meth:`Partitions.options`.

    .. NOTE::

        Partitions are 0 based with coordinates in the form of (row-index,
        column-index). For example consider the partition
        ``mu=Partition([4,3,2,2])``, the first part is ``mu[0]`` (which is 4),
        the second is ``mu[1]``, and so on, and the upper-left cell in English
        convention is ``(0, 0)``.

    A partition can be specified in one of the following ways:

    - a list (the default)
    - using exponential notation
    - by Frobenius coordinates
    - specifying its `0-1` sequence
    - specifying the core and the quotient

    See the examples below.

    EXAMPLES:

    Creating partitions though parents::

        sage: mu = Partitions(8)([3,2,1,1,1]); mu
        [3, 2, 1, 1, 1]
        sage: nu = Partition([3,2,1,1,1]); nu
        [3, 2, 1, 1, 1]
        sage: mu == nu
        True
        sage: mu is nu
        False
        sage: mu in Partitions()
        True
        sage: mu.parent()
        Partitions of the integer 8
        sage: mu.size()
        8
        sage: mu.category()
        Category of elements of Partitions of the integer 8
        sage: nu.parent()
        Partitions
        sage: nu.category()
        Category of elements of Partitions
        sage: mu[0]
        3
        sage: mu[1]
        2
        sage: mu[2]
        1
        sage: mu.pp()
        ***
        **
        *
        *
        *
        sage: mu.removable_cells()
        [(0, 2), (1, 1), (4, 0)]
        sage: mu.down_list()
        [[2, 2, 1, 1, 1], [3, 1, 1, 1, 1], [3, 2, 1, 1]]
        sage: mu.addable_cells()
        [(0, 3), (1, 2), (2, 1), (5, 0)]
        sage: mu.up_list()
        [[4, 2, 1, 1, 1], [3, 3, 1, 1, 1], [3, 2, 2, 1, 1], [3, 2, 1, 1, 1, 1]]
        sage: mu.conjugate()
        [5, 2, 1]
        sage: mu.dominates(nu)
        True
        sage: nu.dominates(mu)
        True

    Creating partitions using ``Partition``::

        sage: Partition([3,2,1])
        [3, 2, 1]
        sage: Partition(exp=[2,1,1])
        [3, 2, 1, 1]
        sage: Partition(core=[2,1], quotient=[[2,1],[3],[1,1,1]])
        [11, 5, 5, 3, 2, 2, 2]
        sage: Partition(frobenius_coordinates=([3,2],[4,0]))
        [4, 4, 1, 1, 1]
        sage: Partitions().from_zero_one([1, 1, 1, 1, 0, 1, 0])
        [5, 4]
        sage: [2,1] in Partitions()
        True
        sage: [2,1,0] in Partitions()
        True
        sage: Partition([1,2,3])
        Traceback (most recent call last):
        ...
        ValueError: [1, 2, 3] is not an element of Partitions

    Sage ignores trailing zeros at the end of partitions::

        sage: Partition([3,2,1,0])
        [3, 2, 1]
        sage: Partitions()([3,2,1,0])
        [3, 2, 1]
        sage: Partitions(6)([3,2,1,0])
        [3, 2, 1]

    TESTS:

    Check that only trailing zeros are stripped::

        sage: TestSuite( Partition([]) ).run()
        sage: TestSuite( Partition([4,3,2,2,2,1]) ).run()
        sage: Partition([3,2,2,2,1,0,0,0])
        [3, 2, 2, 2, 1]
        sage: Partition([3,0,2,2,2,1,0])
        Traceback (most recent call last):
        ...
        ValueError: [3, 0, 2, 2, 2, 1, 0] is not an element of Partitions
        sage: Partition([0,7,3])
        Traceback (most recent call last):
        ...
        ValueError: [0, 7, 3] is not an element of Partitions
    """
    @staticmethod
    def __classcall_private__(cls, mu=None, **keyword):
        """
        This constructs a list from optional arguments and delegates the
        construction of a :class:`Partition` to the ``element_class()`` call
        of the appropriate parent.

        EXAMPLES::

            sage: Partition([3,2,1])
            [3, 2, 1]
            sage: Partition(exp=[2,1,1])
            [3, 2, 1, 1]
            sage: Partition(core=[2,1], quotient=[[2,1],[3],[1,1,1]])
            [11, 5, 5, 3, 2, 2, 2]
        """
        l = len(keyword)
        if l == 0:
            if mu is not None:
                if isinstance(mu, Partition):
                    return mu
                return _Partitions(list(mu))
        if l == 1:
            if 'beta_numbers' in keyword:
                return _Partitions.from_beta_numbers(keyword['beta_numbers'])
            elif 'exp' in keyword:
                return _Partitions.from_exp(keyword['exp'])
            elif 'frobenius_coordinates' in keyword:
                return _Partitions.from_frobenius_coordinates(keyword['frobenius_coordinates'])
            elif 'zero_one' in keyword:
                return _Partitions.from_zero_one(keyword['zero_one'])

        if l == 2 and 'core' in keyword and 'quotient' in keyword:
            return _Partitions.from_core_and_quotient(keyword['core'], keyword['quotient'])
        raise ValueError('incorrect syntax for Partition()')

    def __setstate__(self, state):
        r"""
        In order to maintain backwards compatibility and be able to unpickle a
        old pickle from ``Partition_class`` we have to override the default
        ``__setstate__``.

        EXAMPLES::

            sage: loads(b'x\x9ck`J.NLO\xd5K\xce\xcfM\xca\xccK,\xd1+H,*\xc9,\xc9\xcc\xcf\xe3\n\x80\xb1\xe2\x93s\x12\x8b\x8b\xb9\n\x195\x1b\x0b\x99j\x0b\x995BY\xe33\x12\x8b3\nY\xfc\x80\xac\x9c\xcc\xe2\x92B\xd6\xd8B6\r\x88IE\x99y\xe9\xc5z\x99y%\xa9\xe9\xa9E\\\xb9\x89\xd9\xa9\xf10N!{(\xa3qkP!G\x06\x90a\x04dp\x82\x18\x86@\x06Wji\x92\x1e\x00x0.\xb5')
            [3, 2, 1]
            sage: loads(dumps( Partition([3,2,1]) ))  # indirect doctest
            [3, 2, 1]
        """
        if isinstance(state, dict):   # for old pickles from Partition_class
            self._set_parent(_Partitions)
            self.__dict__ = state
        else:
            self._set_parent(state[0])
            self.__dict__ = state[1]

    def __init__(self, parent, mu):
        """
        Initialize ``self``.

        We assume that ``mu`` is a weakly decreasing list of
        non-negative elements in ``ZZ``.

        EXAMPLES::

            sage: p = Partition([3,1])
            sage: TestSuite(p).run()

        TESTS:

        Fix that tuples raise the correct error::

            sage: Partition((3,1,7))
            Traceback (most recent call last):
            ...
            ValueError: [3, 1, 7] is not an element of Partitions
        """
        if isinstance(mu, Partition):
            # since we are (suppose to be) immutable, we can share the underlying data
            CombinatorialElement.__init__(self, parent, mu._list)
        else:
            if mu and not mu[-1]:
                # direct callers might assume that mu is not modified
                mu = mu[:-1]
                while mu and not mu[-1]:
                    mu.pop()
            CombinatorialElement.__init__(self, parent, mu)

    @cached_method
    def __hash__(self):
        r"""
        Return the hash of ``self``.

        TESTS::

            sage: P = Partition([4,2,2,1])
            sage: hash(P) == hash(P)
            True
        """
        return hash(tuple(self._list))

    def _repr_(self):
        r"""
        Return a string representation of ``self`` depending on
        :meth:`Partitions.options`.

        EXAMPLES::

            sage: mu=Partition([7,7,7,3,3,2,1,1,1,1,1,1,1]); mu # indirect doctest
            [7, 7, 7, 3, 3, 2, 1, 1, 1, 1, 1, 1, 1]
            sage: Partitions.options.display="diagram"; mu
            *******
            *******
            *******
            ***
            ***
            **
            *
            *
            *
            *
            *
            *
            *
            sage: Partitions.options.display="list"; mu
            [7, 7, 7, 3, 3, 2, 1, 1, 1, 1, 1, 1, 1]
            sage: Partitions.options.display="compact_low"; mu
            1^7,2,3^2,7^3
            sage: Partitions.options.display="compact_high"; mu
            7^3,3^2,2,1^7
            sage: Partitions.options.display="exp_low"; mu
            1^7, 2, 3^2, 7^3
            sage: Partitions.options.display="exp_high"; mu
            7^3, 3^2, 2, 1^7

            sage: Partitions.options.convention="French"
            sage: mu = Partition([7,7,7,3,3,2,1,1,1,1,1,1,1]); mu # indirect doctest
            7^3, 3^2, 2, 1^7
            sage: Partitions.options.display="diagram"; mu
            *
            *
            *
            *
            *
            *
            *
            **
            ***
            ***
            *******
            *******
            *******
            sage: Partitions.options.display="list"; mu
            [7, 7, 7, 3, 3, 2, 1, 1, 1, 1, 1, 1, 1]
            sage: Partitions.options.display="compact_low"; mu
            1^7,2,3^2,7^3
            sage: Partitions.options.display="compact_high"; mu
            7^3,3^2,2,1^7
            sage: Partitions.options.display="exp_low"; mu
            1^7, 2, 3^2, 7^3
            sage: Partitions.options.display="exp_high"; mu
            7^3, 3^2, 2, 1^7

            sage: Partitions.options._reset()
        """
        return self.parent().options._dispatch(self, '_repr_', 'display')

    def _ascii_art_(self):
        """
        TESTS::

            sage: ascii_art(Partitions(5).list())
            [                                * ]
            [                            **  * ]
            [                   ***  **  *   * ]
            [        ****  ***  *    **  *   * ]
            [ *****, *   , ** , *  , * , * , * ]
        """
        from sage.typeset.ascii_art import AsciiArt
        return AsciiArt(self._repr_diagram().splitlines(), baseline=0)

    def _unicode_art_(self):
        """
        TESTS::

            sage: unicode_art(Partitions(5).list())
            ⎡                                      ┌┐ ⎤
            ⎢                                 ┌┬┐  ├┤ ⎥
            ⎢                      ┌┬┬┐  ┌┬┐  ├┼┘  ├┤ ⎥
            ⎢         ┌┬┬┬┐  ┌┬┬┐  ├┼┴┘  ├┼┤  ├┤   ├┤ ⎥
            ⎢ ┌┬┬┬┬┐  ├┼┴┴┘  ├┼┼┘  ├┤    ├┼┘  ├┤   ├┤ ⎥
            ⎣ └┴┴┴┴┘, └┘   , └┴┘ , └┘  , └┘ , └┘ , └┘ ⎦
            sage: Partitions.options.convention = "French"
            sage: unicode_art(Partitions(5).list())
            ⎡                                      ┌┐ ⎤
            ⎢                                 ┌┐   ├┤ ⎥
            ⎢                      ┌┐    ┌┐   ├┤   ├┤ ⎥
            ⎢         ┌┐     ┌┬┐   ├┤    ├┼┐  ├┤   ├┤ ⎥
            ⎢ ┌┬┬┬┬┐  ├┼┬┬┐  ├┼┼┐  ├┼┬┐  ├┼┤  ├┼┐  ├┤ ⎥
            ⎣ └┴┴┴┴┘, └┴┴┴┘, └┴┴┘, └┴┴┘, └┴┘, └┴┘, └┘ ⎦
            sage: Partitions.options._reset()
        """
        from sage.typeset.unicode_art import UnicodeArt

        if not self._list:
            return UnicodeArt(u'∅', baseline=0)
        if self.parent().options.convention == "English":
            data = list(self)
        else:
            data = list(reversed(self))

        txt = [u'┌' + u'┬' * (data[0] - 1) + u'┐']
        for i in range(len(data) - 1):
            p = data[i]
            q = data[i + 1]
            if p < q:
                txt += [u'├' + u'┼' * p + u'┬' * (q - p - 1) + u'┐']
            elif p == q:
                txt += [u'├' + u'┼' * (p - 1) + u'┤']
            else:
                txt += [u'├' + u'┼' * q + u'┴' * (p - q - 1) + u'┘']
        txt += [u'└' + u'┴' * (data[-1] - 1) + u'┘']

        return UnicodeArt(txt, baseline=0)

    def _repr_list(self):
        """
        Return a string representation of ``self`` as a list.

        EXAMPLES::

            sage: print(Partition([7,7,7,3,3,2,1,1,1,1,1,1,1])._repr_list())
            [7, 7, 7, 3, 3, 2, 1, 1, 1, 1, 1, 1, 1]
        """
        return '[%s]' % ', '.join('%s' % m for m in self)

    def _repr_exp_low(self):
        """
        Return a string representation of ``self`` in exponential form (lowest
        first).

        EXAMPLES::

            sage: print(Partition([7,7,7,3,3,2,1,1,1,1,1,1,1])._repr_exp_low())
            1^7, 2, 3^2, 7^3
            sage: print(Partition([])._repr_exp_low())
            -
        """
        if not self._list:
            return '-'
        exp = self.to_exp()
        return '%s' % ', '.join('%s%s' % (m+1, '' if e == 1 else '^%s' % e)
                                 for (m,e) in enumerate(exp) if e > 0)

    def _repr_exp_high(self):
        """
        Return a string representation of ``self`` in exponential form (highest
        first).

        EXAMPLES::

            sage: print(Partition([7,7,7,3,3,2,1,1,1,1,1,1,1])._repr_exp_high())
            7^3, 3^2, 2, 1^7

            sage: print(Partition([])._repr_exp_high())
            -
        """
        if not self._list:
            return '-'
        exp = self.to_exp()[::-1]         # reversed list of exponents
        M = max(self)
        return ', '.join('%s%s' % (M - m, '' if e == 1 else '^%s' % e)
                         for m, e in enumerate(exp) if e > 0)

    def _repr_compact_low(self):
        """
        Return a string representation of ``self`` in compact form (exponential
        form with lowest first).

        EXAMPLES::

            sage: print(Partition([7,7,7,3,3,2,1,1,1,1,1,1,1])._repr_compact_low())
            1^7,2,3^2,7^3
            sage: print(Partition([])._repr_compact_low())
            -
        """
        if not self._list:
            return '-'
        exp = self.to_exp()
        return '%s' % ','.join('%s%s' % (m+1, '' if e == 1 else '^%s' % e)
                                 for (m,e) in enumerate(exp) if e > 0)

    def _repr_compact_high(self):
        """
        Return a string representation of ``self`` in compact form (exponential
        form with highest first).

        EXAMPLES::

            sage: print(Partition([7,7,7,3,3,2,1,1,1,1,1,1,1])._repr_compact_high())
            7^3,3^2,2,1^7
            sage: print(Partition([])._repr_compact_low())
            -
        """
        if not self._list:
            return '-'
        exp = self.to_exp()[::-1]         # reversed list of exponents
        M = max(self)
        return '%s' % ','.join('%s%s' % (M-m, '' if e == 1 else '^%s' % e)
                                 for (m,e) in enumerate(exp) if e > 0)

    def _repr_diagram(self):
        r"""
        Return a representation of ``self`` as a Ferrers diagram.

        EXAMPLES::

            sage: print(Partition([7,7,7,3,3,2,1,1,1,1,1,1,1])._repr_diagram())
            *******
            *******
            *******
            ***
            ***
            **
            *
            *
            *
            *
            *
            *
            *
        """
        return self.ferrers_diagram()

    def level(self):
        """
        Return the level of ``self``, which is always 1.

        This method exists only for compatibility with
        :class:`PartitionTuples`.

        EXAMPLES::

            sage: Partition([4,3,2]).level()
            1
        """
        return 1

    def components(self):
        """
        Return a list containing the shape of ``self``.

        This method exists only for compatibility with
        :class:`PartitionTuples`.

        EXAMPLES::

            sage: Partition([3,2]).components()
            [[3, 2]]
        """
        return [ self ]

    def _latex_(self):
        r"""
        Return a LaTeX version of ``self``.

        For more on the latex options, see :meth:`Partitions.options`.

        EXAMPLES::

            sage: mu = Partition([2, 1])
            sage: Partitions.options.latex='diagram'; latex(mu)       # indirect doctest
            {\def\lr#1{\multicolumn{1}{@{\hspace{.6ex}}c@{\hspace{.6ex}}}{\raisebox{-.3ex}{$#1$}}}
            \raisebox{-.6ex}{$\begin{array}[b]{*{2}c}\\
            \lr{\ast}&\lr{\ast}\\
            \lr{\ast}\\
            \end{array}$}
            }
            sage: Partitions.options.latex='exp_high'; latex(mu)      # indirect doctest
            2,1
            sage: Partitions.options.latex='exp_low'; latex(mu)       # indirect doctest
            1,2
            sage: Partitions.options.latex='list'; latex(mu)          # indirect doctest
            [2, 1]
            sage: Partitions.options.latex='young_diagram'; latex(mu) # indirect doctest
            {\def\lr#1{\multicolumn{1}{|@{\hspace{.6ex}}c@{\hspace{.6ex}}|}{\raisebox{-.3ex}{$#1$}}}
            \raisebox{-.6ex}{$\begin{array}[b]{*{2}c}\cline{1-2}
            \lr{\phantom{x}}&\lr{\phantom{x}}\\\cline{1-2}
            \lr{\phantom{x}}\\\cline{1-1}
            \end{array}$}
            }

            sage: Partitions.options(latex="young_diagram", convention="french")
            sage: Partitions.options.latex='exp_high'; latex(mu)      # indirect doctest
            2,1
            sage: Partitions.options.latex='exp_low'; latex(mu)       # indirect doctest
            1,2
            sage: Partitions.options.latex='list'; latex(mu)          # indirect doctest
            [2, 1]
            sage: Partitions.options.latex='young_diagram'; latex(mu) # indirect doctest
            {\def\lr#1{\multicolumn{1}{|@{\hspace{.6ex}}c@{\hspace{.6ex}}|}{\raisebox{-.3ex}{$#1$}}}
            \raisebox{-.6ex}{$\begin{array}[t]{*{2}c}\cline{1-1}
            \lr{\phantom{x}}\\\cline{1-2}
            \lr{\phantom{x}}&\lr{\phantom{x}}\\\cline{1-2}
            \end{array}$}
            }

            sage: Partitions.options._reset()
        """
        return self.parent().options._dispatch(self, '_latex_', 'latex')

    def _latex_young_diagram(self):
        r"""
        LaTeX output as a Young diagram.

        EXAMPLES::

            sage: print(Partition([2, 1])._latex_young_diagram())
            {\def\lr#1{\multicolumn{1}{|@{\hspace{.6ex}}c@{\hspace{.6ex}}|}{\raisebox{-.3ex}{$#1$}}}
            \raisebox{-.6ex}{$\begin{array}[b]{*{2}c}\cline{1-2}
            \lr{\phantom{x}}&\lr{\phantom{x}}\\\cline{1-2}
            \lr{\phantom{x}}\\\cline{1-1}
            \end{array}$}
            }
            sage: print(Partition([])._latex_young_diagram())
            {\emptyset}
        """
        if not self._list:
            return "{\\emptyset}"

        from sage.combinat.output import tex_from_array
        return tex_from_array([ ["\\phantom{x}"]*row_size for row_size in self._list ])

    def _latex_diagram(self):
        r"""
        LaTeX output as a Ferrers' diagram.

        EXAMPLES::

            sage: print(Partition([2, 1])._latex_diagram())
            {\def\lr#1{\multicolumn{1}{@{\hspace{.6ex}}c@{\hspace{.6ex}}}{\raisebox{-.3ex}{$#1$}}}
            \raisebox{-.6ex}{$\begin{array}[b]{*{2}c}\\
            \lr{\ast}&\lr{\ast}\\
            \lr{\ast}\\
            \end{array}$}
            }
            sage: print(Partition([])._latex_diagram())
            {\emptyset}
        """
        if not self._list:
            return "{\\emptyset}"

        entry = self.parent().options("latex_diagram_str")
        from sage.combinat.output import tex_from_array
        return tex_from_array([ [entry]*row_size for row_size in self._list ], False)

    def _latex_list(self):
        r"""
        LaTeX output as a list.

        EXAMPLES::

            sage: print(Partition([2, 1])._latex_list())
            [2, 1]
            sage: print(Partition([])._latex_list())
            []
        """
        return repr(self._list)

    def _latex_exp_low(self):
        r"""
        LaTeX output in exponential notation (lowest first).

        EXAMPLES::

            sage: print(Partition([2,2,1])._latex_exp_low())
            1,2^{2}
            sage: print(Partition([])._latex_exp_low())
            {\emptyset}
        """
        if not self._list:
            return "{\\emptyset}"
        exp = self.to_exp()
        return '%s' % ','.join('%s%s' % (m+1, '' if e == 1 else '^{%s}' % e)
                                 for (m,e) in enumerate(exp) if e > 0)

    def _latex_exp_high(self):
        r"""
        LaTeX output in exponential notation (highest first).

        EXAMPLES::

            sage: print(Partition([2,2,1])._latex_exp_high())
            2^{2},1
            sage: print(Partition([])._latex_exp_high())
            {\emptyset}
        """
        if not self._list:
            return "{\\emptyset}"
        exp = self.to_exp()[::-1]  # reversed list of exponents
        M = max(self)
        return '%s' % ','.join('%s%s' % (M-m, '' if e == 1 else '^{%s}' % e)
                                 for (m,e) in enumerate(exp) if e > 0)

    def ferrers_diagram(self):
        r"""
        Return the Ferrers diagram of ``self``.

        EXAMPLES::

            sage: mu = Partition([5,5,2,1])
            sage: Partitions.options(diagram_str='*', convention="english")
            sage: print(mu.ferrers_diagram())
            *****
            *****
            **
            *
            sage: Partitions.options(diagram_str='#')
            sage: print(mu.ferrers_diagram())
            #####
            #####
            ##
            #
            sage: Partitions.options.convention="french"
            sage: print(mu.ferrers_diagram())
            #
            ##
            #####
            #####
            sage: print(Partition([]).ferrers_diagram())
            -
            sage: Partitions.options(diagram_str='-')
            sage: print(Partition([]).ferrers_diagram())
            (/)
            sage: Partitions.options._reset()
        """
        diag_str = self.parent().options.diagram_str
        if not self._list:
            return '-' if diag_str != '-' else "(/)"
        if self.parent().options.convention == "English":
            return '\n'.join(diag_str * p for p in self)
        else:
            return '\n'.join(diag_str * p for p in reversed(self))

    def pp(self):
        r"""
        Print the Ferrers diagram.

        See :meth:`ferrers_diagram` for more on the Ferrers diagram.

        EXAMPLES::

            sage: Partition([5,5,2,1]).pp()
            *****
            *****
            **
            *
            sage: Partitions.options.convention='French'
            sage: Partition([5,5,2,1]).pp()
            *
            **
            *****
            *****
            sage: Partitions.options._reset()
        """
        print(self.ferrers_diagram())

    def __truediv__(self, p):
        """
        Return the skew partition ``self / p``.

        EXAMPLES::

            sage: p = Partition([3,2,1])
            sage: p/[1,1]
            [3, 2, 1] / [1, 1]
            sage: p/[3,2,1]
            [3, 2, 1] / [3, 2, 1]
            sage: p/Partition([1,1])
            [3, 2, 1] / [1, 1]
            sage: p/[2,2,2]
            Traceback (most recent call last):
            ...
            ValueError: to form a skew partition p/q, q must be contained in p
        """
        if not self.contains(p):
            raise ValueError("to form a skew partition p/q, q must be contained in p")

        return SkewPartition([self[:], p])

    def stretch(self, k):
        """
        Return the partition obtained by multiplying each part with the
        given number.

        EXAMPLES::

            sage: p = Partition([4,2,2,1,1])
            sage: p.stretch(3)
            [12, 6, 6, 3, 3]
        """
        return _Partitions([k * p for p in self])

    def power(self, k):
        r"""
        Return the cycle type of the `k`-th power of any permutation
        with cycle type ``self`` (thus describes the powermap of
        symmetric groups).

        Equivalent to GAP's ``PowerPartition``.

        EXAMPLES::

            sage: p = Partition([5,3])
            sage: p.power(1)
            [5, 3]
            sage: p.power(2)
            [5, 3]
            sage: p.power(3)
            [5, 1, 1, 1]
            sage: p.power(4)
            [5, 3]

        Now let us compare this to the power map on `S_8`::

            sage: # needs sage.groups
            sage: G = SymmetricGroup(8)
            sage: g = G([(1,2,3,4,5),(6,7,8)]); g
            (1,2,3,4,5)(6,7,8)
            sage: g^2
            (1,3,5,2,4)(6,8,7)
            sage: g^3
            (1,4,2,5,3)
            sage: g^4
            (1,5,4,3,2)(6,7,8)

        ::

            sage: Partition([3,2,1]).power(3)
            [2, 1, 1, 1, 1]
        """
        res = []
        for i in self:
            g = gcd(i, k)
            res.extend( [ZZ(i//g)]*int(g) )
        res.sort(reverse=True)
        return Partition(res)

    def __next__(self):
        """
        Return the partition that lexicographically follows ``self``, of the
        same size. If ``self`` is the last partition, then return ``False``.

        EXAMPLES::

            sage: next(Partition([4]))
            [3, 1]
            sage: next(Partition([1,1,1,1]))
            False
        """
        p = self
        n = 0
        m = 0
        for i in p:
            n += i
            m += 1

        next_p = p[:] + [1]*(n - len(p))

        #Check to see if we are at the last (all ones) partition
        if p == [1]*n:
            return False

        #
        #If we are not, then run the ZS1 algorithm.
        #

        #Let h be the number of non-one  entries in the
        #partition
        h = 0
        for i in next_p:
            if i != 1:
                h += 1

        if next_p[h-1] == 2:
            m += 1
            next_p[h-1] = 1
            h -= 1
        else:
            r = next_p[h-1] - 1
            t = m - h + 1
            next_p[h-1] = r

            while t >= r:
                h += 1
                next_p[h-1] = r
                t -= r

            if t == 0:
                m = h
            else:
                m = h + 1
                if t > 1:
                    h += 1
                    next_p[h-1] = t

        return self.parent()(next_p[:m])

    next = __next__

    def size(self):
        """
        Return the size of ``self``.

        EXAMPLES::

            sage: Partition([2,2]).size()
            4
            sage: Partition([3,2,1]).size()
            6
        """
        return sum(self)

    def sign(self):
        r"""
        Return the sign of any permutation with cycle type ``self``.

        This function corresponds to a homomorphism from the symmetric
        group `S_n` into the cyclic group of order 2, whose kernel
        is exactly the alternating group `A_n`. Partitions of sign
        `1` are called even partitions while partitions of sign
        `-1` are called odd.

        EXAMPLES::

            sage: Partition([5,3]).sign()
            1
            sage: Partition([5,2]).sign()
            -1

        Zolotarev's lemma states that the Legendre symbol
        `\left(\frac{a}{p}\right)` for an integer
        `a \pmod p` (`p` a prime number), can be computed
        as sign(p_a), where sign denotes the sign of a permutation and
        p_a the permutation of the residue classes `\pmod p`
        induced by modular multiplication by `a`, provided
        `p` does not divide `a`.

        We verify this in some examples.

        ::

            sage: F = GF(11)                                                            # needs sage.rings.finite_rings
            sage: a = F.multiplicative_generator();a                                    # needs sage.rings.finite_rings
            2
            sage: plist = [int(a*F(x)) for x in range(1,11)]; plist                     # needs sage.rings.finite_rings
            [2, 4, 6, 8, 10, 1, 3, 5, 7, 9]

        This corresponds to the permutation (1, 2, 4, 8, 5, 10, 9, 7, 3, 6)
        (acting the set `\{1,2,...,10\}`) and to the partition
        [10].

        ::

            sage: p = PermutationGroupElement('(1, 2, 4, 8, 5, 10, 9, 7, 3, 6)')        # needs sage.groups
            sage: p.sign()                                                              # needs sage.groups
            -1
            sage: Partition([10]).sign()
            -1
            sage: kronecker_symbol(11,2)
            -1

        Now replace `2` by `3`::

            sage: plist = [int(F(3*x)) for x in range(1,11)]; plist                     # needs sage.rings.finite_rings
            [3, 6, 9, 1, 4, 7, 10, 2, 5, 8]
            sage: list(range(1, 11))
            [1, 2, 3, 4, 5, 6, 7, 8, 9, 10]
            sage: p = PermutationGroupElement('(3,4,8,7,9)')                            # needs sage.groups
            sage: p.sign()                                                              # needs sage.groups
            1
            sage: kronecker_symbol(3,11)
            1
            sage: Partition([5,1,1,1,1,1]).sign()
            1

        In both cases, Zolotarev holds.

        REFERENCES:

        - :wikipedia:`Zolotarev%27s_lemma`
        """
        return (-1)**(self.size()-self.length())

    def k_size(self, k):
        r"""
        Given a partition ``self`` and a ``k``, return the size of the
        `k`-boundary.

        This is the same as the length method
        :meth:`sage.combinat.core.Core.length` of the
        :class:`sage.combinat.core.Core` object, with the exception that here we
        don't require ``self`` to be a `k+1`-core.

        EXAMPLES::

            sage: Partition([2, 1, 1]).k_size(1)
            2
            sage: Partition([2, 1, 1]).k_size(2)
            3
            sage: Partition([2, 1, 1]).k_size(3)
            3
            sage: Partition([2, 1, 1]).k_size(4)
            4

        .. SEEALSO::

            :meth:`k_boundary`, :meth:`SkewPartition.size`
        """
        return self.k_boundary(k).size()

    def boundary(self):
        r"""
        Return the integer coordinates of points on the boundary of ``self``.

        For the following description, picture the Ferrer's diagram of ``self``
        using the French convention.  Recall that the French convention puts
        the longest row on the bottom and the shortest row on the top.  In
        addition, interpret the Ferrer's diagram as 1 x 1 cells in the Euclidean
        plane.  So if ``self`` was the partition [3, 1], the lower-left vertices
        of the 1 x 1 cells in the Ferrer's diagram would be (0, 0), (1, 0),
        (2, 0), and (0, 1).

        The boundary of a partition is the set `\{ \text{NE}(d) \mid \forall
        d\:\text{diagonal} \}`.  That is, for every diagonal line `y = x + b`
        where `b \in \mathbb{Z}`, we find the northeasternmost (NE) point on
        that diagonal which is also in the Ferrer's diagram.

        The boundary will go from bottom-right to top-left.

        EXAMPLES:

        Consider the partition (1) depicted as a square on a cartesian plane
        with vertices (0, 0), (1, 0), (1, 1), and (0, 1).  Three of those
        vertices in the appropriate order form the boundary::

            sage: Partition([1]).boundary()
            [(1, 0), (1, 1), (0, 1)]

        The partition (3, 1) can be visualized as three squares on a cartesian
        plane. The coordinates of the appropriate vertices form the boundary::

            sage: Partition([3, 1]).boundary()
            [(3, 0), (3, 1), (2, 1), (1, 1), (1, 2), (0, 2)]

        TESTS::

            sage: Partition([1]).boundary()
            [(1, 0), (1, 1), (0, 1)]
            sage: Partition([2, 1]).boundary()
            [(2, 0), (2, 1), (1, 1), (1, 2), (0, 2)]
            sage: Partition([3, 1]).boundary()
            [(3, 0), (3, 1), (2, 1), (1, 1), (1, 2), (0, 2)]
            sage: Partition([2, 1, 1]).boundary()
            [(2, 0), (2, 1), (1, 1), (1, 2), (1, 3), (0, 3)]

        .. SEEALSO::

            :meth:`k_rim`.  You might have been looking for :meth:`k_boundary`
            instead.
        """
        def horizontal_piece(xy, bdy):
            (start_x, start_y) = xy
            if not bdy:
                h_piece = [(start_x, start_y)]
            else:
                stop_x = bdy[-1][0]
                y = start_y  # y never changes
                h_piece = [(x, y) for x in range(start_x, stop_x)]
            h_piece = list(reversed(h_piece))
            return h_piece
        bdy = []
        for i, part in enumerate(self):
            (cell_x, cell_y) = (part - 1, i)
            (x, y) = (cell_x + 1, cell_y + 1)
            bdy += horizontal_piece((x, y - 1), bdy)
            bdy.append((x, y))
        # add final "top-left" horizontal piece
        (top_left_x, top_left_y) = (0, len(self))
        bdy += horizontal_piece((top_left_x, top_left_y), bdy)
        return bdy

    def k_rim(self, k):
        r"""
        Return the ``k``-rim of ``self`` as a list of integer coordinates.

        The `k`-rim of a partition is the "line between" (or "intersection of")
        the `k`-boundary and the `k`-interior.  (Section 2.3 of [HM2011]_)

        It will be output as an ordered list of integer coordinates, where the
        origin is `(0, 0)`.  It will start at the top-left of the `k`-rim (using
        French convention) and end at the bottom-right.

        EXAMPLES:

        Consider the partition (3, 1) split up into its 1-interior and
        1-boundary:

        .. image:: ../../media/k-rim.JPG
            :height: 180px
            :align: center

        The line shown in bold is the 1-rim, and that information is equivalent
        to the integer coordinates of the points that occur along that line::

            sage: Partition([3, 1]).k_rim(1)
            [(3, 0), (2, 0), (2, 1), (1, 1), (0, 1), (0, 2)]

        TESTS::

            sage: Partition([1]).k_rim(0)
            [(1, 0),  (1, 1),  (0, 1)]
            sage: Partition([3,  1]).k_rim(0)
            [(3, 0),  (3, 1),  (2, 1),  (1, 1),  (1, 2),  (0, 2)]
            sage: Partition([3,  1]).k_rim(1)
            [(3, 0),  (2, 0),  (2, 1),  (1, 1),  (0, 1),  (0, 2)]
            sage: Partition([3,  1]).k_rim(2)
            [(3, 0),  (2, 0),  (1, 0),  (1, 1),  (0, 1),  (0, 2)]
            sage: Partition([3,  1]).k_rim(3)
            [(3, 0),  (2, 0),  (1, 0),  (1, 1),  (0, 1),  (0, 2)]

        .. SEEALSO::

            :meth:`k_interior`, :meth:`k_boundary`, :meth:`boundary`
        """
        interior_rim = self.k_interior(k).boundary()
        # get leftmost vertical line
        interior_top_left_y = interior_rim[-1][1]
        v_piece = [(0, y) for y in range(interior_top_left_y+1, len(self)+1)]
        # get bottommost horizontal line
        interior_bottom_right_x = interior_rim[0][0]
        if self:
            ptn_bottom_right_x = self[0]
        else:
            ptn_bottom_right_x = 0
        h_piece = [(x, 0) for x in
                   range(ptn_bottom_right_x, interior_bottom_right_x, -1)]
        # glue together with boundary
        rim = h_piece + interior_rim + v_piece
        return rim

    def k_row_lengths(self, k):
        r"""
        Return the ``k``-row-shape of the partition ``self``.

        This is equivalent to taking the `k`-boundary of the partition and then
        returning the row-shape of that.  We do *not* discard rows of length 0.
        (Section 2.2 of [LLMS2013]_)

        EXAMPLES::

            sage: Partition([6, 1]).k_row_lengths(2)
            [2, 1]

            sage: Partition([4, 4, 4, 3, 2]).k_row_lengths(2)
            [0, 1, 1, 1, 2]

        .. SEEALSO::

            :meth:`k_column_lengths`, :meth:`k_boundary`,
            :meth:`SkewPartition.row_lengths`,
            :meth:`SkewPartition.column_lengths`
        """
        return self.k_boundary(k).row_lengths()

    def k_column_lengths(self, k):
        r"""
        Return the ``k``-column-shape of the partition ``self``.

        This is the 'column' analog of :meth:`k_row_lengths`.

        EXAMPLES::

            sage: Partition([6, 1]).k_column_lengths(2)
            [1, 0, 0, 0, 1, 1]

            sage: Partition([4, 4, 4, 3, 2]).k_column_lengths(2)
            [1, 1, 1, 2]

        .. SEEALSO::

            :meth:`k_row_lengths`, :meth:`k_boundary`,
            :meth:`SkewPartition.row_lengths`,
            :meth:`SkewPartition.column_lengths`
        """
        return self.k_boundary(k).column_lengths()

    def has_rectangle(self, h, w):
        r"""
        Return ``True`` if the Ferrer's diagram of ``self`` has ``h``
        (*or more*) rows of length ``w`` (*exactly*).

        INPUT:

        - ``h`` -- An integer `h \geq 1`.  The (*minimum*) height of the
          rectangle.

        - ``w`` -- An integer `w \geq 1`.  The width of the rectangle.

        EXAMPLES::

            sage: Partition([3, 3, 3, 3]).has_rectangle(2, 3)
            True
            sage: Partition([3, 3]).has_rectangle(2, 3)
            True
            sage: Partition([4, 3]).has_rectangle(2, 3)
            False
            sage: Partition([3]).has_rectangle(2, 3)
            False

        TESTS::

            sage: Partition([1, 1, 1]).has_rectangle(4, 1)
            False
            sage: Partition([1, 1, 1]).has_rectangle(3, 1)
            True
            sage: Partition([1, 1, 1]).has_rectangle(2, 1)
            True
            sage: Partition([1, 1, 1]).has_rectangle(1, 2)
            False
            sage: Partition([3]).has_rectangle(1, 3)
            True
            sage: Partition([3]).has_rectangle(1, 2)
            False
            sage: Partition([3]).has_rectangle(2, 3)
            False

        .. SEEALSO::

            :meth:`has_k_rectangle`
        """
        assert h >= 1
        assert w >= 1
        num_rows_of_len_w = self.to_exp(w)[w - 1]
        return num_rows_of_len_w >= h

    def has_k_rectangle(self, k):
        r"""
        Return ``True`` if the Ferrer's diagram of ``self`` contains `k-i+1`
        rows (*or more*) of length `i` (*exactly*) for any `i` in `[1, k]`.

        This is mainly a helper function for :meth:`is_k_reducible` and
        :meth:`is_k_irreducible`, the only difference between this function and
        :meth:`is_k_reducible` being that this function allows any partition as
        input while :meth:`is_k_reducible` requires the input to be `k`-bounded.

        EXAMPLES:

        The partition [1, 1, 1] has at least 2 rows of length 1::

            sage: Partition([1, 1, 1]).has_k_rectangle(2)
            True

        The partition [1, 1, 1] does *not* have 4 rows of length 1, 3 rows of
        length 2, 2 rows of length 3, nor 1 row of length 4::

            sage: Partition([1, 1, 1]).has_k_rectangle(4)
            False

        TESTS::

            sage: Partition([1]).has_k_rectangle(1)
            True
            sage: Partition([1]).has_k_rectangle(2)
            False
            sage: Partition([1, 1, 1]).has_k_rectangle(3)
            True
            sage: Partition([1, 1, 1]).has_k_rectangle(2)
            True
            sage: Partition([1, 1, 1]).has_k_rectangle(4)
            False
            sage: Partition([3]).has_k_rectangle(3)
            True
            sage: Partition([3]).has_k_rectangle(2)
            False
            sage: Partition([3]).has_k_rectangle(4)
            False

        .. SEEALSO::

            :meth:`is_k_irreducible`, :meth:`is_k_reducible`,
            :meth:`has_rectangle`
        """
        return any(self.has_rectangle(a, b) for (a, b) in
                   [(k-i+1, i) for i in range(1, k+1)])

    def is_k_bounded(self, k):
        r"""
        Return ``True`` if the partition ``self`` is bounded by ``k``.

        EXAMPLES::

            sage: Partition([4, 3, 1]).is_k_bounded(4)
            True
            sage: Partition([4, 3, 1]).is_k_bounded(7)
            True
            sage: Partition([4, 3, 1]).is_k_bounded(3)
            False
        """
        assert k >= 0
        if self.is_empty():
            return True
        else:
            return self[0] <= k

    def is_k_reducible(self, k):
        r"""
        Return ``True`` if the partition ``self`` is ``k``-reducible.

        A `k`-bounded partition is `k`-*reducible* if its Ferrer's diagram
        contains `k-i+1` rows (or more) of length `i` (exactly) for some
        `i \in [1, k]`.

        (Also, a `k`-bounded partition is `k`-reducible if and only if it is not `k`-irreducible.)

        EXAMPLES:

        The partition [1, 1, 1] has at least 2 rows of length 1::

            sage: Partition([1, 1, 1]).is_k_reducible(2)
            True

        The partition [1, 1, 1] does *not* have 4 rows of length 1, 3 rows of
        length 2, 2 rows of length 3, nor 1 row of length 4::

            sage: Partition([1, 1, 1]).is_k_reducible(4)
            False

        .. SEEALSO::

            :meth:`is_k_irreducible`, :meth:`has_k_rectangle`
        """
        if not self.is_k_bounded(k):
            raise ValueError('we only talk about k-reducible / k-irreducible for k-bounded partitions')
        return self.has_k_rectangle(k)

    def is_k_irreducible(self, k):
        r"""
        Return ``True`` if the partition ``self`` is ``k``-irreducible.

        A `k`-bounded partition is `k`-*irreducible* if its Ferrer's diagram
        does *not* contain `k-i+1` rows (or more) of length `i` (exactly) for
        every `i \in [1, k]`.

        (Also, a `k`-bounded partition is `k`-irreducible if and only if it is
        not `k`-reducible.)

        EXAMPLES:

        The partition [1, 1, 1] has at least 2 rows of length 1::

            sage: Partition([1, 1, 1]).is_k_irreducible(2)
            False

        The partition [1, 1, 1] does *not* have 4 rows of length 1, 3 rows of
        length 2, 2 rows of length 3, nor 1 row of length 4::

            sage: Partition([1, 1, 1]).is_k_irreducible(4)
            True

        .. SEEALSO::

            :meth:`is_k_reducible`, :meth:`has_k_rectangle`
        """
        return not self.is_k_reducible(k)

    def is_symmetric(self):
        r"""
        Return ``True`` if the partition ``self`` equals its own transpose.

        EXAMPLES::

            sage: Partition([2, 1]).is_symmetric()
            True
            sage: Partition([3, 1]).is_symmetric()
            False
        """
        return self == self.conjugate()

    def next_within_bounds(self, min=[], max=None, partition_type=None):
        r"""
        Get the next partition lexicographically that contains ``min`` and is
        contained in ``max``.

        INPUT:

        - ``min`` -- (default ``[]``, the empty partition) The
          'minimum partition' that ``next_within_bounds(self)`` must contain.

        - ``max`` -- (default ``None``) The 'maximum partition' that
          ``next_within_bounds(self)`` must be contained in.  If set to ``None``,
          then there is no restriction.

        - ``partition_type`` -- (default ``None``) The type of partitions
          allowed.  For example, 'strict' for strictly decreasing partitions, or
          ``None`` to allow any valid partition.

        EXAMPLES::

            sage: m = [1, 1]
            sage: M = [3, 2, 1]
            sage: Partition([1, 1]).next_within_bounds(min=m, max=M)
            [1, 1, 1]
            sage: Partition([1, 1, 1]).next_within_bounds(min=m, max=M)
            [2, 1]
            sage: Partition([2, 1]).next_within_bounds(min=m, max=M)
            [2, 1, 1]
            sage: Partition([2, 1, 1]).next_within_bounds(min=m, max=M)
            [2, 2]
            sage: Partition([2, 2]).next_within_bounds(min=m, max=M)
            [2, 2, 1]
            sage: Partition([2, 2, 1]).next_within_bounds(min=m, max=M)
            [3, 1]
            sage: Partition([3, 1]).next_within_bounds(min=m, max=M)
            [3, 1, 1]
            sage: Partition([3, 1, 1]).next_within_bounds(min=m, max=M)
            [3, 2]
            sage: Partition([3, 2]).next_within_bounds(min=m, max=M)
            [3, 2, 1]
            sage: Partition([3, 2, 1]).next_within_bounds(min=m, max=M) == None
            True

        .. SEEALSO::

            :meth:`next`
        """
        # make sure min <= self <= max
        if max is not None:
            assert _Partitions(max).contains(_Partitions(self))
        assert _Partitions(self).contains(_Partitions(min))
        # check for empty max
        if max is not None and _Partitions(max).is_empty():
            return None
        # convert partitions to lists to make them mutable
        p = list(self)
        min = list(min)
        # if there is no max, the next partition just tacks a '1' on to the end!
        if max is None:
            return _Partitions(p + [1])
        # extend p and min to include 0's at the end
        p = p + [0] * (len(max) - len(p))
        min = min + [0] * (len(max) - len(min))
        # finally, run the algo to find next_p
        next_p = copy(p)

        def condition(a, b):
            if partition_type in ('strict', 'strictly decreasing'):
                return a < b - 1
            elif partition_type in (None, 'weak', 'weakly decreasing'):
                return a < b
            else:
                raise ValueError('unrecognized partition type')
        for r in range(len(p) - 1, -1, -1):
            if r == 0:
                if (max is None or p[r] < max[r]):
                    next_p[r] += 1
                    break
                else:
                    return None
            else:
                if (max is None or p[r] < max[r]) and condition(p[r], p[r-1]):
                    next_p[r] += 1
                    break
                else:
                    next_p[r] = min[r]
                    continue
        return _Partitions(next_p)

    def row_standard_tableaux(self):
        """
        Return the :class:`row standard tableaux
        <sage.combinat.tableau.RowStandardTableaux>` of shape ``self``.

        EXAMPLES::

            sage: Partition([3,2,2,1]).row_standard_tableaux()
            Row standard tableaux of shape [3, 2, 2, 1]
        """
        return tableau.RowStandardTableaux(self)

    def standard_tableaux(self):
        """
        Return the :class:`standard tableaux<StandardTableaux>`
        of shape ``self``.

        EXAMPLES::

            sage: Partition([3,2,2,1]).standard_tableaux()
            Standard tableaux of shape [3, 2, 2, 1]
        """
        return tableau.StandardTableaux(self)

    def up(self):
        r"""
        Return a generator for partitions that can be obtained from ``self``
        by adding a cell.

        EXAMPLES::

            sage: list(Partition([2,1,1]).up())
            [[3, 1, 1], [2, 2, 1], [2, 1, 1, 1]]
            sage: list(Partition([3,2]).up())
            [[4, 2], [3, 3], [3, 2, 1]]
            sage: [p for p in Partition([]).up()]
            [[1]]
        """
        p = self
        previous = p.get_part(0) + 1
        for i, current in enumerate(p):
            if current < previous:
                yield Partition(p[:i] + [current + 1] + p[i + 1:])
            previous = current
        yield Partition(p + [1])

    def up_list(self):
        """
        Return a list of the partitions that can be formed from ``self`` by
        adding a cell.

        EXAMPLES::

            sage: Partition([2,1,1]).up_list()
            [[3, 1, 1], [2, 2, 1], [2, 1, 1, 1]]
            sage: Partition([3,2]).up_list()
            [[4, 2], [3, 3], [3, 2, 1]]
            sage: Partition([]).up_list()
            [[1]]
        """
        return list(self.up())

    def down(self):
        r"""
        Return a generator for partitions that can be obtained from ``self``
        by removing a cell.

        EXAMPLES::

            sage: [p for p in Partition([2,1,1]).down()]
            [[1, 1, 1], [2, 1]]
            sage: [p for p in Partition([3,2]).down()]
            [[2, 2], [3, 1]]
            sage: [p for p in Partition([3,2,1]).down()]
            [[2, 2, 1], [3, 1, 1], [3, 2]]

        TESTS:

        We check that :trac:`11435` is fixed::

            sage: Partition([]).down_list() #indirect doctest
            []
        """
        p = self
        l = len(p)
        for i in range(l-1):
            if p[i] > p[i+1]:
                yield Partition(p[:i] + [ p[i]-1 ] + p[i+1:])
        if l >= 1:
            last = p[-1]
            if last == 1:
                yield Partition(p[:-1])
            else:
                yield Partition(p[:-1] + [ p[-1] - 1 ])

    def down_list(self):
        """
        Return a list of the partitions that can be obtained from ``self``
        by removing a cell.

        EXAMPLES::

            sage: Partition([2,1,1]).down_list()
            [[1, 1, 1], [2, 1]]
            sage: Partition([3,2]).down_list()
            [[2, 2], [3, 1]]
            sage: Partition([3,2,1]).down_list()
            [[2, 2, 1], [3, 1, 1], [3, 2]]
            sage: Partition([]).down_list()  #checks :trac:`11435`
            []
        """
        return [p for p in self.down()]

    @combinatorial_map(name="cell poset")
    def cell_poset(self, orientation="SE"):
        """
        Return the Young diagram of ``self`` as a poset. The optional
        keyword variable ``orientation`` determines the order relation
        of the poset.

        The poset always uses the set of cells of the Young diagram
        of ``self`` as its ground set. The order relation of the poset
        depends on the ``orientation`` variable (which defaults to
        ``"SE"``). Concretely, ``orientation`` has to be specified to
        one of the strings ``"NW"``, ``"NE"``, ``"SW"``, and ``"SE"``,
        standing for "northwest", "northeast", "southwest" and
        "southeast", respectively. If ``orientation`` is ``"SE"``, then
        the order relation of the poset is such that a cell `u` is
        greater or equal to a cell `v` in the poset if and only if `u`
        lies weakly southeast of `v` (this means that `u` can be
        reached from `v` by a sequence of south and east steps; the
        sequence is allowed to consist of south steps only, or of east
        steps only, or even be empty). Similarly the order relation is
        defined for the other three orientations. The Young diagram is
        supposed to be drawn in English notation.

        The elements of the poset are the cells of the Young diagram
        of ``self``, written as tuples of zero-based coordinates (so
        that `(3, 7)` stands for the `8`-th cell of the `4`-th row,
        etc.).

        EXAMPLES::

            sage: # needs sage.graphs
            sage: p = Partition([3,3,1])
<<<<<<< HEAD
            sage: Q = p.cell_poset(); Q                                                 # needs sage.graphs
            Finite poset containing 7 elements
            sage: sorted(Q)                                                             # needs sage.graphs
            [(0, 0), (0, 1), (0, 2), (1, 0), (1, 1), (1, 2), (2, 0)]
            sage: sorted(Q.maximal_elements())                                          # needs sage.graphs
            [(1, 2), (2, 0)]
            sage: Q.minimal_elements()                                                  # needs sage.graphs
            [(0, 0)]
            sage: sorted(Q.upper_covers((1, 0)))                                        # needs sage.graphs
            [(1, 1), (2, 0)]
            sage: Q.upper_covers((1, 1))                                                # needs sage.graphs
=======
            sage: Q = p.cell_poset(); Q
            Finite poset containing 7 elements
            sage: sorted(Q)
            [(0, 0), (0, 1), (0, 2), (1, 0), (1, 1), (1, 2), (2, 0)]
            sage: sorted(Q.maximal_elements())
            [(1, 2), (2, 0)]
            sage: Q.minimal_elements()
            [(0, 0)]
            sage: sorted(Q.upper_covers((1, 0)))
            [(1, 1), (2, 0)]
            sage: Q.upper_covers((1, 1))
>>>>>>> 51928653
            [(1, 2)]

            sage: # needs sage.graphs
            sage: P = p.cell_poset(orientation="NW"); P
            Finite poset containing 7 elements
            sage: sorted(P)
            [(0, 0), (0, 1), (0, 2), (1, 0), (1, 1), (1, 2), (2, 0)]
            sage: sorted(P.minimal_elements())
            [(1, 2), (2, 0)]
            sage: P.maximal_elements()
            [(0, 0)]
            sage: P.upper_covers((2, 0))
            [(1, 0)]
            sage: sorted(P.upper_covers((1, 2)))
            [(0, 2), (1, 1)]
            sage: sorted(P.upper_covers((1, 1)))
            [(0, 1), (1, 0)]
            sage: sorted([len(P.upper_covers(v)) for v in P])
            [0, 1, 1, 1, 1, 2, 2]

            sage: # needs sage.graphs
            sage: R = p.cell_poset(orientation="NE"); R
            Finite poset containing 7 elements
            sage: sorted(R)
            [(0, 0), (0, 1), (0, 2), (1, 0), (1, 1), (1, 2), (2, 0)]
            sage: R.maximal_elements()
            [(0, 2)]
            sage: R.minimal_elements()
            [(2, 0)]
            sage: sorted([len(R.upper_covers(v)) for v in R])
            [0, 1, 1, 1, 1, 2, 2]
            sage: R.is_isomorphic(P)
            False
            sage: R.is_isomorphic(P.dual())
            False

        Linear extensions of ``p.cell_poset()`` are in 1-to-1 correspondence
        with standard Young tableaux of shape `p`::

            sage: all( len(p.cell_poset().linear_extensions())                          # needs sage.graphs
            ....:      == len(p.standard_tableaux())
            ....:      for n in range(8) for p in Partitions(n) )
            True

        This is not the case for northeast orientation::

            sage: q = Partition([3, 1])
            sage: q.cell_poset(orientation="NE").is_chain()                             # needs sage.graphs
            True

        TESTS:

        We check that the posets are really what they should be for size
        up to `7`::

            sage: def check_NW(n):
            ....:     for p in Partitions(n):
            ....:         P = p.cell_poset(orientation="NW")
            ....:         for c in p.cells():
            ....:             for d in p.cells():
            ....:                 if P.le(c, d) != (c[0] >= d[0]
            ....:                                   and c[1] >= d[1]):
            ....:                     return False
            ....:     return True
            sage: all( check_NW(n) for n in range(8) )                                  # needs sage.graphs
            True

            sage: def check_NE(n):
            ....:     for p in Partitions(n):
            ....:         P = p.cell_poset(orientation="NE")
            ....:         for c in p.cells():
            ....:             for d in p.cells():
            ....:                 if P.le(c, d) != (c[0] >= d[0]
            ....:                                   and c[1] <= d[1]):
            ....:                     return False
            ....:     return True
            sage: all( check_NE(n) for n in range(8) )                                  # needs sage.graphs
            True

            sage: def test_duality(n, ori1, ori2):
            ....:     for p in Partitions(n):
            ....:         P = p.cell_poset(orientation=ori1)
            ....:         Q = p.cell_poset(orientation=ori2)
            ....:         for c in p.cells():
            ....:             for d in p.cells():
            ....:                 if P.lt(c, d) != Q.lt(d, c):
            ....:                     return False
            ....:     return True
            sage: all( test_duality(n, "NW", "SE") for n in range(8) )                  # needs sage.graphs
            True
            sage: all( test_duality(n, "NE", "SW") for n in range(8) )                  # needs sage.graphs
            True
            sage: all( test_duality(n, "NE", "SE") for n in range(4) )                  # needs sage.graphs
            False
        """
        from sage.combinat.posets.posets import Poset
        covers = {}
        if orientation == "NW":
            for i, row in enumerate(self):
                if i == 0:
                    covers[(0, 0)] = []
                    for j in range(1, row):
                        covers[(0, j)] = [(0, j - 1)]
                else:
                    covers[(i, 0)] = [(i - 1, 0)]
                    for j in range(1, row):
                        covers[(i, j)] = [(i - 1, j), (i, j - 1)]
        elif orientation == "NE":
            for i, row in enumerate(self):
                if i == 0:
                    covers[(0, row - 1)] = []
                    for j in range(row - 1):
                        covers[(0, j)] = [(0, j + 1)]
                else:
                    covers[(i, row - 1)] = [(i - 1, row - 1)]
                    for j in range(row - 1):
                        covers[(i, j)] = [(i - 1, j), (i, j + 1)]
        elif orientation == "SE":
            l = len(self) - 1
            for i, row in enumerate(self):
                if i == l:
                    covers[(i, row - 1)] = []
                    for j in range(row - 1):
                        covers[(i, j)] = [(i, j + 1)]
                else:
                    next_row = self[i + 1]
                    if row == next_row:
                        covers[(i, row - 1)] = [(i + 1, row - 1)]
                        for j in range(row - 1):
                            covers[(i, j)] = [(i + 1, j), (i, j + 1)]
                    else:
                        covers[(i, row - 1)] = []
                        for j in range(next_row):
                            covers[(i, j)] = [(i + 1, j), (i, j + 1)]
                        for j in range(next_row, row - 1):
                            covers[(i, j)] = [(i, j + 1)]
        elif orientation == "SW":
            l = len(self) - 1
            for i, row in enumerate(self):
                if i == l:
                    covers[(i, 0)] = []
                    for j in range(1, row):
                        covers[(i, j)] = [(i, j - 1)]
                else:
                    covers[(i, 0)] = [(i + 1, 0)]
                    next_row = self[i + 1]
                    for j in range(1, next_row):
                        covers[(i, j)] = [(i + 1, j), (i, j - 1)]
                    for j in range(next_row, row):
                        covers[(i, j)] = [(i, j - 1)]
        return Poset(covers)

    def frobenius_coordinates(self):
        """
        Return a pair of sequences of Frobenius coordinates aka beta numbers
        of the partition.

        These are two strictly decreasing sequences of nonnegative integers
        of the same length.

        EXAMPLES::

            sage: Partition([]).frobenius_coordinates()
            ([], [])
            sage: Partition([1]).frobenius_coordinates()
            ([0], [0])
            sage: Partition([3,3,3]).frobenius_coordinates()
            ([2, 1, 0], [2, 1, 0])
            sage: Partition([9,1,1,1,1,1,1]).frobenius_coordinates()
            ([8], [6])

        """
        mu = self
        muconj = mu.conjugate()     # Naive implementation
        if len(mu) <= len(muconj):
            a = [x for x in (val-i-1 for i, val in enumerate(mu)) if x >= 0]
            b = [x for x in (muconj[i]-i-1 for i in range(len(a))) if x >= 0]
        else:
            b = [x for x in (val-i-1 for i, val in enumerate(muconj)) if x >= 0]
            a = [x for x in (mu[i]-i-1 for i in range(len(b))) if x >= 0]
        return (a,b)

    def frobenius_rank(self):
        r"""
        Return the Frobenius rank of the partition ``self``.

        The Frobenius rank of a partition
        `\lambda = (\lambda_1, \lambda_2, \lambda_3, \cdots)` is
        defined to be the largest `i` such that `\lambda_i \geq i`.
        In other words, it is the number of cells on the main diagonal
        of `\lambda`. In yet other words, it is the size of the largest
        square fitting into the Young diagram of `\lambda`.

        EXAMPLES::

            sage: Partition([]).frobenius_rank()
            0
            sage: Partition([1]).frobenius_rank()
            1
            sage: Partition([3,3,3]).frobenius_rank()
            3
            sage: Partition([9,1,1,1,1,1]).frobenius_rank()
            1
            sage: Partition([2,1,1,1,1,1]).frobenius_rank()
            1
            sage: Partition([2,2,1,1,1,1]).frobenius_rank()
            2
            sage: Partition([3,2]).frobenius_rank()
            2
            sage: Partition([3,2,2]).frobenius_rank()
            2
            sage: Partition([8,4,4,4,4]).frobenius_rank()
            4
            sage: Partition([8,4,1]).frobenius_rank()
            2
            sage: Partition([3,3,1]).frobenius_rank()
            2
        """
        for i, x in enumerate(self):
            if x <= i:
                return i
        return len(self)

    def beta_numbers(self, length=None):
        """
        Return the set of beta numbers corresponding to ``self``.

        The optional argument ``length`` specifies the length of the beta set
        (which must be at least the length of ``self``).

        For more on beta numbers, see :meth:`frobenius_coordinates`.

        EXAMPLES::

            sage: Partition([4,3,2]).beta_numbers()
            [6, 4, 2]
            sage: Partition([4,3,2]).beta_numbers(5)
            [8, 6, 4, 1, 0]
            sage: Partition([]).beta_numbers()
            []
            sage: Partition([]).beta_numbers(3)
            [2, 1, 0]
            sage: Partition([6,4,1,1]).beta_numbers()
            [9, 6, 2, 1]
            sage: Partition([6,4,1,1]).beta_numbers(6)
            [11, 8, 4, 3, 1, 0]
            sage: Partition([1,1,1]).beta_numbers()
            [3, 2, 1]
            sage: Partition([1,1,1]).beta_numbers(4)
            [4, 3, 2, 0]
        """
        true_length = len(self)
        if length is None:
            length = true_length
        elif length < true_length:
            raise ValueError("length must be at least the length of the partition")
        beta = [l + length - i - 1 for (i, l) in enumerate(self)]
        if length > true_length:
            beta.extend(list(range(length-true_length-1,-1,-1)))
        return beta

    def crank(self):
        r"""
        Return the Dyson crank of ``self``.

        The Dyson crank of a partition `\lambda` is defined as follows:
        If `\lambda` contains at least one `1`, then the crank is
        `\mu(\lambda) - \omega(\lambda)`, where `\omega(\lambda)` is the
        number of `1`s in `\lambda`, and `\mu(\lambda)` is the number of
        parts of `\lambda` larger than `\omega(\lambda)`. If `\lambda`
        contains no `1`, then the crank is simply the largest part of
        `\lambda`.

        REFERENCES:

        - [AG1988]_

        EXAMPLES::

            sage: Partition([]).crank()
            0
            sage: Partition([3,2,2]).crank()
            3
            sage: Partition([5,4,2,1,1]).crank()
            0
            sage: Partition([1,1,1]).crank()
            -3
            sage: Partition([6,4,4,3]).crank()
            6
            sage: Partition([6,3,3,1,1]).crank()
            1
            sage: Partition([6]).crank()
            6
            sage: Partition([5,1]).crank()
            0
            sage: Partition([4,2]).crank()
            4
            sage: Partition([4,1,1]).crank()
            -1
            sage: Partition([3,3]).crank()
            3
            sage: Partition([3,2,1]).crank()
            1
            sage: Partition([3,1,1,1]).crank()
            -3
            sage: Partition([2,2,2]).crank()
            2
            sage: Partition([2,2,1,1]).crank()
            -2
            sage: Partition([2,1,1,1,1]).crank()
            -4
            sage: Partition([1,1,1,1,1,1]).crank()
            -6
        """
        l = len(self)
        if l == 0:
            return 0
        if self[-1] > 1:
            return self[0]
        ind_1 = self.index(1)
        w = l - ind_1      # w is omega(self).
        m = len([x for x in self if x > w])
        return m - w

    def t_completion(self, t):
        r"""
        Return the ``t``-completion of the partition ``self``.

        If `\lambda = (\lambda_1, \lambda_2, \lambda_3, \ldots)` is a
        partition and `t` is an integer greater or equal to
        `\left\lvert \lambda \right\rvert + \lambda_1`, then the
        `t`-*completion of* `\lambda` is defined as the partition
        `(t - \left\lvert \lambda \right\rvert, \lambda_1, \lambda_2,
        \lambda_3, \ldots)` of `t`. This partition is denoted by `\lambda[t]`
        in [BOR2009]_, by `\lambda_{[t]}` in [BdVO2012]_, and by `\lambda(t)`
        in [CO2010]_.

        EXAMPLES::

            sage: Partition([]).t_completion(0)
            []
            sage: Partition([]).t_completion(1)
            [1]
            sage: Partition([]).t_completion(2)
            [2]
            sage: Partition([]).t_completion(3)
            [3]
            sage: Partition([2, 1]).t_completion(5)
            [2, 2, 1]
            sage: Partition([2, 1]).t_completion(6)
            [3, 2, 1]
            sage: Partition([4, 2, 2, 1]).t_completion(13)
            [4, 4, 2, 2, 1]
            sage: Partition([4, 2, 2, 1]).t_completion(19)
            [10, 4, 2, 2, 1]
            sage: Partition([4, 2, 2, 1]).t_completion(10)
            Traceback (most recent call last):
            ...
            ValueError: 10-completion is not defined
            sage: Partition([4, 2, 2, 1]).t_completion(5)
            Traceback (most recent call last):
            ...
            ValueError: 5-completion is not defined
        """
        if self._list and t < self.size() + self._list[0]:
            raise ValueError(f"{t}-completion is not defined")
        return Partition([t - self.size()] + self._list)

    def larger_lex(self, rhs):
        """
        Return ``True`` if ``self`` is larger than ``rhs`` in lexicographic
        order. Otherwise return ``False``.

        EXAMPLES::

            sage: p = Partition([3,2])
            sage: p.larger_lex([3,1])
            True
            sage: p.larger_lex([1,4])
            True
            sage: p.larger_lex([3,2,1])
            False
            sage: p.larger_lex([3])
            True
            sage: p.larger_lex([5])
            False
            sage: p.larger_lex([3,1,1,1,1,1,1,1])
            True
        """
        return CombinatorialElement.__gt__(self, rhs)

    def dominates(self, p2):
        r"""
        Return ``True`` if ``self`` dominates the partition ``p2``. Otherwise
        it returns ``False``.

        EXAMPLES::

            sage: p = Partition([3,2])
            sage: p.dominates([3,1])
            True
            sage: p.dominates([2,2])
            True
            sage: p.dominates([2,1,1])
            True
            sage: p.dominates([3,3])
            False
            sage: p.dominates([4])
            False
            sage: Partition([4]).dominates(p)
            False
            sage: Partition([]).dominates([1])
            False
            sage: Partition([]).dominates([])
            True
            sage: Partition([1]).dominates([])
            True
        """
        p1 = self
        sum1 = 0
        sum2 = 0
        min_length = min(len(p1), len(p2))
        if min_length == 0:
            return not p2 # equivalent to len(p1) >= len(p2) = 0

        for i in range(min_length):
            sum1 += p1[i]
            sum2 += p2[i]
            if sum2 > sum1:
                return False
        return sum(p1) >= sum(p2)

    def cells(self):
        """
        Return the coordinates of the cells of ``self``.

        EXAMPLES::

            sage: Partition([2,2]).cells()
            [(0, 0), (0, 1), (1, 0), (1, 1)]
            sage: Partition([3,2]).cells()
            [(0, 0), (0, 1), (0, 2), (1, 0), (1, 1)]
        """
        res = []
        for i in range(len(self)):
            for j in range(self[i]):
                res.append( (i,j) )
        return res

    def generalized_pochhammer_symbol(self, a, alpha):
        r"""
        Return the generalized Pochhammer symbol
        `(a)_{self}^{(\alpha)}`. This is the product over all
        cells `(i,j)` in ``self`` of `a - (i-1) / \alpha + j - 1`.

        EXAMPLES::

            sage: Partition([2,2]).generalized_pochhammer_symbol(2,1)
            12
        """
        res = 1
        for (i,j) in self.cells():
            res *= (a - (i-1)/alpha + j-1)
        return res

    def get_part(self, i, default=Integer(0)):
        r"""
        Return the `i^{th}` part of ``self``, or ``default`` if it does
        not exist.

        EXAMPLES::

            sage: p = Partition([2,1])
            sage: p.get_part(0), p.get_part(1), p.get_part(2)
            (2, 1, 0)
            sage: p.get_part(10,-1)
            -1
            sage: Partition([]).get_part(0)
            0
        """
        if i < len(self._list):
            return self._list[i]
        else:
            return default

    @combinatorial_map(name="partition to minimal Dyck word")
    def to_dyck_word(self, n=None):
        r"""
        Return the ``n``-Dyck word whose corresponding partition is
        ``self`` (or, if ``n`` is not specified, the `n`-Dyck word with
        smallest `n` to satisfy this property).

        If `w` is an `n`-Dyck word (that is, a Dyck word with `n` open
        symbols and `n` close symbols), then the Dyck path corresponding
        to `w` can be regarded as a lattice path in the northeastern
        half of an `n \times n`-square. The region to the northeast of
        this Dyck path can be regarded as a partition. It is called the
        partition corresponding to the Dyck word `w`. (See
        :meth:`~sage.combinat.dyck_word.DyckWord.to_partition`.)

        For every partition `\lambda` and every nonnegative integer `n`,
        there exists at most one `n`-Dyck word `w` such that the
        partition corresponding to `w` is `\lambda` (in fact, such `w`
        exists if and only if `\lambda_i + i \leq n` for every `i`,
        where `\lambda` is written in the form
        `(\lambda_1, \lambda_2, \ldots, \lambda_k)` with `\lambda_k > 0`).
        This method computes this `w` for a given `\lambda` and `n`.
        If `n` is not specified, this method computes the `w` for the
        smallest possible `n` for which such an `w` exists.
        (The minimality of `n` means that the partition demarcated by the
        Dyck path touches the diagonal.)

        EXAMPLES::

            sage: Partition([2,2]).to_dyck_word()
            [1, 1, 0, 0, 1, 1, 0, 0]
            sage: Partition([2,2]).to_dyck_word(4)
            [1, 1, 0, 0, 1, 1, 0, 0]
            sage: Partition([2,2]).to_dyck_word(5)
            [1, 1, 1, 0, 0, 1, 1, 0, 0, 0]
            sage: Partition([6,3,1]).to_dyck_word()
            [1, 1, 1, 1, 0, 1, 0, 0, 1, 0, 0, 0, 1, 0]
            sage: Partition([]).to_dyck_word()
            []
            sage: Partition([]).to_dyck_word(3)
            [1, 1, 1, 0, 0, 0]

        The partition corresponding to ``self.dyck_word()`` is ``self``
        indeed::

            sage: all( p.to_dyck_word().to_partition() == p
            ....:      for p in Partitions(5) )
            True
        """
        from sage.combinat.dyck_word import DyckWord
        if not self._list:
            if n is None:
                return DyckWord([])
            return DyckWord([1]*n + [0]*n)
        list_of_word = []
        if n is None:
            n = max(i + l + 1 for (i, l) in enumerate(self))
            # This n is also max(i+j for (i,j) in self.cells()) + 2.
        list_of_word.extend([1]*(n-self.length()))
        copy_part = list(self)
        while copy_part:
            c = copy_part.pop()
            list_of_word.extend([0]*c)
            for i in range(len(copy_part)):
                copy_part[i] -= c
            list_of_word.append(1)
        list_of_word.extend([0]*(n-self[0]))
        return DyckWord(list_of_word)

    @combinatorial_map(order=2, name="conjugate partition")
    def conjugate(self):
        """
        Return the conjugate partition of the partition ``self``. This
        is also called the associated partition or the transpose in the
        literature.

        EXAMPLES::

            sage: Partition([2,2]).conjugate()
            [2, 2]
            sage: Partition([6,3,1]).conjugate()
            [3, 2, 2, 1, 1, 1]

        The conjugate partition is obtained by transposing the Ferrers
        diagram of the partition (see :meth:`.ferrers_diagram`)::

            sage: print(Partition([6,3,1]).ferrers_diagram())
            ******
            ***
            *
            sage: print(Partition([6,3,1]).conjugate().ferrers_diagram())
            ***
            **
            **
            *
            *
            *
        """
        if not self:
            par = Partitions_n(0)
            return par.element_class(par, [])
        par = Partitions_n(sum(self))
        return par.element_class(par, conjugate(self))

    def suter_diagonal_slide(self, n, exp=1):
        r"""
        Return the image of ``self`` in `Y_n` under Suter's diagonal slide
        `\sigma_n`, where the notations used are those defined in [Sut2002]_.

        The set `Y_n` is defined as the set of all partitions
        `\lambda` such that the hook length of the `(0, 0)`-cell (i.e. the
        northwestern most cell in English notation) of `\lambda` is less
        than `n`, including the empty partition.

        The map `\sigma_n` sends a partition (with non-zero entries)
        `(\lambda_1, \lambda_2, \ldots, \lambda_m) \in Y_n` to the partition
        `(\lambda_2 + 1, \lambda_3 + 1, \ldots, \lambda_m + 1,
        \underbrace{1, 1, \ldots, 1}_{n - m - \lambda_1\text{ ones}})`.
        In other words, it pads the partition with trailing zeroes
        until it has length `n - \lambda_1`, then removes its first
        part, and finally adds `1` to each part.

        By Theorem 2.1 of [Sut2002]_, the dihedral group `D_n` with
        `2n` elements acts on `Y_n` by letting the primitive rotation
        act as `\sigma_n` and the reflection act as conjugation of
        partitions (:meth:`conjugate()`). This action is faithful if
        `n \geq 3`.

        INPUT:

        - ``n`` -- nonnegative integer

        - ``exp`` -- (default: 1) how many times `\sigma_n` should be applied

        OUTPUT:

        The result of applying Suter's diagonal slide `\sigma_n` to
        ``self``, assuming that ``self`` lies in `Y_n`. If the
        optional argument ``exp`` is set, then the slide
        `\sigma_n` is applied not just once, but ``exp`` times
        (note that ``exp`` is allowed to be negative, since
        the slide has finite order).

        EXAMPLES::

            sage: Partition([5,4,1]).suter_diagonal_slide(8)
            [5, 2]
            sage: Partition([5,4,1]).suter_diagonal_slide(9)
            [5, 2, 1]
            sage: Partition([]).suter_diagonal_slide(7)
            [1, 1, 1, 1, 1, 1]
            sage: Partition([]).suter_diagonal_slide(1)
            []
            sage: Partition([]).suter_diagonal_slide(7, exp=-1)
            [6]
            sage: Partition([]).suter_diagonal_slide(1, exp=-1)
            []
            sage: P7 = Partitions(7)
            sage: all( p == p.suter_diagonal_slide(9, exp=-1).suter_diagonal_slide(9)
            ....:      for p in P7 )
            True
            sage: all( p == p.suter_diagonal_slide(9, exp=3)
            ....:            .suter_diagonal_slide(9, exp=3)
            ....:            .suter_diagonal_slide(9, exp=3)
            ....:      for p in P7 )
            True
            sage: all( p == p.suter_diagonal_slide(9, exp=6)
            ....:            .suter_diagonal_slide(9, exp=6)
            ....:            .suter_diagonal_slide(9, exp=6)
            ....:      for p in P7 )
            True
            sage: all( p == p.suter_diagonal_slide(9, exp=-1)
            ....:            .suter_diagonal_slide(9, exp=1)
            ....:      for p in P7 )
            True

        Check of the assertion in [Sut2002]_ that `\sigma_n\bigl( \sigma_n(
        \lambda^{\prime})^{\prime} \bigr) = \lambda`::

            sage: all( p.suter_diagonal_slide(8).conjugate()
            ....:      == p.conjugate().suter_diagonal_slide(8, exp=-1)
            ....:      for p in P7 )
            True

        Check of Claim 1 in [Sut2002]_::

            sage: P5 = Partitions(5)
            sage: all( all( (p.suter_diagonal_slide(6) in q.suter_diagonal_slide(6).down())
            ....:           or (q.suter_diagonal_slide(6) in p.suter_diagonal_slide(6).down())
            ....:           for p in q.down() )
            ....:      for q in P5 )
            True

        TESTS:

        Check for ``exp = 0``::

            sage: P = Partitions(4)
            sage: all(p == p.suter_diagonal_slide(7, 0) for p in P)
            True

        Check for invalid input::

            sage: p = Partition([2,1])
            sage: p.hook_length(0, 0)
            3
            sage: p.suter_diagonal_slide(2)
            Traceback (most recent call last):
            ...
            ValueError: the hook length must be less than n
        """
        # Check for valid input
        if len(self) > 0 and len(self) + self._list[0] > n: # >, not >=, since we double count the (0,0) cell
            raise ValueError("the hook length must be less than n")
        ret = self
        # Arbitrary exp
        exp = exp % n # It is at most order n
        if exp > n / 2:
            exp -= n
        while exp != 0:
            leng = len(ret)
            if exp > 0:
                # Suter's map \sigma_n
                if leng == 0:   # Taking extra care about the empty partition.
                    ret = Partition([1] * (n - 1))
                    exp -= 1
                    continue
                res = [i + 1 for i in ret._list[1:]]
                res += [1] * (n - leng - ret._list[0])
                ret = Partition(res)
                exp -= 1
            else: # exp < 0 since if exp == 0, we would exit the while loop
                # inverse map \sigma_n^{-1}
                if leng == 0:   # Taking extra care about the empty partition.
                    ret = Partition([n - 1])
                    exp += 1
                    continue
                res = [n - leng - 1]
                res.extend([i - 1 for i in ret._list if i > 1])
                ret = Partition(res)
                exp += 1
        return ret

    @combinatorial_map(name="reading tableau")
    def reading_tableau(self):
        r"""
        Return the RSK recording tableau of the reading word of the
        (standard) tableau `T` labeled down (in English convention)
        each column to the shape of ``self``.

        For an example of the tableau `T`, consider the partition
        `\lambda = (3,2,1)`, then we have::

            1 4 6
            2 5
            3

        For more, see :func:`~sage.combinat.rsk.RSK()`.

        EXAMPLES::

            sage: Partition([3,2,1]).reading_tableau()
            [[1, 3, 6], [2, 5], [4]]
        """
        st = tableau.StandardTableaux(self).first()
        return st.reading_word_permutation().right_tableau()

    @combinatorial_map(name="initial tableau")
    def initial_tableau(self):
        r"""
        Return the :class:`standard tableau<StandardTableau>` which has the
        numbers `1, 2, \ldots, n` where `n` is the :meth:`size` of ``self``
        entered in order from left to right along the rows of each component,
        where the components are ordered from left to right.

        EXAMPLES::

            sage: Partition([3,2,2]).initial_tableau()
            [[1, 2, 3], [4, 5], [6, 7]]
        """
        sigma = list(accumulate([1] + self._list))
        tab = [list(range(sigma[i], sigma[i + 1]))
               for i in range(len(sigma) - 1)]
        return tableau.StandardTableau(tab)

    def initial_column_tableau(self):
        r"""
        Return the initial column tableau of shape ``self``.

        The initial column tableau of shape self is the standard tableau
        that has the numbers `1` to `n`, where `n` is the :meth:`size` of ``self``,
        entered in order from top to bottom and then left to right down the
        columns of ``self``.

        EXAMPLES::

            sage: Partition([3,2]).initial_column_tableau()
            [[1, 3, 5], [2, 4]]
        """
        return self.conjugate().initial_tableau().conjugate()

    def garnir_tableau(self, *cell):
        r"""
        Return the Garnir tableau of shape ``self`` corresponding to the cell
        ``cell``. If ``cell`` `= (a,c)` then `(a+1,c)` must belong to the
        diagram of ``self``.

        The Garnir tableaux play an important role in integral and
        non-semisimple representation theory because they determine the
        "straightening" rules for the Specht modules over an arbitrary ring.

        The Garnir tableaux are the "first" non-standard tableaux which arise
        when you act by simple transpositions. If `(a,c)` is a cell in the
        Young diagram of a partition, which is not at the bottom of its
        column, then the corresponding Garnir tableau has the integers
        `1, 2, \ldots, n` entered in order from left to right along the rows
        of the diagram up to the cell `(a,c-1)`, then along the cells
        `(a+1,1)` to `(a+1,c)`, then `(a,c)` until the end of row `a` and
        then continuing from left to right in the remaining positions. The
        examples below probably make this clearer!

        .. NOTE::

            The function also sets ``g._garnir_cell``, where ``g`` is the
            resulting Garnir tableau, equal to ``cell`` which is used by
            some other functions.

        EXAMPLES::

            sage: g = Partition([5,3,3,2]).garnir_tableau((0,2)); g.pp()
              1  2  6  7  8
              3  4  5
              9 10 11
             12 13
            sage: g.is_row_strict(); g.is_column_strict()
            True
            False

            sage: Partition([5,3,3,2]).garnir_tableau(0,2).pp()
              1  2  6  7  8
              3  4  5
              9 10 11
             12 13
            sage: Partition([5,3,3,2]).garnir_tableau(2,1).pp()
              1  2  3  4  5
              6  7  8
              9 12 13
             10 11
            sage: Partition([5,3,3,2]).garnir_tableau(2,2).pp()
            Traceback (most recent call last):
            ...
            ValueError: (row+1, col) must be inside the diagram

        .. SEEALSO::

            - :meth:`top_garnir_tableau`
        """
        try:
            (row, col) = cell
        except ValueError:
            (row, col) = cell[0]

        if row + 1 >= len(self) or col >= self[row+1]:
            raise ValueError('(row+1, col) must be inside the diagram')
        g = self.initial_tableau().to_list()
        a = g[row][col]
        g[row][col:] = list(range(a+col+1,g[row+1][col]+1))
        g[row+1][:col+1] = list(range(a,a+col+1))
        g = tableau.Tableau(g)
        g._garnir_cell = (row, col)
        return g

    def top_garnir_tableau(self,e,cell):
        r"""
        Return the most dominant *standard* tableau which dominates the
        corresponding Garnir tableau and has the same ``e``-residue.

        The Garnir tableau play an important role in integral and non-semisimple
        representation theory because they determine the "straightening" rules
        for the Specht modules. The *top Garnir tableaux* arise in the graded
        representation theory of the symmetric groups and higher level Hecke
        algebras. They were introduced in [KMR2012]_.

        If the Garnir node is ``cell=(r,c)`` and `m` and `M` are the entries
        in the cells ``(r,c)`` and ``(r+1,c)``, respectively, in the initial
        tableau then the top ``e``-Garnir tableau is obtained by inserting the
        numbers `m, m+1, \ldots, M` in order from left to right first in the
        cells in row ``r+1`` which are not in the ``e``-Garnir belt, then in
        the cell in rows ``r`` and ``r+1`` which are in the Garnir belt and
        then, finally, in the remaining cells in row ``r`` which are not in
        the Garnir belt. All other entries in the tableau remain unchanged.

        If ``e = 0``, or if there are no ``e``-bricks in either row ``r``
        or ``r+1``, then the top Garnir tableau is the corresponding Garnir
        tableau.

        EXAMPLES::

            sage: Partition([5,4,3,2]).top_garnir_tableau(2,(0,2)).pp()
               1  2  4  5  8
               3  6  7  9
              10 11 12
              13 14
            sage: Partition([5,4,3,2]).top_garnir_tableau(3,(0,2)).pp()
               1  2  3  4  5
               6  7  8  9
              10 11 12
              13 14
            sage: Partition([5,4,3,2]).top_garnir_tableau(4,(0,2)).pp()
               1  2  6  7  8
               3  4  5  9
              10 11 12
              13 14
            sage: Partition([5,4,3,2]).top_garnir_tableau(0,(0,2)).pp()
               1  2  6  7  8
               3  4  5  9
              10 11 12
              13 14

        TESTS::

            sage: Partition([5,4,3,2]).top_garnir_tableau(0,(3,2)).pp()
            Traceback (most recent call last):
            ...
            ValueError: (4,2)=(row+1,col) must be inside the diagram

        REFERENCES:

        - [KMR2012]_
        """
        (row,col) = cell
        if row+1 >= len(self) or col >= self[row+1]:
            raise ValueError('(%s,%s)=(row+1,col) must be inside the diagram' % (row+1,col))

        g = self.garnir_tableau(cell)   # start with the Garnir tableau and modify

        if e == 0:
            return g             # no more dominant tableau of the same residue

        a = e*int((self[row]-col)/e)    # number of cells in the e-bricks in row `row`
        b = e*int((col+1)/e)            # number of cells in the e-bricks in row `row+1`

        if a == 0 or b == 0:
            return g

        t = g.to_list()
        m = g[row+1][0]                 # smallest  number in 0-Garnir belt
        # now we will put the number m,m+1,...,t[row+1][col] in order into t
        t[row][col:a+col] = [m+col-b+1+i for i in range(a)]
        t[row+1][col-b+1:col+1] = [m+a+col-b+1+i for i in range(b)]
        return tableau.StandardTableau(t)

    @cached_method
    def young_subgroup(self):
        r"""
        Return the corresponding Young, or parabolic, subgroup of the symmetric
        group.

        The Young subgroup of a partition
        `\lambda = (\lambda_1, \lambda_2, \ldots, \lambda_{\ell})` of `n` is
        the group:

        .. MATH::

            S_{\lambda_1} \times S_{\lambda_2} \times \cdots \times
            S_{\lambda_{\ell}}

        embedded into `S_n` in the standard way (i.e.,
        the `S_{\lambda_i}` factor acts on the numbers from
        `\lambda_1 + \lambda_2 + \cdots + \lambda_{i-1} + 1` to
        `\lambda_1 + \lambda_2 + \cdots + \lambda_i`).

        EXAMPLES::

            sage: Partition([4,2]).young_subgroup()                                     # needs sage.groups
            Permutation Group with generators [(), (5,6), (3,4), (2,3), (1,2)]
        """
        gens = []
        m = 0
        for row in self:
            gens.extend([ (c,c+1) for c in range(m+1,m+row)])
            m += row
        gens.append(list(range(1,self.size() + 1)))  # to ensure we get a subgroup of Sym_n
        return PermutationGroup( gens )

    def young_subgroup_generators(self):
        r"""
        Return an indexing set for the generators of the corresponding Young
        subgroup. Here the generators correspond to the simple adjacent
        transpositions `s_i = (i \; i+1)`.

        EXAMPLES::

            sage: Partition([4,2]).young_subgroup_generators()
            [1, 2, 3, 5]
            sage: Partition([1,1,1]).young_subgroup_generators()
            []
            sage: Partition([2,2]).young_subgroup_generators()
            [1, 3]

        .. SEEALSO::

            :meth:`young_subgroup`
        """
        gens = []
        m = 0
        for row in self:
            gens.extend(list(range(m + 1, m + row)))
            m += row
        return gens

    @cached_method
    def _initial_degree(self, e, multicharge=(0,)):
        r"""
        Return the Brundan-Kleshchev-Wang degree of the initial row tableau
        of shape ``self``.

        This degree depends only the shape of the tableau and it is
        used as the base case for computing the degrees of all tableau
        of shape ``self``, which is why this method is cached. See
        :meth:`sage.combinat.tableau.Tableau.degree` for more information.

        EXAMPLES::

            sage: Partition([5,3,2])._initial_degree(0)
            0
            sage: Partition([5,3,2])._initial_degree(2)
            4
            sage: Partition([5,3,2])._initial_degree(3)
            2
            sage: Partition([5,3,2])._initial_degree(4)
            1
        """
        if e == 0:
            return ZZ.zero()
        else:
            return sum(m // e for m in self)

    def degree(self, e):
        r"""
        Return the ``e``-th degree of ``self``.

        The `e`-th degree of a partition `\lambda` is the sum of the `e`-th
        degrees of the standard tableaux of shape `\lambda`. The `e`-th degree
        is the exponent of `\Phi_e(q)` in the Gram determinant of the Specht
        module for a semisimple Iwahori-Hecke algebra of type `A` with
        parameter `q`.

        INPUT:

        - ``e`` -- an  integer  `e > 1`

        OUTPUT:

        A non-negative integer.

        EXAMPLES::

            sage: Partition([4,3]).degree(2)
            28
            sage: Partition([4,3]).degree(3)
            15
            sage: Partition([4,3]).degree(4)
            8
            sage: Partition([4,3]).degree(5)
            13
            sage: Partition([4,3]).degree(6)
            0
            sage: Partition([4,3]).degree(7)
            0

        Therefore, the Gram determinant of `S(5,3)` when the Hecke parameter
        `q` is "generic" is

        .. MATH::

            q^N \Phi_2(q)^{28} \Phi_3(q)^{15} \Phi_4(q)^8 \Phi_5(q)^{13}

        for some integer `N`. Compare with :meth:`prime_degree`.
        """
        return sum(t.degree(e) for t in self.standard_tableaux())

    def prime_degree(self, p):
        r"""
        Return the prime degree for the prime integer``p`` for ``self``.

        INPUT:

        - ``p`` -- a prime integer

        OUTPUT:

        A non-negative integer

        The degree of a partition `\lambda` is the sum of the
        `e`-:meth:`degree` of the standard tableaux of shape `\lambda`, for
        `e` a power of the prime `p`. The prime degree gives the exponent of
        `p` in the Gram determinant of the integral Specht module of the
        symmetric group.

        EXAMPLES::

            sage: Partition([4,3]).prime_degree(2)
            36
            sage: Partition([4,3]).prime_degree(3)
            15
            sage: Partition([4,3]).prime_degree(5)
            13
            sage: Partition([4,3]).prime_degree(7)
            0

        Therefore, the Gram determinant of `S(5,3)` when `q = 1` is
        `2^{36} 3^{15} 5^{13}`.  Compare with :meth:`degree`.
        """
        ps = [p]

        while ps[-1] * p < self.size():
            ps.append(ps[-1] * p)
        return sum(t.degree(pk) for pk in ps for t in self.standard_tableaux())

    def arm_length(self, i, j):
        r"""
        Return the length of the arm of cell `(i,j)` in ``self``.

        The arm of cell `(i,j)` is the cells that appear to the right of
        cell `(i,j)`.

        The cell coordinates are zero-based, i. e., the northwesternmost
        cell is `(0,0)`.

        INPUT:

        - ``i, j`` -- two integers

        OUTPUT:

        An integer or a ``ValueError``

        EXAMPLES::

            sage: p = Partition([2,2,1])
            sage: p.arm_length(0, 0)
            1
            sage: p.arm_length(0, 1)
            0
            sage: p.arm_length(2, 0)
            0
            sage: Partition([3,3]).arm_length(0, 0)
            2
            sage: Partition([3,3]).arm_length(*[0,0])
            2
        """
        p = self
        if i < len(p) and j < p[i]:
            return p[i]-(j+1)
        raise ValueError("the cell is not in the diagram")

    def arm_lengths(self, flat=False):
        """
        Return a tableau of shape ``self`` where each cell is filled with
        its arm length.

        The optional boolean parameter ``flat`` provides the option of
        returning a flat list.

        EXAMPLES::

            sage: Partition([2,2,1]).arm_lengths()
            [[1, 0], [1, 0], [0]]
            sage: Partition([2,2,1]).arm_lengths(flat=True)
            [1, 0, 1, 0, 0]
            sage: Partition([3,3]).arm_lengths()
            [[2, 1, 0], [2, 1, 0]]
            sage: Partition([3,3]).arm_lengths(flat=True)
            [2, 1, 0, 2, 1, 0]
        """
        p = self
        if not flat:
            return [[pi - (j + 1) for j in range(pi)] for pi in p]
        return [pi - (j + 1) for pi in p for j in range(pi)]

    def arm_cells(self, i, j):
        r"""
        Return the list of the cells of the arm of cell `(i,j)` in ``self``.

        The arm of cell `c = (i,j)` is the boxes that appear to the right of
        `c`.

        The cell coordinates are zero-based, i. e., the northwesternmost
        cell is `(0,0)`.

        INPUT:

        - ``i, j`` -- two integers

        OUTPUT:

        A list of pairs of integers

        EXAMPLES::

            sage: Partition([4,4,3,1]).arm_cells(1,1)
            [(1, 2), (1, 3)]

            sage: Partition([]).arm_cells(0,0)
            Traceback (most recent call last):
            ...
            ValueError: the cell is not in the diagram
        """
        p = self
        if i < len(p) and j < p[i]:
            return [(i, x) for x in range(j + 1, p[i])]
        raise ValueError("the cell is not in the diagram")

    def leg_length(self, i, j):
        """
        Return the length of the leg of cell `(i,j)` in ``self``.

        The leg of cell `c = (i,j)` is defined to be the cells below `c`
        (in English convention).

        The cell coordinates are zero-based, i. e., the northwesternmost
        cell is `(0,0)`.

        INPUT:

        - ``i, j`` -- two integers

        OUTPUT:

        An integer or a ``ValueError``

        EXAMPLES::

            sage: p = Partition([2,2,1])
            sage: p.leg_length(0, 0)
            2
            sage: p.leg_length(0,1)
            1
            sage: p.leg_length(2,0)
            0
            sage: Partition([3,3]).leg_length(0, 0)
            1
            sage: cell = [0,0]; Partition([3,3]).leg_length(*cell)
            1
        """
        conj = self.conjugate()
        if j < len(conj) and i < conj[j]:
            return conj[j] - (i + 1)
        raise ValueError("the cell is not in the diagram")

    def leg_lengths(self, flat=False):
        """
        Return a tableau of shape ``self`` with each cell filled in with
        its leg length.  The optional boolean parameter ``flat`` provides
        the option of returning a flat list.

        EXAMPLES::

            sage: Partition([2,2,1]).leg_lengths()
            [[2, 1], [1, 0], [0]]
            sage: Partition([2,2,1]).leg_lengths(flat=True)
            [2, 1, 1, 0, 0]
            sage: Partition([3,3]).leg_lengths()
            [[1, 1, 1], [0, 0, 0]]
            sage: Partition([3,3]).leg_lengths(flat=True)
            [1, 1, 1, 0, 0, 0]
        """
        p = self
        conj = p.conjugate()
        if not flat:
            return [[conj[j] - (i + 1) for j in range(pi)]
                    for i, pi in enumerate(p)]
        return [conj[j] - (i + 1) for i, pi in enumerate(p)
                for j in range(pi)]

    def leg_cells(self, i, j):
        r"""
        Return the list of the cells of the leg of cell `(i,j)` in ``self``.

        The leg of cell `c = (i,j)` is defined to be the cells below `c` (in
        English convention).

        The cell coordinates are zero-based, i. e., the northwesternmost
        cell is `(0,0)`.

        INPUT:

        - ``i, j`` -- two integers

        OUTPUT:

        A list of pairs of integers

        EXAMPLES::

            sage: Partition([4,4,3,1]).leg_cells(1,1)
            [(2, 1)]
            sage: Partition([4,4,3,1]).leg_cells(0,1)
            [(1, 1), (2, 1)]

            sage: Partition([]).leg_cells(0,0)
            Traceback (most recent call last):
            ...
            ValueError: the cell is not in the diagram
        """
        l = self.leg_length(i, j)
        return [(x, j) for x in range(i + 1, i + l + 1)]

    def attacking_pairs(self):
        """
        Return a list of the attacking pairs of the Young diagram of
        ``self``.

        A pair of cells `(c, d)` of a Young diagram (in English notation) is
        said to be attacking if one of the following conditions holds:

        1. `c` and `d` lie in the same row with `c` strictly to the west
           of `d`.

        2. `c` is in the row immediately to the south of `d`, and `c`
           lies strictly east of `d`.

        This particular method returns each pair `(c, d)` as a tuple,
        where each of `c` and `d` is given as a tuple `(i, j)` with
        `i` and `j` zero-based (so `i = 0` means that the cell lies
        in the topmost row).

        EXAMPLES::

            sage: p = Partition([3, 2])
            sage: p.attacking_pairs()
            [((0, 0), (0, 1)),
             ((0, 0), (0, 2)),
             ((0, 1), (0, 2)),
             ((1, 0), (1, 1)),
             ((1, 1), (0, 0))]
            sage: Partition([]).attacking_pairs()
            []
        """
        attacking_pairs = []
        for i, r in enumerate(self):
            for j in range(r):
                #c is in position (i,j)
                #Find the d that satisfy condition 1
                for k in range(j+1, r):
                    attacking_pairs.append( ((i,j),(i,k)) )

                #Find the d that satisfy condition 2
                if i == 0:
                    continue
                for k in range(j):
                    attacking_pairs.append( ((i,j),(i-1,k)) )

        return attacking_pairs

    def dominated_partitions(self, rows=None):
        """
        Return a list of the partitions dominated by `n`. If ``rows`` is
        specified, then it only returns the ones whose number of rows
        is at most ``rows``.

        EXAMPLES::

            sage: Partition([3,2,1]).dominated_partitions()
            [[3, 2, 1], [3, 1, 1, 1], [2, 2, 2], [2, 2, 1, 1], [2, 1, 1, 1, 1], [1, 1, 1, 1, 1, 1]]
            sage: Partition([3,2,1]).dominated_partitions(rows=3)
            [[3, 2, 1], [2, 2, 2]]
        """
        #Naive implementation because iteration is so fast
        n = sum(self)
        P = Partitions_n(n)
        if rows:
            return [P(x) for x in ZS1_iterator_nk(n, rows) if self.dominates(x)]
        else:
            return [P(x) for x in ZS1_iterator(n) if self.dominates(x)]

    def contains(self, x):
        """
        Return ``True`` if ``x`` is a partition whose Ferrers diagram is
        contained in the Ferrers diagram of ``self``.

        EXAMPLES::

            sage: p = Partition([3,2,1])
            sage: p.contains([2,1])
            True
            sage: all(p.contains(mu) for mu in Partitions(3))
            True
            sage: all(p.contains(mu) for mu in Partitions(4))
            False
        """
        return len(self) >= len(x) and all(self[i] >= x[i] for i in range(len(x)))

    def hook_product(self, a):
        """
        Return the Jack hook-product.

        EXAMPLES::

            sage: Partition([3,2,1]).hook_product(x)                                    # needs sage.symbolic
            (2*x + 3)*(x + 2)^2
            sage: Partition([2,2]).hook_product(x)                                      # needs sage.symbolic
            2*(x + 2)*(x + 1)
        """

        nu = self.conjugate()
        res = 1
        for i in range(len(self)):
            for j in range(self[i]):
                res *= a*(self[i]-j-1)+nu[j]-i
        return res

    def hook_polynomial(self, q, t):
        """
        Return the two-variable hook polynomial.

        EXAMPLES::

            sage: R.<q,t> = PolynomialRing(QQ)
            sage: a = Partition([2,2]).hook_polynomial(q,t)
            sage: a == (1 - t)*(1 - q*t)*(1 - t^2)*(1 - q*t^2)
            True
            sage: a = Partition([3,2,1]).hook_polynomial(q,t)
            sage: a == (1 - t)^3*(1 - q*t^2)^2*(1 - q^2*t^3)
            True
        """
        nu = self.conjugate()
        res = 1
        for i in range(len(self)):
            for j in range(self[i]):
                res *= 1-q**(self[i]-j-1)*t**(nu[j]-i)
        return res

    def hook_length(self, i, j):
        r"""
        Return the length of the hook of cell `(i,j)` in ``self``.

        The (length of the) hook of cell `(i,j)` of a partition `\lambda`
        is

        .. MATH::

            \lambda_i + \lambda^{\prime}_j - i - j + 1

        where `\lambda^{\prime}` is the conjugate partition. In English
        convention, the hook length is the number of cells horizontally
        to the right and vertically below the cell `(i,j)` (including
        that cell).

        EXAMPLES::

            sage: p = Partition([2,2,1])
            sage: p.hook_length(0, 0)
            4
            sage: p.hook_length(0, 1)
            2
            sage: p.hook_length(2, 0)
            1
            sage: Partition([3,3]).hook_length(0, 0)
            4
            sage: cell = [0,0]; Partition([3,3]).hook_length(*cell)
            4
        """
        return self.leg_length(i,j)+self.arm_length(i,j)+1

    def hooks(self):
        """
        Return a sorted list of the hook lengths in ``self``.

        EXAMPLES::

            sage: Partition([3,2,1]).hooks()
            [5, 3, 3, 1, 1, 1]
        """
        res = []
        for row in self.hook_lengths():
            res += row
        res.sort(reverse=True)
        return res

    def hook_lengths(self):
        r"""
        Return a tableau of shape ``self`` with the cells filled in with the
        hook lengths.

        In each cell, put the sum of one plus the number of cells
        horizontally to the right and vertically below the cell (the
        hook length).

        For example, consider the partition ``[3,2,1]`` of 6 with Ferrers
        diagram::

            # # #
            # #
            #

        When we fill in the cells with the hook lengths, we obtain::

            5 3 1
            3 1
            1

        EXAMPLES::

            sage: Partition([2,2,1]).hook_lengths()
            [[4, 2], [3, 1], [1]]
            sage: Partition([3,3]).hook_lengths()
            [[4, 3, 2], [3, 2, 1]]
            sage: Partition([3,2,1]).hook_lengths()
            [[5, 3, 1], [3, 1], [1]]
            sage: Partition([2,2]).hook_lengths()
            [[3, 2], [2, 1]]
            sage: Partition([5]).hook_lengths()
            [[5, 4, 3, 2, 1]]

        REFERENCES:

        - http://mathworld.wolfram.com/HookLengthFormula.html
        """
        p = self
        conj = p.conjugate()
        return [[p[i]-(i+1)+conj[j]-(j+1)+1 for j in range(p[i])] for i in range(len(p))]

    def upper_hook(self, i, j, alpha):
        r"""
        Return the upper hook length of the cell `(i,j)` in ``self``.
        When ``alpha = 1``, this is just the normal hook length.

        The upper hook length of a cell `(i,j)` in a partition
        `\kappa` is defined by

        .. MATH::

            h^*_\kappa(i,j) = \kappa^\prime_j - i + \alpha(\kappa_i - j + 1).

        EXAMPLES::

            sage: p = Partition([2,1])
            sage: p.upper_hook(0,0,1)
            3
            sage: p.hook_length(0,0)
            3
            sage: [ p.upper_hook(i,j,x) for i,j in p.cells() ]                          # needs sage.symbolic
            [2*x + 1, x, x]
        """
        p = self
        conj = self.conjugate()
        return conj[j] - (i+1) + alpha*(p[i]-j)

    def upper_hook_lengths(self, alpha):
        r"""
        Return a tableau of shape ``self`` with the cells filled in with the
        upper hook lengths. When ``alpha = 1``, these are just the normal hook
        lengths.

        The upper hook length of a cell `(i,j)` in a partition
        `\kappa` is defined by

        .. MATH::

            h^*_\kappa(i,j) = \kappa^\prime_j - i + \alpha(\kappa_i - j + 1).

        EXAMPLES::

            sage: Partition([3,2,1]).upper_hook_lengths(x)                              # needs sage.symbolic
            [[3*x + 2, 2*x + 1, x], [2*x + 1, x], [x]]
            sage: Partition([3,2,1]).upper_hook_lengths(1)
            [[5, 3, 1], [3, 1], [1]]
            sage: Partition([3,2,1]).hook_lengths()
            [[5, 3, 1], [3, 1], [1]]
        """
        p = self
        conj = p.conjugate()
        return [[conj[j] - (i+1) + alpha*(p[i]-j) for j in range(p[i])] for i in range(len(p))]

    def lower_hook(self, i, j, alpha):
        r"""
        Return the lower hook length of the cell `(i,j)` in ``self``.
        When ``alpha = 1``, this is just the normal hook length.

        The lower hook length of a cell `(i,j)` in a partition
        `\kappa` is defined by

        .. MATH::

            h_*^\kappa(i,j) = \kappa^\prime_j - i + 1 + \alpha(\kappa_i - j).

        EXAMPLES::

            sage: p = Partition([2,1])
            sage: p.lower_hook(0,0,1)
            3
            sage: p.hook_length(0,0)
            3
            sage: [ p.lower_hook(i,j,x) for i,j in p.cells() ]                          # needs sage.symbolic
            [x + 2, 1, 1]
        """
        p = self
        conj = self.conjugate()
        return conj[j] - i + alpha*(p[i] - (j+1))

    def lower_hook_lengths(self, alpha):
        r"""
        Return a tableau of shape ``self`` with the cells filled in with the
        lower hook lengths. When ``alpha = 1``, these are just the normal hook
        lengths.

        The lower hook length of a cell `(i,j)` in a partition
        `\kappa` is defined by

        .. MATH::

            h_*^\kappa(i,j) = \kappa^\prime_j - i + 1 + \alpha(\kappa_i - j).

        EXAMPLES::

            sage: Partition([3,2,1]).lower_hook_lengths(x)                              # needs sage.symbolic
            [[2*x + 3, x + 2, 1], [x + 2, 1], [1]]
            sage: Partition([3,2,1]).lower_hook_lengths(1)
            [[5, 3, 1], [3, 1], [1]]
            sage: Partition([3,2,1]).hook_lengths()
            [[5, 3, 1], [3, 1], [1]]
        """
        p = self
        conj = p.conjugate()
        return [[conj[j] - i + alpha*(p[i] - (j + 1)) for j in range(p[i])]
                for i in range(len(p))]

    def weighted_size(self):
        r"""
        Return the weighted size of ``self``.

        The weighted size of a partition `\lambda` is

        .. MATH::

            \sum_i i \cdot \lambda_i,

        where `\lambda = (\lambda_0, \lambda_1, \lambda_2, \cdots )`.

        This also the sum of the leg length of every cell in `\lambda`, or

        .. MATH::

            \sum_i \binom{\lambda^{\prime}_i}{2}

        where `\lambda^{\prime}` is the conjugate partition of `\lambda`.

        EXAMPLES::

            sage: Partition([2,2]).weighted_size()
            2
            sage: Partition([3,3,3]).weighted_size()
            9
            sage: Partition([5,2]).weighted_size()
            2
            sage: Partition([]).weighted_size()
            0
        """
        p = self
        return sum([i*p[i] for i in range(len(p))])

    def is_empty(self):
        """
        Return ``True`` if ``self`` is the empty partition.

        EXAMPLES::

            sage: Partition([]).is_empty()
            True
            sage: Partition([2,1,1]).is_empty()
            False
        """
        return len(self) == 0

    def length(self):
        """
        Return the number of parts in ``self``.

        EXAMPLES::

            sage: Partition([3,2]).length()
            2
            sage: Partition([2,2,1]).length()
            3
            sage: Partition([]).length()
            0
        """
        return len(self)

    def to_exp(self, k=0):
        """
        Return a list of the multiplicities of the parts of a partition.
        Use the optional parameter ``k`` to get a return list of length at
        least ``k``.

        EXAMPLES::

            sage: Partition([3,2,2,1]).to_exp()
            [1, 2, 1]
            sage: Partition([3,2,2,1]).to_exp(5)
            [1, 2, 1, 0, 0]

        TESTS::

            sage: [parent(x) for x in Partition([3,2,2,1]).to_exp(5)]
            [Integer Ring, Integer Ring, Integer Ring, Integer Ring, Integer Ring]
        """
        p = self
        if len(p) > 0:
            k = max(k, p[0])
        a = [ZZ.zero()] * k
        for i in p:
            a[i-1] += 1
        return a

    def evaluation(self):
        r"""
        Return the evaluation of ``self``.

        The **commutative evaluation**, often shortened to **evaluation**, of
        a word (we think of a partition as a word in `\{1, 2, 3, \ldots\}`)
        is its image in the free commutative monoid. In other words,
        this counts how many occurrences there are of each letter.

        This is also is known as **Parikh vector** and **abelianization** and
        has the same output as :meth:`to_exp()`.

        EXAMPLES::

            sage: Partition([4,3,1,1]).evaluation()
            [2, 0, 1, 1]
        """
        return self.to_exp()

    def to_exp_dict(self):
        """
        Return a dictionary containing the multiplicities of the parts of
        ``self``.

        EXAMPLES::

            sage: p = Partition([4,2,2,1])
            sage: d = p.to_exp_dict()
            sage: d[4]
            1
            sage: d[2]
            2
            sage: d[1]
            1
            sage: 5 in d
            False
        """
        d = {}
        for part in self:
            d[part] = d.get(part, 0) + 1
        return d

    def centralizer_size(self, t=0, q=0):
        r"""
        Return the size of the centralizer of any permutation of cycle type
        ``self``.

        If `m_i` is the multiplicity of `i` as a part of `p`, this is given by

        .. MATH::

           \prod_i m_i! i^{m_i}.

        Including the optional parameters `t` and `q` gives the `q,t` analog,
        which is the former product times

        .. MATH::

           \prod_{i=1}^{\mathrm{length}(p)} \frac{1 - q^{p_i}}{1 - t^{p_i}}.

        See Section 1.3, p. 24, in [Ke1991]_.

        EXAMPLES::

            sage: Partition([2,2,1]).centralizer_size()
            8
            sage: Partition([2,2,2]).centralizer_size()
            48
            sage: Partition([2,2,1]).centralizer_size(q=2, t=3)
            9/16
            sage: Partition([]).centralizer_size()
            1
            sage: Partition([]).centralizer_size(q=2, t=4)
            1

        TESTS::

            sage: Partition([2,2,2]).aut()
            48
        """
        size = prod(i**mi * factorial(mi)
                    for i, mi in self.to_exp_dict().items())
        if t or q:
            size *= prod((ZZ.one() - q ** j) / (ZZ.one() - t ** j)
                         for j in self)
        return size

    aut = centralizer_size

    def content(self, r, c, multicharge=(0,)):
        r"""
        Return the content of the cell at row `r` and column `c`.

        The content of a cell is `c - r`.

        For consistency with partition tuples there is also an optional
        ``multicharge`` argument which is an offset to the usual content. By
        setting the ``multicharge`` equal to the 0-element of the ring
        `\ZZ/e\ZZ`, the corresponding `e`-residue will be returned. This is
        the content modulo `e`.

        The content (and residue) do not strictly depend on the partition,
        however, this method is included because it is often useful in the
        context of partitions.

        EXAMPLES::

            sage: Partition([2,1]).content(1,0)
            -1
            sage: p = Partition([3,2])
            sage: sum([p.content(*c) for c in p.cells()])
            2

        and now we return the 3-residue of a cell::

            sage: Partition([2,1]).content(1,0, multicharge=[IntegerModRing(3)(0)])
            2
        """
        return c - r + multicharge[0]

    def residue(self, r, c, l):
        r"""
        Return the ``l``-residue of the cell at row ``r`` and column ``c``.

        The `\ell`-residue of a cell is `c - r` modulo `\ell`.

        This does not strictly depend upon the partition, however, this method
        is included because it is often useful in the context of partitions.

        EXAMPLES::

            sage: Partition([2,1]).residue(1, 0, 3)
            2
        """
        return (c - r) % l

    @cached_method
    def block(self, e, multicharge=(0,)):
        r"""
        Return a dictionary `\beta` that determines the block associated to
        the partition ``self`` and the
        :meth:`~sage.combinat.tableau_residues.ResidueSequence.quantum_characteristic` ``e``.

        INPUT:

        - ``e`` -- the quantum characteristic

        - ``multicharge`` -- the multicharge (default `(0,)`)

        OUTPUT:

        - A dictionary giving the multiplicities of the residues in the
          partition tuple ``self``

        In more detail, the value ``beta[i]`` is equal to the
        number of nodes of residue ``i``. This corresponds to
        the positive root

        .. MATH::

            \sum_{i\in I} \beta_i \alpha_i \in Q^+,

        a element of the positive root lattice of the corresponding
        Kac-Moody algebra. See [DJM1998]_ and [BK2009]_ for more details.

        This is a useful statistics because two Specht modules for a
        Hecke algebra of type `A` belong to the same block if and only if they
        correspond to same element `\beta` of the root lattice, given above.

        We return a dictionary because when the quantum characteristic is `0`,
        the Cartan type is `A_{\infty}`, in which case the simple roots are
        indexed by the integers.

        EXAMPLES::

            sage: Partition([4,3,2]).block(0)
            {-2: 1, -1: 2, 0: 2, 1: 2, 2: 1, 3: 1}
            sage: Partition([4,3,2]).block(2)
            {0: 4, 1: 5}
            sage: Partition([4,3,2]).block(2, multicharge=(1,))
            {0: 5, 1: 4}
            sage: Partition([4,3,2]).block(3)
            {0: 3, 1: 3, 2: 3}
            sage: Partition([4,3,2]).block(4)
            {0: 2, 1: 2, 2: 2, 3: 3}
        """
        block = {}
        Ie = IntegerModRing(e)
        for (r,c) in self.cells():
            i = Ie(multicharge[0] + c - r)
            block[i] = block.get(i, 0) + 1
        return block

    def defect(self, e, multicharge=(0,)):
        r"""
        Return the ``e``-defect or the ``e``-weight of ``self``.

        The `e`-defect is the number of (connected) `e`-rim hooks that
        can be removed from the partition.

        The defect of a partition is given by

        .. MATH::

            \text{defect}(\beta) = (\Lambda, \beta) - \tfrac12(\beta, \beta),

        where `\Lambda = \sum_r \Lambda_{\kappa_r}` for the multicharge
        `(\kappa_1, \ldots, \kappa_{\ell})` and
        `\beta = \sum_{(r,c)} \alpha_{(c-r) \pmod e}`, with the sum
        being over the cells in the partition.

        INPUT:

        - ``e`` -- the quantum characteristic

        - ``multicharge`` -- the multicharge (default `(0,)`)

        OUTPUT:

        - a non-negative integer, which is the defect of the block
          containing the partition ``self``

        EXAMPLES::

            sage: Partition([4,3,2]).defect(2)
            3
            sage: Partition([0]).defect(2)
            0
            sage: Partition([3]).defect(2)
            1
            sage: Partition([6]).defect(2)
            3
            sage: Partition([9]).defect(2)
            4
            sage: Partition([12]).defect(2)
            6
            sage: Partition([4,3,2]).defect(3)
            3
            sage: Partition([0]).defect(3)
            0
            sage: Partition([3]).defect(3)
            1
            sage: Partition([6]).defect(3)
            2
            sage: Partition([9]).defect(3)
            3
            sage: Partition([12]).defect(3)
            4

        TESTS::

            sage: all(mu.core(e).size() + e * mu.defect(e) == 9
            ....:     for mu in Partitions(9) for e in [2,3,4])
            True
        """
        beta = self.block(e, multicharge)
        Ie = IntegerModRing(e)
        return beta.get(multicharge[0], 0) - sum(beta[r]**2 - beta[r] * beta.get(Ie(r+1), 0)
                                                 for r in beta)

    def contents_tableau(self, multicharge=(0,)):
        """
        Return the tableau which has ``(k,r,c)``-th cell equal to the
        content ``multicharge[k] - r + c`` of the cell.

        EXAMPLES::

            sage: Partition([2,1]).contents_tableau()
            [[0, 1], [-1]]
            sage: Partition([3,2,1,1]).contents_tableau().pp()
                0  1  2
                -1  0
                -2
                -3
            sage: Partition([3,2,1,1]).contents_tableau([ IntegerModRing(3)(0)] ).pp()
                0  1  2
                2  0
                1
                0
        """
        return tableau.Tableau([[multicharge[0]-r+c for c in range(self[r])]
                                for r in range(len(self))])

    def is_restricted(self, e, multicharge=(0,)):
        """
        Return ``True`` is this is an ``e``-restricted partition.

        An `e`-restricted partition is a partition such that the
        difference of consecutive parts is always strictly less
        than `e`, where partitions are considered to have an infinite
        number of `0` parts. I.e., the last part must be strictly
        less than `e`.

        EXAMPLES::

          sage: Partition([4,3,3,2]).is_restricted(2)
          False
          sage: Partition([4,3,3,2]).is_restricted(3)
          True
          sage: Partition([4,3,3,2]).is_restricted(4)
          True
          sage: Partition([4]).is_restricted(4)
          False
        """
        return (not self
                or ( self[-1] < e and all(self[r]-self[r+1] < e for r in range(len(self)-1)) ))

    def is_regular(self, e, multicharge=(0,)):
        """
        Return ``True`` is this is an ``e``-regular partition.

        A partition is `e`-regular if it does not have `e` equal
        non-zero parts.

        EXAMPLES::

          sage: Partition([4,3,3,3]).is_regular(2)
          False
          sage: Partition([4,3,3,3]).is_regular(3)
          False
          sage: Partition([4,3,3,3]).is_regular(4)
          True
        """
        return all(self[r] > self[r+e-1] for r in range(len(self)-e+1))

    def conjugacy_class_size(self):
        """
        Return the size of the conjugacy class of the symmetric group
        indexed by ``self``.

        EXAMPLES::

            sage: Partition([2,2,2]).conjugacy_class_size()
            15
            sage: Partition([2,2,1]).conjugacy_class_size()
            15
            sage: Partition([2,1,1]).conjugacy_class_size()
            6
        """
        return factorial(sum(self))/self.centralizer_size()

    def corners(self):
        r"""
        Return a list of the corners of the partition ``self``.

        A corner of a partition `\lambda` is a cell of the Young diagram
        of `\lambda` which can be removed from the Young diagram while
        still leaving a straight shape behind.

        The entries of the list returned are pairs of the form `(i,j)`,
        where `i` and `j` are the coordinates of the respective corner.
        The coordinates are counted from `0`.

        .. NOTE::

            This is referred to as an "inner corner" in [Sag2001]_.

        EXAMPLES::

            sage: Partition([3,2,1]).corners()
            [(0, 2), (1, 1), (2, 0)]
            sage: Partition([3,3,1]).corners()
            [(1, 2), (2, 0)]
            sage: Partition([]).corners()
            []
        """
        p = self
        if p.is_empty():
            return []

        lcors = [[0,p[0]-1]]
        nn = len(p)
        if nn == 1:
            return [tuple(c) for c in lcors]

        lcors_index = 0
        for i in range(1, nn):
            if p[i] == p[i-1]:
                lcors[lcors_index][0] += 1
            else:
                lcors.append([i,p[i]-1])
                lcors_index += 1

        return [tuple(c) for c in lcors]

    inside_corners = corners
    removable_cells = corners     # for compatibility with partition tuples

    def corners_residue(self, i, l):
        r"""
        Return a list of the corners of the partition ``self`` having
        ``l``-residue ``i``.

        A corner of a partition `\lambda` is a cell of the Young diagram
        of `\lambda` which can be removed from the Young diagram while
        still leaving a straight shape behind. See :meth:`residue` for
        the definition of the ``l``-residue.

        The entries of the list returned are pairs of the form `(i,j)`,
        where `i` and `j` are the coordinates of the respective corner.
        The coordinates are counted from `0`.

        EXAMPLES::

            sage: Partition([3,2,1]).corners_residue(0, 3)
            [(1, 1)]
            sage: Partition([3,2,1]).corners_residue(1, 3)
            [(2, 0)]
            sage: Partition([3,2,1]).corners_residue(2, 3)
            [(0, 2)]
        """
        return [x for x in self.corners() if self.residue(*x, l=l) == i]

    inside_corners_residue = corners_residue
    removable_cells_residue = corners_residue

    def outside_corners(self):
        r"""
        Return a list of the outside corners of the partition ``self``.

        An outside corner (also called a cocorner) of a partition
        `\lambda` is a cell on `\ZZ^2` which does not belong to
        the Young diagram of `\lambda` but can be added to this Young
        diagram to still form a straight-shape Young diagram.

        The entries of the list returned are pairs of the form `(i,j)`,
        where `i` and `j` are the coordinates of the respective corner.
        The coordinates are counted from `0`.

        .. NOTE::

            These are called "outer corners" in [Sag2001]_.

        EXAMPLES::

            sage: Partition([2,2,1]).outside_corners()
            [(0, 2), (2, 1), (3, 0)]
            sage: Partition([2,2]).outside_corners()
            [(0, 2), (2, 0)]
            sage: Partition([6,3,3,1,1,1]).outside_corners()
            [(0, 6), (1, 3), (3, 1), (6, 0)]
            sage: Partition([]).outside_corners()
            [(0, 0)]
        """
        p = self._list
        if not p:
            return [(0,0)]
        res = [(0, p[0])]
        res.extend((n, j) for n, (i, j) in enumerate(zip(p[:-1], p[1:]), start=1) if i != j)
        res.append((len(p), 0))
        return res

    addable_cells = outside_corners   # for compatibility with partition tuples

    def outside_corners_residue(self, i, l):
        r"""
        Return a list of the outside corners of the partition ``self``
        having ``l``-residue ``i``.

        An outside corner (also called a cocorner) of a partition
        `\lambda` is a cell on `\ZZ^2` which does not belong to
        the Young diagram of `\lambda` but can be added to this Young
        diagram to still form a straight-shape Young diagram. See
        :meth:`residue` for the definition of the ``l``-residue.

        The entries of the list returned are pairs of the form `(i,j)`,
        where `i` and `j` are the coordinates of the respective corner.
        The coordinates are counted from `0`.

        EXAMPLES::

            sage: Partition([3,2,1]).outside_corners_residue(0, 3)
            [(0, 3), (3, 0)]
            sage: Partition([3,2,1]).outside_corners_residue(1, 3)
            [(1, 2)]
            sage: Partition([3,2,1]).outside_corners_residue(2, 3)
            [(2, 1)]
        """
        return [x for x in self.outside_corners() if self.residue(*x, l=l) == i]

    addable_cells_residue = outside_corners_residue

    def rim(self):
        r"""
        Return the rim of ``self``.

        The rim of a partition `\lambda` is defined as the cells which belong
        to `\lambda` and which are adjacent to cells not in `\lambda`.

        EXAMPLES:

        The rim of the partition `[5,5,2,1]` consists of the cells marked with
        ``#`` below::

            ****#
            *####
            ##
            #

            sage: Partition([5,5,2,1]).rim()
            [(3, 0), (2, 0), (2, 1), (1, 1), (1, 2), (1, 3), (1, 4), (0, 4)]

            sage: Partition([2,2,1]).rim()
            [(2, 0), (1, 0), (1, 1), (0, 1)]
            sage: Partition([2,2]).rim()
            [(1, 0), (1, 1), (0, 1)]
            sage: Partition([6,3,3,1,1]).rim()
            [(4, 0), (3, 0), (2, 0), (2, 1), (2, 2), (1, 2), (0, 2), (0, 3), (0, 4), (0, 5)]
            sage: Partition([]).rim()
            []
        """
        p = self
        res = []
        prevLen = 1
        for i in range(len(p)-1, -1, -1):
            for c in range(prevLen-1, p[i]):
                res.append((i,c))
            prevLen = p[i]
        return res

    def outer_rim(self):
        r"""
        Return the outer rim of ``self``.

        The outer rim of a partition `\lambda` is defined as the cells which do
        not belong to `\lambda` and which are adjacent to cells in `\lambda`.

        EXAMPLES:

        The outer rim of the partition `[4,1]` consists of the cells marked
        with ``#`` below::

            ****#
            *####
            ##

        ::

            sage: Partition([4,1]).outer_rim()
            [(2, 0), (2, 1), (1, 1), (1, 2), (1, 3), (1, 4), (0, 4)]

            sage: Partition([2,2,1]).outer_rim()
            [(3, 0), (3, 1), (2, 1), (2, 2), (1, 2), (0, 2)]
            sage: Partition([2,2]).outer_rim()
            [(2, 0), (2, 1), (2, 2), (1, 2), (0, 2)]
            sage: Partition([6,3,3,1,1]).outer_rim()
            [(5, 0), (5, 1), (4, 1), (3, 1), (3, 2), (3, 3), (2, 3), (1, 3), (1, 4), (1, 5), (1, 6), (0, 6)]
            sage: Partition([]).outer_rim()
            [(0, 0)]
        """
        p = self
        res = []
        prevLen = 0
        for i in range(len(p)-1, -1, -1):
            for c in range(prevLen, p[i]+1):
                res.append((i+1,c))
            prevLen = p[i]
        res.append((0, prevLen))
        return res

    def zero_one_sequence(self):
        r"""
        Compute the finite `0-1` sequence of the partition.

        The full `0-1` sequence is the sequence (infinite in both
        directions) indicating the steps taken when following the
        outer rim of the diagram of the partition. We use the convention
        that in English convention, a 1 corresponds to an East step, and
        a 0 corresponds to a North step.

        Note that every full `0-1` sequence starts with infinitely many 0's and
        ends with infinitely many 1's.

        One place where these arise is in the affine symmetric group where
        one takes an affine permutation `w` and every `i` such that
        `w(i) \leq 0` corresponds to a 1 and `w(i) > 0` corresponds to a 0.
        See pages 24-25 of [LLMSSZ2013]_ for connections to affine Grassmannian
        elements (note there they use the French convention for their
        partitions).

        These are also known as **path sequences**, **Maya diagrams**,
        **plus-minus diagrams**, **Comet code** [Sta-EC2]_, among others.

        OUTPUT:

        The finite `0-1` sequence is obtained from the full `0-1`
        sequence by omitting all heading 0's and trailing 1's. The
        output sequence is finite, starts with a 1 and ends with a
        0 (unless it is empty, for the empty partition). Its length
        is the sum of the first part of the partition with the
        length of the partition.

        EXAMPLES::

            sage: Partition([5,4]).zero_one_sequence()
            [1, 1, 1, 1, 0, 1, 0]
            sage: Partition([]).zero_one_sequence()
            []
            sage: Partition([2]).zero_one_sequence()
            [1, 1, 0]

        TESTS::

            sage: all(Partitions().from_zero_one(mu.zero_one_sequence()) == mu for n in range(10) for mu in Partitions(n))
            True
        """
        tmp = set(self[i] - i for i in range(len(self)))
        return [Integer(i not in tmp)
                for i in range(-len(self) + 1, self.get_part(0) + 1)]

    def core(self, length):
        r"""
        Return the ``length``-core of the partition -- in the literature
        the core is commonly referred to as the `k`-core, `p`-core,
        `r`-core, ... .

        The `r`-core of a partition `\lambda` can be obtained by
        repeatedly removing rim hooks of size `r` from (the Young diagram
        of) `\lambda` until this is no longer possible. The remaining
        partition is the core.

        EXAMPLES::

            sage: Partition([6,3,2,2]).core(3)
            [2, 1, 1]
            sage: Partition([]).core(3)
            []
            sage: Partition([8,7,7,4,1,1,1,1,1]).core(3)
            [2, 1, 1]

        TESTS::

            sage: Partition([3,3,3,2,1]).core(3)
            []
            sage: Partition([10,8,7,7]).core(4)
            []
            sage: Partition([21,15,15,9,6,6,6,3,3]).core(3)
            []
        """
        p = self
        #Normalize the length
        remainder = len(p) % length
        part = p[:] + [0]*remainder

        #Add the canonical vector to the partition
        part = [part[i-1] + len(part)-i for i in range(1, len(part)+1)]

        for e in range(length):
            k = e
            for i in reversed(range(1,len(part)+1)):
                if part[i-1] % length == e:
                    part[i-1] = k
                    k += length
        part.sort()
        part.reverse()

        #Remove the canonical vector
        part = [part[i-1]-len(part)+i for i in range(1, len(part)+1)]
        #Select the r-core
        return Partition([x for x in part if x != 0])

    def quotient(self, length):
        r"""
        Return the quotient of the partition  -- in the literature the
        quotient is commonly referred to as the `k`-quotient, `p`-quotient,
        `r`-quotient, ... .

        The `r`-quotient of a partition `\lambda` is a list of `r`
        partitions (labelled from `0` to `r-1`), constructed in the following
        way. Label each cell in the Young diagram of `\lambda` with its
        content modulo `r`. Let `R_i` be the set of rows ending in a cell
        labelled `i`, and `C_i` be the set of columns ending in a cell
        labelled `i`. Then the `j`-th component of the quotient of
        `\lambda` is the partition defined by intersecting `R_j` with
        `C_{j+1}`. (See Theorem 2.7.37 in [JK1981]_.)

        EXAMPLES::

            sage: Partition([7,7,5,3,3,3,1]).quotient(3)
            ([2], [1], [2, 2, 2])

        TESTS::

            sage: Partition([8,7,7,4,1,1,1,1,1]).quotient(3)
            ([2, 1], [2, 2], [2])
            sage: Partition([10,8,7,7]).quotient(4)
            ([2], [3], [2], [1])
            sage: Partition([6,3,3]).quotient(3)
            ([1], [1], [2])
            sage: Partition([3,3,3,2,1]).quotient(3)
            ([1], [1, 1], [1])
            sage: Partition([6,6,6,3,3,3]).quotient(3)
            ([2, 1], [2, 1], [2, 1])
            sage: Partition([21,15,15,9,6,6,6,3,3]).quotient(3)
            ([5, 2, 1], [5, 2, 1], [7, 3, 2])
            sage: Partition([21,15,15,9,6,6,3,3]).quotient(3)
            ([5, 2], [5, 2, 1], [7, 3, 1])
            sage: Partition([14,12,11,10,10,10,10,9,6,4,3,3,2,1]).quotient(5)
            ([3, 3], [2, 2, 1], [], [3, 3, 3], [1])

            sage: all(p == Partition(core=p.core(k), quotient=p.quotient(k))
            ....:     for i in range(10) for p in Partitions(i)
            ....:     for k in range(1,6))
            True
        """
        p = self
        #Normalize the length
        remainder = len(p) % length
        part = p[:] + [0]*(length-remainder)

        #Add the canonical vector to the partition
        part = [part[i-1] + len(part)-i for i in range(1, len(part)+1)]
        result = [None]*length

        #Reducing vector
        for e in range(length):
            k = e
            tmp = []
            for i in reversed(range(len(part))):
                if part[i] % length == e:
                    tmp.append(ZZ((part[i]-k)//length))
                    k += length

            a = [i for i in tmp if i != 0]
            a.reverse()
            result[e] = a

        from .partition_tuple import PartitionTuple
        return PartitionTuple(result)  #tuple(map(Partition, result))

    def is_core(self, k):
        r"""
        Return ``True`` if the Partition ``self`` is a ``k``-core.

        A partition is said to be a *`k`-core* if it has no hooks of length
        `k`. Equivalently, a partition is said to be a `k`-core if it is its
        own `k`-core (where the latter is defined as in :meth:`core`).

        Visually, this can be checked by trying to remove border strips of size
        `k` from ``self``.  If this is not possible, then ``self`` is a
        `k`-core.

        EXAMPLES:

        In the partition (2, 1), a hook length of 2 does not occur, but a hook
        length of 3 does::

            sage: p = Partition([2, 1])
            sage: p.is_core(2)
            True
            sage: p.is_core(3)
            False

            sage: q = Partition([12, 8, 5, 5, 2, 2, 1])
            sage: q.is_core(4)
            False
            sage: q.is_core(5)
            True
            sage: q.is_core(0)
            True

        .. SEEALSO::

            :meth:`core`, :class:`Core`
        """
        return k not in self.hooks()

    def k_interior(self, k):
        r"""
        Return the partition consisting of the cells of ``self`` whose hook
        lengths are greater than ``k``.

        EXAMPLES::

            sage: p = Partition([3,2,1])
            sage: p.hook_lengths()
            [[5, 3, 1], [3, 1], [1]]
            sage: p.k_interior(2)
            [2, 1]
            sage: p.k_interior(3)
            [1]

            sage: p = Partition([])
            sage: p.k_interior(3)
            []
        """
        return Partition([len([i for i in row if i > k])
                          for row in self.hook_lengths()])

    def k_boundary(self, k):
        r"""
        Return the skew partition formed by removing the cells of the
        ``k``-interior, see :meth:`k_interior`.

        EXAMPLES::

            sage: p = Partition([3,2,1])
            sage: p.k_boundary(2)
            [3, 2, 1] / [2, 1]
            sage: p.k_boundary(3)
            [3, 2, 1] / [1]

            sage: p = Partition([12,8,5,5,2,2,1])
            sage: p.k_boundary(4)
            [12, 8, 5, 5, 2, 2, 1] / [8, 5, 2, 2]
        """
        return SkewPartition([self, self.k_interior(k)])

    def add_cell(self, i, j=None):
        r"""
        Return a partition corresponding to ``self`` with a cell added in
        row ``i``. (This does not change ``self``.)

        EXAMPLES::

            sage: Partition([3, 2, 1, 1]).add_cell(0)
            [4, 2, 1, 1]
            sage: cell = [4, 0]; Partition([3, 2, 1, 1]).add_cell(*cell)
            [3, 2, 1, 1, 1]
        """

        if j is None:
            if i >= len(self):
                j = 0
            else:
                j = self[i]

        if (i,j) in self.outside_corners():
            pl = self.to_list()
            if i == len(pl):
                pl.append(1)
            else:
                pl[i] += 1
            return Partition(pl)

        raise ValueError(f"[{i}, {j}] is not an addable cell")

    def remove_cell(self, i, j=None):
        """
        Return the partition obtained by removing a cell at the end of row
        ``i`` of ``self``.

        EXAMPLES::

            sage: Partition([2,2]).remove_cell(1)
            [2, 1]
            sage: Partition([2,2,1]).remove_cell(2)
            [2, 2]
            sage: #Partition([2,2]).remove_cell(0)

        ::

            sage: Partition([2,2]).remove_cell(1,1)
            [2, 1]
            sage: #Partition([2,2]).remove_cell(1,0)
        """

        if i >= len(self):
            raise ValueError("i must be less than the length of the partition")

        if j is None:
            j = self[i] - 1

        if (i,j) not in self.corners():
            raise ValueError("[%d,%d] is not a corner of the partition" % (i,j))

        if self[i] == 1:
            return Partition(self[:-1])
        else:
            return Partition(self[:i] + [ self[i:i+1][0] - 1 ] + self[i+1:])

    def k_irreducible(self, k):
        r"""
        Return the partition with all `r \times (k+1-r)` rectangles removed.

        If ``self`` is a `k`-bounded partition, then this method will return the partition
        where all rectangles of dimension `r \times (k+1-r)` for `1 \leq r \leq k`
        have been deleted.

        If ``self`` is not a `k`-bounded partition then the method will raise an error.

        INPUT:

        - ``k`` -- a non-negative integer

        OUTPUT:

        - a partition

        EXAMPLES::

            sage: Partition([3,2,2,1,1,1]).k_irreducible(4)
            [3, 2, 2, 1, 1, 1]
            sage: Partition([3,2,2,1,1,1]).k_irreducible(3)
            []
            sage: Partition([3,3,3,2,2,2,2,2,1,1,1,1]).k_irreducible(3)
            [2, 1]
        """
        pexp = self.to_exp()
        return Partition(sum(([r+1] for r in range(len(pexp)-1,-1,-1) for m in range(pexp[r] % (k-r))),[]))

    def k_skew(self, k):
        r"""
        Return the `k`-skew partition.

        The `k`-skew diagram of a `k`-bounded partition is the skew diagram
        denoted `\lambda/^k` satisfying the conditions:

        1. row `i` of `\lambda/^k` has length `\lambda_i`,

        2. no cell in `\lambda/^k` has hook-length exceeding `k`,

        3. every square above the diagram of `\lambda/^k` has hook
           length exceeding `k`.

        REFERENCES:

        - [LM2004]_

        EXAMPLES::

            sage: p = Partition([4,3,2,2,1,1])
            sage: p.k_skew(4)
            [9, 5, 3, 2, 1, 1] / [5, 2, 1]
        """

        if len(self) == 0:
            return SkewPartition([[],[]])

        if self[0] > k:
            raise ValueError(f"the partition must be {k}-bounded")

        #Find the k-skew diagram of the partition formed
        #by removing the first row
        s = Partition(self[1:]).k_skew(k)

        s_inner = list(s.inner())
        s_outer = list(s.outer())
        s_conj_rl = s.conjugate().row_lengths()

        #Find the leftmost column with less than
        # or equal to kdiff cells
        kdiff = k - self[0]

        if s_outer == []:
            spot = 0
        else:
            spot = s_outer[0]

        for i in range(len(s_conj_rl)):
            if s_conj_rl[i] <= kdiff:
                spot = i
                break

        outer = [ self[0] + spot ] + s_outer[:]
        if spot > 0:
            inner = [ spot ] + s_inner[:]
        else:
            inner = s_inner[:]

        return SkewPartition([outer, inner])

    def to_core(self, k):
        r"""
        Maps the `k`-bounded partition ``self`` to its corresponding `k+1`-core.

        See also :meth:`k_skew`.

        EXAMPLES::

            sage: p = Partition([4,3,2,2,1,1])
            sage: c = p.to_core(4); c
            [9, 5, 3, 2, 1, 1]
            sage: type(c)
            <class 'sage.combinat.core.Cores_length_with_category.element_class'>
            sage: c.to_bounded_partition() == p
            True
        """
        from sage.combinat.core import Core
        return Core(self.k_skew(k)[0],k+1)

    def from_kbounded_to_reduced_word(self, k):
        r"""
        Maps a `k`-bounded partition to a reduced word for an element in
        the affine permutation group.

        This uses the fact that there is a bijection between `k`-bounded
        partitions and `(k+1)`-cores and an action of the affine nilCoxeter
        algebra of type `A_k^{(1)}` on `(k+1)`-cores as described in [LM2006b]_.

        EXAMPLES::

            sage: p = Partition([2,1,1])
            sage: p.from_kbounded_to_reduced_word(2)
            [2, 1, 2, 0]
            sage: p = Partition([3,1])
            sage: p.from_kbounded_to_reduced_word(3)
            [3, 2, 1, 0]
            sage: p.from_kbounded_to_reduced_word(2)
            Traceback (most recent call last):
            ...
            ValueError: the partition must be 2-bounded
            sage: p = Partition([])
            sage: p.from_kbounded_to_reduced_word(2)
            []
        """
        p = self.k_skew(k)[0]
        result = []
        while not p.is_empty():
            corners = p.corners()
            c = p.content(corners[0][0],corners[0][1]) % (k+1)
            result.append(Integer(c))
            list = [x for x in corners if p.content(x[0],x[1]) % (k+1) == c]
            for x in list:
                p = p.remove_cell(x[0])
        return result

    def from_kbounded_to_grassmannian(self, k):
        r"""
        Maps a `k`-bounded partition to a Grassmannian element in
        the affine Weyl group of type `A_k^{(1)}`.

        For details, see the documentation of the method
        :meth:`from_kbounded_to_reduced_word` .

        EXAMPLES::

            sage: p = Partition([2,1,1])
            sage: p.from_kbounded_to_grassmannian(2)                                    # needs sage.modules
            [-1  1  1]
            [-2  2  1]
            [-2  1  2]
            sage: p = Partition([])
            sage: p.from_kbounded_to_grassmannian(2)                                    # needs sage.modules
            [1 0 0]
            [0 1 0]
            [0 0 1]
        """
        return WeylGroup(['A', k,1 ]).from_reduced_word(self.from_kbounded_to_reduced_word(k))

    def to_list(self):
        r"""
        Return ``self`` as a list.

        EXAMPLES::

            sage: p = Partition([2,1]).to_list(); p
            [2, 1]
            sage: type(p)
            <class 'list'>

        TESTS::

            sage: p = Partition([2,1])
            sage: pl = p.to_list()
            sage: pl[0] = 0; p
            [2, 1]
        """
        return self._list[:]

    def add_vertical_border_strip(self, k):
        """
        Return a list of all the partitions that can be obtained by adding
        a vertical border strip of length ``k`` to ``self``.

        EXAMPLES::

            sage: Partition([]).add_vertical_border_strip(0)
            [[]]
            sage: Partition([3,2,1]).add_vertical_border_strip(0)
            [[3, 2, 1]]
            sage: Partition([]).add_vertical_border_strip(2)
            [[1, 1]]
            sage: Partition([2,2]).add_vertical_border_strip(2)
            [[3, 3], [3, 2, 1], [2, 2, 1, 1]]
            sage: Partition([3,2,2]).add_vertical_border_strip(2)
            [[4, 3, 2], [4, 2, 2, 1], [3, 3, 3], [3, 3, 2, 1], [3, 2, 2, 1, 1]]
        """
        if k == 0:
            return [self]

        shelf = []
        res = []
        i = 0
        ell = len(self._list)
        while i < ell:
            tmp = 1
            while i+1 < ell and self._list[i] == self._list[i+1]:
                tmp += 1
                i += 1
            if i == ell-1 and i > 0 and self._list[i] != self._list[i-1]:
                tmp = 1
            shelf.append(tmp)
            i += 1

        # added the last shelf on the right side of
        # the first line
        shelf.append(k)

        # list all of the positions for cells
        # filling each self from the left to the right
        for iv in IntegerListsBackend_invlex(k, length=len(shelf), ceiling=shelf, check=False)._iter():
            tmp = self._list + [0]*k
            j = 0
            for t in range(len(iv)):
                for _ in range(iv[t]):
                    tmp[j] += 1
                    j += 1
                j = sum(shelf[:t+1])
            # This should never return the empty partition.
            # So tmp should never be [0, ..., 0].
            while not tmp[-1]:
                tmp.pop()
            res.append(_Partitions(tmp))
        return res

    def add_horizontal_border_strip(self, k):
        """
        Return a list of all the partitions that can be obtained by adding
        a horizontal border strip of length ``k`` to ``self``.

        EXAMPLES::

            sage: Partition([]).add_horizontal_border_strip(0)
            [[]]
            sage: Partition([3,2,1]).add_horizontal_border_strip(0)
            [[3, 2, 1]]
            sage: Partition([]).add_horizontal_border_strip(2)
            [[2]]
            sage: Partition([2,2]).add_horizontal_border_strip(2)
            [[4, 2], [3, 2, 1], [2, 2, 2]]
            sage: Partition([3,2,2]).add_horizontal_border_strip(2)
            [[5, 2, 2], [4, 3, 2], [4, 2, 2, 1], [3, 3, 2, 1], [3, 2, 2, 2]]
        """
        if k == 0:
            return [self]

        L = self._list
        res = []
        mapping = [0]
        shelf = [k]
        for i in range(len(L)-1):
            val = L[i] - L[i+1]
            if not val:
                continue
            mapping.append(i+1)
            shelf.append(val)

        # add the last shelf
        if L:
            mapping.append(len(L))
            shelf.append(L[-1])

        # list all of the positions for cells
        # filling each self from the top to bottom
        for iv in IntegerListsBackend_invlex(k, length=len(shelf), ceiling=shelf, check=False)._iter():
            tmp = self._list + [0]
            for i, val in enumerate(iv):
                if val:
                    tmp[mapping[i]] += val
            # Only the last row is possibly empty
            if not tmp[-1]:
                tmp.pop()
            res.append(_Partitions(tmp))
        return res

    def vertical_border_strip_cells(self, k):
        """
        Return a list of all the vertical border strips of length ``k``
        which can be added to ``self``, where each horizontal border strip is
        a ``generator`` of cells.

        EXAMPLES::

            sage: list(Partition([]).vertical_border_strip_cells(0))
            []
            sage: list(Partition([3,2,1]).vertical_border_strip_cells(0))
            []
            sage: list(Partition([]).vertical_border_strip_cells(2))
            [[(0, 0), (1, 0)]]
            sage: list(Partition([2,2]).vertical_border_strip_cells(2))
            [[(0, 2), (1, 2)],
             [(0, 2), (2, 0)],
             [(2, 0), (3, 0)]]
            sage: list(Partition([3,2,2]).vertical_border_strip_cells(2))
            [[(0, 3), (1, 2)],
             [(0, 3), (3, 0)],
             [(1, 2), (2, 2)],
             [(1, 2), (3, 0)],
             [(3, 0), (4, 0)]]
        """
        if k == 0:
            return []

        shelf = []
        i = 0
        ell = len(self._list)
        while i < ell:
            tmp = 1
            while i+1 < ell and self._list[i] == self._list[i+1]:
                tmp += 1
                i += 1
            if i == ell-1 and i > 0 and self._list[i] != self._list[i-1]:
                tmp = 1
            shelf.append(tmp)
            i += 1

        # added the last shelf on the right side of
        # the first line
        shelf.append(k)
        # list all of the positions for cells
        tmp = self._list + [0]*k
        for iv in IntegerListsBackend_invlex(k, length=len(shelf),
                                             ceiling=shelf,
                                             check=False)._iter():
            j = 0
            current_strip = []
            for t in range(len(iv)):
                for _ in range(iv[t]):
                    current_strip.append((j, tmp[j]))
                    j += 1
                j = sum(shelf[:t+1])
            yield current_strip

    def horizontal_border_strip_cells(self, k):
        """
        Return a list of all the horizontal border strips of length ``k``
        which can be added to ``self``, where each horizontal border strip is
        a ``generator`` of cells.

        EXAMPLES::

            sage: list(Partition([]).horizontal_border_strip_cells(0))
            []
            sage: list(Partition([3,2,1]).horizontal_border_strip_cells(0))
            []
            sage: list(Partition([]).horizontal_border_strip_cells(2))
            [[(0, 0), (0, 1)]]
            sage: list(Partition([2,2]).horizontal_border_strip_cells(2))
            [[(0, 2), (0, 3)], [(0, 2), (2, 0)], [(2, 0), (2, 1)]]
            sage: list(Partition([3,2,2]).horizontal_border_strip_cells(2))
            [[(0, 3), (0, 4)],
             [(0, 3), (1, 2)],
             [(0, 3), (3, 0)],
             [(1, 2), (3, 0)],
             [(3, 0), (3, 1)]]
        """
        if k == 0:
            return list()

        L = self._list
        shelf = [k]  # the number of boxes which will fit in a row
        mapping = [0]  # a record of the rows
        for i in range(len(L)-1):
            val = L[i] - L[i+1]
            if not val:
                continue
            mapping.append(i+1)
            shelf.append(val)

        # add the last shelf
        if L:
            mapping.append(len(L))
            shelf.append(L[-1])

        L.append(0) # add room on the bottom
        # list all of the positions for cells
        # filling each self from the top to bottom
        for iv in IntegerListsBackend_invlex(k, length=len(shelf), ceiling=shelf, check=False)._iter():
            tmp = []
            # mapping[i] is the row index, val is the number of cells added to the row.
            for i, val in enumerate(iv):
                tmp.extend((mapping[i], L[mapping[i]] + j) for j in range(val))
            yield tmp

    def remove_horizontal_border_strip(self, k):
        """
        Return the partitions obtained from ``self`` by removing an
        horizontal border strip of length ``k``.

        EXAMPLES::

            sage: Partition([5,3,1]).remove_horizontal_border_strip(0).list()
            [[5, 3, 1]]
            sage: Partition([5,3,1]).remove_horizontal_border_strip(1).list()
            [[5, 3], [5, 2, 1], [4, 3, 1]]
            sage: Partition([5,3,1]).remove_horizontal_border_strip(2).list()
            [[5, 2], [5, 1, 1], [4, 3], [4, 2, 1], [3, 3, 1]]
            sage: Partition([5,3,1]).remove_horizontal_border_strip(3).list()
            [[5, 1], [4, 2], [4, 1, 1], [3, 3], [3, 2, 1]]
            sage: Partition([5,3,1]).remove_horizontal_border_strip(4).list()
            [[4, 1], [3, 2], [3, 1, 1]]
            sage: Partition([5,3,1]).remove_horizontal_border_strip(5).list()
            [[3, 1]]
            sage: Partition([5,3,1]).remove_horizontal_border_strip(6).list()
            []

        The result is returned as an instance of
        :class:`Partitions_with_constraints`::

            sage: Partition([5,3,1]).remove_horizontal_border_strip(5)
            The subpartitions of [5, 3, 1] obtained by removing an horizontal border strip of length 5

        TESTS::

            sage: Partition([3,2,2]).remove_horizontal_border_strip(2).list()
            [[3, 2], [2, 2, 1]]
            sage: Partition([3,2,2]).remove_horizontal_border_strip(2).first().parent()
            The subpartitions of [3, 2, 2] obtained by removing an horizontal border strip of length 2
            sage: Partition([]).remove_horizontal_border_strip(0).list()
            [[]]
            sage: Partition([]).remove_horizontal_border_strip(6).list()
            []
        """
        return Partitions_with_constraints(n=self.size() - k,
                                           min_length=len(self) - 1,
                                           max_length=len(self),
                                           floor=self[1:] + [0],
                                           ceiling=self[:],
                                           max_slope=0,
                                           name=f"The subpartitions of {self} obtained by removing an horizontal border strip of length {k}")

    def k_conjugate(self, k):
        r"""
        Return the ``k``-conjugate of ``self``.

        The `k`-conjugate is the partition that is given by the columns of
        the `k`-skew diagram of the partition.

        We can also define the `k`-conjugate in the following way. Let `P`
        denote the bijection from `(k+1)`-cores to `k`-bounded partitions. The
        `k`-conjugate of a `(k+1)`-core `\lambda` is

        .. MATH::

            \lambda^{(k)} = P^{-1}\left( (P(\lambda))^{\prime} \right).

        EXAMPLES::

            sage: p = Partition([4,3,2,2,1,1])
            sage: p.k_conjugate(4)
            [3, 2, 2, 1, 1, 1, 1, 1, 1]
        """
        return Partition(self.k_skew(k).conjugate().row_lengths())

    def arms_legs_coeff(self, i, j):
        r"""
        This is a statistic on a cell `c = (i,j)` in the diagram of partition
        `p` given by

        .. MATH::

            \frac{ 1 - q^a \cdot t^{\ell + 1} }{ 1 - q^{a + 1} \cdot t^{\ell} }

        where `a` is the arm length of `c` and `\ell` is the leg length of `c`.

        The coordinates ``i`` and ``j`` of the cell are understood to be
        `0`-based, so that ``(0, 0)`` is the northwesternmost cell (in
        English notation).

        EXAMPLES::

            sage: Partition([3,2,1]).arms_legs_coeff(1,1)
            (-t + 1)/(-q + 1)
            sage: Partition([3,2,1]).arms_legs_coeff(0,0)
            (-q^2*t^3 + 1)/(-q^3*t^2 + 1)
            sage: Partition([3,2,1]).arms_legs_coeff(*[0,0])
            (-q^2*t^3 + 1)/(-q^3*t^2 + 1)
        """
        QQqt = PolynomialRing(QQ, ['q', 't'])
        (q, t) = QQqt.gens()
        if i < len(self) and j < self[i]:
            res = (1-q**self.arm_length(i,j) * t**(self.leg_length(i,j)+1))
            res /= (1-q**(self.arm_length(i,j)+1) * t**self.leg_length(i,j))
            return res
        return ZZ.one()

    def atom(self):
        """
        Return a list of the standard tableaux of size ``self.size()`` whose
        atom is equal to ``self``.

        EXAMPLES::

            sage: Partition([2,1]).atom()
            [[[1, 2], [3]]]
            sage: Partition([3,2,1]).atom()
            [[[1, 2, 3, 6], [4, 5]], [[1, 2, 3], [4, 5], [6]]]
        """
        res = []
        for tab in tableau.StandardTableaux_size(self.size()):
            if tab.atom() == self:
                res.append(tab)
        return res

    def k_atom(self, k):
        r"""
        Return a list of the standard tableaux of size ``self.size()`` whose
        ``k``-atom is equal to ``self``.

        EXAMPLES::

            sage: p = Partition([3,2,1])
            sage: p.k_atom(1)
            []
            sage: p.k_atom(3)
            [[[1, 1, 1, 2, 3], [2]],
             [[1, 1, 1, 3], [2, 2]],
             [[1, 1, 1, 2], [2], [3]],
             [[1, 1, 1], [2, 2], [3]]]
            sage: Partition([3,2,1]).k_atom(4)
            [[[1, 1, 1, 3], [2, 2]], [[1, 1, 1], [2, 2], [3]]]

        TESTS::

            sage: Partition([1]).k_atom(1)
            [[[1]]]
            sage: Partition([1]).k_atom(2)
            [[[1]]]
            sage: Partition([]).k_atom(1)
            [[]]
        """
        res = [tableau.Tableau([])]
        for i in range(len(self)):
            res = (x.promotion_operator(self[-i - 1]) for x in res)
            res = sum(res, [])
            res = (y.catabolism_projector(Partition(self[-i - 1:]).k_split(k))
                   for y in res)
            res = [i for i in res if i]
        return res

    def k_split(self, k):
        """
        Return the ``k``-split of ``self``.

        EXAMPLES::

            sage: Partition([4,3,2,1]).k_split(3)
            []
            sage: Partition([4,3,2,1]).k_split(4)
            [[4], [3, 2], [1]]
            sage: Partition([4,3,2,1]).k_split(5)
            [[4, 3], [2, 1]]
            sage: Partition([4,3,2,1]).k_split(6)
            [[4, 3, 2], [1]]
            sage: Partition([4,3,2,1]).k_split(7)
            [[4, 3, 2, 1]]
            sage: Partition([4,3,2,1]).k_split(8)
            [[4, 3, 2, 1]]
        """
        if self == []:
            return []
        elif k < self[0]:
            return []
        else:
            res = []
            part = list(self)
            while part and part[0] + len(part) - 1 >= k:
                p = k - part[0]
                res.append(part[:p + 1])
                part = part[p + 1:]
            if part:
                res.append(part)
        return res

    def jacobi_trudi(self):
        """
        Return the Jacobi-Trudi matrix of ``self`` thought of as a skew
        partition. See :meth:`SkewPartition.jacobi_trudi()
        <sage.combinat.skew_partition.SkewPartition.jacobi_trudi>`.

        EXAMPLES::

            sage: # needs sage.modules
            sage: part = Partition([3,2,1])
<<<<<<< HEAD
            sage: jt = part.jacobi_trudi(); jt                                          # needs sage.modules
            [h[3] h[1]    0]
            [h[4] h[2]  h[]]
            [h[5] h[3] h[1]]
            sage: s = SymmetricFunctions(QQ).schur()                                    # needs sage.modules
            sage: h = SymmetricFunctions(QQ).homogeneous()                              # needs sage.modules
            sage: h( s(part) )                                                          # needs sage.modules
            h[3, 2, 1] - h[3, 3] - h[4, 1, 1] + h[5, 1]
            sage: jt.det()                                                              # needs sage.modules
=======
            sage: jt = part.jacobi_trudi(); jt
            [h[3] h[1]    0]
            [h[4] h[2]  h[]]
            [h[5] h[3] h[1]]
            sage: s = SymmetricFunctions(QQ).schur()
            sage: h = SymmetricFunctions(QQ).homogeneous()
            sage: h( s(part) )
            h[3, 2, 1] - h[3, 3] - h[4, 1, 1] + h[5, 1]
            sage: jt.det()
>>>>>>> 51928653
            h[3, 2, 1] - h[3, 3] - h[4, 1, 1] + h[5, 1]
        """
        return SkewPartition([ self, [] ]).jacobi_trudi()

    def character_polynomial(self):
        r"""
        Return the character polynomial associated to the partition ``self``.

        The character polynomial `q_\mu` associated to a partition `\mu`
        is defined by

        .. MATH::

            q_\mu(x_1, x_2, \ldots, x_k) = \downarrow \sum_{\alpha \vdash k}
            \frac{ \chi^\mu_\alpha }{1^{a_1}2^{a_2}\cdots k^{a_k}a_1!a_2!\cdots
            a_k!} \prod_{i=1}^{k} (ix_i-1)^{a_i}

        where `k` is the size of `\mu`, and `a_i` is the multiplicity of
        `i` in `\alpha`.

        It is computed in the following manner:

        1. Expand the Schur function `s_\mu` in the power-sum basis,

        2. Replace each `p_i` with `ix_i-1`,

        3. Apply the umbral operator `\downarrow` to the resulting polynomial.

        EXAMPLES::

            sage: Partition([1]).character_polynomial()                                 # needs sage.modules
            x - 1
            sage: Partition([1,1]).character_polynomial()                               # needs sage.modules
            1/2*x0^2 - 3/2*x0 - x1 + 1
            sage: Partition([2,1]).character_polynomial()                               # needs sage.modules
            1/3*x0^3 - 2*x0^2 + 8/3*x0 - x2
        """
        # Create the polynomial ring we will use
        k = self.size()
        P = PolynomialRing(QQ, k, 'x')
        x = P.gens()

        #Expand s_mu in the power sum basis
        from sage.combinat.sf.sf import SymmetricFunctions
        Sym = SymmetricFunctions(QQ)
        s = Sym.schur()
        p = Sym.power()
        ps_mu = p(s(self))

        #Replace each p_i by i*x_i-1
        items = ps_mu.monomial_coefficients().items()  #items contains a list of (partition, coeff) pairs
        partition_to_monomial = lambda part: prod([ (i*x[i-1]-1) for i in part ])
        res = [ [partition_to_monomial(mc[0]), mc[1]] for mc in items ]

        #Write things in the monomial basis
        res = [ prod(pair) for pair in res ]
        res = sum( res )

        #Apply the umbral operator and return the result
        from sage.combinat.misc import umbral_operation
        return umbral_operation(res)

    def dimension(self, smaller=None, k=1):
        r"""
        Return the number of paths from the ``smaller`` partition to
        the partition ``self``, where each step consists of adding a
        `k`-ribbon while keeping a partition.

        Note that a 1-ribbon is just a single cell, so this counts paths
        in the Young graph when `k = 1`.

        Note also that the default case (`k = 1` and ``smaller = []``)
        gives the dimension of the irreducible representation of the
        symmetric group corresponding to ``self``.

        INPUT:

        - ``smaller`` -- a partition (default: an empty list ``[]``)

        - `k` -- a positive integer (default: 1)

        OUTPUT:

        The number of such paths

        EXAMPLES:

        Looks at the number of ways of getting from ``[5,4]`` to the empty
        partition, removing one cell at a time::

            sage: mu = Partition([5,4])
            sage: mu.dimension()
            42

        Same, but removing one 3-ribbon at a time. Note that the 3-core of
        ``mu`` is empty::

            sage: mu.dimension(k=3)
            3

        The 2-core of ``mu`` is not the empty partition::

            sage: mu.dimension(k=2)
            0

        Indeed, the 2-core of ``mu`` is ``[1]``::

            sage: mu.dimension(Partition([1]),k=2)
            2

        TESTS:

        Checks that the sum of squares of dimensions of characters of the
        symmetric group is the order of the group::

            sage: all(sum(mu.dimension()^2 for mu in Partitions(i)) == factorial(i)
            ....:     for i in range(10))
            True

        A check coming from the theory of `k`-differentiable posets::

            sage: k = 2; core = Partition([2,1])
            sage: all(sum(mu.dimension(core,k=2)^2
            ....:         for mu in Partitions(3+i*2) if mu.core(2) == core)
            ....:     == 2^i*factorial(i) for i in range(10))
            True

        Checks that the dimension satisfies the obvious recursion relation::

            sage: test = lambda larger, smaller: larger.dimension(smaller) == sum(mu.dimension(smaller) for mu in larger.down())
            sage: all(test(larger,smaller) for l in range(1,8) for s in range(8)
            ....:     for larger in Partitions(l) for smaller in Partitions(s) if smaller != larger)
            True

        ALGORITHM:

        Depending on the parameters given, different simplifications
        occur. When `k=1` and ``smaller`` is empty, this function uses
        the hook formula. When `k=1` and ``smaller`` is not empty, it
        uses a formula from [ORV]_.

        When `k \neq 1`, we first check that both ``self`` and
        ``smaller`` have the same `k`-core, then use the `k`-quotients
        and the same algorithm on each of the `k`-quotients.

        AUTHORS:

        - Paul-Olivier Dehaye (2011-06-07)
        """
        larger = self
        if smaller is None:
            smaller = Partition([])
        if k == 1:
            if smaller == Partition([]):        # In this case, use the hook dimension formula
                return factorial(larger.size())/prod(larger.hooks())
            else:
                if not larger.contains(smaller):    # easy case
                    return 0
                else:
                    # relative dimension
                    # Uses a formula of Olshanski, Regev, Vershik (see reference)
                    def inv_factorial(i):
                        if i < 0:
                            return 0
                        else:
                            return 1/factorial(i)
                    len_range = list(range(larger.length()))
                    from sage.matrix.constructor import matrix
                    M = matrix(QQ,[[inv_factorial(larger.get_part(i)-smaller.get_part(j)-i+j) for i in len_range] for j in len_range])
                    return factorial(larger.size()-smaller.size())*M.determinant()
        else:
            larger_core = larger.core(k)
            smaller_core = smaller.core(k)
            if smaller_core != larger_core:     #   easy case
                return 0
            larger_quotients = larger.quotient(k)
            smaller_quotients = smaller.quotient(k)

            def multinomial_with_partitions(sizes,path_counts):
            # count the number of ways of performing the k paths in parallel,
            # if we know the total length allotted for each of the paths (sizes), and the number
            # of paths for each component. A multinomial picks the ordering of the components where
            # each step is taken.
                return prod(path_counts) * multinomial(sizes)

            sizes = [larger_quotients[i].size()-smaller_quotients[i].size() for i in range(k)]
            path_counts = [larger_quotients[i].dimension(smaller_quotients[i]) for i in range(k)]
            return multinomial_with_partitions(sizes,path_counts)

    def plancherel_measure(self):
        r"""
        Return the probability of ``self`` under the Plancherel probability
        measure on partitions of the same size.

        This probability distribution comes from the uniform distribution
        on permutations via the Robinson-Schensted correspondence.

        See :wikipedia:`Plancherel\_measure`
        and :meth:`Partitions_n.random_element_plancherel`.

        EXAMPLES::

            sage: Partition([]).plancherel_measure()
            1
            sage: Partition([1]).plancherel_measure()
            1
            sage: Partition([2]).plancherel_measure()
            1/2
            sage: [mu.plancherel_measure() for mu in Partitions(3)]
            [1/6, 2/3, 1/6]
            sage: Partition([5,4]).plancherel_measure()
            7/1440

        TESTS::

            sage: all(sum(mu.plancherel_measure() for mu in Partitions(n))==1 for n in range(10))
            True
        """
        return self.dimension()**2/factorial(self.size())

    def outline(self, variable=None):
        r"""
        Return the outline of the partition ``self``.

        This is a piecewise linear function, normalized so that the area
        under the partition ``[1]`` is 2.

        INPUT:

        - variable -- a variable (default: ``'x'`` in the symbolic ring)

        EXAMPLES::

<<<<<<< HEAD
            sage: [Partition([5,4]).outline()(x=i) for i in range(-10,11)]              # needs sage.symbolic
            [10, 9, 8, 7, 6, 5, 6, 5, 6, 5, 4, 3, 2, 3, 4, 5, 6, 7, 8, 9, 10]

            sage: Partition([]).outline()                                               # needs sage.symbolic
            abs(x)

            sage: Partition([1]).outline()                                              # needs sage.symbolic
            abs(x + 1) + abs(x - 1) - abs(x)

            sage: y = SR.var("y")                                                       # needs sage.symbolic
            sage: Partition([6,5,1]).outline(variable=y)                                # needs sage.symbolic
=======
            sage: # needs sage.symbolic
            sage: [Partition([5,4]).outline()(x=i) for i in range(-10,11)]
            [10, 9, 8, 7, 6, 5, 6, 5, 6, 5, 4, 3, 2, 3, 4, 5, 6, 7, 8, 9, 10]
            sage: Partition([]).outline()
            abs(x)
            sage: Partition([1]).outline()
            abs(x + 1) + abs(x - 1) - abs(x)
            sage: y = SR.var("y")
            sage: Partition([6,5,1]).outline(variable=y)
>>>>>>> 51928653
            abs(y + 6) - abs(y + 5) + abs(y + 4) - abs(y + 3)
             + abs(y - 1) - abs(y - 2) + abs(y - 3)

        TESTS::

            sage: integrate(Partition([1]).outline()-abs(x),(x,-10,10))                 # needs sage.symbolic
            2
        """
        if variable is None:
            variable = var('x')
        outside_contents = [self.content(*c) for c in self.outside_corners()]
        inside_contents = [self.content(*c) for c in self.corners()]
        return sum(abs(variable+c) for c in outside_contents)\
                       - sum(abs(variable+c) for c in inside_contents)

    def dual_equivalence_graph(self, directed=False, coloring=None):
        r"""
        Return the dual equivalence graph of ``self``.

        Two permutations `p` and `q` in the symmetric group `S_n`
        differ by an `i`-*elementary dual equivalence (or dual Knuth)
        relation* (where `i` is an integer with `1 < i < n`) when the
        following two conditions are satisfied:

        - In the one-line notation of the permutation `p`, the letter
          `i` does not appear inbetween `i-1` and `i+1`.

        - The permutation `q` is obtained from `p` by switching two
          of the three letters `i-1, i, i+1` (in its one-line
          notation) -- namely, the leftmost and the rightmost one
          in order of their appearance in `p`.

        Notice that this is equivalent to the statement that the
        permutations `p^{-1}` and `q^{-1}` differ by an elementary
        Knuth equivalence at positions `i-1, i, i+1`.

        Two standard Young tableaux of shape `\lambda` differ by an
        `i`-elementary dual equivalence relation (of color `i`), if
        their reading words differ by an `i`-elementary dual
        equivalence relation.

        The *dual equivalence graph* of the partition `\lambda` is the
        edge-colored graph whose vertices are the standard Young
        tableaux of shape `\lambda`, and whose edges colored by `i` are
        given by the `i`-elementary dual equivalences.

        INPUT:

        - ``directed`` -- (default: ``False``) whether to have the dual
          equivalence graph be directed (where we have a directed edge
          `S \to T` if `i` appears to the left of `i+1` in the
          reading word of `T`; otherwise we have the directed edge
          `T \to S`)

        - ``coloring`` -- (optional) a function which sends each
          integer `i > 1` to a color (as a string, e.g., ``'red'`` or
          ``'black'``) to be used when visually representing the
          resulting graph using dot2tex; the default choice is
          ``2 -> 'red', 3 -> 'blue', 4 -> 'green', 5 -> 'purple',
          6 -> 'brown', 7 -> 'orange', 8 -> 'yellow', anything greater
          than 8 -> 'black'``.

        REFERENCES:

        - [As2008b]_

        EXAMPLES::

            sage: # needs sage.graphs
            sage: P = Partition([3,1,1])
<<<<<<< HEAD
            sage: G = P.dual_equivalence_graph()                                        # needs sage.graphs
            sage: G.edges(sort=True)                                                    # needs sage.graphs
=======
            sage: G = P.dual_equivalence_graph()
            sage: G.edges(sort=True)
>>>>>>> 51928653
            [([[1, 2, 3], [4], [5]], [[1, 2, 4], [3], [5]], 3),
             ([[1, 2, 4], [3], [5]], [[1, 2, 5], [3], [4]], 4),
             ([[1, 2, 4], [3], [5]], [[1, 3, 4], [2], [5]], 2),
             ([[1, 2, 5], [3], [4]], [[1, 3, 5], [2], [4]], 2),
             ([[1, 3, 4], [2], [5]], [[1, 3, 5], [2], [4]], 4),
             ([[1, 3, 5], [2], [4]], [[1, 4, 5], [2], [3]], 3)]
<<<<<<< HEAD
            sage: G = P.dual_equivalence_graph(directed=True)                           # needs sage.graphs
            sage: G.edges(sort=True)                                                    # needs sage.graphs
=======
            sage: G = P.dual_equivalence_graph(directed=True)
            sage: G.edges(sort=True)
>>>>>>> 51928653
            [([[1, 2, 4], [3], [5]], [[1, 2, 3], [4], [5]], 3),
             ([[1, 2, 5], [3], [4]], [[1, 2, 4], [3], [5]], 4),
             ([[1, 3, 4], [2], [5]], [[1, 2, 4], [3], [5]], 2),
             ([[1, 3, 5], [2], [4]], [[1, 2, 5], [3], [4]], 2),
             ([[1, 3, 5], [2], [4]], [[1, 3, 4], [2], [5]], 4),
             ([[1, 4, 5], [2], [3]], [[1, 3, 5], [2], [4]], 3)]

        TESTS::

            sage: # needs sage.graphs
            sage: G = Partition([1]).dual_equivalence_graph()
            sage: G.vertices(sort=False)
            [[[1]]]
            sage: G = Partition([]).dual_equivalence_graph()
            sage: G.vertices(sort=False)
            [[]]
            sage: P = Partition([3,1,1])
<<<<<<< HEAD
            sage: G = P.dual_equivalence_graph(coloring=lambda x: 'red')                # needs sage.graphs
            sage: G2 = P.dual_equivalence_graph(coloring={2: 'black', 3: 'blue',        # needs sage.graphs
            ....:                                         4: 'cyan', 5: 'grey'})
            sage: G is G2                                                               # needs sage.graphs
            False
            sage: G == G2                                                               # needs sage.graphs
=======
            sage: G = P.dual_equivalence_graph(coloring=lambda x: 'red')
            sage: G2 = P.dual_equivalence_graph(coloring={2: 'black', 3: 'blue',
            ....:                                         4: 'cyan', 5: 'grey'})
            sage: G is G2
            False
            sage: G == G2
>>>>>>> 51928653
            True
        """
        # We do some custom caching to not recreate the graph, but to make
        #   copies with the desired coloring (i.e., act like a factory).
        try:
            if directed:
                G = self._DDEG.copy(immutable=False)
            else:
                G = self._DEG.copy(immutable=False)

            try:
                from sage.graphs.dot2tex_utils import have_dot2tex
                have = have_dot2tex()
            except ImportError:
                have = False

            if have:
                if coloring is None:
                    d = {2: 'red', 3: 'blue', 4: 'green', 5: 'purple',
                         6: 'brown', 7: 'orange', 8: 'yellow'}

                    def coloring(i):
                        if i in d:
                            return d[i]
                        return 'black'
                elif isinstance(coloring, dict):
                    d = coloring
                    coloring = lambda x: d[x]
                G.set_latex_options(format="dot2tex",
                                    edge_labels=True,
                                    color_by_label=coloring)
            return G
        except AttributeError:
            pass

        T = list(tableau.StandardTableaux(self))
        n = sum(self)
        edges = []
        to_perms = {t: t.reading_word_permutation() for t in T}
        to_tab = {to_perms[k]: k for k in to_perms}
        Perm = permutation.Permutations()
        for t in T:
            pt = list(to_perms[t])
            for i in range(2, n):
                ii = pt.index(i)
                iip = pt.index(i+1)
                iim = pt.index(i-1)
                l = sorted([iim, ii, iip])
                if l[0] != ii:
                    continue
                x = pt[:]
                x[l[0]], x[l[2]] = x[l[2]], x[l[0]]
                if ii < iip:
                    e = [t, to_tab[Perm(x)], i]
                    edges.append(e)
                else:
                    e = [to_tab[Perm(x)], t, i]
                    edges.append(e)

        if directed:
            from sage.graphs.digraph import DiGraph
            self._DDEG = DiGraph([T, edges], format="vertices_and_edges",
                                 immutable=True, multiedges=True)
        else:
            from sage.graphs.graph import Graph
            self._DEG = Graph([T, edges], format="vertices_and_edges",
                              immutable=True, multiedges=True)
        return self.dual_equivalence_graph(directed, coloring)

    def specht_module(self, base_ring=None):
        r"""
        Return the Specht module corresponding to ``self``.

        EXAMPLES::

<<<<<<< HEAD
            sage: SM = Partition([2,2,1]).specht_module(QQ); SM                         # needs sage.modules
            Specht module of [(0, 0), (0, 1), (1, 0), (1, 1), (2, 0)] over Rational Field
            sage: s = SymmetricFunctions(QQ).s()                                        # needs sage.modules
=======
            sage: SM = Partition([2,2,1]).specht_module(QQ); SM
            Specht module of [(0, 0), (0, 1), (1, 0), (1, 1), (2, 0)] over Rational Field
            sage: s = SymmetricFunctions(QQ).s()
>>>>>>> 51928653
            sage: s(SM.frobenius_image())                                               # needs sage.modules
            s[2, 2, 1]
        """
        from sage.combinat.specht_module import SpechtModule
        from sage.combinat.symmetric_group_algebra import SymmetricGroupAlgebra
        if base_ring is None:
            from sage.rings.rational_field import QQ
            base_ring = QQ
        R = SymmetricGroupAlgebra(base_ring, sum(self))
        return SpechtModule(R, self)

    def specht_module_dimension(self, base_ring=None):
        r"""
        Return the dimension of the Specht module corresponding to ``self``.

        This is equal to the number of standard tableaux of shape ``self`` when
        over a field of characteristic `0`.

        INPUT:

        - ``BR`` -- (default: `\QQ`) the base ring

        EXAMPLES::

            sage: Partition([2,2,1]).specht_module_dimension()
            5
            sage: Partition([2,2,1]).specht_module_dimension(GF(2))                     # needs sage.rings.finite_rings
            5
        """
        from sage.categories.fields import Fields
        if base_ring is None or (base_ring in Fields() and base_ring.characteristic() == 0):
            from sage.combinat.tableau import StandardTableaux
            return StandardTableaux(self).cardinality()
        from sage.combinat.specht_module import specht_module_rank
        return specht_module_rank(self, base_ring)


##############
# Partitions #
##############

class Partitions(UniqueRepresentation, Parent):
    r"""
    ``Partitions(n, **kwargs)`` returns the combinatorial class of
    integer partitions of `n` subject to the constraints given by the
    keywords.

    Valid keywords are: ``starting``, ``ending``, ``min_part``,
    ``max_part``, ``max_length``, ``min_length``, ``length``,
    ``max_slope``, ``min_slope``, ``inner``, ``outer``, ``parts_in``,
    ``regular``, and ``restricted``. They have the following meanings:

    - ``starting=p`` specifies that the partitions should all be less
      than or equal to `p` in lex order. This argument cannot be combined
      with any other (see :trac:`15467`).

    - ``ending=p`` specifies that the partitions should all be greater than
      or equal to `p` in lex order. This argument cannot be combined with any
      other (see :trac:`15467`).

    - ``length=k`` specifies that the partitions have
      exactly `k` parts.

    - ``min_length=k`` specifies that the partitions have
      at least `k` parts.

    - ``min_part=k`` specifies that all parts of the
      partitions are at least `k`.

    - ``inner=p`` specifies that the partitions must contain the
      partition `p`.

    - ``outer=p`` specifies that the partitions
      be contained inside the partition `p`.

    - ``min_slope=k`` specifies that the partitions have slope at least
      `k`; the slope at position `i` is the difference between the
      `(i+1)`-th part and the `i`-th part.

    - ``parts_in=S`` specifies that the partitions have parts in the set
      `S`, which can be any sequence of pairwise distinct positive
      integers. This argument cannot be combined with any other
      (see :trac:`15467`).

    - ``regular=ell`` specifies that the partitions are `\ell`-regular,
      and can only be combined with the ``max_length`` or ``max_part``, but
      not both, keywords if `n` is not specified

    - ``restricted=ell`` specifies that the partitions are `\ell`-restricted,
      and cannot be combined with any other keywords

    The ``max_*`` versions, along with ``inner`` and ``ending``, work
    analogously.

    Right now, the ``parts_in``, ``starting``, ``ending``, ``regular``, and
    ``restricted`` keyword arguments are mutually exclusive, both of each
    other and of other keyword arguments. If you specify, say, ``parts_in``,
    all other keyword arguments will be ignored; ``starting``, ``ending``,
    ``regular``, and ``restricted`` work the same way.

    EXAMPLES:

    If no arguments are passed, then the combinatorial class
    of all integer partitions is returned::

        sage: Partitions()
        Partitions
        sage: [2,1] in Partitions()
        True

    If an integer `n` is passed, then the combinatorial class of integer
    partitions of `n` is returned::

        sage: Partitions(3)
        Partitions of the integer 3
        sage: Partitions(3).list()
        [[3], [2, 1], [1, 1, 1]]

    If ``starting=p`` is passed, then the combinatorial class of partitions
    greater than or equal to `p` in lexicographic order is returned::

        sage: Partitions(3, starting=[2,1])
        Partitions of the integer 3 starting with [2, 1]
        sage: Partitions(3, starting=[2,1]).list()
        [[2, 1], [1, 1, 1]]

    If ``ending=p`` is passed, then the combinatorial class of
    partitions at most `p` in lexicographic order is returned::

        sage: Partitions(3, ending=[2,1])
        Partitions of the integer 3 ending with [2, 1]
        sage: Partitions(3, ending=[2,1]).list()
        [[3], [2, 1]]

    Using ``max_slope=-1`` yields partitions into distinct parts -- each
    part differs from the next by at least 1. Use a different
    ``max_slope`` to get parts that differ by, say, 2::

        sage: Partitions(7, max_slope=-1).list()
        [[7], [6, 1], [5, 2], [4, 3], [4, 2, 1]]
        sage: Partitions(15, max_slope=-1).cardinality()
        27

    The number of partitions of `n` into odd parts equals the number of
    partitions into distinct parts. Let's test that for `n` from 10 to 20::

        sage: def test(n):
        ....:     return (Partitions(n, max_slope=-1).cardinality()
        ....:              == Partitions(n, parts_in=[1,3..n]).cardinality())
        sage: all(test(n) for n in [10..20])                                            # needs sage.libs.gap
        True

    The number of partitions of `n` into distinct parts that differ by
    at least 2 equals the number of partitions into parts that equal 1
    or 4 modulo 5; this is one of the Rogers-Ramanujan identities::

        sage: def test(n):
        ....:     return (Partitions(n, max_slope=-2).cardinality()
        ....:              == Partitions(n, parts_in=([1,6..n] + [4,9..n])).cardinality())
        sage: all(test(n) for n in [10..20])                                            # needs sage.libs.gap
        True

    Here are some more examples illustrating ``min_part``, ``max_part``,
    and ``length``::

        sage: Partitions(5, min_part=2)
        Partitions of the integer 5 satisfying constraints min_part=2
        sage: Partitions(5, min_part=2).list()
        [[5], [3, 2]]

    ::

        sage: Partitions(3, max_length=2).list()
        [[3], [2, 1]]

    ::

        sage: Partitions(10, min_part=2, length=3).list()
        [[6, 2, 2], [5, 3, 2], [4, 4, 2], [4, 3, 3]]

    Some examples using the ``regular`` keyword::

        sage: Partitions(regular=4)
        4-Regular Partitions
        sage: Partitions(regular=4, max_length=3)
        4-Regular Partitions with max length 3
        sage: Partitions(regular=4, max_part=3)
        4-Regular 3-Bounded Partitions
        sage: Partitions(3, regular=4)
        4-Regular Partitions of the integer 3

    Some examples using the ``restricted`` keyword::

        sage: Partitions(restricted=4)
        4-Restricted Partitions
        sage: Partitions(3, restricted=4)
        4-Restricted Partitions of the integer 3

    Here are some further examples using various constraints::

        sage: [x for x in Partitions(4)]
        [[4], [3, 1], [2, 2], [2, 1, 1], [1, 1, 1, 1]]
        sage: [x for x in Partitions(4, length=2)]
        [[3, 1], [2, 2]]
        sage: [x for x in Partitions(4, min_length=2)]
        [[3, 1], [2, 2], [2, 1, 1], [1, 1, 1, 1]]
        sage: [x for x in Partitions(4, max_length=2)]
        [[4], [3, 1], [2, 2]]
        sage: [x for x in Partitions(4, min_length=2, max_length=2)]
        [[3, 1], [2, 2]]
        sage: [x for x in Partitions(4, max_part=2)]
        [[2, 2], [2, 1, 1], [1, 1, 1, 1]]
        sage: [x for x in Partitions(4, min_part=2)]
        [[4], [2, 2]]
        sage: [x for x in Partitions(4, outer=[3,1,1])]
        [[3, 1], [2, 1, 1]]
        sage: [x for x in Partitions(4, outer=[infinity, 1, 1])]
        [[4], [3, 1], [2, 1, 1]]
        sage: [x for x in Partitions(4, inner=[1,1,1])]
        [[2, 1, 1], [1, 1, 1, 1]]
        sage: [x for x in Partitions(4, max_slope=-1)]
        [[4], [3, 1]]
        sage: [x for x in Partitions(4, min_slope=-1)]
        [[4], [2, 2], [2, 1, 1], [1, 1, 1, 1]]
        sage: [x for x in Partitions(11, max_slope=-1, min_slope=-3, min_length=2, max_length=4)]
        [[7, 4], [6, 5], [6, 4, 1], [6, 3, 2], [5, 4, 2], [5, 3, 2, 1]]
        sage: [x for x in Partitions(11, max_slope=-1, min_slope=-3, min_length=2, max_length=4, outer=[6,5,2])]
        [[6, 5], [6, 4, 1], [6, 3, 2], [5, 4, 2]]

    Note that if you specify ``min_part=0``, then it will treat the minimum
    part as being 1 (see :trac:`13605`)::

        sage: [x for x in Partitions(4, length=3, min_part=0)]
        [[2, 1, 1]]
        sage: [x for x in Partitions(4, min_length=3, min_part=0)]
        [[2, 1, 1], [1, 1, 1, 1]]

    Except for very special cases, counting is done by brute force iteration
    through all the partitions. However the iteration itself has a reasonable
    complexity (see :class:`IntegerListsLex`), which allows for
    manipulating large partitions::

        sage: Partitions(1000, max_length=1).list()
        [[1000]]

    In particular, getting the first element is also constant time::

        sage: Partitions(30, max_part=29).first()
        [29, 1]

    TESTS::

        sage: TestSuite(Partitions(0)).run()                                            # needs sage.libs.flint
        sage: TestSuite(Partitions(5)).run()                                            # needs sage.libs.flint
        sage: TestSuite(Partitions(5, min_part=2)).run()                                # needs sage.libs.flint

        sage: repr( Partitions(5, min_part=2) )
        'Partitions of the integer 5 satisfying constraints min_part=2'

        sage: P = Partitions(5, min_part=2)
        sage: P.first().parent()
        Partitions...
        sage: [2,1] in P
        False
        sage: [2,2,1] in P
        False
        sage: [3,2] in P
        True

        sage: Partitions(5, inner=[2,1], min_length=3).list()
        [[3, 1, 1], [2, 2, 1], [2, 1, 1, 1]]
        sage: Partitions(5, inner=Partition([2,2]), min_length=3).list()
        [[2, 2, 1]]
        sage: Partitions(7, inner=(2, 2), min_length=3).list()
        [[4, 2, 1], [3, 3, 1], [3, 2, 2], [3, 2, 1, 1], [2, 2, 2, 1], [2, 2, 1, 1, 1]]
        sage: Partitions(5, inner=[2,0,0,0,0,0]).list()
        [[5], [4, 1], [3, 2], [3, 1, 1], [2, 2, 1], [2, 1, 1, 1]]
        sage: Partitions(6, length=2, max_slope=-1).list()
        [[5, 1], [4, 2]]

        sage: Partitions(length=2, max_slope=-1).list()
        Traceback (most recent call last):
        ...
        ValueError: the size must be specified with any keyword argument

        sage: Partitions(max_part=3)
        3-Bounded Partitions

    Check that :trac:`14145` has been fixed::

        sage: 1 in Partitions()
        False

    Check :trac:`15467`::

        sage: Partitions(5,parts_in=[1,2,3,4], length=4)
        Traceback (most recent call last):
        ...
        ValueError: the parameters 'parts_in', 'starting' and 'ending' cannot be combined with anything else
        sage: Partitions(5,starting=[3,2], length=2)
        Traceback (most recent call last):
        ...
        ValueError: the parameters 'parts_in', 'starting' and 'ending' cannot be combined with anything else
        sage: Partitions(5,ending=[3,2], length=2)
        Traceback (most recent call last):
        ...
        ValueError: the parameters 'parts_in', 'starting' and 'ending' cannot be combined with anything else
        sage: Partitions(NN, length=2)
        Traceback (most recent call last):
        ...
        ValueError: the size must be specified with any keyword argument
        sage: Partitions(('la','la','laaaa'), max_part=8)
        Traceback (most recent call last):
        ...
        ValueError: n must be an integer or be equal to one of None, NN, NonNegativeIntegers()

    Check that calling ``Partitions`` with ``outer=a`` no longer
    mutates ``a`` (:trac:`16234`)::

        sage: a = [4,3,2,1,1,1,1]
        sage: for p in Partitions(8, outer=a, min_slope=-1):
        ....:    print(p)
        [3, 3, 2]
        [3, 2, 2, 1]
        [3, 2, 1, 1, 1]
        [2, 2, 2, 1, 1]
        [2, 2, 1, 1, 1, 1]
        [2, 1, 1, 1, 1, 1, 1]
        sage: a
        [4, 3, 2, 1, 1, 1, 1]

    Check that ``inner`` and ``outer`` indeed accept a partition as
    argument (:trac:`18423`)::

        sage: P = Partitions(5, inner=Partition([2,1]), outer=Partition([3,2])); P
        Partitions of the integer 5 satisfying constraints inner=[2, 1], outer=[3, 2]
        sage: P.list()
        [[3, 2]]
    """
    @staticmethod
    def __classcall_private__(cls, n=None, **kwargs):
        """
        Return the correct parent based upon the input.

        TESTS::

            sage: P = Partitions()
            sage: P2 = Partitions(NN)
            sage: P is P2
            True
            sage: P2 = Partitions(NonNegativeIntegers())
            sage: P is P2
            True
            sage: P = Partitions(4)
            sage: P2 = Partitions(int(4))
            sage: P is P2
            True

        Check that :trac:`17898` is fixed::

            sage: P = Partitions(5, min_slope=0)
            sage: list(P)
            [[5], [1, 1, 1, 1, 1]]
        """
        if n == infinity:
            raise ValueError("n cannot be infinite")
        if isinstance(n, (int,Integer)):
            if len(kwargs) == 0:
                return Partitions_n(n)

            if len(kwargs) == 1:
                if 'max_part' in kwargs:
                    return PartitionsGreatestLE(n, kwargs['max_part'])
                if 'length' in kwargs:
                    return Partitions_nk(n, kwargs['length'])

            if (len(kwargs) > 1 and
                ('parts_in' in kwargs or
                 'starting' in kwargs or
                 'ending' in kwargs)):
                raise ValueError("the parameters 'parts_in', 'starting' and " +
                                 "'ending' cannot be combined with anything else")

            if 'parts_in' in kwargs:
                return Partitions_parts_in(n, kwargs['parts_in'])
            elif 'starting' in kwargs:
                return Partitions_starting(n, kwargs['starting'])
            elif 'ending' in kwargs:
                return Partitions_ending(n, kwargs['ending'])
            elif 'regular' in kwargs:
                return RegularPartitions_n(n, kwargs['regular'])
            elif 'restricted' in kwargs:
                return RestrictedPartitions_n(n, kwargs['restricted'])

            # FIXME: should inherit from IntegerListLex, and implement repr, or _name as a lazy attribute
            kwargs['name'] = "Partitions of the integer %s satisfying constraints %s" % (n, ", ".join( ["%s=%s" % (key, kwargs[key]) for key in sorted(kwargs)] ))

            # min_part is at least 1, and it is 1 by default
            kwargs['min_part'] = max(1, kwargs.get('min_part', 1))

            # max_slope is at most 0, and it is 0 by default
            kwargs['max_slope'] = min(0, kwargs.get('max_slope', 0))

            if kwargs.get('min_slope', -float('inf')) > 0:
                raise ValueError("the minimum slope must be non-negative")

            if 'outer' in kwargs:
                kwargs['max_length'] = min(len(kwargs['outer']),
                                           kwargs.get('max_length', infinity))

                kwargs['ceiling'] = tuple(kwargs['outer'])
                del kwargs['outer']

            if 'inner' in kwargs:
                inner = [x for x in kwargs['inner'] if x > 0]
                kwargs['floor'] = inner
                kwargs['min_length'] = max(len(inner),
                                           kwargs.get('min_length',0))
                del kwargs['inner']
            return Partitions_with_constraints(n, **kwargs)
        elif n is None or n is NN or n is NonNegativeIntegers():
            if len(kwargs) > 0:
                if len(kwargs) == 1:
                    if 'max_part' in kwargs:
                        return Partitions_all_bounded(kwargs['max_part'])
                    if 'regular' in kwargs:
                        return RegularPartitions_all(kwargs['regular'])
                    if 'restricted' in kwargs:
                        return RestrictedPartitions_all(kwargs['restricted'])
                elif len(kwargs) == 2:
                    if 'regular' in kwargs:
                        if kwargs['regular'] < 1 or kwargs['regular'] not in ZZ:
                            raise ValueError("the regularity must be a positive integer")
                        if 'max_part' in kwargs:
                            return RegularPartitions_bounded(kwargs['regular'], kwargs['max_part'])
                        if 'max_length' in kwargs:
                            return RegularPartitions_truncated(kwargs['regular'], kwargs['max_length'])
                raise ValueError("the size must be specified with any keyword argument")
            return Partitions_all()

        raise ValueError("n must be an integer or be equal to one of "
                         "None, NN, NonNegativeIntegers()")

    def __init__(self, is_infinite=False):
        """
        Initialize ``self``.

        INPUT:

        - ``is_infinite`` -- (Default: ``False``) If ``True``, then the number
          of partitions in this set is infinite.

        EXAMPLES::

            sage: Partitions()
            Partitions
            sage: Partitions(2)
            Partitions of the integer 2
        """
        if is_infinite:
            Parent.__init__(self, category=InfiniteEnumeratedSets())
        else:
            Parent.__init__(self, category=FiniteEnumeratedSets())

    Element = Partition

    # add options to class
    class options(GlobalOptions):
        r"""
        Sets and displays the global options for elements of the partition,
        skew partition, and partition tuple classes.  If no parameters are
        set, then the function returns a copy of the options dictionary.

        The ``options`` to partitions can be accessed as the method
        :obj:`Partitions.options` of :class:`Partitions` and
        related parent classes.

        @OPTIONS@

        EXAMPLES::

            sage: P = Partition([4,2,2,1])
            sage: P
            [4, 2, 2, 1]
            sage: Partitions.options.display="exp"
            sage: P
            1, 2^2, 4
            sage: Partitions.options.display="exp_high"
            sage: P
            4, 2^2, 1

        It is also possible to use user defined functions for the ``display`` and
        ``latex`` options::

            sage: Partitions.options(display=lambda mu: '<%s>' % ','.join('%s'%m for m in mu._list)); P
            <4,2,2,1>
            sage: Partitions.options(latex=lambda mu: '\\Diagram{%s}' % ','.join('%s'%m for m in mu._list)); latex(P)
            \Diagram{4,2,2,1}
            sage: Partitions.options(display="diagram", diagram_str="#")
            sage: P
            ####
            ##
            ##
            #
            sage: Partitions.options(diagram_str="*", convention="french")
            sage: print(P.ferrers_diagram())
            *
            **
            **
            ****

        Changing the ``convention`` for partitions also changes the ``convention``
        option for tableaux and vice versa::

            sage: T = Tableau([[1,2,3],[4,5]])
            sage: T.pp()
              4  5
              1  2  3
            sage: Tableaux.options.convention="english"
            sage: print(P.ferrers_diagram())
            ****
            **
            **
            *
            sage: T.pp()
              1  2  3
              4  5
            sage: Partitions.options._reset()
        """
        NAME = 'Partitions'
        module = 'sage.combinat.partition'
        display = dict(default="list",
                     description='Specifies how partitions should be printed',
                     values=dict(list='displayed as a list',
                               exp_low='in exponential form (lowest first)',
                               exp_high='in exponential form (highest first)',
                               diagram='as a Ferrers diagram',
                               compact_low='compact form of ``exp_low``',
                               compact_high='compact form of ``exp_high``'),
                     alias=dict(exp="exp_low", compact="compact_low", array="diagram",
                               ferrers_diagram="diagram", young_diagram="diagram"),
                     case_sensitive=False)
        latex = dict(default="young_diagram",
                   description='Specifies how partitions should be latexed',
                   values=dict(diagram='latex as a Ferrers diagram',
                               young_diagram='latex as a Young diagram',
                               list='latex as a list',
                               exp_high='latex as a list in exponential notation (highest first)',
                               exp_low='as a list latex in exponential notation (lowest first)'),
                   alias=dict(exp="exp_low", array="diagram", ferrers_diagram="diagram"),
                   case_sensitive=False)
        diagram_str = dict(default="*",
                         description='The character used for the cells when printing Ferrers diagrams',
                         checker=lambda char: isinstance(char,str))
        latex_diagram_str = dict(default="\\ast",
                         description='The character used for the cells when latexing Ferrers diagrams',
                         checker=lambda char: isinstance(char,str))
        convention = dict(link_to=(tableau.Tableaux.options,'convention'))
        notation = dict(alt_name='convention')

    def __reversed__(self):
        """
        A reversed iterator.

        EXAMPLES::

            sage: [x for x in reversed(Partitions(4))]
            [[1, 1, 1, 1], [2, 1, 1], [2, 2], [3, 1], [4]]
        """
        if not self.is_finite():
            raise NotImplementedError("the set is infinite, so this needs a custom reverse iterator")

        for i in reversed(range(self.cardinality())):
            yield self[i]

    def _element_constructor_(self, lst):
        """
        Construct an element with ``self`` as parent.

        EXAMPLES::

            sage: P = Partitions()
            sage: p = P([3,3,1]); p
            [3, 3, 1]
            sage: P(p) is p
            True
            sage: P([3, 2, 1, 0])
            [3, 2, 1]

            sage: PT = PartitionTuples()
            sage: elt = PT([[4,4,2,2,1]]); elt
            ([4, 4, 2, 2, 1])
            sage: P(elt)
            [4, 4, 2, 2, 1]

        TESTS::

            sage: Partition([3/2])
            Traceback (most recent call last):
            ...
            ValueError: all parts of [3/2] should be nonnegative integers

        """
        if isinstance(lst, PartitionTuple):
            if lst.level() != 1:
                raise ValueError(f'{lst} is not an element of {self}')
            lst = lst[0]
            if lst.parent() is self:
                return lst
        try:
            lst = list(map(ZZ, lst))
        except TypeError:
            raise ValueError('all parts of %s should be nonnegative integers' % repr(lst))

        if lst in self:
            # trailing zeros are removed in Partition.__init__
            return self.element_class(self, lst)

        raise ValueError('%s is not an element of %s' % (lst, self))

    def __contains__(self, x):
        """
        Check if ``x`` is contained in ``self``.

        TESTS::

            sage: P = Partitions()
            sage: Partition([2,1]) in P
            True
            sage: [2,1] in P
            True
            sage: [3,2,1] in P
            True
            sage: [1,2] in P
            False
            sage: [] in P
            True
            sage: [0] in P
            True

        Check that types that represent integers are not excluded::

            sage: P = Partitions()
            sage: [3/1, 2/2] in P
            True
            sage: Partition([3/1, 2]) in P
            True

        Check that non-integers and non-lists are excluded::

            sage: P = Partitions()
            sage: [2,1.5] in P
            False

            sage: 0 in P
            False

        """
        if isinstance(x, Partition):
            return True
        if isinstance(x, (list, tuple)):
            return not x or (all((a in ZZ) and (a >= b) for a, b in zip(x, x[1:]))
                             and (x[-1] in ZZ) and (x[-1] >= 0))
        return False

    def subset(self, *args, **kwargs):
        r"""
        Return ``self`` if no arguments are given, otherwise raises a
        ``ValueError``.

        EXAMPLES::

            sage: P = Partitions(5, starting=[3,1]); P
            Partitions of the integer 5 starting with [3, 1]
            sage: P.subset()
            Partitions of the integer 5 starting with [3, 1]
            sage: P.subset(ending=[3,1])
            Traceback (most recent call last):
            ...
            ValueError: invalid combination of arguments
        """
        if len(args) != 0 or len(kwargs) != 0:
            raise ValueError("invalid combination of arguments")
        return self


class Partitions_all(Partitions):
    """
    Class of all partitions.

    TESTS::

        sage: TestSuite( sage.combinat.partition.Partitions_all() ).run()
    """

    def __init__(self):
        """
        Initialize ``self``.

        TESTS::

            sage: P = Partitions()
            sage: P.category()
            Category of infinite enumerated sets
            sage: Partitions().cardinality()
            +Infinity
            sage: TestSuite(P).run()
        """
        Partitions.__init__(self, is_infinite=True)

    def subset(self, size=None, **kwargs):
        """
        Return the subset of partitions of a given size and additional
        keyword arguments.

        EXAMPLES::

            sage: P = Partitions()
            sage: P.subset(4)
            Partitions of the integer 4
        """
        if size is None:
            return self
        return Partitions(size, **kwargs)

    def _repr_(self):
        """
        Return a string representation of ``self``.

        TESTS::

            sage: Partitions() # indirect doctest
            Partitions
        """
        return "Partitions"

    def __iter__(self):
        """
        An iterator for all partitions.

        EXAMPLES::

            sage: p = Partitions()
            sage: it = p.__iter__()
            sage: [next(it) for i in range(10)]
            [[], [1], [2], [1, 1], [3], [2, 1], [1, 1, 1], [4], [3, 1], [2, 2]]
        """
        n = 0
        while True:
            for p in ZS1_iterator(n):
                yield self.element_class(self, p)
            n += 1

    def __reversed__(self):
        """
        A reversed iterator for all partitions.

        This reverse iterates through partitions of fixed `n` and incrementing
        `n` after reaching the end.

        EXAMPLES::

            sage: p = Partitions()
            sage: revit = p.__reversed__()
            sage: [next(revit) for i in range(10)]
            [[], [1], [1, 1], [2], [1, 1, 1], [2, 1], [3], [1, 1, 1, 1], [2, 1, 1], [2, 2]]
        """
        n = 0
        while True:
            for p in reversed(list(ZS1_iterator(n))):
                yield self.element_class(self, p)
            n += 1

    def from_frobenius_coordinates(self, frobenius_coordinates):
        """
        Return a partition from a pair of sequences of Frobenius coordinates.

        EXAMPLES::

            sage: Partitions().from_frobenius_coordinates(([],[]))
            []
            sage: Partitions().from_frobenius_coordinates(([0],[0]))
            [1]
            sage: Partitions().from_frobenius_coordinates(([1],[1]))
            [2, 1]
            sage: Partitions().from_frobenius_coordinates(([6,3,2],[4,1,0]))
            [7, 5, 5, 1, 1]
        """
        if len(frobenius_coordinates) != 2:
            raise ValueError('%s is not a valid partition, two sequences of coordinates are needed' % str(frobenius_coordinates))
        else:
            a = frobenius_coordinates[0]
            b = frobenius_coordinates[1]
            if len(a) != len(b):
                raise ValueError('%s is not a valid partition, the sequences of coordinates need to be the same length' % str(frobenius_coordinates))
                # should add tests to see if a and b are sorted down, nonnegative and strictly decreasing
        r = len(a)
        if r == 0:
            return self.element_class(self, [])
        tmp = [a[i]+i+1 for i in range(r)]
        # should check that a is strictly decreasing
        if a[-1] < 0:
            raise ValueError('%s is not a partition, no coordinate can be negative' % str(frobenius_coordinates))
        if b[-1] >= 0:
            tmp.extend([r]*b[r-1])
        else:
            raise ValueError('%s is not a partition, no coordinate can be negative' % str(frobenius_coordinates))
        for i in range(r - 1, 0, -1):
            if b[i-1]-b[i] > 0:
                tmp.extend([i]*(b[i-1]-b[i]-1))
            else:
                raise ValueError('%s is not a partition, the coordinates need to be strictly decreasing' % str(frobenius_coordinates))
        return self.element_class(self, tmp)

    def from_beta_numbers(self, beta):
        r"""
        Return a partition corresponding to a sequence of beta numbers.

        A sequence of beta numbers is a strictly increasing sequence
        `0 \leq b_1 < \cdots < b_k` of non-negative integers. The
        corresponding partition `\mu = (\mu_k, \ldots, \mu_1)` is
        given by `\mu_i = [1,i) \setminus \{ b_1, \ldots, b_i \}`. This gives
        a bijection from the set of partitions with at most `k` non-zero parts
        to the set of strictly increasing sequences of non-negative integers
        of length `k`.

        EXAMPLES::

            sage: Partitions().from_beta_numbers([0,1,2,4,5,8])
            [3, 1, 1]
            sage: Partitions().from_beta_numbers([0,2,3,6])
            [3, 1, 1]
        """
        beta.sort()  # put them into increasing order just in case
        offset = 0
        while offset < len(beta)-1 and beta[offset] == offset:
            offset += 1
        beta = beta[offset:]
        mu = [beta[i]-offset-i for i in range(len(beta))]
        return self.element_class(self, list(reversed(mu)))

    def from_exp(self, exp):
        """
        Return a partition from its list of multiplicities.

        EXAMPLES::

            sage: Partitions().from_exp([2,2,1])
            [3, 2, 2, 1, 1]
        """
        p = []
        for i in reversed(range(len(exp))):
            p += [i+1]*exp[i]
        return self.element_class(self, p)

    def from_zero_one(self, seq):
        r"""
        Return a partition from its `0-1` sequence.

        The full `0-1` sequence is the sequence (infinite in both
        directions) indicating the steps taken when following the
        outer rim of the diagram of the partition. We use the convention
        that in English convention, a 1 corresponds to an East step, and
        a 0 corresponds to a North step.

        Note that every full `0-1` sequence starts with infinitely many 0's and
        ends with infinitely many 1's.

        .. SEEALSO::

            :meth:`Partition.zero_one_sequence()`

        INPUT:

        The input should be a finite sequence of 0's and 1's. The
        heading 0's and trailing 1's will be discarded.

        EXAMPLES::

            sage: Partitions().from_zero_one([])
            []
            sage: Partitions().from_zero_one([1,0])
            [1]
            sage: Partitions().from_zero_one([1, 1, 1, 1, 0, 1, 0])
            [5, 4]

        Heading 0's and trailing 1's are correctly handled::

            sage: Partitions().from_zero_one([0,0,1,1,1,1,0,1,0,1,1,1])
            [5, 4]

        TESTS::

            sage: all(Partitions().from_zero_one(mu.zero_one_sequence()) == mu for n in range(10) for mu in Partitions(n))
            True
        """
        tmp = [i for i in range(len(seq)) if seq[i] == 0]
        return self.element_class(self,[tmp[i]-i for i in range(len(tmp)-1,-1,-1)])

    def from_core_and_quotient(self, core, quotient):
        """
        Return a partition from its core and quotient.

        Algorithm from mupad-combinat.

        EXAMPLES::

            sage: Partitions().from_core_and_quotient([2,1], [[2,1],[3],[1,1,1]])
            [11, 5, 5, 3, 2, 2, 2]

        TESTS::

            sage: Partitions().from_core_and_quotient([2,1], [[2,1],[2,3,1],[1,1,1]])
            Traceback (most recent call last):
            ...
            ValueError: the quotient [[2, 1], [2, 3, 1], [1, 1, 1]] must be a tuple of partitions

        We check that :trac:`11412` is actually fixed::

            sage: test = lambda x, k: x == Partition(core=x.core(k),
            ....:                                    quotient=x.quotient(k))
            sage: all(test(mu,k) for k in range(1,5)
            ....:     for n in range(10) for mu in Partitions(n))
            True
            sage: test2 = lambda core, mus: (
            ....:     Partition(core=core, quotient=mus).core(mus.level()) == core
            ....:     and
            ....:     Partition(core=core, quotient=mus).quotient(mus.level()) == mus)
            sage: all(test2(core,mus)  # long time (5s on sage.math, 2011)
            ....:     for k in range(1,10)
            ....:     for n_core in range(10-k)
            ....:     for core in Partitions(n_core)
            ....:     if core.core(k) == core
            ....:     for n_mus in range(10-k)
            ....:     for mus in PartitionTuples(k,n_mus))
            True
        """
        from .partition_tuple import PartitionTuple, PartitionTuples
        if quotient not in PartitionTuples():
            raise ValueError('the quotient %s must be a tuple of partitions' % quotient)
        components = PartitionTuple(quotient).components()
        length = len(components)
        k = length*max(len(q) for q in components) + len(core)
        # k needs to be large enough. this seems to me like the smallest it can be
        v = [core[i]-i for i in range(len(core))] + [ -i for i in range(len(core),k) ]
        w = [ [x for x in v if (x-i) % length == 0] for i in range(1, length+1) ]
        new_w = []
        for i in range(length):
            lw = len(w[i])
            lq = len(components[i])
            # k needs to be chosen so lw >= lq
            new_w += [ w[i][j] + length*components[i][j] for j in range(lq)]
            new_w += [ w[i][j] for j in range(lq,lw)]
        new_w.sort(reverse=True)
        return self.element_class(self, [new_w[i]+i for i in range(len(new_w))])


class Partitions_all_bounded(Partitions):
    def __init__(self, k):
        """
        TESTS::

            sage: TestSuite( sage.combinat.partition.Partitions_all_bounded(3) ).run() # long time
        """
        self.k = k
        Partitions.__init__(self, is_infinite=True)

    def __contains__(self, x):
        """
        TESTS::

            sage: P = Partitions(max_part=3)
            sage: Partition([2,1]) in P
            True
            sage: [2,1] in P
            True
            sage: [3,2,1] in P
            True
            sage: [1,2] in P
            False
            sage: [5,1] in P
            False
            sage: [0] in P
            True
            sage: [] in P
            True
        """
        return not x or (x[0] <= self.k and x in _Partitions)

    def _repr_(self):
        """
        TESTS::

            sage: from sage.combinat.partition import Partitions_all_bounded
            sage: Partitions_all_bounded(3)
            3-Bounded Partitions
        """
        return "%d-Bounded Partitions" % self.k

    def __iter__(self):
        """
        An iterator for all `k`-bounded partitions.

        EXAMPLES::

            sage: p = Partitions(max_part=3)
            sage: it = p.__iter__()
            sage: [next(it) for i in range(10)]
            [[], [1], [2], [1, 1], [3], [2, 1], [1, 1, 1], [3, 1], [2, 2], [2, 1, 1]]
        """
        n = 0
        while True:
            for p in Partitions(n, max_part=self.k):
                yield self.element_class(self, p)
            n += 1


class Partitions_n(Partitions):
    """
    Partitions of the integer `n`.

    TESTS::

        sage: TestSuite( sage.combinat.partition.Partitions_n(0) ).run()                # needs sage.libs.flint
        sage: TestSuite( sage.combinat.partition.Partitions_n(0) ).run()                # needs sage.libs.flint
    """

    def __init__(self, n):
        """
        Initialize ``self``.

        TESTS::

            sage: TestSuite(  Partitions(5) ).run()
        """
        Partitions.__init__(self)
        self.n = n

    def __contains__(self, x):
        """
        Check if ``x`` is contained in ``self``.

        TESTS::

            sage: p = Partitions(5)
            sage: [2,1] in p
            False
            sage: [2,2,1] in p
            True
            sage: [3,2] in p
            True
            sage: [2,3] in p
            False
        """
        return x in _Partitions and sum(x) == self.n

    def _repr_(self):
        """
        Return a string representation of ``self``.

        TESTS::

            sage: Partitions(5) # indirect doctest
            Partitions of the integer 5
        """
        return "Partitions of the integer %s" % self.n

    def _an_element_(self):
        """
        Return a partition in ``self``.

        EXAMPLES::

            sage: Partitions(4).an_element()  # indirect doctest
            [3, 1]
            sage: Partitions(0).an_element()
            []
            sage: Partitions(1).an_element()
            [1]
        """
        if self.n == 0:
            lst = []
        elif self.n == 1:
            lst = [1]
        else:
            lst = [self.n-1, 1]
        return self.element_class(self, lst)

    def cardinality(self, algorithm='flint'):
        r"""
        Return the number of partitions of the specified size.

        INPUT:

        - ``algorithm``  - (default: ``'flint'``)

          - ``'flint'`` -- use FLINT (currently the fastest)
          - ``'gap'`` -- use GAP (VERY *slow*)
          - ``'pari'`` -- use PARI. Speed seems the same as GAP until
            `n` is in the thousands, in which case PARI is faster.

        It is possible to associate with every partition of the integer `n` a
        conjugacy class of permutations in the symmetric group on `n` points
        and vice versa. Therefore the number of partitions `p_n` is the number
        of conjugacy classes of the symmetric group on `n` points.

        EXAMPLES::

            sage: v = Partitions(5).list(); v
            [[5], [4, 1], [3, 2], [3, 1, 1], [2, 2, 1], [2, 1, 1, 1], [1, 1, 1, 1, 1]]
            sage: len(v)
            7
            sage: Partitions(5).cardinality(algorithm='gap')                            # needs sage.libs.gap
<<<<<<< HEAD
            7
            sage: Partitions(5).cardinality(algorithm='pari')                           # needs sage.libs.pari
            7
            sage: number_of_partitions(5, algorithm='flint')                            # needs sage.libs.flint
=======
>>>>>>> 51928653
            7

        ::

<<<<<<< HEAD
            sage: Partitions(10).cardinality()                                          # needs sage.libs.flint
            42
            sage: Partitions(3).cardinality()                                           # needs sage.libs.flint
            3
            sage: Partitions(10).cardinality()                                          # needs sage.libs.flint
            42
            sage: Partitions(3).cardinality(algorithm='pari')                           # needs sage.libs.pari
            3
            sage: Partitions(10).cardinality(algorithm='pari')                          # needs sage.libs.pari
            42
            sage: Partitions(40).cardinality()                                          # needs sage.libs.flint
=======
            sage: # needs sage.libs.flint
            sage: Partitions(3).cardinality()
            3
            sage: number_of_partitions(5, algorithm='flint')
            7
            sage: Partitions(10).cardinality()
            42
            sage: Partitions(40).cardinality()
>>>>>>> 51928653
            37338
            sage: Partitions(100).cardinality()                                         # needs sage.libs.flint
            190569292

        ::

            sage: # needs sage.libs.pari
            sage: Partitions(3).cardinality(algorithm='pari')
            3
            sage: Partitions(5).cardinality(algorithm='pari')
            7
            sage: Partitions(10).cardinality(algorithm='pari')
            42

        A generating function for `p_n` is given by the reciprocal of
        Euler's function:

        .. MATH::

           \sum_{n=0}^{\infty} p_n x^n = \prod_{k=1}^{\infty} \frac{1}{1-x^k}.

        We use Sage to verify that the first several coefficients do
        indeed agree::

            sage: q = PowerSeriesRing(QQ, 'q', default_prec=9).gen()
            sage: prod([(1-q^k)^(-1) for k in range(1,9)])  # partial product of
            1 + q + 2*q^2 + 3*q^3 + 5*q^4 + 7*q^5 + 11*q^6 + 15*q^7 + 22*q^8 + O(q^9)
            sage: [Partitions(k).cardinality() for k in range(2,10)]                    # needs sage.libs.flint
            [2, 3, 5, 7, 11, 15, 22, 30]

        Another consistency test for ``n`` up to 500::

            sage: len([n for n in [1..500]                                              # needs sage.libs.flint sage.libs.pari
            ....:     if Partitions(n).cardinality() != Partitions(n).cardinality(algorithm='pari')])
            0

        For negative inputs, the result is zero (the algorithm is ignored)::

            sage: Partitions(-5).cardinality()
            0

        REFERENCES:

        - :wikipedia:`Partition\_(number\_theory)`
        """
        if self.n < 0:
            return ZZ.zero()

        if algorithm == 'flint':
            return cached_number_of_partitions(self.n)

        elif algorithm == 'gap':
            from sage.libs.gap.libgap import libgap
            return ZZ(libgap.NrPartitions(ZZ(self.n)))

        elif algorithm == 'pari':
            return ZZ(pari(ZZ(self.n)).numbpart())

        raise ValueError("unknown algorithm '%s'" % algorithm)

    def random_element(self, measure='uniform'):
        """
        Return a random partitions of `n` for the specified measure.

        INPUT:

        - ``measure`` -- ``'uniform'`` or ``'Plancherel'``
          (default: ``'uniform'``)

        .. SEEALSO::

            - :meth:`random_element_uniform`
            - :meth:`random_element_plancherel`

        EXAMPLES::

            sage: Partitions(5).random_element() # random                               # needs sage.libs.flint
            [2, 1, 1, 1]
            sage: Partitions(5).random_element(measure='Plancherel') # random           # needs sage.libs.flint
            [2, 1, 1, 1]
        """
        if measure == 'uniform':
            return self.random_element_uniform()
        elif measure == 'Plancherel':
            return self.random_element_plancherel()
        else:
            raise ValueError("Unknown measure: %s" % measure)

    def random_element_uniform(self):
        """
        Return a random partition of `n` with uniform probability.

        EXAMPLES::

            sage: Partitions(5).random_element_uniform()  # random                      # needs sage.libs.flint
            [2, 1, 1, 1]
            sage: Partitions(20).random_element_uniform() # random                      # needs sage.libs.flint
            [9, 3, 3, 2, 2, 1]

        TESTS::

            sage: all(Part.random_element_uniform() in Part                             # needs sage.libs.flint
            ....:     for Part in map(Partitions, range(10)))
            True

        Check that :trac:`18752` is fixed::

            sage: P = Partitions(5)
            sage: la = P.random_element_uniform()                                       # needs sage.libs.flint
            sage: la.parent() is P                                                      # needs sage.libs.flint
            True

        ALGORITHM:

         - It is a python Implementation of RANDPAR, see [NW1978]_.  The
           complexity is unknown, there may be better algorithms.

           .. TODO::

               Check in Knuth AOCP4.

         - There is also certainly a lot of room for optimizations, see
           comments in the code.

        AUTHOR:

        - Florent Hivert (2009-11-23)
        """
        n = self.n
        res = [] # A dictionary of multiplicities could be faster.
        while n > 0:
            # Choose a pair d,j = 1,2..., with d*j <= n with probability
            #        d*numpart(n-d*j) / n / numpart(n)
            # and add d^j to the result partition. The resulting partitions is
            # equiprobable.

            # The following could be made faster by a clever use of floats
            rand = randrange(0, n*cached_number_of_partitions(n))  # cached number_of_partition

            # It is better to start by the j = 1 pairs because they are the
            # most probable. Maybe there is an even more clever order.
            for j in range(1, n+1):
                d = 1
                r = n-j        # n - d*j
                while r >= 0:
                    rand -= d * cached_number_of_partitions(r)
                    if rand < 0:
                        break
                    d += 1
                    r -= j
                else:
                    continue
                break
            res.extend([d]*j)
            n = r
        res.sort(reverse=True)
        return self.element_class(self, res)

    def random_element_plancherel(self):
        r"""
        Return a random partition of `n` (for the Plancherel measure).

        This probability distribution comes from the uniform distribution
        on permutations via the Robinson-Schensted correspondence.

        See :wikipedia:`Plancherel\_measure`
        and :meth:`Partition.plancherel_measure`.

        EXAMPLES::

            sage: Partitions(5).random_element_plancherel()   # random
            [2, 1, 1, 1]
            sage: Partitions(20).random_element_plancherel()  # random
            [9, 3, 3, 2, 2, 1]

        TESTS::

            sage: all(Part.random_element_plancherel() in Part
            ....:     for Part in map(Partitions, range(10)))
            True

        Check that :trac:`18752` is fixed::

            sage: P = Partitions(5)
            sage: la = P.random_element_plancherel()
            sage: la.parent() is P
            True

        ALGORITHM:

        - insert by Robinson-Schensted a uniform random permutations of n and
          returns the shape of the resulting tableau. The complexity is
          `O(n\ln(n))` which is likely optimal. However, the implementation
          could be optimized.

        AUTHOR:

        - Florent Hivert (2009-11-23)
        """
        T = permutation.Permutations(self.n).random_element().left_tableau()
        return self.element_class(self, [len(row) for row in T])

    def first(self):
        """
        Return the lexicographically first partition of a positive integer
        `n`. This is the partition ``[n]``.

        EXAMPLES::

            sage: Partitions(4).first()
            [4]
        """
        return self.element_class(self, [self.n])

    def next(self, p):
        """
        Return the lexicographically next partition after the partition ``p``.

        EXAMPLES::

            sage: Partitions(4).next([4])
            [3, 1]
            sage: Partitions(4).next([1,1,1,1]) is None
            True
        """
        found = False
        for i in self:
            if found:
                return i
            if i == p:
                found = True
        return None

    def last(self):
        """
        Return the lexicographically last partition of the positive
        integer `n`. This is the all-ones partition.

        EXAMPLES::

            sage: Partitions(4).last()
            [1, 1, 1, 1]
        """
        return self.element_class(self, [1]*self.n)

    def __iter__(self):
        """
        An iterator for the partitions of `n`.

        EXAMPLES::

            sage: [x for x in Partitions(4)]
            [[4], [3, 1], [2, 2], [2, 1, 1], [1, 1, 1, 1]]

        TESTS::

            sage: all(isinstance(i, Integer) for p in Partitions(4) for i in p)
            True

        """
        for p in ZS1_iterator(self.n):
            yield self.element_class(self, [Integer(i) for i in p])

    def subset(self, **kwargs):
        r"""
        Return a subset of ``self`` with the additional optional arguments.

        EXAMPLES::

            sage: P = Partitions(5); P
            Partitions of the integer 5
            sage: P.subset(starting=[3,1])
            Partitions of the integer 5 starting with [3, 1]
        """
        return Partitions(self.n, **kwargs)


class Partitions_nk(Partitions):
    """
    Partitions of the integer `n` of length equal to `k`.

    TESTS::

        sage: TestSuite( sage.combinat.partition.Partitions_nk(0,0) ).run()
        sage: TestSuite( sage.combinat.partition.Partitions_nk(0,0) ).run()
    """

    def __init__(self, n, k):
        """
        Initialize ``self``.

        TESTS::

            sage: TestSuite(  Partitions(5, length=2) ).run()
        """
        Partitions.__init__(self)
        self.n = n
        self.k = k

    def __contains__(self, x):
        """
        Check if ``x`` is contained in ``self``.

        TESTS::

            sage: p = Partitions(5, length=2)
            sage: [2,1] in p
            False
            sage: [2,2,1] in p
            False
            sage: [3,2] in p
            True
            sage: [2,3] in p
            False
            sage: [4,1] in p
            True
            sage: [1,1,1,1,1] in p
            False
            sage: [5] in p
            False
        """
        return x in _Partitions and sum(x) == self.n and len(x) == self.k

    def _repr_(self):
        """
        Return a string representation of ``self``.

        TESTS::

            sage: Partitions(5, length=2) # indirect doctest
            Partitions of the integer 5 of length 2
        """
        return "Partitions of the integer {} of length {}".format(self.n, self.k)

    def _an_element_(self):
        """
        Return a partition in ``self``.

        EXAMPLES::

            sage: Partitions(4, length=1).an_element()  # indirect doctest
            [4]
            sage: Partitions(4, length=2).an_element()
            [3, 1]
            sage: Partitions(4, length=3).an_element()
            [2, 1, 1]
            sage: Partitions(4, length=4).an_element()
            [1, 1, 1, 1]

            sage: Partitions(1, length=1).an_element()
            [1]

            sage: Partitions(0, length=0).an_element()
            []
        """
        if self.n == 0:
            if self.k == 0:
                lst = []
            else:
                from sage.categories.sets_cat import EmptySetError
                raise EmptySetError
        elif self.n >= self.k > 0:
            lst = [self.n - self.k + 1] + [1] * (self.k-1)
        else:
            from sage.categories.sets_cat import EmptySetError
            raise EmptySetError
        return self.element_class(self, lst)

    def __iter__(self):
        """
        An iterator for all partitions of `n` of length `k`.

        EXAMPLES::

            sage: p = Partitions(9, length=3)
            sage: it = p.__iter__()
            sage: list(it)
            [[7, 1, 1], [6, 2, 1], [5, 3, 1], [5, 2, 2], [4, 4, 1], [4, 3, 2], [3, 3, 3]]

            sage: p = Partitions(9, length=10)
            sage: list(p.__iter__())
            []

            sage: p = Partitions(0, length=0)
            sage: list(p.__iter__())
            [[]]

            sage: from sage.combinat.partition import number_of_partitions_length
            sage: all( len(Partitions(n, length=k).list())                              # needs sage.libs.flint
            ....:      == number_of_partitions_length(n, k)
            ....:      for n in range(9) for k in range(n+2) )
            True

        TESTS::

            sage: partitions = Partitions(9, length=3)
            sage: all(isinstance(i, Integer) for p in partitions for i in p)
            True

        """
        for p in ZS1_iterator_nk(self.n - self.k, self.k):
            v = [Integer(i + 1) for i in p]
            adds = [Integer(1)] * (self.k - len(v))
            yield self.element_class(self, v + adds)

    def cardinality(self, algorithm='hybrid'):
        r"""
        Return the number of partitions of the specified size with the
        specified length.

        INPUT:

        - ``algorithm`` -- (default: ``'hybrid'``) the algorithm to compute
          the cardinality and can be one of the following:

          * ``'hybrid'`` - use a hybrid algorithm which uses heuristics to
            reduce the complexity
          * ``'gap'`` - use GAP

        EXAMPLES::

            sage: v = Partitions(5, length=2).list(); v
            [[4, 1], [3, 2]]
            sage: len(v)
            2
            sage: Partitions(5, length=2).cardinality()
            2

        More generally, the number of partitions of `n` of length `2`
        is `\left\lfloor \frac{n}{2} \right\rfloor`::

            sage: all( Partitions(n, length=2).cardinality()
            ....:      == n // 2 for n in range(10) )
            True

        The number of partitions of `n` of length `1` is `1` for `n`
        positive::

            sage: all( Partitions(n, length=1).cardinality() == 1
            ....:      for n in range(1, 10) )
            True

        Further examples::

            sage: # needs sage.libs.flint
            sage: Partitions(5, length=3).cardinality()
            2
            sage: Partitions(6, length=3).cardinality()
            3
            sage: Partitions(8, length=4).cardinality()
            5
            sage: Partitions(8, length=5).cardinality()
            3
            sage: Partitions(15, length=6).cardinality()
            26
            sage: Partitions(0, length=0).cardinality()
            1
            sage: Partitions(0, length=1).cardinality()
            0
            sage: Partitions(1, length=0).cardinality()
            0
            sage: Partitions(1, length=4).cardinality()
            0

        TESTS:

        We check the hybrid approach gives the same results as GAP::

            sage: N = [0, 1, 2, 3, 5, 10, 20, 500, 850]
            sage: K = [0, 1, 2, 3, 5, 10, 11, 20, 21, 250, 499, 500]
            sage: all(Partitions(n, length=k).cardinality()                             # needs sage.libs.flint
            ....:       == Partitions(n,length=k).cardinality('gap')
            ....:     for n in N for k in K)
            True
            sage: P = Partitions(4562, length=2800)
            sage: P.cardinality() == P.cardinality('gap')                               # needs sage.libs.flint
            True
        """
        return number_of_partitions_length(self.n, self.k, algorithm)

    def subset(self, **kwargs):
        r"""
        Return a subset of ``self`` with the additional optional arguments.

        EXAMPLES::

            sage: P = Partitions(5, length=2); P
            Partitions of the integer 5 of length 2
            sage: P.subset(max_part=3)
            Partitions of the integer 5 satisfying constraints length=2, max_part=3
        """
        return Partitions(self.n, length=self.k, **kwargs)


class Partitions_parts_in(Partitions):
    """
    Partitions of `n` with parts in a given set `S`.

    This is invoked indirectly when calling
    ``Partitions(n, parts_in=parts)``, where ``parts`` is a list of
    pairwise distinct integers.

    TESTS::

        sage: TestSuite( sage.combinat.partition.Partitions_parts_in(6, parts=[2,1]) ).run()        # needs sage.libs.gap
    """

    @staticmethod
    def __classcall_private__(cls, n, parts):
        """
        Normalize the input to ensure a unique representation.

        TESTS::

            sage: P = Partitions(4, parts_in=[2,1])
            sage: P2 = Partitions(4, parts_in=(1,2))
            sage: P is P2
            True
        """
        parts = tuple(sorted(parts))
        return super().__classcall__(cls, Integer(n), parts)

    def __init__(self, n, parts):
        """
        Initialize ``self``.

        TESTS::

            sage: TestSuite(Partitions(5, parts_in=[1,2,3])).run()                      # needs sage.libs.gap
        """
        Partitions.__init__(self)
        self.n = n
        self.parts = list(parts)

    def __contains__(self, x):
        """
        TESTS::

            sage: p = Partitions(5, parts_in=[1,2])
            sage: [2,1,1,1] in p
            True
            sage: [4,1] in p
            False
        """
        return (x in _Partitions and sum(x) == self.n and
                all(p in self.parts for p in x))

    def _repr_(self):
        """
        TESTS::

            sage: Partitions(5, parts_in=[1,2,3]) # indirect doctest
            Partitions of the integer 5 with parts in [1, 2, 3]
        """
        return "Partitions of the integer %s with parts in %s" % (self.n, self.parts)

    def cardinality(self):
        r"""
        Return the number of partitions with parts in ``self``. Wraps GAP's
        ``NrRestrictedPartitions``.

        EXAMPLES::

            sage: Partitions(15, parts_in=[2,3,7]).cardinality()                        # needs sage.libs.gap
            5

        If you can use all parts 1 through `n`, we'd better get `p(n)`::

            sage: (Partitions(20, parts_in=[1..20]).cardinality()                       # needs sage.libs.gap
            ....:   == Partitions(20).cardinality())
            True

        TESTS:

        Let's check the consistency of GAP's function and our own
        algorithm that actually generates the partitions::

            sage: # needs sage.libs.gap
            sage: ps = Partitions(15, parts_in=[1,2,3])
<<<<<<< HEAD
            sage: ps.cardinality() == len(ps.list())                                    # needs sage.libs.gap
            True
            sage: ps = Partitions(15, parts_in=[])
            sage: ps.cardinality() == len(ps.list())                                    # needs sage.libs.gap
            True
            sage: ps = Partitions(3000, parts_in=[50,100,500,1000])
            sage: ps.cardinality() == len(ps.list())                                    # needs sage.libs.gap
            True
            sage: ps = Partitions(10, parts_in=[3,6,9])
            sage: ps.cardinality() == len(ps.list())                                    # needs sage.libs.gap
            True
            sage: ps = Partitions(0, parts_in=[1,2])
            sage: ps.cardinality() == len(ps.list())                                    # needs sage.libs.gap
=======
            sage: ps.cardinality() == len(ps.list())
            True
            sage: ps = Partitions(15, parts_in=[])
            sage: ps.cardinality() == len(ps.list())
            True
            sage: ps = Partitions(3000, parts_in=[50,100,500,1000])
            sage: ps.cardinality() == len(ps.list())
            True
            sage: ps = Partitions(10, parts_in=[3,6,9])
            sage: ps.cardinality() == len(ps.list())
            True
            sage: ps = Partitions(0, parts_in=[1,2])
            sage: ps.cardinality() == len(ps.list())
>>>>>>> 51928653
            True
        """
        # GAP complains if you give it an empty list
        if self.parts:
            from sage.libs.gap.libgap import libgap
            return ZZ(libgap.NrRestrictedPartitions(ZZ(self.n), self.parts))
        return Integer(self.n == 0)

    def first(self):
        """
        Return the lexicographically first partition of a positive
        integer `n` with the specified parts, or ``None`` if no such
        partition exists.

        EXAMPLES::

            sage: Partitions(9, parts_in=[3,4]).first()
            [3, 3, 3]
            sage: Partitions(6, parts_in=[1..6]).first()
            [6]
            sage: Partitions(30, parts_in=[4,7,8,10,11]).first()
            [11, 11, 8]
        """
        try:
            return self.element_class(self, self._findfirst(self.n, self.parts[:]))
        except TypeError:
            return None

    def _findfirst(self, n, parts):
        """
        TESTS::

            sage: p = Partitions(9, parts_in=[3,4])
            sage: p._findfirst(p.n, p.parts[:])
            [3, 3, 3]
            sage: p._findfirst(0, p.parts[:])
            []
            sage: p._findfirst(p.n, [10])

        """
        if n == 0:
            return []
        else:
            while parts:
                p = parts.pop()
                for k in range(n.quo_rem(p)[0], 0, -1):
                    try:
                        return k * [p] + self._findfirst(n - k * p, parts[:])
                    except TypeError:
                        pass

    def last(self):
        """
        Return the lexicographically last partition of the positive
        integer `n` with the specified parts, or ``None`` if no such
        partition exists.

        EXAMPLES::

            sage: Partitions(15, parts_in=[2,3]).last()
            [3, 2, 2, 2, 2, 2, 2]
            sage: Partitions(30, parts_in=[4,7,8,10,11]).last()
            [7, 7, 4, 4, 4, 4]
            sage: Partitions(10, parts_in=[3,6]).last() is None
            True
            sage: Partitions(50, parts_in=[11,12,13]).last()
            [13, 13, 12, 12]
            sage: Partitions(30, parts_in=[4,7,8,10,11]).last()
            [7, 7, 4, 4, 4, 4]

        TESTS::

            sage: Partitions(6, parts_in=[1..6]).last()
            [1, 1, 1, 1, 1, 1]
            sage: Partitions(0, parts_in=[]).last()
            []
            sage: Partitions(50, parts_in=[11,12]).last() is None
            True
        """
        try:
            return self.element_class(self, self._findlast(self.n, self.parts))
        except TypeError:
            return None

    def _findlast(self, n, parts):
        """
        Return the lexicographically largest partition of `n` using the
        given parts, or ``None`` if no such partition exists. This function
        is not intended to be called directly.

        INPUT:

        - ``n`` -- nonnegative integer

        - ``parts`` -- a sorted list of positive integers.

        OUTPUT:

        A list of integers in weakly decreasing order, or ``None``. The
        output is just a list, not a partition object.

        EXAMPLES::

            sage: ps = Partitions(1, parts_in=[1])
            sage: ps._findlast(15, [2,3])
            [3, 2, 2, 2, 2, 2, 2]
            sage: ps._findlast(9, [2,4]) is None
            True
            sage: ps._findlast(0, [])
            []
            sage: ps._findlast(100, [9,17,31])
            [31, 17, 17, 17, 9, 9]
        """
        if n < 0:
            return None
        elif n == 0:
            return []
        elif parts:
            p = parts[0]
            q, r = n.quo_rem(p)
            if r == 0:
                return [p] * q
            # If the smallest part doesn't divide n, try using the next
            # largest part
            else:
                for i, p in enumerate(parts[1:]):
                    rest = self._findlast(n - p, parts[:i + 2])
                    if rest is not None:
                        return [p] + rest
        # If we get to here, nothing ever worked, so there's no such
        # partitions, and we return None.
        return None

    def __iter__(self):
        """
        An iterator through the partitions of `n` with all parts belonging
        to a particular set.

        EXAMPLES::

            sage: [x for x in Partitions(5, parts_in=[1,2,3])]
            [[3, 2], [3, 1, 1], [2, 2, 1], [2, 1, 1, 1], [1, 1, 1, 1, 1]]
        """
        for p in self._other_iterator(self.n, self.parts):
            yield self.element_class(self, p)

    def _fast_iterator(self, n, parts):
        """
        A fast iterator for the partitions of ``n`` which returns lists and
        not partition types. This function is not intended to be called
        directly.

        INPUT:

        - ``n`` -- nonnegative integer.

        - ``parts`` -- a list of parts to use. This list will be
          destroyed, so pass things here with ``foo[:]`` (or something
          equivalent) if you want to preserve your list. In particular,
          the ``__iter__`` method needs to use ``self.parts[:]``, or else we
          forget which parts we're using!

        OUTPUT:

        A generator object for partitions of `n` with parts in
        ``parts``.

        If the parts in ``parts`` are sorted in increasing order, this
        function returns weakly decreasing lists. If ``parts`` is not
        sorted, your lists won't be, either.

        EXAMPLES::

            sage: P = Partitions(4, parts_in=[2,4])
            sage: it = P._fast_iterator(4, [2,4])
            sage: next(it)
            [4]
            sage: type(_)
            <class 'list'>
        """
        if n == 0:
            yield []
        else:
            while parts:
                p = parts.pop()
                for k in range(n.quo_rem(p)[0], 0, -1):
                    for q in self._fast_iterator(n - k * p, parts[:]):
                        yield k * [p] + q

    def _other_iterator(self, n, parts):
        """
        A fast iterator for the partitions of ``n`` which returns lists and
        not partition types. This function is not intended to be called
        directly.

        INPUT:

        - ``n`` -- nonnegative integer.

        - ``parts`` -- a list of parts to use.

        OUTPUT:

        A generator object for partitions of `n` with parts in
        ``parts``.

        EXAMPLES::

            sage: P = Partitions(4, parts_in=[2,4])
            sage: it = P._other_iterator(4, [2,4])
            sage: next(it)
            [4]
            sage: type(_)
            <class 'list'>
        """
        sorted_parts = sorted(parts, reverse=True)
        for vec in weighted_iterator_fast(n, sorted_parts):
            yield sum(([pi] * multi
                       for pi, multi in zip(sorted_parts, vec)), [])


class Partitions_starting(Partitions):
    """
    All partitions with a given start.
    """

    @staticmethod
    def __classcall_private__(cls, n, starting_partition):
        """
        Normalize the input to ensure a unique representation.

        TESTS::

            sage: P = Partitions(4, starting=[2,1])
            sage: P2 = Partitions(4, starting=[2,1])
            sage: P is P2
            True
        """
        starting_partition = Partition(starting_partition)
        return super().__classcall__(cls, Integer(n),
                                     starting_partition)

    def __init__(self, n, starting_partition):
        """
        Initialize ``self``.

        EXAMPLES::

            sage: Partitions(3, starting=[2,1])
            Partitions of the integer 3 starting with [2, 1]
            sage: Partitions(3, starting=[2,1]).list()
            [[2, 1], [1, 1, 1]]

            sage: Partitions(7, starting=[2,2,1]).list()
            [[2, 1, 1, 1, 1, 1], [1, 1, 1, 1, 1, 1, 1]]

            sage: Partitions(7, starting=[3,2]).list()
            [[3, 1, 1, 1, 1],
             [2, 2, 2, 1],
             [2, 2, 1, 1, 1],
             [2, 1, 1, 1, 1, 1],
             [1, 1, 1, 1, 1, 1, 1]]

            sage: Partitions(4, starting=[3,2]).list()
            [[3, 1], [2, 2], [2, 1, 1], [1, 1, 1, 1]]

            sage: Partitions(3, starting=[1,1]).list()
            []

        TESTS::

            sage: p = Partitions(3, starting=[2,1])
            sage: TestSuite(p).run()
        """
        Partitions.__init__(self)
        self.n = n
        self._starting = starting_partition

    def _repr_(self):
        """
        Return a string representation of ``self``.

        EXAMPLES::

            sage: Partitions(3, starting=[2,1]) # indirect doctest
            Partitions of the integer 3 starting with [2, 1]
        """
        return f"Partitions of the integer {self.n} starting with {self._starting}"

    def __contains__(self, x):
        """
        Checks if ``x`` is contained in ``self``.

        EXAMPLES::

            sage: p = Partitions(3, starting=[2,1])
            sage: [1,1] in p
            False
            sage: [2,1] in p
            True
            sage: [1,1,1] in p
            True
            sage: [3] in p
            False
        """
        return x in Partitions_n(self.n) and x <= self._starting

    def first(self):
        """
        Return the first partition in ``self``.

        EXAMPLES::

            sage: Partitions(3, starting=[2,1]).first()
            [2, 1]
            sage: Partitions(3, starting=[1,1,1]).first()
            [1, 1, 1]
            sage: Partitions(3, starting=[1,1]).first()
            False
            sage: Partitions(3, starting=[3,1]).first()
            [3]
            sage: Partitions(3, starting=[2,2]).first()
            [2, 1]
        """
        if sum(self._starting) == self.n:
            return self._starting

        if (k := self._starting.size()) < self.n:
            mu = list(self._starting) + [1] * (self.n - k)
            return next(Partition(mu))

        #if self._starting.size() > self.n:
        return self.element_class(self, Partitions(self.n, outer=self._starting).first())

    def next(self, part):
        """
        Return the next partition after ``part`` in ``self``.

        EXAMPLES::

            sage: Partitions(3, starting=[2,1]).next(Partition([2,1]))
            [1, 1, 1]
        """
        return next(part)


class Partitions_ending(Partitions):
    """
    All partitions with a given ending.
    """

    @staticmethod
    def __classcall_private__(cls, n, ending_partition):
        """
        Normalize the input to ensure a unique representation.

        TESTS::

            sage: P = Partitions(4)
            sage: P2 = Partitions(4)
            sage: P is P2
            True
        """
        ending_partition = Partition(ending_partition)
        return super().__classcall__(cls, Integer(n),
                                     ending_partition)

    def __init__(self, n, ending_partition):
        """
        Initializes ``self``.

        EXAMPLES::

            sage: Partitions(4, ending=[1,1,1,1]).list()
            [[4], [3, 1], [2, 2], [2, 1, 1], [1, 1, 1, 1]]
            sage: Partitions(4, ending=[2,2]).list()
            [[4], [3, 1], [2, 2]]
            sage: Partitions(4, ending=[4]).list()
            [[4]]
            sage: Partitions(4, ending=[5]).list()
            []

        TESTS::

            sage: p = Partitions(4, ending=[1,1,1,1])
            sage: TestSuite(p).run()
        """
        Partitions.__init__(self)
        self.n = n
        self._ending = ending_partition
        self._ending_size_is_not_same = (n != sum(self._ending))

    def _repr_(self):
        """
        Return a string representation of ``self``.

        EXAMPLES::

            sage: Partitions(4, ending=[1,1,1,1]) # indirect doctest
            Partitions of the integer 4 ending with [1, 1, 1, 1]
        """
        return f"Partitions of the integer {self.n} ending with {self._ending}"

    def __contains__(self, x):
        """
        Checks if ``x`` is contained in ``self``.

        EXAMPLES::

            sage: p = Partitions(4, ending=[2,2])
            sage: [4] in p
            True
            sage: [2,1,1] in p
            False
            sage: [2,1] in p
            False
        """
        return x in Partitions_n(self.n) and x >= self._ending

    def first(self):
        """
        Return the first partition in ``self``.

        EXAMPLES::

            sage: Partitions(4, ending=[1,1,1,1]).first()
            [4]
            sage: Partitions(4, ending=[5]).first() is None
            True
        """
        if self._ending and self.n <= self._ending[0] and not (self.n == self._ending[0] and len(self._ending) == 1):
            return None
        return self.element_class(self, [self.n])

    def next(self, part):
        """
        Return the next partition after ``part`` in ``self``.

        EXAMPLES::
            sage: Partitions(4, ending=[1,1,1,1,1]).next(Partition([4]))
            [3, 1]
            sage: Partitions(4, ending=[3,2]).next(Partition([3,1])) is None
            True
            sage: Partitions(4, ending=[1,1,1,1]).next(Partition([4]))
            [3, 1]
            sage: Partitions(4, ending=[1,1,1,1]).next(Partition([1,1,1,1])) is None
            True
            sage: Partitions(4, ending=[3]).next(Partition([3,1])) is None
            True
        """
        # if we have passed the last Partition, there is no next partition
        if part == self._ending:
            return None

        # if self._ending is a different size, we should make the comparison
        mu = next(part)
        if self._ending_size_is_not_same and mu < self._ending:
            return None
        return mu


class PartitionsInBox(Partitions):
    r"""
    All partitions which fit in an `h \times w` box.

    EXAMPLES::

        sage: PartitionsInBox(2,2)
        Integer partitions which fit in a 2 x 2 box
        sage: PartitionsInBox(2,2).list()
        [[], [1], [1, 1], [2], [2, 1], [2, 2]]
    """

    def __init__(self, h, w):
        """
        Initialize ``self``.

        TESTS::

            sage: p = PartitionsInBox(2,2)
            sage: TestSuite(p).run()
        """
        Partitions.__init__(self)
        self.h = h
        self.w = w

    def _repr_(self):
        """
        Return a string representation of ``self``.

        EXAMPLES::

            sage: PartitionsInBox(2,2) # indirect doctest
            Integer partitions which fit in a 2 x 2 box
        """
        return "Integer partitions which fit in a %s x %s box" % (self.h, self.w)

    def __contains__(self, x):
        """
        Checks if ``x`` is contained in ``self``.

        EXAMPLES::

            sage: [] in PartitionsInBox(2,2)
            True
            sage: [2,1] in PartitionsInBox(2,2)
            True
            sage: [3,1] in PartitionsInBox(2,2)
            False
            sage: [2,1,1] in PartitionsInBox(2,2)
            False
            sage: [3,1] in PartitionsInBox(3, 2)
            False
            sage: [3,1] in PartitionsInBox(2, 3)
            True
        """
        return x in _Partitions and len(x) <= self.h \
               and (len(x) == 0 or x[0] <= self.w)

    def list(self):
        """
        Return a list of all the partitions inside a box of height `h` and
        width `w`.

        EXAMPLES::

            sage: PartitionsInBox(2,2).list()
            [[], [1], [1, 1], [2], [2, 1], [2, 2]]
            sage: PartitionsInBox(2,3).list()
            [[], [1], [1, 1], [2], [2, 1], [2, 2], [3], [3, 1], [3, 2], [3, 3]]

        TESTS:

        Check :trac:`10890`::

            sage: type(PartitionsInBox(0,0)[0])
            <class 'sage.combinat.partition.PartitionsInBox_with_category.element_class'>
        """
        h = self.h
        w = self.w
        if h == 0:
            return [self.element_class(self, [])]
        else:
            l = [[i] for i in range(w + 1)]
            add = lambda x: [x + [i] for i in range(x[-1] + 1)]
            for i in range(h-1):
                new_list = []
                for element in l:
                    new_list += add(element)
                l = new_list

            return [self.element_class(self, [x for x in p if x != 0]) for p in l]

    def cardinality(self):
        """
        Return the cardinality of ``self``.

        EXAMPLES::

            sage: PartitionsInBox(2, 3).cardinality()
            10

        TESTS:

        Check the corner case::

            sage: PartitionsInBox(0, 0).cardinality()
            1

            sage: PartitionsInBox(0, 1).cardinality()
            1

            sage: all(PartitionsInBox(a, b).cardinality() ==
            ....:     len(PartitionsInBox(a, b).list())
            ....:     for a in range(6) for b in range(6))
            True

        """
        return binomial(self.h + self.w, self.w)


class Partitions_constraints(IntegerListsLex):
    """
    For unpickling old constrained ``Partitions_constraints`` objects created
    with sage <= 3.4.1. See :class:`Partitions`.
    """

    def __setstate__(self, data):
        r"""
        TESTS::

            sage: dmp = b'x\x9ck`J.NLO\xd5K\xce\xcfM\xca\xccK,\xd1+H,*\xc9,\xc9\xcc\xcf\xe3\n\x80\xb1\x8a\xe3\x93\x81DIQbf^I1W!\xa3fc!Sm!\xb3F(7\x92x!Km!k(GnbE<\xc8\x88B6\x88\xb9E\x99y\xe9\xc5z@\x05\xa9\xe9\xa9E\\\xb9\x89\xd9\xa9\xf10N!{(\xa3QkP!Gq(c^\x06\x90c\x0c\xe4p\x96&\xe9\x01\x00\xc2\xe53\xfd'
            sage: sp = loads(dmp); sp
            Integer lists of sum 3 satisfying certain constraints
            sage: sp.list()
            [[2, 1], [1, 1, 1]]
        """
        n = data['n']
        self.__class__ = Partitions_with_constraints
        constraints = {'max_slope': 0,
                       'min_part': 1}
        constraints.update(data['constraints'])
        self.__init__(n, **constraints)


class Partitions_with_constraints(IntegerListsLex):
    """
    Partitions which satisfy a set of constraints.

    EXAMPLES::

        sage: P = Partitions(6, inner=[1,1], max_slope=-1)
        sage: list(P)
        [[5, 1], [4, 2], [3, 2, 1]]

    TESTS::

        sage: P = Partitions(6, min_part=2, max_slope=-1)
        sage: TestSuite(P).run()

    Test that :trac:`15525` is fixed::

        sage: loads(dumps(P)) == P
        True
    """
#    def __init__(self, n, **kwargs):
#        """
#        Initialize ``self``.
#        """
#        IntegerListsLex.__init__(self, n, **kwargs)

    Element = Partition
    options = Partitions.options


######################
# Regular Partitions #
######################

class RegularPartitions(Partitions):
    r"""
    Base class for `\ell`-regular partitions.

    Let `\ell` be a positive integer. A partition `\lambda` is
    `\ell`-*regular* if `m_i < \ell` for all `i`, where `m_i` is the
    multiplicity of `i` in `\lambda`.

    .. NOTE::

        This is conjugate to the notion of `\ell`-*restricted* partitions,
        where the difference between any two consecutive
        parts is `< \ell`.

    INPUT:

    - ``ell`` -- the positive integer `\ell`
    - ``is_infinite`` -- boolean; if the subset of `\ell`-regular
      partitions is infinite
    """

    def __init__(self, ell, is_infinite=False):
        """
        Initialize ``self``.

        EXAMPLES::

            sage: P = Partitions(regular=2)
            sage: TestSuite(P).run()
        """
        self._ell = ell
        Partitions.__init__(self, is_infinite)

    def ell(self):
        r"""
        Return the value `\ell`.

        EXAMPLES::

            sage: P = Partitions(regular=2)
            sage: P.ell()
            2
        """
        return self._ell

    def __contains__(self, x):
        """
        TESTS::

            sage: P = Partitions(regular=3)
            sage: [5] in P
            True
            sage: [] in P
            True
            sage: [3, 3, 2, 2] in P
            True
            sage: [3, 3, 3, 1] in P
            False
            sage: [4, 0, 0, 0, 0, 0] in P
            True
            sage: Partition([4,2,2,1]) in P
            True
            sage: Partition([4,2,2,2]) in P
            False
            sage: Partition([10,1]) in P
            True
        """
        if not Partitions.__contains__(self, x):
            return False
        if isinstance(x, Partition):
            return max(x.to_exp() + [0]) < self._ell
        return all(x.count(i) < self._ell for i in set(x) if i > 0)

    def _fast_iterator(self, n, max_part):
        """
        A fast (recursive) iterator which returns a list.

        EXAMPLES::

            sage: P = Partitions(regular=3)
            sage: list(P._fast_iterator(5, 5))
            [[5], [4, 1], [3, 2], [3, 1, 1], [2, 2, 1]]
            sage: list(P._fast_iterator(5, 3))
            [[3, 2], [3, 1, 1], [2, 2, 1]]
            sage: list(P._fast_iterator(5, 6))
            [[5], [4, 1], [3, 2], [3, 1, 1], [2, 2, 1]]
        """
        if n == 0:
            yield []
            return

        if n < max_part:
            max_part = n
        bdry = self._ell - 1

        for i in reversed(range(1, max_part + 1)):
            for p in self._fast_iterator(n - i, i):
                if p.count(i) < bdry:
                    yield [i] + p


class RegularPartitions_all(RegularPartitions):
    r"""
    The class of all `\ell`-regular partitions.

    INPUT:

    - ``ell`` -- the positive integer `\ell`

    .. SEEALSO::

        :class:`~sage.combinat.partition.RegularPartitions`
    """

    def __init__(self, ell):
        """
        Initialize ``self``.

        EXAMPLES::

            sage: P = Partitions(regular=4)
            sage: TestSuite(P).run()

        1-regular partitions::

            sage: P = Partitions(regular=1)
            sage: P in FiniteEnumeratedSets()
            True
            sage: TestSuite(P).run()
        """
        RegularPartitions.__init__(self, ell, bool(ell > 1))

    def _repr_(self):
        """
        TESTS::

            sage: from sage.combinat.partition import RegularPartitions_all
            sage: RegularPartitions_all(3)
            3-Regular Partitions
        """
        return "{}-Regular Partitions".format(self._ell)

    def __iter__(self):
        """
        Iterate over ``self``.

        EXAMPLES::

            sage: P = Partitions(regular=3)
            sage: it = P.__iter__()
            sage: [next(it) for x in range(10)]
            [[], [1], [2], [1, 1], [3], [2, 1], [4], [3, 1], [2, 2], [2, 1, 1]]

        Check that 1-regular partitions works (:trac:`20584`)::

            sage: P = Partitions(regular=1)
            sage: list(P)
            [[]]
        """
        if self._ell == 1:
            yield self.element_class(self, [])
            return

        n = 0
        while True:
            for p in self._fast_iterator(n, n):
                yield self.element_class(self, p)
            n += 1


class RegularPartitions_truncated(RegularPartitions):
    r"""
    The class of `\ell`-regular partitions with max length `k`.

    INPUT:

    - ``ell`` -- the integer `\ell`
    - ``max_len`` -- integer; the maximum length

    .. SEEALSO::

        :class:`~sage.combinat.partition.RegularPartitions`
    """

    def __init__(self, ell, max_len):
        """
        Initialize ``self``.

        EXAMPLES::

            sage: P = Partitions(regular=4, max_length=3)
            sage: TestSuite(P).run()
        """
        self._max_len = max_len
        RegularPartitions.__init__(self, ell, bool(ell > 1))

    def max_length(self):
        """
        Return the maximum length of the partitions of ``self``.

        EXAMPLES::

            sage: P = Partitions(regular=4, max_length=3)
            sage: P.max_length()
            3
        """
        return self._max_len

    def __contains__(self, x):
        """
        TESTS::

            sage: P = Partitions(regular=4, max_length=3)
            sage: [3, 3, 3] in P
            True
            sage: [] in P
            True
            sage: [4, 2, 1, 1] in P
            False
        """
        return len(x) <= self._max_len and RegularPartitions.__contains__(self, x)

    def _repr_(self):
        """
        TESTS::

            sage: from sage.combinat.partition import RegularPartitions_truncated
            sage: RegularPartitions_truncated(4, 3)
            4-Regular Partitions with max length 3
        """
        return "{}-Regular Partitions with max length {}".format(self._ell, self._max_len)

    def __iter__(self):
        """
        Iterate over ``self``.

        EXAMPLES::

            sage: P = Partitions(regular=3, max_length=2)
            sage: it = P.__iter__()
            sage: [next(it) for x in range(10)]
            [[], [1], [2], [1, 1], [3], [2, 1], [4], [3, 1], [2, 2], [5]]

        Check that 1-regular partitions works (:trac:`20584`)::

            sage: P = Partitions(regular=1, max_length=2)
            sage: list(P)
            [[]]
        """
        if self._ell == 1:
            yield self.element_class(self, [])
            return

        n = 0
        while True:
            for p in self._fast_iterator(n, n):
                yield self.element_class(self, p)
            n += 1

    def _fast_iterator(self, n, max_part, depth=0):
        """
        A fast (recursive) iterator which returns a list.

        EXAMPLES::

            sage: P = Partitions(regular=2, max_length=2)
            sage: list(P._fast_iterator(5, 5))
            [[5], [4, 1], [3, 2]]
            sage: list(P._fast_iterator(5, 3))
            [[3, 2]]
            sage: list(P._fast_iterator(5, 6))
            [[5], [4, 1], [3, 2]]
        """
        if n == 0 or depth >= self._max_len:
            yield []
            return

        # Special case
        if depth + 1 == self._max_len:
            if max_part >= n:
                yield [n]
            return

        if n < max_part:
            max_part = n
        bdry = self._ell - 1

        for i in reversed(range(1, max_part + 1)):
            for p in self._fast_iterator(n - i, i, depth + 1):
                if p.count(i) < bdry:
                    yield [i] + p


class RegularPartitions_bounded(RegularPartitions):
    r"""
    The class of `\ell`-regular `k`-bounded partitions.

    INPUT:

    - ``ell`` -- the integer `\ell`
    - ``k`` -- integer; the value `k`

    .. SEEALSO::

        :class:`~sage.combinat.partition.RegularPartitions`
    """

    def __init__(self, ell, k):
        """
        Initialize ``self``.

        EXAMPLES::

            sage: P = Partitions(regular=4, max_part=3)
            sage: TestSuite(P).run()

        1-regular partitions::

            sage: P = Partitions(regular=1, max_part=3)
            sage: P in FiniteEnumeratedSets()
            True
            sage: TestSuite(P).run()
        """
        self.k = k
        RegularPartitions.__init__(self, ell, False)

    def __contains__(self, x):
        """
        TESTS::

            sage: P = Partitions(regular=4, max_part=3)
            sage: [3, 3, 3] in P
            True
            sage: [] in P
            True
            sage: [4, 2, 1] in P
            False
        """
        return len(x) == 0 or (x[0] <= self.k and RegularPartitions.__contains__(self, x))

    def _repr_(self):
        """
        TESTS::

            sage: from sage.combinat.partition import RegularPartitions_bounded
            sage: RegularPartitions_bounded(4, 3)
            4-Regular 3-Bounded  Partitions
        """
        return "{}-Regular {}-Bounded Partitions".format(self._ell, self.k)

    def __iter__(self):
        """
        Iterate over ``self``.

        EXAMPLES::

            sage: P = Partitions(regular=2, max_part=3)
            sage: list(P)
            [[3, 2, 1], [3, 2], [3, 1], [3], [2, 1], [2], [1], []]

        Check that 1-regular partitions works (:trac:`20584`)::

            sage: P = Partitions(regular=1, max_part=3)
            sage: list(P)
            [[]]
        """
        k = self.k
        for n in reversed(range(k*(k+1)/2 * self._ell)):
            for p in self._fast_iterator(n, k):
                yield self.element_class(self, p)


class RegularPartitions_n(RegularPartitions, Partitions_n):
    r"""
    The class of `\ell`-regular partitions of `n`.

    INPUT:

    - ``n`` -- the integer `n` to partition
    - ``ell`` -- the integer `\ell`

    .. SEEALSO::

        :class:`~sage.combinat.partition.RegularPartitions`
    """

    def __init__(self, n, ell):
        """
        Initialize ``self``.

        EXAMPLES::

            sage: P = Partitions(5, regular=3)
            sage: TestSuite(P).run()

        1-regular partitions::

            sage: P = Partitions(5, regular=1)
            sage: TestSuite(P).run()
        """
        RegularPartitions.__init__(self, ell)
        Partitions_n.__init__(self, n)

    def _repr_(self):
        """
        TESTS::

            sage: from sage.combinat.partition import RegularPartitions_n
            sage: RegularPartitions_n(3, 5)
            5-Regular Partitions of the integer 3
        """
        return "{}-Regular Partitions of the integer {}".format(self._ell, self.n)

    def __contains__(self, x):
        """
        TESTS::

            sage: P = Partitions(5, regular=3)
            sage: [3, 1, 1] in P
            True
            sage: [3, 2, 1] in P
            False
        """
        return RegularPartitions.__contains__(self, x) and sum(x) == self.n

    def __iter__(self):
        """
        Iterate over ``self``.

        EXAMPLES::

            sage: P = Partitions(5, regular=3)
            sage: list(P)
            [[5], [4, 1], [3, 2], [3, 1, 1], [2, 2, 1]]
        """
        for p in self._fast_iterator(self.n, self.n):
            yield self.element_class(self, p)

    def cardinality(self):
        """
        Return the cardinality of ``self``.

        EXAMPLES::

            sage: P = Partitions(5, regular=3)
            sage: P.cardinality()                                                       # needs sage.libs.flint
            5
            sage: P = Partitions(5, regular=6)
            sage: P.cardinality()                                                       # needs sage.libs.flint
            7
            sage: P.cardinality() == Partitions(5).cardinality()                        # needs sage.libs.flint
            True

        TESTS:

        Check the corner case::

            sage: P = Partitions(0, regular=3)
            sage: P.cardinality()                                                       # needs sage.libs.flint
            1

        Check for 1-regular partitions::

            sage: P = Partitions(0, regular=1)
            sage: P.cardinality()                                                       # needs sage.libs.flint
            1
            sage: P = Partitions(5, regular=1)
            sage: P.cardinality()                                                       # needs sage.libs.flint
            0

        """
        if self._ell > self.n:
            return Partitions_n.cardinality(self)
        return ZZ.sum(1 for x in self)

    def _an_element_(self):
        """
        Return a partition in ``self``.

        EXAMPLES::

            sage: P = Partitions(5, regular=2)
            sage: P._an_element_()
            [4, 1]

            sage: P = Partitions(0, regular=1)
            sage: P._an_element_()
            []

            sage: P = Partitions(5, regular=1)
            sage: P._an_element_()
            Traceback (most recent call last):
            ...
            EmptySetError
        """
        if self._ell == 1 and self.n > 0:
            from sage.categories.sets_cat import EmptySetError
            raise EmptySetError
        return Partitions_n._an_element_(self)


######################
# Ordered Partitions #
######################

class OrderedPartitions(Partitions):
    """
    The class of ordered partitions of `n`. If `k` is specified, then this
    contains only the ordered partitions of length `k`.

    An *ordered partition* of a nonnegative integer `n` means a list of
    positive integers whose sum is `n`. This is the same as a composition
    of `n`.

    .. NOTE::

       It is recommended that you use :meth:`Compositions` instead as
       :meth:`OrderedPartitions` wraps GAP.

    EXAMPLES::

        sage: OrderedPartitions(3)
        Ordered partitions of 3
        sage: OrderedPartitions(3).list()                                               # needs sage.libs.gap
        [[3], [2, 1], [1, 2], [1, 1, 1]]
        sage: OrderedPartitions(3,2)
        Ordered partitions of 3 of length 2
        sage: OrderedPartitions(3,2).list()                                             # needs sage.libs.gap
        [[2, 1], [1, 2]]

        sage: OrderedPartitions(10, k=2).list()                                         # needs sage.libs.gap
        [[9, 1], [8, 2], [7, 3], [6, 4], [5, 5], [4, 6], [3, 7], [2, 8], [1, 9]]
        sage: OrderedPartitions(4).list()                                               # needs sage.libs.gap
        [[4], [3, 1], [2, 2], [2, 1, 1], [1, 3], [1, 2, 1], [1, 1, 2], [1, 1, 1, 1]]

    """

    @staticmethod
    def __classcall_private__(cls, n, k=None):
        """
        Normalize the input to ensure a unique representation.

        TESTS::

            sage: P = OrderedPartitions(3,2)
            sage: P2 = OrderedPartitions(3,2)
            sage: P is P2
            True
        """
        if k is not None:
            k = Integer(k)
        return super().__classcall__(cls, Integer(n), k)

    def __init__(self, n, k):
        """
        Initialize ``self``.

        EXAMPLES::

            sage: o = OrderedPartitions(4,2)

        TESTS::

            sage: TestSuite( OrderedPartitions(5,3) ).run()                             # needs sage.libs.gap
        """
        Partitions.__init__(self)
        self.n = n
        self.k = k

    def __contains__(self, x):
        """
        Check to see if ``x`` is an element of ``self``.

        EXAMPLES::

            sage: o = OrderedPartitions(4,2)
            sage: [2,1] in o
            False
            sage: [2,2] in o
            True
            sage: [1,2,1] in o
            False
        """
        C = composition.Compositions(self.n, length=self.k)
        return C(x) in composition.Compositions(self.n, length=self.k)

    def _repr_(self):
        """
        Return a string representation of ``self``.

        EXAMPLES::

            sage: OrderedPartitions(3) # indirect doctest
            Ordered partitions of 3
            sage: OrderedPartitions(3,2) # indirect doctest
            Ordered partitions of 3 of length 2
        """
        string = "Ordered partitions of %s" % self.n
        if self.k is not None:
            string += " of length %s" % self.k
        return string

    def list(self):
        """
        Return a list of partitions in ``self``.

        EXAMPLES::

            sage: OrderedPartitions(3).list()                                           # needs sage.libs.gap
            [[3], [2, 1], [1, 2], [1, 1, 1]]
            sage: OrderedPartitions(3,2).list()                                         # needs sage.libs.gap
            [[2, 1], [1, 2]]
        """
        from sage.libs.gap.libgap import libgap
        n = self.n
        k = self.k
        if k is None:
            ans = libgap.OrderedPartitions(ZZ(n))
        else:
            ans = libgap.OrderedPartitions(ZZ(n), ZZ(k))
        result = ans.sage()
        result.reverse()
        return result

    def cardinality(self):
        """
        Return the cardinality of ``self``.

        EXAMPLES::

            sage: # needs sage.libs.gap
            sage: OrderedPartitions(3).cardinality()
            4
            sage: OrderedPartitions(3,2).cardinality()
            2
            sage: OrderedPartitions(10,2).cardinality()
            9
            sage: OrderedPartitions(15).cardinality()
            16384
        """
        from sage.libs.gap.libgap import libgap
        n = self.n
        k = self.k
        if k is None:
            ans = libgap.NrOrderedPartitions(n)
        else:
            ans = libgap.NrOrderedPartitions(n, k)
        return ZZ(ans)


##########################
# Partitions Greatest LE #
##########################

class PartitionsGreatestLE(UniqueRepresentation, IntegerListsLex):
    """
    The class of all (unordered) "restricted" partitions of the integer `n`
    having parts less than or equal to the integer `k`.

    EXAMPLES::

        sage: PartitionsGreatestLE(10, 2)
        Partitions of 10 having parts less than or equal to 2
        sage: PartitionsGreatestLE(10, 2).list()
        [[2, 2, 2, 2, 2],
         [2, 2, 2, 2, 1, 1],
         [2, 2, 2, 1, 1, 1, 1],
         [2, 2, 1, 1, 1, 1, 1, 1],
         [2, 1, 1, 1, 1, 1, 1, 1, 1],
         [1, 1, 1, 1, 1, 1, 1, 1, 1, 1]]

        sage: [4,3,2,1] in PartitionsGreatestLE(10, 2)
        False
        sage: [2,2,2,2,2] in PartitionsGreatestLE(10, 2)
        True
        sage: PartitionsGreatestLE(10, 2).first().parent()
        Partitions...
    """

    def __init__(self, n, k):
        """
        Initialize ``self``.

        TESTS::

            sage: p = PartitionsGreatestLE(10, 2)
            sage: p.n, p.k
            (10, 2)
            sage: TestSuite(p).run()
        """
        IntegerListsLex.__init__(self, n, max_slope=0, min_part=1, max_part=k)
        self.n = n
        self.k = k

    def _repr_(self):
        """
        Return a string representation of ``self``.

        TESTS::

            sage: PartitionsGreatestLE(10, 2) # indirect doctest
            Partitions of 10 having parts less than or equal to 2
        """
        return "Partitions of %s having parts less than or equal to %s" % (self.n, self.k)

    def cardinality(self):
        """
        Return the cardinality of ``self``.

        EXAMPLES::

            sage: PartitionsGreatestLE(9, 5).cardinality()                              # needs sage.libs.gap
            23

        TESTS::

            sage: all(PartitionsGreatestLE(n, a).cardinality() ==                       # needs sage.libs.gap
            ....:     len(PartitionsGreatestLE(n, a).list())
            ....:     for n in range(20) for a in range(6))
            True

        """
        return sum(number_of_partitions_length(self.n, i) for i in range(self.k+1))

    Element = Partition
    options = Partitions.options


##########################
# Partitions Greatest EQ #
##########################

class PartitionsGreatestEQ(UniqueRepresentation, IntegerListsLex):
    """
    The class of all (unordered) "restricted" partitions of the integer `n`
    having all its greatest parts equal to the integer `k`.

    EXAMPLES::

        sage: PartitionsGreatestEQ(10, 2)
        Partitions of 10 having greatest part equal to 2
        sage: PartitionsGreatestEQ(10, 2).list()
        [[2, 2, 2, 2, 2],
         [2, 2, 2, 2, 1, 1],
         [2, 2, 2, 1, 1, 1, 1],
         [2, 2, 1, 1, 1, 1, 1, 1],
         [2, 1, 1, 1, 1, 1, 1, 1, 1]]

        sage: [4,3,2,1] in PartitionsGreatestEQ(10, 2)
        False
        sage: [2,2,2,2,2] in PartitionsGreatestEQ(10, 2)
        True

    The empty partition has no maximal part, but it is contained in
    the set of partitions with any specified maximal part::

        sage: PartitionsGreatestEQ(0, 2).list()
        [[]]

    TESTS::

        sage: [1]*10 in PartitionsGreatestEQ(10, 2)
        False

        sage: PartitionsGreatestEQ(10, 2).first().parent()
        Partitions...

    """

    def __init__(self, n, k):
        """
        Initialize ``self``.

        TESTS::

            sage: p = PartitionsGreatestEQ(10, 2)
            sage: p.n, p.k
            (10, 2)
            sage: TestSuite(p).run()
        """
        IntegerListsLex.__init__(self, n, max_slope=0, max_part=k, floor=[k])
        self.n = n
        self.k = k

    def _repr_(self):
        """
        Return a string representation of ``self``.

        TESTS::

            sage: PartitionsGreatestEQ(10, 2) # indirect doctest
            Partitions of 10 having greatest part equal to 2
        """
        return "Partitions of %s having greatest part equal to %s" % (self.n, self.k)

    def cardinality(self):
        """
        Return the cardinality of ``self``.

        EXAMPLES::

            sage: PartitionsGreatestEQ(10, 2).cardinality()
            5

        TESTS::

            sage: all(PartitionsGreatestEQ(n, a).cardinality() ==                       # needs sage.libs.flint
            ....:     len(PartitionsGreatestEQ(n, a).list())
            ....:     for n in range(20) for a in range(6))
            True

        """
        if not self.n:
            return 1
        return number_of_partitions_length(self.n, self.k)

    Element = Partition
    options = Partitions.options


#########################
# Restricted Partitions #
#########################

class RestrictedPartitions_generic(Partitions):
    r"""
    Base class for `\ell`-restricted partitions.

    Let `\ell` be a positive integer. A partition `\lambda` is
    `\ell`-*restricted* if `\lambda_i - \lambda_{i+1} < \ell` for all `i`,
    including rows of length 0.

    .. NOTE::

        This is conjugate to the notion of `\ell`-*regular* partitions,
        where the multiplicity of any parts is at most `\ell`.

    INPUT:

    - ``ell`` -- the positive integer `\ell`
    - ``is_infinite`` -- boolean; if the subset of `\ell`-restricted
      partitions is infinite
    """

    def __init__(self, ell, is_infinite=False):
        """
        Initialize ``self``.

        EXAMPLES::

            sage: P = Partitions(restricted=2)
            sage: TestSuite(P).run()
        """
        self._ell = ell
        Partitions.__init__(self, is_infinite)

    def ell(self):
        r"""
        Return the value `\ell`.

        EXAMPLES::

            sage: P = Partitions(restricted=2)
            sage: P.ell()
            2
        """
        return self._ell

    def __contains__(self, x):
        """
        TESTS::

            sage: P = Partitions(restricted=3)
            sage: [5] in P
            False
            sage: [2] in P
            True
            sage: [] in P
            True
            sage: [3, 3, 3, 3, 2, 2] in P
            True
            sage: [3, 3, 3, 1] in P
            True
            sage: [8, 3, 3, 1] in P
            False
            sage: [2, 0, 0, 0, 0, 0] in P
            True
            sage: Partition([4,2,2,1]) in P
            True
            sage: Partition([4,2,2,2]) in P
            True
            sage: Partition([6,6,6,6,4,3,2]) in P
            True
            sage: Partition([7,6,6,2]) in P
            False
            sage: Partition([6,5]) in P
            False
            sage: Partition([10,1]) in P
            False
            sage: Partition([3,3] + [1]*10) in P
            True
        """
        if not Partitions.__contains__(self, x):
            return False
        if x == []:
            return True
        return (all(x[i] - x[i+1] < self._ell for i in range(len(x)-1))
                and x[-1] < self._ell)

    def _fast_iterator(self, n, max_part):
        """
        A fast (recursive) iterator which returns a list.

        EXAMPLES::

            sage: P = Partitions(restricted=3)
            sage: list(P._fast_iterator(5, 5))
            [[3, 2], [3, 1, 1], [2, 2, 1], [2, 1, 1, 1], [1, 1, 1, 1, 1]]
            sage: list(P._fast_iterator(5, 2))
            [[2, 2, 1], [2, 1, 1, 1], [1, 1, 1, 1, 1]]

        TESTS::

            sage: for n in range(10):
            ....:     for ell in range(2, n):
            ....:         Pres = Partitions(n, restricted=ell)
            ....:         Preg = Partitions(n, regular=ell)
            ....:         assert set(Pres) == set(p.conjugate() for p in Preg)
        """
        if n == 0:
            yield []
            return

        if n < max_part:
            max_part = n

        for i in range(max_part, 0, -1):
            for p in self._fast_iterator(n-i, i):
                if (p and i - p[0] >= self._ell) or (not p and i >= self._ell):
                    break
                yield [i] + p


class RestrictedPartitions_all(RestrictedPartitions_generic):
    r"""
    The class of all `\ell`-restricted partitions.

    INPUT:

    - ``ell`` -- the positive integer `\ell`

    .. SEEALSO::

        :class:`~sage.combinat.partition.RestrictedPartitions_generic`
    """

    def __init__(self, ell):
        """
        Initialize ``self``.

        EXAMPLES::

            sage: P = Partitions(restricted=4)
            sage: TestSuite(P).run()
        """
        RestrictedPartitions_generic.__init__(self, ell, True)

    def _repr_(self):
        """
        TESTS::

            sage: from sage.combinat.partition import RestrictedPartitions_all
            sage: RestrictedPartitions_all(3)
            3-Restricted Partitions
        """
        return "{}-Restricted Partitions".format(self._ell)

    def __iter__(self):
        """
        Iterate over ``self``.

        EXAMPLES::

            sage: P = Partitions(restricted=3)
            sage: it = P.__iter__()
            sage: [next(it) for x in range(10)]
            [[], [1], [2], [1, 1], [2, 1], [1, 1, 1],
             [3, 1], [2, 2], [2, 1, 1], [1, 1, 1, 1]]
        """
        n = 0
        while True:
            for p in self._fast_iterator(n, n):
                yield self.element_class(self, p)
            n += 1


class RestrictedPartitions_n(RestrictedPartitions_generic, Partitions_n):
    r"""
    The class of `\ell`-restricted partitions of `n`.

    INPUT:

    - ``n`` -- the integer `n` to partition
    - ``ell`` -- the integer `\ell`

    .. SEEALSO::

        :class:`~sage.combinat.partition.RestrictedPartitions_generic`
    """

    def __init__(self, n, ell):
        """
        Initialize ``self``.

        EXAMPLES::

            sage: P = Partitions(5, restricted=3)
            sage: TestSuite(P).run()
        """
        RestrictedPartitions_generic.__init__(self, ell)
        Partitions_n.__init__(self, n)

    def _repr_(self):
        """
        TESTS::

            sage: from sage.combinat.partition import RestrictedPartitions_n
            sage: RestrictedPartitions_n(3, 5)
            5-Restricted Partitions of the integer 3
        """
        return "{}-Restricted Partitions of the integer {}".format(self._ell, self.n)

    def __contains__(self, x):
        """
        TESTS::

            sage: P = Partitions(5, regular=3)
            sage: [3, 1, 1] in P
            True
            sage: [3, 2, 1] in P
            False
        """
        return RestrictedPartitions_generic.__contains__(self, x) and sum(x) == self.n

    def __iter__(self):
        """
        Iterate over ``self``.

        EXAMPLES::

            sage: P = Partitions(5, restricted=3)
            sage: list(P)
            [[3, 2], [3, 1, 1], [2, 2, 1], [2, 1, 1, 1], [1, 1, 1, 1, 1]]
        """
        for p in self._fast_iterator(self.n, self.n):
            yield self.element_class(self, p)

    def cardinality(self):
        """
        Return the cardinality of ``self``.

        EXAMPLES::

            sage: P = Partitions(5, restricted=3)
            sage: P.cardinality()                                                       # needs sage.libs.flint
            5
            sage: P = Partitions(5, restricted=6)
            sage: P.cardinality()                                                       # needs sage.libs.flint
            7
            sage: P.cardinality() == Partitions(5).cardinality()                        # needs sage.libs.flint
            True
        """
        if self._ell > self.n:
            return Partitions_n.cardinality(self)
        return ZZ.sum(ZZ.one() for x in self)

    def _an_element_(self):
        """
        Return an element of ``self``.

        EXAMPLES::

            sage: P = Partitions(5, restricted=3)
            sage: P.an_element()
            [2, 1, 1, 1]

            sage: Partitions(0, restricted=3).an_element()
            []
            sage: Partitions(1, restricted=3).an_element()
            [1]
        """
        return self.element_class(self, Partitions_n._an_element_(self).conjugate())


#########################################################################

# partitions

def number_of_partitions(n, algorithm='default'):
    r"""
    Return the number of partitions of `n` with, optionally, at most `k`
    parts.

    The options of :meth:`number_of_partitions()` are being deprecated
    :trac:`13072` in favour of :meth:`Partitions_n.cardinality()` so that
    :meth:`number_of_partitions()` can become a stripped down version of
    the fastest algorithm available (currently this is using FLINT).

    INPUT:

    -  ``n`` -- an integer

    -  ``algorithm`` -- (default: 'default')
       [Will be deprecated except in Partition().cardinality() ]

       -  ``'default'`` -- If ``k`` is not ``None``, then use Gap (very slow).
          If  ``k`` is ``None``, use FLINT.

       -  ``'flint'`` -- use FLINT

    EXAMPLES::

        sage: v = Partitions(5).list(); v
        [[5], [4, 1], [3, 2], [3, 1, 1], [2, 2, 1], [2, 1, 1, 1], [1, 1, 1, 1, 1]]
        sage: len(v)
        7

    The input must be a nonnegative integer or a ``ValueError`` is raised.

    ::

        sage: number_of_partitions(-5)
        Traceback (most recent call last):
        ...
        ValueError: n (=-5) must be a nonnegative integer

    ::

        sage: # needs sage.libs.flint
        sage: number_of_partitions(10)
        42
        sage: number_of_partitions(3)
        3
        sage: number_of_partitions(10)
        42
        sage: number_of_partitions(40)
        37338
        sage: number_of_partitions(100)
        190569292
        sage: number_of_partitions(100000)
        27493510569775696512677516320986352688173429315980054758203125984302147328114964173055050741660736621590157844774296248940493063070200461792764493033510116079342457190155718943509725312466108452006369558934464248716828789832182345009262853831404597021307130674510624419227311238999702284408609370935531629697851569569892196108480158600569421098519

    A generating function for the number of partitions `p_n` is given by the
    reciprocal of Euler's function:

    .. MATH::

        \sum_{n=0}^{\infty} p_n x^n = \prod_{k=1}^{\infty} \left(
        \frac{1}{1-x^k} \right).

    We use Sage to verify that the first several coefficients do
    instead agree::

        sage: q = PowerSeriesRing(QQ, 'q', default_prec=9).gen()
        sage: prod([(1-q^k)^(-1) for k in range(1,9)])  # partial product of
        1 + q + 2*q^2 + 3*q^3 + 5*q^4 + 7*q^5 + 11*q^6 + 15*q^7 + 22*q^8 + O(q^9)
        sage: [number_of_partitions(k) for k in range(2,10)]                            # needs sage.libs.flint
        [2, 3, 5, 7, 11, 15, 22, 30]

    REFERENCES:

    - :wikipedia:`Partition\_(number\_theory)`

    TESTS::

        sage: # needs sage.libs.flint
        sage: n = 500 + randint(0,500)
        sage: number_of_partitions( n - (n % 385) + 369) % 385 == 0                     # needs sage.libs.flint
        True
        sage: n = 1500 + randint(0,1500)
        sage: number_of_partitions( n - (n % 385) + 369) % 385 == 0                     # needs sage.libs.flint
        True
        sage: n = 1000000 + randint(0,1000000)
        sage: number_of_partitions( n - (n % 385) + 369) % 385 == 0                     # needs sage.libs.flint
        True
        sage: n = 1000000 + randint(0,1000000)
        sage: number_of_partitions( n - (n % 385) + 369) % 385 == 0                     # needs sage.libs.flint
        True
        sage: n = 1000000 + randint(0,1000000)
        sage: number_of_partitions( n - (n % 385) + 369) % 385 == 0                     # needs sage.libs.flint
        True
        sage: n = 1000000 + randint(0,1000000)
        sage: number_of_partitions( n - (n % 385) + 369) % 385 == 0                     # needs sage.libs.flint
        True
        sage: n = 1000000 + randint(0,1000000)
        sage: number_of_partitions( n - (n % 385) + 369) % 385 == 0                     # needs sage.libs.flint
        True
        sage: n = 1000000 + randint(0,1000000)
        sage: number_of_partitions( n - (n % 385) + 369) % 385 == 0                     # needs sage.libs.flint
        True
        sage: n = 100000000 + randint(0,100000000)
<<<<<<< HEAD
        sage: number_of_partitions( n - (n % 385) + 369) % 385 == 0     # long time (4s on sage.math, 2011), needs sage.libs.flint
=======
        sage: number_of_partitions( n - (n % 385) + 369) % 385 == 0     # long time (4s on sage.math, 2011)
>>>>>>> 51928653
        True

    """
    n = ZZ(n)
    if n < 0:
        raise ValueError("n (=%s) must be a nonnegative integer" % n)
    elif n == 0:
        return ZZ.one()

    if algorithm == 'default':
        algorithm = 'flint'

    if algorithm == 'flint':
        return cached_number_of_partitions(n)

    raise ValueError("unknown algorithm '%s'" % algorithm)


def number_of_partitions_length(n, k, algorithm='hybrid'):
    r"""
    Return the number of partitions of `n` with length `k`.

    This is a wrapper for GAP's ``NrPartitions`` function.

    EXAMPLES::

        sage: # needs sage.libs.gap
        sage: from sage.combinat.partition import number_of_partitions_length
        sage: number_of_partitions_length(5, 2)
        2
        sage: number_of_partitions_length(10, 2)
        5
        sage: number_of_partitions_length(10, 4)
        9
        sage: number_of_partitions_length(10, 0)
        0
        sage: number_of_partitions_length(10, 1)
        1
        sage: number_of_partitions_length(0, 0)
        1
        sage: number_of_partitions_length(0, 1)
        0
    """
    if algorithm == 'hybrid':
        # Do the hybrid algorithm

        # Special relations between n and k
        if n < k:
            return ZZ.zero()
        if n == k and n >= 0:
            return ZZ.one()

        # Special case of n
        if n <= 0:
            # Note: we've already checked the case when n == k == 0
            return ZZ.zero()

        # Small values of k
        if k <= 0:
            return ZZ.zero()
        if k == 1:
            return ZZ.one()
        if k == 2:
            return n // 2

        # We have one column of length `k` and all (inner) partitions of
        #    size `n-k` can't have length more than `k`
        if n <= k*2:
            return number_of_partitions(n - k)

        # Fall back to GAP
    from sage.libs.gap.libgap import libgap
    return ZZ(libgap.NrPartitions(ZZ(n), ZZ(k)))


def partitions_in_box(r, s):
    """
    Return all partitions in a box of width ``s`` and height ``r``.

    EXAMPLES::

        sage: sage.combinat.partition.partitions_in_box(3,2)
        [[], [1], [2], [1, 1], [2, 1], [1, 1, 1], [2, 2], [2, 1, 1],
        [2, 2, 1], [2, 2, 2]]
    """
    return [x for n in range(r*s + 1) for x in Partitions(n, max_part=s, max_length=r)]


##########
# trac 14225: Partitions() is frequently used, but only weakly cached. Hence,
# establish a strong reference to it.

_Partitions = Partitions()

# Rather than caching an under-used function I have cached the default
# number_of_partitions functions which is currently using FLINT.
# AM trac #13072
try:
    from sage.libs.flint.arith import number_of_partitions as flint_number_of_partitions
    cached_number_of_partitions = cached_function(flint_number_of_partitions)
except ImportError:
    pass

# October 2012: fixing outdated pickles which use classes being deprecated
from sage.misc.persist import register_unpickle_override
from sage.combinat.partition_tuple import PartitionTuples_level_size
register_unpickle_override('sage.combinat.partition', 'PartitionTuples_nk', PartitionTuples_level_size)
register_unpickle_override('sage.combinat.partition', 'Partition_class', Partition)
register_unpickle_override('sage.combinat.partition', 'OrderedPartitions_nk', OrderedPartitions)
register_unpickle_override('sage.combinat.partition', 'PartitionsInBox_hw', PartitionsInBox)
register_unpickle_override('sage.combinat.partition', 'PartitionsGreatestLE_nk', PartitionsGreatestLE)
register_unpickle_override('sage.combinat.partition', 'PartitionsGreatestEQ_nk', PartitionsGreatestEQ)<|MERGE_RESOLUTION|>--- conflicted
+++ resolved
@@ -1884,19 +1884,6 @@
 
             sage: # needs sage.graphs
             sage: p = Partition([3,3,1])
-<<<<<<< HEAD
-            sage: Q = p.cell_poset(); Q                                                 # needs sage.graphs
-            Finite poset containing 7 elements
-            sage: sorted(Q)                                                             # needs sage.graphs
-            [(0, 0), (0, 1), (0, 2), (1, 0), (1, 1), (1, 2), (2, 0)]
-            sage: sorted(Q.maximal_elements())                                          # needs sage.graphs
-            [(1, 2), (2, 0)]
-            sage: Q.minimal_elements()                                                  # needs sage.graphs
-            [(0, 0)]
-            sage: sorted(Q.upper_covers((1, 0)))                                        # needs sage.graphs
-            [(1, 1), (2, 0)]
-            sage: Q.upper_covers((1, 1))                                                # needs sage.graphs
-=======
             sage: Q = p.cell_poset(); Q
             Finite poset containing 7 elements
             sage: sorted(Q)
@@ -1908,7 +1895,6 @@
             sage: sorted(Q.upper_covers((1, 0)))
             [(1, 1), (2, 0)]
             sage: Q.upper_covers((1, 1))
->>>>>>> 51928653
             [(1, 2)]
 
             sage: # needs sage.graphs
@@ -5086,17 +5072,6 @@
 
             sage: # needs sage.modules
             sage: part = Partition([3,2,1])
-<<<<<<< HEAD
-            sage: jt = part.jacobi_trudi(); jt                                          # needs sage.modules
-            [h[3] h[1]    0]
-            [h[4] h[2]  h[]]
-            [h[5] h[3] h[1]]
-            sage: s = SymmetricFunctions(QQ).schur()                                    # needs sage.modules
-            sage: h = SymmetricFunctions(QQ).homogeneous()                              # needs sage.modules
-            sage: h( s(part) )                                                          # needs sage.modules
-            h[3, 2, 1] - h[3, 3] - h[4, 1, 1] + h[5, 1]
-            sage: jt.det()                                                              # needs sage.modules
-=======
             sage: jt = part.jacobi_trudi(); jt
             [h[3] h[1]    0]
             [h[4] h[2]  h[]]
@@ -5106,7 +5081,6 @@
             sage: h( s(part) )
             h[3, 2, 1] - h[3, 3] - h[4, 1, 1] + h[5, 1]
             sage: jt.det()
->>>>>>> 51928653
             h[3, 2, 1] - h[3, 3] - h[4, 1, 1] + h[5, 1]
         """
         return SkewPartition([ self, [] ]).jacobi_trudi()
@@ -5340,19 +5314,6 @@
 
         EXAMPLES::
 
-<<<<<<< HEAD
-            sage: [Partition([5,4]).outline()(x=i) for i in range(-10,11)]              # needs sage.symbolic
-            [10, 9, 8, 7, 6, 5, 6, 5, 6, 5, 4, 3, 2, 3, 4, 5, 6, 7, 8, 9, 10]
-
-            sage: Partition([]).outline()                                               # needs sage.symbolic
-            abs(x)
-
-            sage: Partition([1]).outline()                                              # needs sage.symbolic
-            abs(x + 1) + abs(x - 1) - abs(x)
-
-            sage: y = SR.var("y")                                                       # needs sage.symbolic
-            sage: Partition([6,5,1]).outline(variable=y)                                # needs sage.symbolic
-=======
             sage: # needs sage.symbolic
             sage: [Partition([5,4]).outline()(x=i) for i in range(-10,11)]
             [10, 9, 8, 7, 6, 5, 6, 5, 6, 5, 4, 3, 2, 3, 4, 5, 6, 7, 8, 9, 10]
@@ -5362,7 +5323,6 @@
             abs(x + 1) + abs(x - 1) - abs(x)
             sage: y = SR.var("y")
             sage: Partition([6,5,1]).outline(variable=y)
->>>>>>> 51928653
             abs(y + 6) - abs(y + 5) + abs(y + 4) - abs(y + 3)
              + abs(y - 1) - abs(y - 2) + abs(y - 3)
 
@@ -5433,26 +5393,16 @@
 
             sage: # needs sage.graphs
             sage: P = Partition([3,1,1])
-<<<<<<< HEAD
-            sage: G = P.dual_equivalence_graph()                                        # needs sage.graphs
-            sage: G.edges(sort=True)                                                    # needs sage.graphs
-=======
             sage: G = P.dual_equivalence_graph()
             sage: G.edges(sort=True)
->>>>>>> 51928653
             [([[1, 2, 3], [4], [5]], [[1, 2, 4], [3], [5]], 3),
              ([[1, 2, 4], [3], [5]], [[1, 2, 5], [3], [4]], 4),
              ([[1, 2, 4], [3], [5]], [[1, 3, 4], [2], [5]], 2),
              ([[1, 2, 5], [3], [4]], [[1, 3, 5], [2], [4]], 2),
              ([[1, 3, 4], [2], [5]], [[1, 3, 5], [2], [4]], 4),
              ([[1, 3, 5], [2], [4]], [[1, 4, 5], [2], [3]], 3)]
-<<<<<<< HEAD
-            sage: G = P.dual_equivalence_graph(directed=True)                           # needs sage.graphs
-            sage: G.edges(sort=True)                                                    # needs sage.graphs
-=======
             sage: G = P.dual_equivalence_graph(directed=True)
             sage: G.edges(sort=True)
->>>>>>> 51928653
             [([[1, 2, 4], [3], [5]], [[1, 2, 3], [4], [5]], 3),
              ([[1, 2, 5], [3], [4]], [[1, 2, 4], [3], [5]], 4),
              ([[1, 3, 4], [2], [5]], [[1, 2, 4], [3], [5]], 2),
@@ -5470,21 +5420,12 @@
             sage: G.vertices(sort=False)
             [[]]
             sage: P = Partition([3,1,1])
-<<<<<<< HEAD
-            sage: G = P.dual_equivalence_graph(coloring=lambda x: 'red')                # needs sage.graphs
-            sage: G2 = P.dual_equivalence_graph(coloring={2: 'black', 3: 'blue',        # needs sage.graphs
-            ....:                                         4: 'cyan', 5: 'grey'})
-            sage: G is G2                                                               # needs sage.graphs
-            False
-            sage: G == G2                                                               # needs sage.graphs
-=======
             sage: G = P.dual_equivalence_graph(coloring=lambda x: 'red')
             sage: G2 = P.dual_equivalence_graph(coloring={2: 'black', 3: 'blue',
             ....:                                         4: 'cyan', 5: 'grey'})
             sage: G is G2
             False
             sage: G == G2
->>>>>>> 51928653
             True
         """
         # We do some custom caching to not recreate the graph, but to make
@@ -5560,15 +5501,9 @@
 
         EXAMPLES::
 
-<<<<<<< HEAD
             sage: SM = Partition([2,2,1]).specht_module(QQ); SM                         # needs sage.modules
             Specht module of [(0, 0), (0, 1), (1, 0), (1, 1), (2, 0)] over Rational Field
             sage: s = SymmetricFunctions(QQ).s()                                        # needs sage.modules
-=======
-            sage: SM = Partition([2,2,1]).specht_module(QQ); SM
-            Specht module of [(0, 0), (0, 1), (1, 0), (1, 1), (2, 0)] over Rational Field
-            sage: s = SymmetricFunctions(QQ).s()
->>>>>>> 51928653
             sage: s(SM.frobenius_image())                                               # needs sage.modules
             s[2, 2, 1]
         """
@@ -6682,30 +6617,10 @@
             sage: len(v)
             7
             sage: Partitions(5).cardinality(algorithm='gap')                            # needs sage.libs.gap
-<<<<<<< HEAD
             7
-            sage: Partitions(5).cardinality(algorithm='pari')                           # needs sage.libs.pari
-            7
-            sage: number_of_partitions(5, algorithm='flint')                            # needs sage.libs.flint
-=======
->>>>>>> 51928653
-            7
 
         ::
 
-<<<<<<< HEAD
-            sage: Partitions(10).cardinality()                                          # needs sage.libs.flint
-            42
-            sage: Partitions(3).cardinality()                                           # needs sage.libs.flint
-            3
-            sage: Partitions(10).cardinality()                                          # needs sage.libs.flint
-            42
-            sage: Partitions(3).cardinality(algorithm='pari')                           # needs sage.libs.pari
-            3
-            sage: Partitions(10).cardinality(algorithm='pari')                          # needs sage.libs.pari
-            42
-            sage: Partitions(40).cardinality()                                          # needs sage.libs.flint
-=======
             sage: # needs sage.libs.flint
             sage: Partitions(3).cardinality()
             3
@@ -6714,7 +6629,6 @@
             sage: Partitions(10).cardinality()
             42
             sage: Partitions(40).cardinality()
->>>>>>> 51928653
             37338
             sage: Partitions(100).cardinality()                                         # needs sage.libs.flint
             190569292
@@ -7294,21 +7208,6 @@
 
             sage: # needs sage.libs.gap
             sage: ps = Partitions(15, parts_in=[1,2,3])
-<<<<<<< HEAD
-            sage: ps.cardinality() == len(ps.list())                                    # needs sage.libs.gap
-            True
-            sage: ps = Partitions(15, parts_in=[])
-            sage: ps.cardinality() == len(ps.list())                                    # needs sage.libs.gap
-            True
-            sage: ps = Partitions(3000, parts_in=[50,100,500,1000])
-            sage: ps.cardinality() == len(ps.list())                                    # needs sage.libs.gap
-            True
-            sage: ps = Partitions(10, parts_in=[3,6,9])
-            sage: ps.cardinality() == len(ps.list())                                    # needs sage.libs.gap
-            True
-            sage: ps = Partitions(0, parts_in=[1,2])
-            sage: ps.cardinality() == len(ps.list())                                    # needs sage.libs.gap
-=======
             sage: ps.cardinality() == len(ps.list())
             True
             sage: ps = Partitions(15, parts_in=[])
@@ -7322,7 +7221,6 @@
             True
             sage: ps = Partitions(0, parts_in=[1,2])
             sage: ps.cardinality() == len(ps.list())
->>>>>>> 51928653
             True
         """
         # GAP complains if you give it an empty list
@@ -9139,35 +9037,31 @@
 
         sage: # needs sage.libs.flint
         sage: n = 500 + randint(0,500)
-        sage: number_of_partitions( n - (n % 385) + 369) % 385 == 0                     # needs sage.libs.flint
+        sage: number_of_partitions( n - (n % 385) + 369) % 385 == 0
         True
         sage: n = 1500 + randint(0,1500)
-        sage: number_of_partitions( n - (n % 385) + 369) % 385 == 0                     # needs sage.libs.flint
+        sage: number_of_partitions( n - (n % 385) + 369) % 385 == 0
         True
         sage: n = 1000000 + randint(0,1000000)
-        sage: number_of_partitions( n - (n % 385) + 369) % 385 == 0                     # needs sage.libs.flint
+        sage: number_of_partitions( n - (n % 385) + 369) % 385 == 0
         True
         sage: n = 1000000 + randint(0,1000000)
-        sage: number_of_partitions( n - (n % 385) + 369) % 385 == 0                     # needs sage.libs.flint
+        sage: number_of_partitions( n - (n % 385) + 369) % 385 == 0
         True
         sage: n = 1000000 + randint(0,1000000)
-        sage: number_of_partitions( n - (n % 385) + 369) % 385 == 0                     # needs sage.libs.flint
+        sage: number_of_partitions( n - (n % 385) + 369) % 385 == 0
         True
         sage: n = 1000000 + randint(0,1000000)
-        sage: number_of_partitions( n - (n % 385) + 369) % 385 == 0                     # needs sage.libs.flint
+        sage: number_of_partitions( n - (n % 385) + 369) % 385 == 0
         True
         sage: n = 1000000 + randint(0,1000000)
-        sage: number_of_partitions( n - (n % 385) + 369) % 385 == 0                     # needs sage.libs.flint
+        sage: number_of_partitions( n - (n % 385) + 369) % 385 == 0
         True
         sage: n = 1000000 + randint(0,1000000)
-        sage: number_of_partitions( n - (n % 385) + 369) % 385 == 0                     # needs sage.libs.flint
+        sage: number_of_partitions( n - (n % 385) + 369) % 385 == 0
         True
         sage: n = 100000000 + randint(0,100000000)
-<<<<<<< HEAD
-        sage: number_of_partitions( n - (n % 385) + 369) % 385 == 0     # long time (4s on sage.math, 2011), needs sage.libs.flint
-=======
         sage: number_of_partitions( n - (n % 385) + 369) % 385 == 0     # long time (4s on sage.math, 2011)
->>>>>>> 51928653
         True
 
     """
