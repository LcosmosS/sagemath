r"""
Representations of the Symmetric Group

.. TODO::

    - construct the product of two irreducible representations.

    - implement Induction/Restriction of representations.

.. WARNING::

    This code uses a different convention than in Sagan's book "The Symmetric
    Group"

"""
# ****************************************************************************
#       Copyright (C) 2009 Franco Saliola <saliola@gmail.com>
#
#  Distributed under the terms of the GNU General Public License (GPL)
#
#    This code is distributed in the hope that it will be useful,
#    but WITHOUT ANY WARRANTY; without even the implied warranty of
#    MERCHANTABILITY or FITNESS FOR A PARTICULAR PURPOSE.  See the GNU
#    General Public License for more details.
#
#  The full text of the GPL is available at:
#
#                  https://www.gnu.org/licenses/
# ****************************************************************************

<<<<<<< HEAD
from sage.misc.lazy_import import lazy_import
lazy_import("sage.symbolic.ring", "SR")
from sage.misc.lazy_import import lazy_import
lazy_import("sage.functions.all", "sqrt")
=======
from sage.symbolic.ring import SR
from sage.misc.functional import sqrt
>>>>>>> 451ac273
from sage.combinat.partition import Partition, Partitions
from sage.combinat.permutation import Permutation, Permutations, from_cycles
from sage.combinat.tableau import StandardTableaux, Tableau
from sage.combinat.yang_baxter_graph import YangBaxterGraph_partition
from sage.groups.perm_gps.constructor import PermutationGroupElement as PermutationConstructor
from sage.matrix.constructor import matrix
from sage.misc.cachefunc import cached_method
from sage.misc.lazy_attribute import lazy_attribute
from sage.rings.integer_ring import ZZ
from sage.rings.rational_field import QQ
from sage.structure.parent import Parent
from sage.structure.element import Element
from sage.structure.unique_representation import UniqueRepresentation
from sage.sets.finite_enumerated_set import FiniteEnumeratedSets

# #### Constructor function ################################################


def SymmetricGroupRepresentation(partition, implementation="specht",
        ring=None, cache_matrices=True):
    r"""
    The irreducible representation of the symmetric group corresponding to
    ``partition``.

    INPUT:

    - ``partition`` -- a partition of a positive integer

    - ``implementation`` -- string (default: ``"specht"``), one of:

      * ``"seminormal"`` - for Young's seminormal representation
      * ``"orthogonal"`` - for Young's orthogonal representation
      * ``"specht"`` - for Specht's representation

    - ``ring`` -- the ring over which the representation is defined

    - ``cache_matrices`` -- boolean (default: ``True``) if ``True``, then any
      representation matrices that are computed are cached

    EXAMPLES:

    Young's orthogonal representation: the matrices are orthogonal.

    ::

        sage: orth = SymmetricGroupRepresentation([2,1], "orthogonal"); orth
        Orthogonal representation of the symmetric group corresponding to [2, 1]
        sage: all(a*a.transpose() == a.parent().identity_matrix() for a in orth)
        True

    ::

        sage: orth = SymmetricGroupRepresentation([3,2], "orthogonal"); orth
        Orthogonal representation of the symmetric group corresponding to [3, 2]
        sage: orth([2,1,3,4,5])
        [ 1  0  0  0  0]
        [ 0  1  0  0  0]
        [ 0  0 -1  0  0]
        [ 0  0  0  1  0]
        [ 0  0  0  0 -1]
        sage: orth([1,3,2,4,5])
        [          1           0           0           0           0]
        [          0        -1/2 1/2*sqrt(3)           0           0]
        [          0 1/2*sqrt(3)         1/2           0           0]
        [          0           0           0        -1/2 1/2*sqrt(3)]
        [          0           0           0 1/2*sqrt(3)         1/2]
        sage: orth([1,2,4,3,5])
        [       -1/3 2/3*sqrt(2)           0           0           0]
        [2/3*sqrt(2)         1/3           0           0           0]
        [          0           0           1           0           0]
        [          0           0           0           1           0]
        [          0           0           0           0          -1]

    The Specht representation::

        sage: spc = SymmetricGroupRepresentation([3,2], "specht")
        sage: spc.scalar_product_matrix(Permutation([1,2,3,4,5]))
        [ 1  0  0  0  0]
        [ 0 -1  0  0  0]
        [ 0  0  1  0  0]
        [ 0  0  0  1  0]
        [-1  0  0  0 -1]
        sage: spc.scalar_product_matrix(Permutation([5,4,3,2,1]))
        [ 1 -1  0  1  0]
        [ 0  0  1  0 -1]
        [ 0  0  0 -1  1]
        [ 0  1 -1 -1  1]
        [-1  0  0  0 -1]
        sage: spc([5,4,3,2,1])
        [ 1 -1  0  1  0]
        [ 0  0 -1  0  1]
        [ 0  0  0 -1  1]
        [ 0  1 -1 -1  1]
        [ 0  1  0 -1  1]
        sage: spc.verify_representation()
        True

    By default, any representation matrices that are computed are cached::

        sage: spc = SymmetricGroupRepresentation([3,2], "specht")
        sage: spc([5,4,3,2,1])
        [ 1 -1  0  1  0]
        [ 0  0 -1  0  1]
        [ 0  0  0 -1  1]
        [ 0  1 -1 -1  1]
        [ 0  1  0 -1  1]
        sage: spc._cache__representation_matrix
        {(([5, 4, 3, 2, 1],), ()): [ 1 -1  0  1  0]
        [ 0  0 -1  0  1]
        [ 0  0  0 -1  1]
        [ 0  1 -1 -1  1]
        [ 0  1  0 -1  1]}

    This can be turned off with the keyword ``cache_matrices``::

        sage: spc = SymmetricGroupRepresentation([3,2], "specht", cache_matrices=False)
        sage: spc([5,4,3,2,1])
        [ 1 -1  0  1  0]
        [ 0  0 -1  0  1]
        [ 0  0  0 -1  1]
        [ 0  1 -1 -1  1]
        [ 0  1  0 -1  1]
        sage: hasattr(spc, '_cache__representation_matrix')
        False

    .. NOTE::

        The implementation is based on the paper [Las]_.

    REFERENCES:

    .. [Las] Alain Lascoux, 'Young representations of the symmetric group.'
       http://phalanstere.univ-mlv.fr/~al/ARTICLES/ProcCrac.ps.gz

    AUTHORS:

    - Franco Saliola (2009-04-23)
    """
    partition = Partition(partition)
    Rep = SymmetricGroupRepresentations(sum(partition), implementation=implementation,
                                        ring=ring, cache_matrices=cache_matrices)
    return Rep(partition)

def SymmetricGroupRepresentations(n, implementation="specht", ring=None,
        cache_matrices=True):
    r"""
    Irreducible representations of the symmetric group.

    INPUT:

    - ``n`` -- positive integer

    - ``implementation`` -- string (default: ``"specht"``), one of:

      * ``"seminormal"`` - for Young's seminormal representation
      * ``"orthogonal"`` - for Young's orthogonal representation
      * ``"specht"`` - for Specht's representation

    - ``ring`` -- the ring over which the representation is defined

    - ``cache_matrices`` -- boolean (default: ``True``) if ``True``, then any
      representation matrices that are computed are cached

    EXAMPLES:

    Young's orthogonal representation: the matrices are orthogonal.

    ::

        sage: orth = SymmetricGroupRepresentations(3, "orthogonal"); orth
        Orthogonal representations of the symmetric group of order 3! over Symbolic Ring
        sage: orth.list()
        [Orthogonal representation of the symmetric group corresponding to [3],
         Orthogonal representation of the symmetric group corresponding to [2, 1],
         Orthogonal representation of the symmetric group corresponding to [1, 1, 1]]
        sage: orth([2,1])([1,2,3])
        [1 0]
        [0 1]

    Young's seminormal representation.

    ::

        sage: snorm = SymmetricGroupRepresentations(3, "seminormal"); snorm
        Seminormal representations of the symmetric group of order 3! over Rational Field
        sage: sgn = snorm([1,1,1]); sgn
        Seminormal representation of the symmetric group corresponding to [1, 1, 1]
        sage: list(map(sgn, Permutations(3)))
        [[1], [-1], [-1], [1], [1], [-1]]

    The Specht Representation.

    ::

        sage: spc = SymmetricGroupRepresentations(5, "specht"); spc
        Specht representations of the symmetric group of order 5! over Integer Ring
        sage: spc([3,2])([5,4,3,2,1])
        [ 1 -1  0  1  0]
        [ 0  0 -1  0  1]
        [ 0  0  0 -1  1]
        [ 0  1 -1 -1  1]
        [ 0  1  0 -1  1]

    .. NOTE::

        The implementation is based on the paper [Las]_.

    AUTHORS:

    - Franco Saliola (2009-04-23)
    """
    if implementation == "seminormal":
        return YoungRepresentations_Seminormal(n, ring=ring, cache_matrices=cache_matrices)
    elif implementation == "orthogonal":
        return YoungRepresentations_Orthogonal(n, ring=ring, cache_matrices=cache_matrices)
    elif implementation == "specht":
        return SpechtRepresentations(n, ring=ring, cache_matrices=cache_matrices)
    else:
        raise NotImplementedError("only seminormal, orthogonal and specht are implemented")

# #### Generic classes for symmetric group representations #################


class SymmetricGroupRepresentation_generic_class(Element):
    r"""
    Generic methods for a representation of the symmetric group.
    """
    _default_ring = None

    def __init__(self, parent, partition):
        r"""
        An irreducible representation of the symmetric group corresponding
        to ``partition``.

        For more information, see the documentation for
        :func:`SymmetricGroupRepresentation`.

        EXAMPLES::

            sage: spc = SymmetricGroupRepresentation([3])
            sage: spc([3,2,1])
            [1]
            sage: spc == loads(dumps(spc))
            True

            sage: spc = SymmetricGroupRepresentation([3], cache_matrices=False)
            sage: spc([3,2,1])
            [1]
            sage: spc == loads(dumps(spc))
            True
        """
        self._partition = Partition(partition)
        self._n = parent._n
        self._ring = parent._ring
        if not parent._cache_matrices:
            self.representation_matrix = self._representation_matrix_uncached
        Element.__init__(self, parent)

    def __hash__(self):
        r"""
        TESTS::

            sage: spc1 = SymmetricGroupRepresentation([3], cache_matrices=True)
            sage: hash(spc1) ^^ hash((3,)) == hash(ZZ)
            True
        """
        return hash(self._ring) ^ hash(self._partition)

    def __eq__(self, other):
        r"""
        Test for equality.

        EXAMPLES::

            sage: spc1 = SymmetricGroupRepresentation([3], cache_matrices=True)
            sage: spc1([3,1,2])
            [1]
            sage: spc2 = loads(dumps(spc1))
            sage: spc1 == spc2
            True

        ::

            sage: spc3 = SymmetricGroupRepresentation([3], cache_matrices=False)
            sage: spc3([3,1,2])
            [1]
            sage: spc4 = loads(dumps(spc3))
            sage: spc3 == spc4
            True
            sage: spc1 == spc3
            True

        TESTS:

        The following tests against some bug that was fixed in :trac:`8611`::

            sage: spc = SymmetricGroupRepresentation([3])
            sage: spc.important_info = 'Sage rules'
            sage: spc == SymmetricGroupRepresentation([3])
            True
        """
        if not isinstance(other, type(other)):
            return False
        return (self._ring, self._partition) == (other._ring, other._partition)

    def __ne__(self, other):
        """
        Test for inequality.

        EXAMPLES::

            sage: spc1 = SymmetricGroupRepresentation([3], cache_matrices=True)
            sage: loads(dumps(spc1)) != spc1
            False
            sage: spc2 = SymmetricGroupRepresentation([2,1])
            sage: spc1 != spc2
            True
            sage: spc3 = SymmetricGroupRepresentation([3], cache_matrices=False)
            sage: spc1 != spc3
            False
        """
        return not (self == other)

    def __call__(self, permutation):
        r"""
        Return the image of ``permutation`` in the representation.

        EXAMPLES::

            sage: spc = SymmetricGroupRepresentation([2,1])
            sage: spc([1,3,2])
            [ 1  0]
            [ 1 -1]
        """
        return self.representation_matrix(Permutation(permutation))

    def __iter__(self):
        r"""
        Iterate over the matrices representing the elements of the
        symmetric group.

        EXAMPLES::

            sage: spc = SymmetricGroupRepresentation([1,1,1])
            sage: list(spc)
            [[1], [-1], [-1], [1], [1], [-1]]
        """
        for permutation in Permutations(self._n):
             yield self.representation_matrix(permutation)

    def verify_representation(self):
        r"""
        Verify the representation: tests that the images of the simple
        transpositions are involutions and tests that the braid relations
        hold.

        EXAMPLES::

            sage: spc = SymmetricGroupRepresentation([1,1,1])
            sage: spc.verify_representation()
            True
            sage: spc = SymmetricGroupRepresentation([4,2,1])
            sage: spc.verify_representation()
            True
        """
        n = self._n
        transpositions = [from_cycles(n, ((i, i + 1),)) for i in range(1, n)]
        repn_matrices = [self.representation_matrix(t) for t in transpositions]
        for i, si in enumerate(repn_matrices):
            for j, sj in enumerate(repn_matrices):
                if i == j:
                    if si * sj != si.parent().identity_matrix():
                        return False, "si si != 1 for i = %s" % (i,)
                elif abs(i - j) > 1:
                    if si * sj != sj * si:
                        return False, "si sj != sj si for (i,j) =(%s,%s)" % (i, j)
                else:
                    if si * sj * si != sj * si * sj:
                        return False, "si sj si != sj si sj for (i,j) = (%s,%s)" % (i, j)
        return True

    def to_character(self):
        r"""
        Return the character of the representation.

        EXAMPLES:

        The trivial character::

            sage: rho = SymmetricGroupRepresentation([3])
            sage: chi = rho.to_character(); chi
            Character of Symmetric group of order 3! as a permutation group
            sage: chi.values()
            [1, 1, 1]
            sage: all(chi(g) == 1 for g in SymmetricGroup(3))
            True

        The sign character::

            sage: rho = SymmetricGroupRepresentation([1,1,1])
            sage: chi = rho.to_character(); chi
            Character of Symmetric group of order 3! as a permutation group
            sage: chi.values()
            [1, -1, 1]
            sage: all(chi(g) == g.sign() for g in SymmetricGroup(3))
            True

        The defining representation::

            sage: triv = SymmetricGroupRepresentation([4])
            sage: hook = SymmetricGroupRepresentation([3,1])
            sage: def_rep = lambda p : triv(p).block_sum(hook(p)).trace()
            sage: list(map(def_rep, Permutations(4)))
            [4, 2, 2, 1, 1, 2, 2, 0, 1, 0, 0, 1, 1, 0, 2, 1, 0, 0, 0, 1, 1, 2, 0, 0]
            sage: [p.to_matrix().trace() for p in Permutations(4)]
            [4, 2, 2, 1, 1, 2, 2, 0, 1, 0, 0, 1, 1, 0, 2, 1, 0, 0, 0, 1, 1, 2, 0, 0]
        """
        from sage.groups.perm_gps.permgroup_named import SymmetricGroup
        Sym = SymmetricGroup(sum(self._partition))
        values = [self(g).trace() for g in Sym.conjugacy_classes_representatives()]
        return Sym.character(values)


class SymmetricGroupRepresentations_class(UniqueRepresentation,Parent):
    r"""
    Generic methods for the CombinatorialClass of irreducible
    representations of the symmetric group.
    """
    def __init__(self, n, ring=None, cache_matrices=True):
        r"""
        Irreducible representations of the symmetric group.

        See the documentation for :func:`SymmetricGroupRepresentations`
        for more information.

        EXAMPLES::

            sage: snorm = SymmetricGroupRepresentations(3, "seminormal")
            sage: snorm == loads(dumps(snorm))
            True
        """
        self._n = n
        self._ring = ring if ring is not None else self._default_ring
        self._cache_matrices = cache_matrices
        Parent.__init__(self, category=FiniteEnumeratedSets())

    def _element_constructor_(self, partition):
        r"""
        Return the irreducible representation corresponding to ``partition``.

        EXAMPLES::

            sage: sp = SymmetricGroupRepresentations(3, "specht")
            sage: sp([1,1,1])
            Specht representation of the symmetric group corresponding to [1, 1, 1]

            sage: snorm = SymmetricGroupRepresentations(3, "seminormal")
            sage: snorm([2,1])
            Seminormal representation of the symmetric group corresponding to [2, 1]
        """
        if Partition(partition).size() != self._n:
            raise TypeError("not a partition of %s" % self._n)
        return self.element_class(self, partition)

    def cardinality(self):
        """
        Return the cardinality of ``self``.

        EXAMPLES::

            sage: sp = SymmetricGroupRepresentations(4, "specht")
            sage: sp.cardinality()
            5
        """
        return Partitions(self._n).cardinality()

    def __iter__(self):
        r"""
        Iterate through all the irreducible representations of the
        symmetric group.

        EXAMPLES::

            sage: orth = SymmetricGroupRepresentations(3, "orthogonal")
            sage: for x in orth: print(x)
            Orthogonal representation of the symmetric group corresponding to [3]
            Orthogonal representation of the symmetric group corresponding to [2, 1]
            Orthogonal representation of the symmetric group corresponding to [1, 1, 1]
        """
        for partition in Partitions(self._n):
            yield self.element_class(self, partition)

# #### Young's Seminormal Representation ###################################


class YoungRepresentation_generic(SymmetricGroupRepresentation_generic_class):
    r"""
    Generic methods for Young's representations of the symmetric group.
    """
    @lazy_attribute
    def _yang_baxter_graph(self):
        r"""
        Return the Yang-Baxter graph associated with the representation,
        with vertices labelled by the vector of contents of the partition.

        EXAMPLES::

            sage: orth = SymmetricGroupRepresentation([3,2], "orthogonal")
            sage: orth._yang_baxter_graph
            Yang-Baxter graph of [3, 2], with top vertex (0, -1, 2, 1, 0)
        """
        Y = YangBaxterGraph_partition(self._partition)
        n = self._n
        # relabel vertices with "vector of contents"
        Y.relabel_vertices(partition_to_vector_of_contents(self._partition,
                                                           reverse=True))
        # relabel edges with "differences"
        edge_relabel_dict = {}
        for u, v, op in Y.edges():
            i = op.position() + 1
            edge_relabel_dict[u, v] = (n - i, QQ((1, u[i] - u[i - 1])))
        Y.relabel_edges(edge_relabel_dict)
        return Y

    @lazy_attribute
    def _tableau_dict(self):
        r"""
        A dictionary pairing the vertices of the underlying Yang-Baxter
        graph with standard tableau.

        EXAMPLES::

            sage: orth = SymmetricGroupRepresentation([3,2], "orthogonal")
            sage: orth._tableau_dict
            {(0, -1, 2, 1, 0): [[1, 2, 3], [4, 5]],
             (0, 2, -1, 1, 0): [[1, 2, 4], [3, 5]],
             (0, 2, 1, -1, 0): [[1, 3, 4], [2, 5]],
             (2, 0, -1, 1, 0): [[1, 2, 5], [3, 4]],
             (2, 0, 1, -1, 0): [[1, 3, 5], [2, 4]]}
        """
        # construct a dictionary pairing vertices with tableau
        t = StandardTableaux(self._partition).last()
        tableau_dict = {self._yang_baxter_graph.root(): t}
        for (u, w, (i, beta)) in self._yang_baxter_graph._edges_in_bfs():
            # TODO: improve the following
            si = PermutationConstructor((i, i + 1))
            tableau_dict[w] = Tableau([[si(b) for b in row]
                                       for row in tableau_dict[u]])
        return tableau_dict

    @lazy_attribute
    def _word_dict(self):
        r"""
        A dictionary pairing the vertices of the underlying Yang-Baxter
        graph with words readings of standard tableau.

        EXAMPLES::

            sage: orth = SymmetricGroupRepresentation([3,2], "orthogonal")
            sage: orth._word_dict
            {(0, -1, 2, 1, 0): (4, 5, 1, 2, 3),
             (0, 2, -1, 1, 0): (3, 5, 1, 2, 4),
             (0, 2, 1, -1, 0): (2, 5, 1, 3, 4),
             (2, 0, -1, 1, 0): (3, 4, 1, 2, 5),
             (2, 0, 1, -1, 0): (2, 4, 1, 3, 5)}
        """
        return {v: sum(reversed(t), ())
                for v, t in self._tableau_dict.items()}

    @cached_method
    def representation_matrix_for_simple_transposition(self, i):
        r"""
        Return the matrix representing the transposition that swaps ``i`` and
        ``i+1``.

        EXAMPLES::

            sage: orth = SymmetricGroupRepresentation([2,1], "orthogonal")
            sage: orth.representation_matrix_for_simple_transposition(1)
            [ 1  0]
            [ 0 -1]
            sage: orth.representation_matrix_for_simple_transposition(2)
            [       -1/2 1/2*sqrt(3)]
            [1/2*sqrt(3)         1/2]

            sage: norm = SymmetricGroupRepresentation([2,1], "seminormal")
            sage: norm.representation_matrix_for_simple_transposition(1)
            [ 1  0]
            [ 0 -1]
            sage: norm.representation_matrix_for_simple_transposition(2)
            [-1/2  3/2]
            [ 1/2  1/2]
        """
        from copy import copy
        if not(1 <= i < sum(self._partition)):
            raise TypeError
        Y = self._yang_baxter_graph
        index_lookup = {b: a for a, b in enumerate(list(Y))}
        digraph = copy(Y._digraph)
        digraph.delete_edges((u, v) for (u, v, (j, beta)) in digraph.edges()
                             if j != i)
        M = matrix(self._ring, digraph.num_verts())
        for g in digraph.connected_components_subgraphs():
            if g.num_verts() == 1:
                [v] = g.vertices()
                w = self._word_dict[v]
                trivial = None
                for j, a in enumerate(w):
                    if a == i and w[j + 1] == i + 1:
                        trivial = True
                        break
                    elif a == i + 1:
                        trivial = False
                        break
                j = index_lookup[v]
                M[j, j] = 1 if trivial is True else -1
            else:
                [(u, v, (j, beta))] = g.edges()
                iu = index_lookup[u]
                iv = index_lookup[v]
                M[iu, iu], M[iu, iv], M[iv, iu], M[iv, iv] = \
                    self._2x2_matrix_entries(beta)
        return M

    def _representation_matrix_uncached(self, permutation):
        r"""
        Return the matrix representing ``permutation``.

        EXAMPLES::

            sage: orth = SymmetricGroupRepresentation([2,1], "orthogonal")
            sage: orth._representation_matrix_uncached(Permutation([2,1,3]))
            [ 1  0]
            [ 0 -1]
            sage: orth._representation_matrix_uncached(Permutation([1,3,2]))
            [       -1/2 1/2*sqrt(3)]
            [1/2*sqrt(3)         1/2]

        ::

            sage: norm = SymmetricGroupRepresentation([2,1], "seminormal")
            sage: p = PermutationGroupElement([2,1,3])
            sage: norm._representation_matrix_uncached(p)
            [ 1  0]
            [ 0 -1]
            sage: p = PermutationGroupElement([1,3,2])
            sage: norm._representation_matrix_uncached(p)
            [-1/2  3/2]
            [ 1/2  1/2]
        """
        m = self._yang_baxter_graph._digraph.num_verts()
        M = matrix(self._ring, m, m, 1)
        for i in Permutation(permutation).reduced_word():
            M *= self.representation_matrix_for_simple_transposition(i)
        return M

    @cached_method
    def representation_matrix(self, permutation):
        r"""
        Return the matrix representing ``permutation``.

        EXAMPLES::

            sage: orth = SymmetricGroupRepresentation([2,1], "orthogonal")
            sage: orth.representation_matrix(Permutation([2,1,3]))
            [ 1  0]
            [ 0 -1]
            sage: orth.representation_matrix(Permutation([1,3,2]))
            [       -1/2 1/2*sqrt(3)]
            [1/2*sqrt(3)         1/2]

        ::

            sage: norm = SymmetricGroupRepresentation([2,1], "seminormal")
            sage: p = PermutationGroupElement([2,1,3])
            sage: norm.representation_matrix(p)
            [ 1  0]
            [ 0 -1]
            sage: p = PermutationGroupElement([1,3,2])
            sage: norm.representation_matrix(p)
            [-1/2  3/2]
            [ 1/2  1/2]
        """
        ret = self._representation_matrix_uncached(permutation)
        ret.set_immutable()
        return ret


class YoungRepresentation_Seminormal(YoungRepresentation_generic):
    def _repr_(self):
        r"""
        String representation of ``self``.

        EXAMPLES::

            sage: SymmetricGroupRepresentation([2,1], "seminormal")
            Seminormal representation of the symmetric group corresponding to [2, 1]
        """
        return "Seminormal representation of the symmetric group corresponding to {}".format(self._partition)

    def _2x2_matrix_entries(self, beta):
        r"""
        Young's representations are constructed by combining
        `2 \times 2`-matrices that depend on ``beta``.

        For the seminormal representation, this is the following matrix::

            [  -beta     1+beta ]
            [ 1-beta      beta  ]

        EXAMPLES::

            sage: snorm = SymmetricGroupRepresentation([2,1], "seminormal")
            sage: snorm._2x2_matrix_entries(1/2)
            (-1/2, 3/2, 1/2, 1/2)
        """
        return (-beta, 1 + beta, 1 - beta, beta)


class YoungRepresentations_Seminormal(SymmetricGroupRepresentations_class):
    _default_ring = QQ

    Element = YoungRepresentation_Seminormal

    def _repr_(self):
        r"""
        String representation of ``self``.

        EXAMPLES::

            sage: from sage.combinat.symmetric_group_representations import YoungRepresentations_Seminormal
            sage: YoungRepresentations_Seminormal(3)
            Seminormal representations of the symmetric group of order 3! over Rational Field
        """
        return "Seminormal representations of the symmetric group of order %s! over %s" % (self._n, self._ring)

# #### Young's Orthogonal Representation ###################################


class YoungRepresentation_Orthogonal(YoungRepresentation_generic):
    def _repr_(self):
        r"""
        String representation of ``self``.

        EXAMPLES::

            sage: SymmetricGroupRepresentation([2,1], "orthogonal")
            Orthogonal representation of the symmetric group corresponding to [2, 1]
        """
        return "Orthogonal representation of the symmetric group corresponding to {}".format(self._partition)

    def _2x2_matrix_entries(self, beta):
        r"""
        Young's representations are constructed by combining
        `2 \times 2`-matrices that depend on ``beta``.

        For the orthogonal representation, this is the following matrix::

            [     -beta       sqrt(1-beta^2) ]
            [ sqrt(1-beta^2)       beta      ]

        EXAMPLES::

            sage: orth = SymmetricGroupRepresentation([2,1], "orthogonal")
            sage: orth._2x2_matrix_entries(1/2)
            (-1/2, 1/2*sqrt(3), 1/2*sqrt(3), 1/2)
        """
        return (-beta, sqrt(1 - beta**2), sqrt(1 - beta**2), beta)


class YoungRepresentations_Orthogonal(SymmetricGroupRepresentations_class):
    _default_ring = SR

    Element = YoungRepresentation_Orthogonal

    def _repr_(self):
        r"""
        String representation of ``self``.

        EXAMPLES::

            sage: from sage.combinat.symmetric_group_representations import YoungRepresentations_Orthogonal
            sage: YoungRepresentations_Orthogonal(3)
            Orthogonal representations of the symmetric group of order 3! over Symbolic Ring
        """
        return "Orthogonal representations of the symmetric group of order %s! over %s" % (self._n, self._ring)

# #### Specht Representation ###############################################


class SpechtRepresentation(SymmetricGroupRepresentation_generic_class):
    def _repr_(self):
        r"""
        String representation of ``self``.

        EXAMPLES::

            sage: SymmetricGroupRepresentation([2,1], "specht")
            Specht representation of the symmetric group corresponding to [2, 1]
        """
        return "Specht representation of the symmetric group corresponding to {}".format(self._partition)

    _default_ring = ZZ

    @lazy_attribute
    def _yang_baxter_graph(self):
        r"""
        Construct and cache the underlying Yang-Baxter graph.

        EXAMPLES::

            sage: rho = SymmetricGroupRepresentation([3,2], 'specht')
            sage: rho._yang_baxter_graph
            Yang-Baxter graph of [3, 2], with top vertex (1, 0, 2, 1, 0)
        """
        return YangBaxterGraph_partition(self._partition)

    @lazy_attribute
    def _dual_vertices(self):
        r"""
        Return a list of the dual vertices of the vertices of the underlying
        Yang-Baxter graph.

        EXAMPLES::

            sage: spc = SymmetricGroupRepresentation([3,2], 'specht')
            sage: spc._dual_vertices
            [(3, 3, 0, 0, 0), (3, 0, 3, 0, 0), (3, 0, 0, 3, 0), (0, 3, 3, 0, 0), (0, 3, 0, 3, 0)]
        """
        top = self._yang_baxter_graph.root()
        exponents = tuple(i - x for i, x in enumerate(reversed(top)))[::-1]
        relabelling = self._yang_baxter_graph.vertex_relabelling_dict(exponents)
        return [relabelling[u] for u in self._yang_baxter_graph]

    @cached_method
    def scalar_product(self, u, v):
        r"""
        Return ``0`` if ``u+v`` is not a permutation, and the signature of the
        permutation otherwise.

        This is the scalar product of a vertex ``u`` of the underlying
        Yang-Baxter graph with the vertex ``v`` in the 'dual' Yang-Baxter
        graph.

        EXAMPLES::

            sage: spc = SymmetricGroupRepresentation([3,2], 'specht')
            sage: spc.scalar_product((1,0,2,1,0),(0,3,0,3,0))
            -1
            sage: spc.scalar_product((1,0,2,1,0),(3,0,0,3,0))
            0
        """
        uv = [a + v[i] + 1 for i, a in enumerate(u)]
        if uv not in Permutations():
            return 0
        else:
            return Permutation(uv).signature()

    def scalar_product_matrix(self, permutation=None):
        r"""
        Return the scalar product matrix corresponding to ``permutation``.

        The entries are given by the scalar products of ``u`` and
        ``permutation.action(v)``, where ``u`` is a vertex in the underlying
        Yang-Baxter graph and ``v`` is a vertex in the dual graph.

        EXAMPLES::

            sage: spc = SymmetricGroupRepresentation([3,1], 'specht')
            sage: spc.scalar_product_matrix()
            [ 1  0  0]
            [ 0 -1  0]
            [ 0  0  1]
        """
        if permutation is None:
            permutation = Permutation(range(1, 1 + self._n))
        Q = matrix(QQ, len(self._yang_baxter_graph))
        for i, v in enumerate(self._dual_vertices):
            for j, u in enumerate(self._yang_baxter_graph):
                Q[i, j] = self.scalar_product(tuple(permutation.action(v)), u)
        return Q

    @lazy_attribute
    def _scalar_product_matrix_inverse(self):
        r"""
        Compute and store the inverse of the scalar product matrix.

        EXAMPLES::

            sage: spc = SymmetricGroupRepresentation([3,1], 'specht')
            sage: spc._scalar_product_matrix_inverse
            [ 1  0  0]
            [ 0 -1  0]
            [ 0  0  1]
        """
        return self.scalar_product_matrix().inverse()

    @cached_method
    def representation_matrix(self, permutation):
        r"""
        Return the matrix representing the ``permutation`` in this
        irreducible representation.

        .. NOTE::

            This method caches the results.

        EXAMPLES::

            sage: spc = SymmetricGroupRepresentation([3,1], 'specht')
            sage: spc.representation_matrix(Permutation([2,1,3,4]))
            [ 0 -1  0]
            [-1  0  0]
            [ 0  0  1]
            sage: spc.representation_matrix(Permutation([3,2,1,4]))
            [0 0 1]
            [0 1 0]
            [1 0 0]
        """
        ret = self._representation_matrix_uncached(permutation)
        ret.set_immutable()
        return ret

    def _representation_matrix_uncached(self, permutation):
        r"""
        Return the matrix representing the ``permutation`` in this
        irreducible representation.

        EXAMPLES::

            sage: spc = SymmetricGroupRepresentation([3,1], 'specht')
            sage: spc._representation_matrix_uncached(Permutation([2,1,3,4]))
            [ 0 -1  0]
            [-1  0  0]
            [ 0  0  1]
            sage: spc._representation_matrix_uncached(Permutation([3,2,1,4]))
            [0 0 1]
            [0 1 0]
            [1 0 0]
        """
        R = self.scalar_product_matrix(permutation)
        return self._scalar_product_matrix_inverse * R


class SpechtRepresentations(SymmetricGroupRepresentations_class):
    _default_ring = ZZ

    Element = SpechtRepresentation

    def _repr_(self):
        r"""
        String representation of ``self``.

        EXAMPLES::

            sage: spc = SymmetricGroupRepresentations(4)
            sage: spc
            Specht representations of the symmetric group of order 4! over Integer Ring
        """
        return "Specht representations of the symmetric group of order %s! over %s" % (self._n, self._ring)

# ##### Miscellaneous functions ############################################


def partition_to_vector_of_contents(partition, reverse=False):
    r"""
    Return the "vector of contents" associated to ``partition``.

    EXAMPLES::

        sage: from sage.combinat.symmetric_group_representations import partition_to_vector_of_contents
        sage: partition_to_vector_of_contents([3,2])
        (0, 1, 2, -1, 0)
    """
    v = []
    for i, p in enumerate(partition):
        v.extend(range(-i, -i + p))
    if reverse:
        return tuple(v)[::-1]
    return tuple(v)
<|MERGE_RESOLUTION|>--- conflicted
+++ resolved
@@ -28,15 +28,9 @@
 #                  https://www.gnu.org/licenses/
 # ****************************************************************************
 
-<<<<<<< HEAD
 from sage.misc.lazy_import import lazy_import
 lazy_import("sage.symbolic.ring", "SR")
-from sage.misc.lazy_import import lazy_import
-lazy_import("sage.functions.all", "sqrt")
-=======
-from sage.symbolic.ring import SR
 from sage.misc.functional import sqrt
->>>>>>> 451ac273
 from sage.combinat.partition import Partition, Partitions
 from sage.combinat.permutation import Permutation, Permutations, from_cycles
 from sage.combinat.tableau import StandardTableaux, Tableau
