--- conflicted
+++ resolved
@@ -306,8 +306,8 @@
             self._M.set_immutable()
             self._n = data._n
             self._m = data._m
-            self._mlist = data._mlist
-            self._nlist = data._nlist
+            self._mlist = list(data._mlist)
+            self._nlist = list(data._nlist)
             self._digraph = copy( data._digraph )
             self._vertex_dictionary = data._vertex_dictionary
             self._mutation_type = data._mutation_type
@@ -338,8 +338,8 @@
                     self._mlist = user_labels[n:n+m]
                 self._digraph.relabel(self._nlist + self._mlist)
             else:
-                self._mlist = range(n,n+m)
-                self._nlist = range(n)
+                self._mlist = list(range(n,n+m))
+                self._nlist = list(range(n))
             if n+m == 0:
                 self._description = 'Quiver without vertices'
             elif n+m == 1:
@@ -359,7 +359,7 @@
                 if not set(frozen).issubset(set(data.vertices())):
                     raise ValueError("The optional list of frozen elements must be vertices of the digraph.")
                 else:
-                    mlist = self._mlist = frozen
+                    mlist = self._mlist = list(frozen)
                     nlist = self._nlist = [x for x in data.vertices() if x not in mlist]
                     labelDict = dict(zip(nlist + mlist, range(len(nlist) + len(mlist))))
                     m = self._m = len(frozen)
@@ -426,7 +426,7 @@
                 if edge[2][0] < 0:
                     raise ValueError("The input digraph contains an edge of the form (a,-b) with negative a.")
 
-            M = _edge_list_to_matrix( dg.edge_iterator(), range(n), range(n,n+m) )
+            M = _edge_list_to_matrix( dg.edge_iterator(), list(range(n)), list(range(n,n+m)) )
             if not _principal_part(M).is_skew_symmetrizable( positive=True ):
                 raise ValueError("The input digraph must be skew-symmetrizable")
             
@@ -587,18 +587,7 @@
         # If a mark is given, then we set that mark apart from the rest
         # The mark is assumed to be a vertex
         if mark is not None:
-<<<<<<< HEAD
-            if mark < n:
-                partition = (list(range(mark)) + list(range(mark+1,n)),
-                             list(range(n,n+m)),[mark])
-            elif mark > n:
-                partition = (list(range(n)),list(range(n,mark))+list(range(mark+1,n+m)),[mark])
-            else:
-                raise ValueError("The given mark is not a vertex of self.")
-        else:
-            nr = list(range(n))
-            mr = list(range(n, n + m))
-=======
+
             if mark in nlist:
                 partition = (nlist.remove(mark),mlist,[mark])
             elif mark in mlist:
@@ -608,31 +597,13 @@
         else:
             
             # Parititon out the green vertices
->>>>>>> f9b3fe44
+
             for i in greens:
                 if i in nlist:
                     nlist.remove(i)
                 else:
                     mlist.remove(i)
             partition = (nlist,mlist,greens)
-            
-<<<<<<< HEAD
-        # fix labels
-        for i in range(2):
-            for p in list(enumerate(partition[i])):
-                key = p[0]
-                part = p[1]
-                if part in self._vertex_dictionary:
-                    partition[0][key]= self._vertex_dictionary[part]
-=======
-        # No longer need to update the vertex dictionary
-        #for i in xrange(2):
-        #    for p in list(enumerate(partition[i])):
-        #        key = p[0]
-        #        part = p[1]
-        #        if part in self._vertex_dictionary:
-        #            partition[i][key]= self._vertex_dictionary[part]
->>>>>>> f9b3fe44
         
         vertex_color_dict = {}
         vertex_color_dict[ colors[0] ] = partition[0]
@@ -1023,12 +994,8 @@
         if self._mutation_type is None:
             # checking mutation type only for the principal part
             if self._m > 0:
-<<<<<<< HEAD
-                dg = self._digraph.subgraph(list(range(self._n)))
-=======
                 dg = self._digraph.subgraph(self._nlist)         
-                #dg = self._digraph.subgraph( range(self._n) )
->>>>>>> f9b3fe44
+
             else:
                 dg = self._digraph
 
@@ -1395,7 +1362,7 @@
         """
         dg = DiGraph( self._digraph )
         dg.add_edges( [(self._n+self._m+i,i) for i in range(self._n)] )
-        Q = ClusterQuiver( dg, frozen = range(self._n, self._n+self._m+self._n) )
+        Q = ClusterQuiver( dg, frozen = list(range(self._n, self._n+self._m+self._n)) )
         Q._mutation_type = self._mutation_type
         if inplace:
             self.__init__(Q)
@@ -1567,16 +1534,11 @@
         n = self._n
         m = self._m
         dg = self._digraph
-<<<<<<< HEAD
-        V = list(range(n))
-
-        # If we get a string, execute as a function
-=======
         V = nlist = self._nlist
         mlist = self._mlist
         
         # If we get a string which is not a cluster variable, execute as a function
->>>>>>> f9b3fe44
+
         if isinstance(data, str):
             if data not in V:
                 data = getattr(self, data)()
@@ -1852,11 +1814,11 @@
         for data in MC_iter:
             if data_type == "quiver":
                 #next_element = ClusterQuiver( data[0], frozen=self._mlist )
-                next_element = ClusterQuiver( data[0], frozen = range(self._m) )
+                next_element = ClusterQuiver( data[0], frozen = list(range(self._m)) )
                 next_element._mutation_type = self._mutation_type
             elif data_type == "matrix":
                 #next_element = ClusterQuiver( data[0], frozen=self._mlist )._M
-                next_element = ClusterQuiver( data[0], frozen = range(self._m) )._M                
+                next_element = ClusterQuiver( data[0], frozen = list(range(self._m)) )._M                
             elif data_type == "digraph":
                 next_element = data[0]
             elif data_type == "dig6":
@@ -2126,7 +2088,7 @@
         #    _vertex_dictionary: {num: new_vertex}
         if isinstance(relabelling, list):
             digraph_labels = dict(zip(old_vertices, relabelling))
-            dict_labels = dict(zip(xrange(len(relabelling)), relabelling))
+            dict_labels = dict(zip(range(len(relabelling)), relabelling))
         elif isinstance(relabelling, dict):
             # need to make sure we map correctly
             for key in relabelling:
