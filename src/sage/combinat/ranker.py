"""
Rankers
"""
#*****************************************************************************
#       Copyright (C) 2007 Mike Hansen <mhansen@gmail.com>,
#                          Nicolas M. Thiery <nthiery at users.sf.net>
#  Ported from MuPAD-Combinat (combinat::rankers)
#
#  Distributed under the terms of the GNU General Public License (GPL)
#
#    This code is distributed in the hope that it will be useful,
#    but WITHOUT ANY WARRANTY; without even the implied warranty of
#    MERCHANTABILITY or FITNESS FOR A PARTICULAR PURPOSE.  See the GNU
#    General Public License for more details.
#
#  The full text of the GPL is available at:
#
#                  http://www.gnu.org/licenses/
#*****************************************************************************

from collections import Iterable, Sequence
from sage.misc.cachefunc import cached_function
from sage.structure.parent import Parent
from sage.categories.enumerated_sets import EnumeratedSets

def from_list(l):
    """
    Returns a ranker from the list l.

    INPUT:

    -  ``l`` - a list

    OUTPUT:

    - ``[rank, unrank]`` - functions

    EXAMPLES::

        sage: import sage.combinat.ranker as ranker
        sage: l = [1,2,3]
        sage: r,u = ranker.from_list(l)
        sage: r(1)
        0
        sage: r(3)
        2
        sage: u(2)
        3
        sage: u(0)
        1
    """
    return [rank_from_list(l), unrank_from_list(l)]


def rank_from_list(l):
    """
    Returns a rank function given a list l.

    EXAMPLES::

        sage: import sage.combinat.ranker as ranker
        sage: l = [1,2,3]
        sage: r = ranker.rank_from_list(l)
        sage: r(1)
        0
        sage: r(3)
        2
    """
    rank = lambda obj: l.index(obj)

    return rank


def unrank_from_list(l):
    """
    Returns an unrank function from a list.

    EXAMPLES::

        sage: import sage.combinat.ranker as ranker
        sage: l = [1,2,3]
        sage: u = ranker.unrank_from_list(l)
        sage: u(2)
        3
        sage: u(0)
        1
    """
    unrank = lambda j: l[j]
    return unrank

def on_fly():
    """
    Returns a pair of enumeration functions rank / unrank.

    rank assigns on the fly an integer, starting from 0, to any object
    passed as argument. The object should be hashable. unrank is the
    inverse function; it returns None for indices that have not yet
    been assigned.

    EXAMPLES::

        sage: [rank, unrank] = sage.combinat.ranker.on_fly()
        sage: rank('a')
        0
        sage: rank('b')
        1
        sage: rank('c')
        2
        sage: rank('a')
        0
        sage: unrank(2)
        'c'
        sage: unrank(3)
        sage: rank('d')
        3
        sage: unrank(3)
        'd'

    .. todo:: add tests as in combinat::rankers
    """
    def count():
        i = 0
        while True:
            yield i
            i+=1

    counter = count()

    @cached_function
    def rank(x):
        i = counter.next()
        unrank.set_cache(x, i)
        return i

    @cached_function
    def unrank(i):
        return None

    return [rank, unrank]

def unrank(L, i):
    r"""
    Return the `i`-th element of `L`.

    INPUT:

    - ``L`` -- a list, tuple, finite enumerated set, ...
    - ``i`` -- an int or :class:`Integer`

    The purpose of this utility is to give a uniform idiom to recover
    the `i`-th element of an object ``L``, whether ``L`` is a list,
    tuple (or more generally a :class:`collections.Sequence`), an
    enumerated set, some old parent of Sage still implementing
    unranking in the method ``__getitem__``, or an iterable (see
    :class:`collections.Iterable`). See :trac:`15919`.

    EXAMPLES:

    Lists, tuples, and other :class:`sequences <collections.Sequence>`::

        sage: from sage.combinat.ranker import unrank
        sage: unrank(['a','b','c'], 2)
        'c'
        sage: unrank(('a','b','c'), 1)
        'b'
        sage: unrank(xrange(3,13,2), 1)
        5

    Enumerated sets::

        sage: unrank(GF(7), 2)
        2
        sage: unrank(IntegerModRing(29), 10)
        10

    An old parent with unranking implemented in ``__getitem__``::

        sage: M = MatrixSpace(GF(3), 2, 2)
        sage: hasattr(M, "unrank")
        False
        sage: M[42]
        [1 0]
        [2 1]
        sage: unrank(M, 42)
        [1 0]
        [2 1]

    An iterable::

        sage: unrank(NN,4)
        4

    An iterator::

        sage: unrank(('a{}'.format(i) for i in range(20)), 0)
        'a0'
        sage: unrank(('a{}'.format(i) for i in range(20)), 2)
        'a2'

    .. WARNING::

<<<<<<< HEAD
        When unranking an iterator, it returns the``i``-th element
=======
        When unranking an iterator, it returns the ``i``-th element
>>>>>>> 8da7522b
        beyond where it is currently at::

            sage: from sage.combinat.ranker import unrank
            sage: it = iter(range(20))
            sage: unrank(it, 2)
            2
            sage: unrank(it, 2)
            5

    TESTS::

        sage: from sage.combinat.ranker import unrank
        sage: unrank(range(3), 10)
        Traceback (most recent call last):
        ...
        IndexError: list index out of range

        sage: unrank(('a{}'.format(i) for i in range(20)), 22)
        Traceback (most recent call last):
        ...
        IndexError: index out of range

        sage: M[100]
        Traceback (most recent call last):
        ...
        IndexError: list index out of range
    """
    if L in EnumeratedSets:
        return L.unrank(i)
    if isinstance(L, Sequence):
        return L[i]
    if isinstance(L, Parent):
        # handle parents still implementing unranking in __getitem__
        try:
            return L[i]
        except (AttributeError, TypeError, ValueError):
            pass
    if isinstance(L, Iterable):
        try:
            it = iter(L)
            for _ in range(i):
                it.next()
            return it.next()
        except StopIteration as e:
            raise IndexError("index out of range")
    raise ValueError("Don't know how to unrank on {}".format(L))
<|MERGE_RESOLUTION|>--- conflicted
+++ resolved
@@ -199,11 +199,7 @@
 
     .. WARNING::
 
-<<<<<<< HEAD
-        When unranking an iterator, it returns the``i``-th element
-=======
         When unranking an iterator, it returns the ``i``-th element
->>>>>>> 8da7522b
         beyond where it is currently at::
 
             sage: from sage.combinat.ranker import unrank
