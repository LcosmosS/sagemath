--- conflicted
+++ resolved
@@ -208,16 +208,6 @@
         sage: from sage.combinat.integer_vector import gale_ryser_theorem
         sage: p1 = [2,2,1]
         sage: p2 = [2,2,1]
-<<<<<<< HEAD
-        sage: print(gale_ryser_theorem(p1, p2))         # not tested                    # needs sage.combinat sage.modules
-        [1 1 0]
-        [1 0 1]
-        [0 1 0]
-        sage: A = gale_ryser_theorem(p1, p2)                                            # needs sage.combinat sage.modules
-        sage: rs = [sum(x) for x in A.rows()]                                           # needs sage.combinat sage.modules
-        sage: cs = [sum(x) for x in A.columns()]                                        # needs sage.combinat sage.modules
-        sage: p1 == rs; p2 == cs                                                        # needs sage.combinat sage.modules
-=======
         sage: print(gale_ryser_theorem(p1, p2))         # not tested
         [1 1 0]
         [1 0 1]
@@ -226,7 +216,6 @@
         sage: rs = [sum(x) for x in A.rows()]
         sage: cs = [sum(x) for x in A.columns()]
         sage: p1 == rs; p2 == cs
->>>>>>> 51928653
         True
         True
 
@@ -237,43 +226,27 @@
         sage: from sage.combinat.integer_vector import gale_ryser_theorem
         sage: p1 = [3,3,1,1]
         sage: p2 = [3,3,1,1]
-<<<<<<< HEAD
-        sage: gale_ryser_theorem(p1, p2, algorithm="ryser")                             # needs sage.combinat sage.modules
-=======
         sage: gale_ryser_theorem(p1, p2, algorithm="ryser")
->>>>>>> 51928653
         [1 1 1 0]
         [1 1 0 1]
         [1 0 0 0]
         [0 1 0 0]
         sage: p1 = [4,2,2]
         sage: p2 = [3,3,1,1]
-<<<<<<< HEAD
-        sage: gale_ryser_theorem(p1, p2, algorithm="ryser")                             # needs sage.combinat sage.modules
-=======
         sage: gale_ryser_theorem(p1, p2, algorithm="ryser")
->>>>>>> 51928653
         [1 1 1 1]
         [1 1 0 0]
         [1 1 0 0]
         sage: p1 = [4,2,2,0]
         sage: p2 = [3,3,1,1,0,0]
-<<<<<<< HEAD
-        sage: gale_ryser_theorem(p1, p2, algorithm="ryser")                             # needs sage.combinat sage.modules
-=======
         sage: gale_ryser_theorem(p1, p2, algorithm="ryser")
->>>>>>> 51928653
         [1 1 1 1 0 0]
         [1 1 0 0 0 0]
         [1 1 0 0 0 0]
         [0 0 0 0 0 0]
         sage: p1 = [3,3,2,1]
         sage: p2 = [3,2,2,1,1]
-<<<<<<< HEAD
-        sage: print(gale_ryser_theorem(p1, p2, algorithm="gale"))       # not tested, needs sage.combinat sage.modules
-=======
         sage: print(gale_ryser_theorem(p1, p2, algorithm="gale"))       # not tested
->>>>>>> 51928653
         [1 1 1 0 0]
         [1 1 0 0 1]
         [1 0 1 0 0]
