r"""
Sage Runtime Environment

AUTHORS:

- \R. Andrew Ohana (2012): Initial version.

Verify that importing ``sage.all`` works in Sage's Python without any ``SAGE_``
environment variables, and has the same ``SAGE_ROOT`` and ``SAGE_LOCAL``
(see also :trac:`29446`)::

    sage: env = {k:v for (k,v) in os.environ.items() if not k.startswith("SAGE_")}
    sage: from subprocess import check_output
    sage: cmd = "from sage.all import SAGE_ROOT, SAGE_LOCAL; print((SAGE_ROOT, SAGE_LOCAL))"
    sage: out = check_output([sys.executable, "-c", cmd], env=env).decode().strip()   # long time
    sage: out == repr((SAGE_ROOT, SAGE_LOCAL))                                        # long time
    True
"""

# ****************************************************************************
#       Copyright (C) 2013 R. Andrew Ohana <andrew.ohana@gmail.com>
#       Copyright (C) 2019 Jeroen Demeyer <J.Demeyer@UGent.be>
#
# This program is free software: you can redistribute it and/or modify
# it under the terms of the GNU General Public License as published by
# the Free Software Foundation, either version 2 of the License, or
# (at your option) any later version.
#                  https://www.gnu.org/licenses/
# ****************************************************************************

from typing import List, Optional
import sage
import os
import socket
import sys
import sysconfig
from . import version
from pathlib import Path
import subprocess


# All variables set by var() appear in this SAGE_ENV dict
SAGE_ENV = dict()


def join(*args):
    """
    Join paths like ``os.path.join`` except that the result is ``None``
    if any of the components is ``None``.

    EXAMPLES::

        sage: from sage.env import join
        sage: print(join("hello", "world"))
        hello/world
        sage: print(join("hello", None))
        None
    """
    if any(a is None for a in args):
        return None
    return os.path.join(*args)


def var(key: str, *fallbacks: Optional[str], force: bool = False) -> Optional[str]:
    """
    Set ``SAGE_ENV[key]`` and return the value.

    If ``key`` is an environment variable, this is the value.
    Otherwise, the ``fallbacks`` are tried until one is found which
    is not ``None``. If the environment variable is not set and all
    fallbacks are ``None``, then the final value is ``None``.

    INPUT:

    - ``key`` -- string.

    - ``fallbacks`` -- tuple containing ``str`` or ``None`` values.

    - ``force`` -- boolean (optional, default is ``False``). If
      ``True``, skip the environment variable and only use the
      fallbacks.

    OUTPUT:

    The value of the environment variable or its fallbacks.

    EXAMPLES::

        sage: import os, sage.env
        sage: sage.env.SAGE_ENV = dict()
        sage: os.environ['SAGE_FOO'] = 'foo'
        sage: sage.env.var('SAGE_FOO', 'unused')
        'foo'
        sage: sage.env.SAGE_FOO
        'foo'
        sage: sage.env.SAGE_ENV['SAGE_FOO']
        'foo'

    If the environment variable does not exist, the fallbacks (if any)
    are used. In most typical uses, there is exactly one fallback::

        sage: _ = os.environ.pop('SAGE_BAR', None)  # ensure that SAGE_BAR does not exist
        sage: sage.env.var('SAGE_BAR', 'bar')
        'bar'
        sage: sage.env.SAGE_BAR
        'bar'
        sage: sage.env.SAGE_ENV['SAGE_BAR']
        'bar'

    Test multiple fallbacks::

        sage: sage.env.var('SAGE_BAR', None, 'yes', 'no')
        'yes'
        sage: sage.env.SAGE_BAR
        'yes'

    If all fallbacks are ``None``, the result is ``None``::

        sage: sage.env.var('SAGE_BAR')
        sage: print(sage.env.SAGE_BAR)
        None
        sage: sage.env.var('SAGE_BAR', None)
        sage: print(sage.env.SAGE_BAR)
        None

    Test the ``force`` keyword::

        sage: os.environ['SAGE_FOO'] = 'foo'
        sage: sage.env.var('SAGE_FOO', 'forced', force=True)
        'forced'
        sage: sage.env.SAGE_FOO
        'forced'
        sage: sage.env.var('SAGE_FOO', 'forced', force=False)
        'foo'
        sage: sage.env.SAGE_FOO
        'foo'
    """
    if force:
        value = None
    else:
        value = os.environ.get(key)
    if value is None:
        try:
            import sage_conf
            value = getattr(sage_conf, key, None)
        except ImportError:
            pass
    # Try all fallbacks in order as long as we don't have a value
    for f in fallbacks:
        if value is not None:
            break
        value = f
    SAGE_ENV[key] = value
    globals()[key] = value
    return value


# system info
UNAME = var("UNAME", os.uname()[0])
HOSTNAME = var("HOSTNAME", socket.gethostname())
LOCAL_IDENTIFIER = var("LOCAL_IDENTIFIER", "{}.{}".format(HOSTNAME, os.getpid()))

# version info
SAGE_VERSION = var("SAGE_VERSION", version.version)
SAGE_DATE = var("SAGE_DATE", version.date)
SAGE_VERSION_BANNER = var("SAGE_VERSION_BANNER", version.banner)

# virtual environment where sagelib is installed
SAGE_VENV = var("SAGE_VENV", os.path.abspath(sys.prefix))
SAGE_LIB = var("SAGE_LIB", os.path.dirname(os.path.dirname(sage.__file__)))
SAGE_EXTCODE = var("SAGE_EXTCODE", join(SAGE_LIB, "sage", "ext_data"))
SAGE_VENV_SPKG_INST = var("SAGE_VENV_SPKG_INST", join(SAGE_VENV, "var", "lib", "sage", "installed"))

# prefix hierarchy where non-Python packages are installed
SAGE_LOCAL = var("SAGE_LOCAL", SAGE_VENV)
SAGE_ETC = var("SAGE_ETC", join(SAGE_LOCAL, "etc"))
SAGE_INC = var("SAGE_INC", join(SAGE_LOCAL, "include"))
SAGE_SHARE = var("SAGE_SHARE", join(SAGE_LOCAL, "share"))
SAGE_DOC = var("SAGE_DOC", join(SAGE_SHARE, "doc", "sage"))
SAGE_SPKG_INST = var("SAGE_SPKG_INST", join(SAGE_LOCAL, "var", "lib", "sage", "installed"))

# source tree of the Sage distribution
SAGE_ROOT = var("SAGE_ROOT")  # no fallback for SAGE_ROOT
SAGE_SRC = var("SAGE_SRC", join(SAGE_ROOT, "src"), SAGE_LIB)
SAGE_DOC_SRC = var("SAGE_DOC_SRC", join(SAGE_ROOT, "src", "doc"), SAGE_DOC)
SAGE_PKGS = var("SAGE_PKGS", join(SAGE_ROOT, "build", "pkgs"))
SAGE_ROOT_GIT = var("SAGE_ROOT_GIT", join(SAGE_ROOT, ".git"))

# ~/.sage
DOT_SAGE = var("DOT_SAGE", join(os.environ.get("HOME"), ".sage"))
SAGE_STARTUP_FILE = var("SAGE_STARTUP_FILE", join(DOT_SAGE, "init.sage"))

# installation directories for various packages
CONWAY_POLYNOMIALS_DATA_DIR = var("CONWAY_POLYNOMIALS_DATA_DIR", join(SAGE_SHARE, "conway_polynomials"))
GRAPHS_DATA_DIR = var("GRAPHS_DATA_DIR", join(SAGE_SHARE, "graphs"))
ELLCURVE_DATA_DIR = var("ELLCURVE_DATA_DIR", join(SAGE_SHARE, "ellcurves"))
POLYTOPE_DATA_DIR = var("POLYTOPE_DATA_DIR", join(SAGE_SHARE, "reflexive_polytopes"))
GAP_ROOT_DIR = var("GAP_ROOT_DIR", join(SAGE_SHARE, "gap"))
THEBE_DIR = var("THEBE_DIR", join(SAGE_SHARE, "thebe"))
COMBINATORIAL_DESIGN_DATA_DIR = var("COMBINATORIAL_DESIGN_DATA_DIR", join(SAGE_SHARE, "combinatorial_designs"))
CREMONA_MINI_DATA_DIR = var("CREMONA_MINI_DATA_DIR", join(SAGE_SHARE, "cremona"))
CREMONA_LARGE_DATA_DIR = var("CREMONA_LARGE_DATA_DIR", join(SAGE_SHARE, "cremona"))
JMOL_DIR = var("JMOL_DIR", join(SAGE_SHARE, "jmol"))
MATHJAX_DIR = var("MATHJAX_DIR", join(SAGE_SHARE, "mathjax"))
MTXLIB = var("MTXLIB", join(SAGE_SHARE, "meataxe"))
THREEJS_DIR = var("THREEJS_DIR", join(SAGE_SHARE, "threejs"))
SINGULARPATH = var("SINGULARPATH", join(SAGE_SHARE, "singular"))
PPLPY_DOCS = var("PPLPY_DOCS", join(SAGE_SHARE, "doc", "pplpy"))
MAXIMA = var("MAXIMA", "maxima")
MAXIMA_FAS = var("MAXIMA_FAS")
SAGE_NAUTY_BINS_PREFIX = var("SAGE_NAUTY_BINS_PREFIX", "")
ARB_LIBRARY = var("ARB_LIBRARY", "arb")
CBLAS_PC_MODULES = var("CBLAS_PC_MODULES", "cblas:openblas:blas")
ECL_CONFIG = var("ECL_CONFIG", "ecl-config")
NTL_INCDIR = var("NTL_INCDIR")
NTL_LIBDIR = var("NTL_LIBDIR")

# OpenMP
OPENMP_CFLAGS = var("OPENMP_CFLAGS", "")
OPENMP_CXXFLAGS = var("OPENMP_CXXFLAGS", "")

# misc
SAGE_BANNER = var("SAGE_BANNER", "")
SAGE_IMPORTALL = var("SAGE_IMPORTALL", "yes")


def _get_shared_lib_path(*libnames: str) -> Optional[str]:
    """
    Return the full path to a shared library file installed in
    ``$SAGE_LOCAL/lib`` or the directories associated with the
    Python sysconfig.

    This can also be passed more than one library name (e.g. for cases where
    some library may have multiple names depending on the platform) in which
    case the first one found is returned.

    This supports most *NIX variants (in which ``lib<libname>.so`` is found
    under ``$SAGE_LOCAL/lib``), macOS (same, but with the ``.dylib``
    extension), and Cygwin (under ``$SAGE_LOCAL/bin/cyg<libname>.dll``,
    or ``$SAGE_LOCAL/bin/cyg<libname>-*.dll`` for versioned DLLs).

    For distributions like Debian that use a multiarch layout, we also try the
    multiarch lib paths (i.e. ``/usr/lib/<arch>/``).

    This returns ``None`` if no matching library file could be found.

    EXAMPLES::

        sage: import sys
        sage: from fnmatch import fnmatch
        sage: from sage.env import _get_shared_lib_path
        sage: lib_filename = _get_shared_lib_path("Singular", "singular-Singular")
        sage: if sys.platform == 'cygwin':
        ....:     pattern = "*/cygSingular-*.dll"
        ....: elif sys.platform == 'darwin':
        ....:     pattern = "*/libSingular-*.dylib"
        ....: else:
        ....:     pattern = "*/lib*Singular-*.so"
        sage: fnmatch(str(lib_filename), pattern)
        True
        sage: _get_shared_lib_path("an_absurd_lib") is None
        True
    """

    for libname in libnames:
        search_directories: List[Path] = []
        patterns: List[str] = []
        if sys.platform == 'cygwin':
            # Later down we take the first matching DLL found, so search
            # SAGE_LOCAL first so that it takes precedence
            search_directories = [
                Path(SAGE_LOCAL) / 'bin',
                Path(sysconfig.get_config_var('BINDIR')),
            ]
            # Note: The following is not very robust, since if there are multible
            # versions for the same library this just selects one more or less
            # at arbitrary. However, practically speaking, on Cygwin, there
            # will only ever be one version
            patterns = [f'cyg{libname}.dll', f'cyg{libname}-*.dll']
        else:
            if sys.platform == 'darwin':
                ext = 'dylib'
            else:
                ext = 'so'

            search_directories = [Path(SAGE_LOCAL) / 'lib']
            libdir = sysconfig.get_config_var('LIBDIR')
            if libdir is not None:
                libdir = Path(libdir)
                search_directories.append(libdir)

                multiarchlib = sysconfig.get_config_var('MULTIARCH')
                if multiarchlib is not None:
                    search_directories.append(libdir / multiarchlib),

            patterns = [f'lib{libname}.{ext}']

        for directory in search_directories:
            for pattern in patterns:
                path = next(directory.glob(pattern), None)
                if path is not None:
                    return str(path.resolve())

    # Just return None if no files were found
    return None

# locate singular shared object
# On Debian it's libsingular-Singular so try that as well
SINGULAR_SO = var("SINGULAR_SO", _get_shared_lib_path("Singular", "singular-Singular"))

# locate libgap shared object
GAP_SO = var("GAP_SO", _get_shared_lib_path("gap", ""))

# post process
if ' ' in DOT_SAGE:
    if UNAME[:6] == 'CYGWIN':
        # on windows/cygwin it is typical for the home directory
        # to have a space in it.  Fortunately, users also have
        # write privileges to c:\cygwin\home, so we just put
        # .sage there.
        DOT_SAGE = var("DOT_SAGE", "/home/.sage", force=True)
    else:
        print("Your home directory has a space in it.  This")
        print("will probably break some functionality of Sage.  E.g.,")
        print("the GAP interface will not work. A workaround")
        print("is to set the environment variable HOME to a")
        print("directory with no spaces that you have write")
        print("permissions to before you start sage.")


CYGWIN_VERSION = None
if UNAME[:6] == 'CYGWIN':
    import re
    _uname = os.uname()
    if len(_uname) >= 2:
        m = re.match(r'(\d+\.\d+\.\d+)\(.+\)', _uname[2])
        if m:
            CYGWIN_VERSION = tuple(map(int, m.group(1).split('.')))


def sage_include_directories(use_sources=False):
    """
    Return the list of include directories for compiling Sage extension modules.

    INPUT:

    -  ``use_sources`` -- (default: False) a boolean

    OUTPUT:

    a list of include directories to be used to compile sage code
    1. while building sage (use_sources='True')
    2. while using sage (use_sources='False')

    EXAMPLES:

    Expected output while using Sage::

        sage: import sage.env
        sage: sage.env.sage_include_directories()
        ['.../include/python...',
        '.../python.../numpy/core/include']

    To check that C/C++ files are correctly found, we verify that we can
    always find the include file ``sage/cpython/cython_metaclass.h``,
    with both values for ``use_sources``::

        sage: file = os.path.join("sage", "cpython", "cython_metaclass.h")
        sage: dirs = sage.env.sage_include_directories(use_sources=True)
        sage: any(os.path.isfile(os.path.join(d, file)) for d in dirs)
        True
        sage: dirs = sage.env.sage_include_directories(use_sources=False)
        sage: any(os.path.isfile(os.path.join(d, file)) for d in dirs)
        True
    """
    import numpy
    import distutils.sysconfig

    TOP = SAGE_SRC if use_sources else SAGE_LIB

    return [TOP,
            distutils.sysconfig.get_python_inc(),
            numpy.get_include()]

def get_cblas_pc_module_name() -> str:
    """
    Return the name of the BLAS libraries to be used.
    """
    import pkgconfig
    cblas_pc_modules = CBLAS_PC_MODULES.split(':')
    return next((blas_lib for blas_lib in cblas_pc_modules if pkgconfig.exists(blas_lib)))

def cython_aliases(required_modules=('fflas-ffpack', 'givaro', 'gsl', 'linbox', 'Singular',
                                     'libpng', 'gdlib', 'm4ri', 'zlib', 'cblas'),
                   optional_modules=('lapack',)):
    """
    Return the aliases for compiling Cython code. These aliases are
    macros which can occur in ``# distutils`` headers.

    INPUT:

    - ``required_modules`` -- iterable of ``str`` values.

    - ``optional_modules`` -- iterable of ``str`` values.

    EXAMPLES::

        sage: from sage.env import cython_aliases
        sage: cython_aliases()
        {...}
        sage: sorted(cython_aliases().keys())
        ['ARB_LIBRARY',
         'CBLAS_CFLAGS',
         ...,
         'ZLIB_LIBRARIES']
        sage: cython_aliases(required_modules=('module-that-is-assumed-to-not-exist'))
        Traceback (most recent call last):
        ...
        PackageNotFoundError: ...
        sage: cython_aliases(required_modules=(), optional_modules=('module-that-is-assumed-to-not-exist'))
        {...}

<<<<<<< HEAD
=======
    TESTS:

    We can use ``cython.parallel`` regardless of whether OpenMP is supported.
    This will run in parallel, if OpenMP is supported::

        sage: cython('''
        ....: #distutils: extra_compile_args = OPENMP_CFLAGS
        ....: #distutils: extra_link_args = OPENMP_CFLAGS
        ....: from cython.parallel import prange
        ....:
        ....: cdef int i
        ....: cdef int n = 30
        ....: cdef int sum = 0
        ....:
        ....: for i in prange(n, num_threads=4, nogil=True):
        ....:     sum += i
        ....:
        ....: print(sum)
        ....: ''')
        435
>>>>>>> c3cc31e2
    """
    import pkgconfig
    import itertools

    aliases = {}

    for lib, required in itertools.chain(((lib, True) for lib in required_modules),
                                         ((lib, False) for lib in optional_modules)):
        var = lib.upper().replace("-", "") + "_"
        if lib == 'cblas':
            lib = get_cblas_pc_module_name()
        if lib == 'zlib':
            aliases[var + "CFLAGS"] = ""
            try:
                pc = pkgconfig.parse('zlib')
                libs = pkgconfig.libs(lib)
            except pkgconfig.PackageNotFoundError:
                from collections import defaultdict
                pc = defaultdict(list, {'libraries': ['z']})
                libs = "-lz"
        else:
            try:
                aliases[var + "CFLAGS"] = pkgconfig.cflags(lib).split()
                pc = pkgconfig.parse(lib)
                libs = pkgconfig.libs(lib)
            except pkgconfig.PackageNotFoundError:
                if required:
                    raise
                else:
                    continue

        # It may seem that INCDIR is redundant because the -I options are also
        # passed in CFLAGS.  However, "extra_compile_args" are put at the end
        # of the compiler command line.  "include_dirs" go to the front; the
        # include search order matters.
        aliases[var + "INCDIR"] = pc['include_dirs']
        aliases[var + "LIBDIR"] = pc['library_dirs']
        aliases[var + "LIBEXTRA"] = list(filter(lambda s: not s.startswith(('-l','-L')), libs.split()))
        aliases[var + "LIBRARIES"] = pc['libraries']

    # uname-specific flags
    UNAME = os.uname()

    def uname_specific(name, value, alternative):
        if name in UNAME[0]:
            return value
        else:
            return alternative

    aliases["LINUX_NOEXECSTACK"] = uname_specific("Linux", ["-Wl,-z,noexecstack"],
                                                  [])
    aliases["CYGWIN_SQLITE3_LIBS"] = uname_specific("CYGWIN", ["sqlite3"],
                                                    [])

    # LinBox needs special care because it actually requires C++11 with
    # GNU extensions: -std=c++11 does not work, you need -std=gnu++11
    # (this is true at least with GCC 7.2.0).
    #
    # Further, note that LinBox does not add any C++11 flag in its .pc
    # file (possibly because of confusion between CFLAGS and CXXFLAGS?).
    # This is not a problem in practice since LinBox depends on
    # fflas-ffpack and fflas-ffpack does add such a C++11 flag.
    if "LINBOX_CFLAGS" in aliases:
        aliases["LINBOX_CFLAGS"].append("-std=gnu++11")

    aliases["ARB_LIBRARY"] = ARB_LIBRARY

    # TODO: Remove Cygwin hack by installing a suitable cblas.pc
    if os.path.exists('/usr/lib/libblas.dll.a'):
        aliases["CBLAS_LIBS"] = ['gslcblas']

    try:
        aliases["M4RI_CFLAGS"].remove("-pedantic")
    except (ValueError, KeyError):
        pass

    # Determine ecl-specific compiler arguments using the ecl-config script
    ecl_cflags = subprocess.run([ECL_CONFIG, "--cflags"], check=True, stdout=subprocess.PIPE, stderr=subprocess.PIPE, universal_newlines=True).stdout.split()
    aliases["ECL_CFLAGS"] = list(filter(lambda s: not s.startswith('-I'), ecl_cflags))
    aliases["ECL_INCDIR"] = list(map(lambda s: s[2:], filter(lambda s: s.startswith('-I'), ecl_cflags)))
    ecl_libs = subprocess.run([ECL_CONFIG, "--libs"], check=True, stdout=subprocess.PIPE, stderr=subprocess.PIPE, universal_newlines=True).stdout.split()
    aliases["ECL_LIBDIR"] = list(map(lambda s: s[2:], filter(lambda s: s.startswith('-L'), ecl_libs)))
    aliases["ECL_LIBRARIES"] = list(map(lambda s: s[2:], filter(lambda s: s.startswith('-l'), ecl_libs)))
    aliases["ECL_LIBEXTRA"] = list(filter(lambda s: not s.startswith(('-l','-L')), ecl_libs))

    # NTL
    aliases["NTL_CFLAGS"] = ['-std=c++11']
    aliases["NTL_INCDIR"] = [NTL_INCDIR] if NTL_INCDIR else []
    aliases["NTL_LIBDIR"] = [NTL_LIBDIR] if NTL_LIBDIR else []
    aliases["NTL_LIBRARIES"] = ['ntl']
    aliases["NTL_LIBEXTRA"] = []

    # OpenMP
    aliases["OPENMP_CFLAGS"] = OPENMP_CFLAGS.split()
    aliases["OPENMP_CXXFLAGS"] = OPENMP_CXXFLAGS.split()

    return aliases<|MERGE_RESOLUTION|>--- conflicted
+++ resolved
@@ -420,8 +420,6 @@
         sage: cython_aliases(required_modules=(), optional_modules=('module-that-is-assumed-to-not-exist'))
         {...}
 
-<<<<<<< HEAD
-=======
     TESTS:
 
     We can use ``cython.parallel`` regardless of whether OpenMP is supported.
@@ -442,7 +440,6 @@
         ....: print(sum)
         ....: ''')
         435
->>>>>>> c3cc31e2
     """
     import pkgconfig
     import itertools
