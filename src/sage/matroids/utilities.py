--- conflicted
+++ resolved
@@ -300,11 +300,7 @@
         for f in C.difference([e]):
             A[dB[f], dNB[e]] = 1
     # Change some entries from -1 to 1
-<<<<<<< HEAD
-    entries = BipartiteGraph(A.transpose()).edges(labels=False)
-=======
     entries = list(BipartiteGraph(A.transpose()).edges(labels=False, sort=False))
->>>>>>> 96d87bb8
     while entries:
         L = [G.shortest_path(u, v) for u, v in entries]
         mindex, minval = min(enumerate(L), key=lambda x: len(x[1]))
