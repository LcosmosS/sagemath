--- conflicted
+++ resolved
@@ -2399,16 +2399,6 @@
     The parameter list is a list of strings.  Each string is one of
     the following:
 
-<<<<<<< HEAD
-    - ``'args'`` - The instruction argument refers to an input argument of the
-      wrapper class; it is just appended to the code.
-
-    - ``'constants'``, ``'py_constants'`` - The instruction argument is a value; the
-      value is added to the corresponding list (if it's not already there) and
-      the index is appended to the code.
-
-    - ``'n_inputs'``, ``'n_outputs'`` - The instruction actually takes a variable
-=======
     - ``'args'`` -- The instruction argument refers to an input argument of the
       wrapper class; it is just appended to the code.
 
@@ -2417,7 +2407,6 @@
       the index is appended to the code.
 
     - ``'n_inputs'``, ``'n_outputs'`` -- The instruction actually takes a variable
->>>>>>> df9dd716
       number of inputs or outputs (the ``n_inputs`` and ``n_outputs`` attributes of
       this instruction are ignored). The instruction argument specifies the
       number of inputs or outputs (respectively); it is just appended to the
