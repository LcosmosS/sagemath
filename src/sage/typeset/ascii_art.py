--- conflicted
+++ resolved
@@ -15,15 +15,6 @@
 
 EXAMPLES::
 
-<<<<<<< HEAD
-    sage: n = var('n')                                                                  # needs sage.symbolic
-    sage: integrate(n^2/x, x)                                                           # needs sage.symbolic
-    n^2*log(x)
-    sage: ascii_art(integrate(n^2/x, x))                                                # needs sage.symbolic
-     2
-    n *log(x)
-    sage: ascii_art(integrate(n^2/(pi*x), x))                                           # needs sage.symbolic
-=======
     sage: # needs sage.symbolic
     sage: n = var('n')
     sage: integrate(n^2/x, x)
@@ -32,15 +23,11 @@
      2
     n *log(x)
     sage: ascii_art(integrate(n^2/(pi*x), x))
->>>>>>> 1575757f
      2
     n *log(x)
     ---------
         pi
-<<<<<<< HEAD
-=======
-
->>>>>>> 1575757f
+
     sage: ascii_art(list(Partitions(6)))                                                # needs sage.combinat sage.libs.flint
     [                                                       * ]
     [                                                   **  * ]
