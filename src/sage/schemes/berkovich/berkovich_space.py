--- conflicted
+++ resolved
@@ -1,8 +1,5 @@
-<<<<<<< HEAD
 # sage_setup: distribution = sagemath-schemes
-=======
 # sage.doctest: needs sage.rings.padics
->>>>>>> 3e2de54f
 r"""
 Berkovich Space over `\CC_p`
 
@@ -65,15 +62,9 @@
 
     EXAMPLES::
 
-<<<<<<< HEAD
-        sage: B = Berkovich_Cp_Projective(3)                                            # needs sage.rings.padics
-        sage: from sage.schemes.berkovich.berkovich_space import is_Berkovich
-        sage: is_Berkovich(B)                                                           # needs sage.rings.padics
-=======
         sage: B = Berkovich_Cp_Projective(3)
         sage: from sage.schemes.berkovich.berkovich_space import is_Berkovich
         sage: is_Berkovich(B)
->>>>>>> 3e2de54f
         True
     """
     return isinstance(space, Berkovich)
@@ -90,15 +81,9 @@
 
     EXAMPLES::
 
-<<<<<<< HEAD
-        sage: B = Berkovich_Cp_Projective(3)                                            # needs sage.rings.padics
-        sage: from sage.schemes.berkovich.berkovich_space import is_Berkovich
-        sage: is_Berkovich(B)                                                           # needs sage.rings.padics
-=======
         sage: B = Berkovich_Cp_Projective(3)
         sage: from sage.schemes.berkovich.berkovich_space import is_Berkovich
         sage: is_Berkovich(B)
->>>>>>> 3e2de54f
         True
     """
     return isinstance(space, Berkovich_Cp)
@@ -122,30 +107,18 @@
 
         EXAMPLES::
 
-<<<<<<< HEAD
-            sage: B = Berkovich_Cp_Projective(3)                                        # needs sage.rings.padics
-            sage: B.prime()                                                             # needs sage.rings.padics
-=======
             sage: B = Berkovich_Cp_Projective(3)
             sage: B.prime()
->>>>>>> 3e2de54f
             3
 
         ::
 
             sage: # needs sage.rings.number_field
             sage: R.<x> = QQ[]
-<<<<<<< HEAD
-            sage: A.<a> = NumberField(x^3 + 20)                                         # needs sage.rings.number_field
-            sage: ideal = A.ideal(-1/2*a^2 + a - 3)                                     # needs sage.rings.number_field
-            sage: B = Berkovich_Cp_Affine(A, ideal)                                     # needs sage.rings.number_field
-            sage: B.residue_characteristic()                                            # needs sage.rings.number_field
-=======
             sage: A.<a> = NumberField(x^3 + 20)
             sage: ideal = A.ideal(-1/2*a^2 + a - 3)
             sage: B = Berkovich_Cp_Affine(A, ideal)
             sage: B.residue_characteristic()
->>>>>>> 3e2de54f
             7
         """
         return self._p
@@ -163,13 +136,8 @@
 
         EXAMPLES::
 
-<<<<<<< HEAD
-            sage: B = Berkovich_Cp_Affine(Qp(3))                                        # needs sage.rings.padics
-            sage: B.is_padic_base()                                                     # needs sage.rings.padics
-=======
             sage: B = Berkovich_Cp_Affine(Qp(3))
             sage: B.is_padic_base()
->>>>>>> 3e2de54f
             True
 
         ::
@@ -191,13 +159,8 @@
 
         EXAMPLES::
 
-<<<<<<< HEAD
-            sage: B = Berkovich_Cp_Affine(Qp(3))                                        # needs sage.rings.padics
-            sage: B.is_number_field_base()                                              # needs sage.rings.padics
-=======
             sage: B = Berkovich_Cp_Affine(Qp(3))
             sage: B.is_number_field_base()
->>>>>>> 3e2de54f
             False
 
         ::
@@ -227,17 +190,10 @@
 
             sage: # needs sage.rings.number_field
             sage: R.<z> = QQ[]
-<<<<<<< HEAD
-            sage: A.<a> = NumberField(z^2 + 1)                                          # needs sage.rings.number_field
-            sage: ideal = A.prime_above(5)                                              # needs sage.rings.number_field
-            sage: B = Berkovich_Cp_Projective(A, ideal)                                 # needs sage.rings.number_field
-            sage: B.ideal()                                                             # needs sage.rings.number_field
-=======
             sage: A.<a> = NumberField(z^2 + 1)
             sage: ideal = A.prime_above(5)
             sage: B = Berkovich_Cp_Projective(A, ideal)
             sage: B.ideal()
->>>>>>> 3e2de54f
             Fractional ideal (-a - 2)
 
         ::
@@ -248,13 +204,8 @@
 
         ::
 
-<<<<<<< HEAD
-            sage: B = Berkovich_Cp_Projective(Qp(3))                                    # needs sage.rings.padics
-            sage: B.ideal() is None                                                     # needs sage.rings.padics
-=======
             sage: B = Berkovich_Cp_Projective(Qp(3))
             sage: B.ideal() is None
->>>>>>> 3e2de54f
             True
         """
         return self._ideal
@@ -265,10 +216,6 @@
 
         EXAMPLES::
 
-<<<<<<< HEAD
-            sage: # needs sage.rings.padics
-=======
->>>>>>> 3e2de54f
             sage: B = Berkovich_Cp_Affine(3)
             sage: A.<x> = Qq(27)
             sage: C = Berkovich_Cp_Affine(A)
@@ -279,15 +226,6 @@
 
             sage: # needs sage.rings.number_field
             sage: R.<x> = QQ[]
-<<<<<<< HEAD
-            sage: A.<a> = NumberField(x^2 + 1)                                          # needs sage.rings.number_field
-            sage: A_ideal = A.prime_above(2)                                            # needs sage.rings.number_field
-            sage: B.<b> = NumberField(x^4 + 1)                                          # needs sage.rings.number_field
-            sage: B_ideal = B.prime_above(2)                                            # needs sage.rings.number_field
-            sage: C = Berkovich_Cp_Projective(A, A_ideal)                               # needs sage.rings.number_field
-            sage: D = Berkovich_Cp_Projective(B, B_ideal)                               # needs sage.rings.number_field
-            sage: C == D                                                                # needs sage.rings.number_field
-=======
             sage: A.<a> = NumberField(x^2 + 1)
             sage: A_ideal = A.prime_above(2)
             sage: B.<b> = NumberField(x^4 + 1)
@@ -295,7 +233,6 @@
             sage: C = Berkovich_Cp_Projective(A, A_ideal)
             sage: D = Berkovich_Cp_Projective(B, B_ideal)
             sage: C == D
->>>>>>> 3e2de54f
             False
 
         ::
@@ -327,10 +264,6 @@
 
         EXAMPLES::
 
-<<<<<<< HEAD
-            sage: # needs sage.rings.padics
-=======
->>>>>>> 3e2de54f
             sage: B = Berkovich_Cp_Affine(5)
             sage: A.<x> = Qq(25)
             sage: C = Berkovich_Cp_Affine(A)
@@ -345,28 +278,17 @@
 
         EXAMPLES::
 
-<<<<<<< HEAD
-            sage: hash(Berkovich_Cp_Projective(3))                                      # needs sage.rings.padics
-=======
             sage: hash(Berkovich_Cp_Projective(3))
->>>>>>> 3e2de54f
             3
 
         ::
 
             sage: # needs sage.rings.number_field
             sage: R.<z> = QQ[]
-<<<<<<< HEAD
-            sage: A.<a> = NumberField(z^2 + 1)                                          # needs sage.rings.number_field
-            sage: B = Berkovich_Cp_Projective(A, A.primes_above(5)[0])                  # needs sage.rings.number_field
-            sage: C = Berkovich_Cp_Projective(A, A.primes_above(5)[1])                  # needs sage.rings.number_field
-            sage: hash(B) != hash(C)                                                    # needs sage.rings.number_field
-=======
             sage: A.<a> = NumberField(z^2 + 1)
             sage: B = Berkovich_Cp_Projective(A, A.primes_above(5)[0])
             sage: C = Berkovich_Cp_Projective(A, A.primes_above(5)[1])
             sage: hash(B) != hash(C)
->>>>>>> 3e2de54f
             True
         """
         if self._base_type == 'padic field':
@@ -407,82 +329,49 @@
 
     EXAMPLES::
 
-<<<<<<< HEAD
-        sage: B = Berkovich_Cp_Affine(3); B                                             # needs sage.rings.padics
-=======
         sage: B = Berkovich_Cp_Affine(3); B
->>>>>>> 3e2de54f
         Affine Berkovich line over Cp(3) of precision 20
 
     We can create elements::
 
-<<<<<<< HEAD
-        sage: B(-2)                                                                     # needs sage.rings.padics
-=======
         sage: B(-2)
->>>>>>> 3e2de54f
         Type I point centered at 1 + 2*3 + 2*3^2 + 2*3^3 + 2*3^4 + 2*3^5
         + 2*3^6 + 2*3^7 + 2*3^8 + 2*3^9 + 2*3^10 + 2*3^11 + 2*3^12 + 2*3^13
         + 2*3^14 + 2*3^15 + 2*3^16 + 2*3^17 + 2*3^18 + 2*3^19 + O(3^20)
 
     ::
 
-<<<<<<< HEAD
-        sage: B(1, 2)                                                                   # needs sage.rings.padics
-=======
         sage: B(1, 2)
->>>>>>> 3e2de54f
         Type III point centered at 1 + O(3^20) of radius 2.00000000000000
 
     For details on element creation, see the documentation
     of :class:`Berkovich_Element_Cp_Affine`. Initializing by
     passing in `\QQ_p` looks the same::
 
-<<<<<<< HEAD
-        sage: B = Berkovich_Cp_Affine(Qp(3)); B                                         # needs sage.rings.padics
-=======
         sage: B = Berkovich_Cp_Affine(Qp(3)); B
->>>>>>> 3e2de54f
         Affine Berkovich line over Cp(3) of precision 20
 
     However, this method allows for more control over behind-the-scenes conversion::
 
-<<<<<<< HEAD
-        sage: B = Berkovich_Cp_Affine(Qp(3, 1)); B                                      # needs sage.rings.padics
-        Affine Berkovich line over Cp(3) of precision 1
-
-        sage: B(1/2)                                                                    # needs sage.rings.padics
-=======
         sage: B = Berkovich_Cp_Affine(Qp(3, 1)); B
         Affine Berkovich line over Cp(3) of precision 1
 
         sage: B(1/2)
->>>>>>> 3e2de54f
         Type I point centered at 2 + O(3)
 
     Note that this point has very low precision, as ``B`` was initialized
     with a p-adic field of capped-relative precision one. For high precision,
     pass in a high precision p-adic field::
 
-<<<<<<< HEAD
-        sage: B = Berkovich_Cp_Affine(Qp(3, 1000)); B                                   # needs sage.rings.padics
-=======
         sage: B = Berkovich_Cp_Affine(Qp(3, 1000)); B
->>>>>>> 3e2de54f
         Affine Berkovich line over Cp(3) of precision 1000
 
     Points of Berkovich space can be created from points of
     extensions of `\QQ_p`::
 
-<<<<<<< HEAD
-        sage: B = Berkovich_Cp_Affine(3)                                                # needs sage.rings.padics
-        sage: A.<a> = Qp(3).extension(x^3 - 3)                                          # needs sage.rings.padics
-        sage: B(a)                                                                      # needs sage.rings.padics
-=======
         sage: B = Berkovich_Cp_Affine(3)
         sage: A.<a> = Qp(3).extension(x^3 - 3)
         sage: B(a)
->>>>>>> 3e2de54f
         Type I point centered at a + O(a^61)
 
     For exact computation, a number field can be used::
@@ -509,19 +398,11 @@
 
         sage: # needs sage.rings.number_field
         sage: R.<x> = QQ[]
-<<<<<<< HEAD
-        sage: A.<a> = NumberField(x^3 + 20)                                             # needs sage.rings.number_field
-        sage: ideal = A.prime_above(3)                                                  # needs sage.rings.number_field
-        sage: B = Berkovich_Cp_Affine(A, ideal)                                         # needs sage.rings.number_field
-        sage: C.<c> = NumberField(x^2 + 1)                                              # needs sage.rings.number_field
-        sage: B(c)                                                                      # needs sage.rings.number_field
-=======
         sage: A.<a> = NumberField(x^3 + 20)
         sage: ideal = A.prime_above(3)
         sage: B = Berkovich_Cp_Affine(A, ideal)
         sage: C.<c> = NumberField(x^2 + 1)
         sage: B(c)
->>>>>>> 3e2de54f
         Traceback (most recent call last):
         ...
         ValueError: could not convert c to Number Field in a
@@ -529,24 +410,14 @@
 
     TESTS::
 
-<<<<<<< HEAD
-        sage: A.<x> = AffineSpace(Qp(3), 1)                                             # needs sage.rings.padics
-        sage: Berkovich_Cp_Affine(A)                                                    # needs sage.rings.padics
-=======
         sage: A.<x> = AffineSpace(Qp(3), 1)
         sage: Berkovich_Cp_Affine(A)
->>>>>>> 3e2de54f
         Affine Berkovich line over Cp(3) of precision 20
 
     ::
 
-<<<<<<< HEAD
-        sage: B = Berkovich_Cp_Projective(3)                                            # needs sage.rings.padics
-        sage: TestSuite(B).run()                                                        # needs sage.rings.padics
-=======
         sage: B = Berkovich_Cp_Projective(3)
         sage: TestSuite(B).run()
->>>>>>> 3e2de54f
     """
 
     Element = Berkovich_Element_Cp_Affine
@@ -557,11 +428,7 @@
 
         EXAMPLES::
 
-<<<<<<< HEAD
-            sage: Berkovich_Cp_Affine(3)                                                # needs sage.rings.padics
-=======
             sage: Berkovich_Cp_Affine(3)
->>>>>>> 3e2de54f
             Affine Berkovich line over Cp(3) of precision 20
         """
         if base in ZZ:
@@ -607,12 +474,7 @@
 
         EXAMPLES::
 
-<<<<<<< HEAD
-            sage: B = Berkovich_Cp_Affine(3)                                            # needs sage.rings.padics
-            sage: B                                                                     # needs sage.rings.padics
-=======
             sage: B = Berkovich_Cp_Affine(3); B
->>>>>>> 3e2de54f
             Affine Berkovich line over Cp(3) of precision 20
 
         ::
@@ -637,13 +499,8 @@
 
         EXAMPLES:
 
-<<<<<<< HEAD
-            sage: B = Berkovich_Cp_Affine(3)                                            # needs sage.rings.padics
-            sage: latex(B)                                                              # needs sage.rings.padics
-=======
             sage: B = Berkovich_Cp_Affine(3)
             sage: latex(B)
->>>>>>> 3e2de54f
             \text{Affine Berkovich line over } \Bold{C}_{3}
         """
         return r"\text{Affine Berkovich line over } \Bold{C}_{%s}" % (self.prime())
@@ -682,60 +539,36 @@
 
     EXAMPLES::
 
-<<<<<<< HEAD
-        sage: B = Berkovich_Cp_Projective(3); B                                         # needs sage.rings.padics
-=======
         sage: B = Berkovich_Cp_Projective(3); B
->>>>>>> 3e2de54f
         Projective Berkovich line over Cp(3) of precision 20
 
     Elements can be constructed::
 
-<<<<<<< HEAD
-        sage: B(1/2)                                                                    # needs sage.rings.padics
-=======
         sage: B(1/2)
->>>>>>> 3e2de54f
         Type I point centered at (2 + 3 + 3^2 + 3^3 + 3^4 + 3^5
         + 3^6 + 3^7 + 3^8 + 3^9 + 3^10 + 3^11 + 3^12 + 3^13 + 3^14
         + 3^15 + 3^16 + 3^17 + 3^18 + 3^19 + O(3^20) : 1 + O(3^20))
 
     ::
 
-<<<<<<< HEAD
-        sage: B(2, 1)                                                                   # needs sage.rings.padics
-=======
         sage: B(2, 1)
->>>>>>> 3e2de54f
         Type II point centered at (2 + O(3^20) : 1 + O(3^20)) of radius 3^0
 
     For details about element construction, see the documentation of
     :class:`Berkovich_Element_Cp_Projective`. Initializing a Berkovich projective
     line by passing in a p-adic space looks the same::
 
-<<<<<<< HEAD
-        sage: B = Berkovich_Cp_Projective(Qp(3)); B                                     # needs sage.rings.padics
-=======
         sage: B = Berkovich_Cp_Projective(Qp(3)); B
->>>>>>> 3e2de54f
         Projective Berkovich line over Cp(3) of precision 20
 
     However, this method allows for more control over
     behind-the-scenes conversion::
 
-<<<<<<< HEAD
-        sage: S = Qp(3, 1)                                                              # needs sage.rings.padics
-        sage: B = Berkovich_Cp_Projective(S); B                                         # needs sage.rings.padics
-        Projective Berkovich line over Cp(3) of precision 1
-
-        sage: Q1 = B(1/2); Q1                                                           # needs sage.rings.padics
-=======
         sage: S = Qp(3, 1)
         sage: B = Berkovich_Cp_Projective(S); B
         Projective Berkovich line over Cp(3) of precision 1
 
         sage: Q1 = B(1/2); Q1
->>>>>>> 3e2de54f
         Type I point centered at (2 + O(3) : 1 + O(3))
 
     Note that this point has very low precision, as S has low
@@ -766,19 +599,11 @@
 
         sage: # needs sage.rings.number_field
         sage: R.<x> = QQ[]
-<<<<<<< HEAD
-        sage: A.<a> = NumberField(x^3 + 20)                                             # needs sage.rings.number_field
-        sage: ideal = A.prime_above(3)                                                  # needs sage.rings.number_field
-        sage: B = Berkovich_Cp_Projective(A, ideal)                                     # needs sage.rings.number_field
-        sage: C.<c> = NumberField(x^2 + 1)                                              # needs sage.rings.number_field
-        sage: B(c)                                                                      # needs sage.rings.number_field
-=======
         sage: A.<a> = NumberField(x^3 + 20)
         sage: ideal = A.prime_above(3)
         sage: B = Berkovich_Cp_Projective(A, ideal)
         sage: C.<c> = NumberField(x^2 + 1)
         sage: B(c)
->>>>>>> 3e2de54f
         Traceback (most recent call last):
         ...
         TypeError: could not convert c to Projective Space
@@ -786,13 +611,8 @@
 
     TESTS::
 
-<<<<<<< HEAD
-        sage: B = Berkovich_Cp_Projective(3)                                            # needs sage.rings.padics
-        sage: TestSuite(B).run()                                                        # needs sage.rings.padics
-=======
         sage: B = Berkovich_Cp_Projective(3)
         sage: TestSuite(B).run()
->>>>>>> 3e2de54f
     """
 
     Element = Berkovich_Element_Cp_Projective
@@ -803,11 +623,7 @@
 
         EXAMPLES::
 
-<<<<<<< HEAD
-            sage: Berkovich_Cp_Projective(3)                                            # needs sage.rings.padics
-=======
             sage: Berkovich_Cp_Projective(3)
->>>>>>> 3e2de54f
             Projective Berkovich line over Cp(3) of precision 20
         """
         if base in ZZ:
@@ -864,41 +680,24 @@
 
         EXAMPLES::
 
-<<<<<<< HEAD
-            sage: B = Berkovich_Cp_Projective(3)                                        # needs sage.rings.padics
-            sage: B.base_ring()                                                         # needs sage.rings.padics
-=======
             sage: B = Berkovich_Cp_Projective(3)
             sage: B.base_ring()
->>>>>>> 3e2de54f
             3-adic Field with capped relative precision 20
 
         ::
 
-<<<<<<< HEAD
-            sage: C = Berkovich_Cp_Projective(ProjectiveSpace(Qp(3, 1), 1))             # needs sage.rings.padics
-            sage: C.base_ring()                                                         # needs sage.rings.padics
-=======
             sage: C = Berkovich_Cp_Projective(ProjectiveSpace(Qp(3, 1), 1))
             sage: C.base_ring()
->>>>>>> 3e2de54f
             3-adic Field with capped relative precision 1
 
         ::
 
             sage: # needs sage.rings.number_field
             sage: R.<x> = QQ[]
-<<<<<<< HEAD
-            sage: A.<a> = NumberField(x^3 + 20)                                         # needs sage.rings.number_field
-            sage: ideal = A.prime_above(3)                                              # needs sage.rings.number_field
-            sage: D = Berkovich_Cp_Projective(A, ideal)                                 # needs sage.rings.number_field
-            sage: D.base_ring()                                                         # needs sage.rings.number_field
-=======
             sage: A.<a> = NumberField(x^3 + 20)
             sage: ideal = A.prime_above(3)
             sage: D = Berkovich_Cp_Projective(A, ideal)
             sage: D.base_ring()
->>>>>>> 3e2de54f
             Number Field in a with defining polynomial x^3 + 20
         """
         return self.base().base_ring()
@@ -909,12 +708,7 @@
 
         EXAMPLES::
 
-<<<<<<< HEAD
-            sage: B = Berkovich_Cp_Projective(3)                                        # needs sage.rings.padics
-            sage: B                                                                     # needs sage.rings.padics
-=======
             sage: B = Berkovich_Cp_Projective(3); B
->>>>>>> 3e2de54f
             Projective Berkovich line over Cp(3) of precision 20
 
         ::
@@ -939,13 +733,8 @@
 
         EXAMPLES:
 
-<<<<<<< HEAD
-            sage: B = Berkovich_Cp_Projective(3)                                        # needs sage.rings.padics
-            sage: latex(B)                                                              # needs sage.rings.padics
-=======
             sage: B = Berkovich_Cp_Projective(3)
             sage: latex(B)
->>>>>>> 3e2de54f
             \text{Projective Berkovich line over } \Bold{C}_{3}
         """
         return r"\text{Projective Berkovich line over } \Bold{C}_{%s}" % (self.prime())