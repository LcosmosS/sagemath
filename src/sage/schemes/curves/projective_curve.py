--- conflicted
+++ resolved
@@ -146,23 +146,13 @@
 from sage.misc.cachefunc import cached_method
 from sage.misc.lazy_attribute import lazy_attribute
 from sage.misc.lazy_import import lazy_import
-<<<<<<< HEAD
-=======
 from sage.misc.persist import register_unpickle_override
->>>>>>> 8ab839e7
 from sage.misc.sage_eval import sage_eval
 from sage.rings.integer import Integer
 from sage.rings.integer_ring import IntegerRing
-<<<<<<< HEAD
-from sage.rings.polynomial.polynomial_ring_constructor import PolynomialRing
-from sage.rings.rational_field import is_RationalField
-from sage.rings.integer import Integer
-
-=======
 from sage.rings.polynomial.multi_polynomial_element import degree_lowest_rational_function
 from sage.rings.polynomial.polynomial_ring_constructor import PolynomialRing
 from sage.rings.rational_field import RationalField
->>>>>>> 8ab839e7
 from sage.schemes.projective.projective_space import ProjectiveSpace, ProjectiveSpace_ring
 from sage.schemes.projective.projective_subscheme import (AlgebraicScheme_subscheme_projective,
                                                           AlgebraicScheme_subscheme_projective_field)
