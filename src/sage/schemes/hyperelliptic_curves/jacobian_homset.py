--- conflicted
+++ resolved
@@ -23,10 +23,6 @@
 
 ::
 
-<<<<<<< HEAD
-    sage: # needs sage.rings.finite_rings
-=======
->>>>>>> 3e2de54f
     sage: F.<a> = GF(3)
     sage: R.<x> = F[]
     sage: f = x^5 - 1
@@ -103,10 +99,6 @@
 
         ::
 
-<<<<<<< HEAD
-            sage: # needs sage.rings.finite_rings
-=======
->>>>>>> 3e2de54f
             sage: F.<a> = GF(3)
             sage: R.<x> = F[]
             sage: f = x^5 - 1
