--- conflicted
+++ resolved
@@ -9,11 +9,7 @@
     Hyperelliptic Curve over Rational Field defined by y^2 = x^5 + x + 1
     sage: C(QQ)
     Set of rational points of Hyperelliptic Curve over Rational Field
-<<<<<<< HEAD
-    defined by y^2 = x^5 + x + 1
-=======
      defined by y^2 = x^5 + x + 1
->>>>>>> 08060ed1
     sage: P = C([0,1,1])
     sage: J = C.jacobian(); J
     Jacobian of Hyperelliptic Curve over Rational Field defined by y^2 = x^5 + x + 1
