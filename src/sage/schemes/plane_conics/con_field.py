# sage_setup: distribution = sagemath-schemes
r"""
Projective plane conics over a field

AUTHORS:

- Marco Streng (2010-07-20)

- Nick Alexander (2008-01-08)

"""
# *****************************************************************************
#        Copyright (C) 2008 Nick Alexander <ncalexander@gmail.com>
#        Copyright (C) 2009/2010 Marco Streng <marco.streng@gmail.com>
#
#   Distributed under the terms of the GNU General Public License (GPL)
#
#     This code is distributed in the hope that it will be useful,
#     but WITHOUT ANY WARRANTY; without even the implied warranty of
#     MERCHANTABILITY or FITNESS FOR A PARTICULAR PURPOSE.  See the GNU
#     General Public License for more details.
#
#   The full text of the GPL is available at:
#
#                   http://www.gnu.org/licenses/
# *****************************************************************************

from sage.rings.polynomial.polynomial_ring_constructor import PolynomialRing

import sage.rings.abc

from sage.modules.free_module_element import vector
from sage.structure.sequence import Sequence
from sage.structure.element import is_Vector
from sage.schemes.projective.projective_space import ProjectiveSpace
from sage.matrix.constructor import Matrix
from sage.structure.element import is_Matrix

from sage.schemes.curves.projective_curve import ProjectivePlaneCurve_field

from sage.categories.fields import Fields
_Fields = Fields()


class ProjectiveConic_field(ProjectivePlaneCurve_field):
    r"""
    Create a projective plane conic curve over a field.
    See ``Conic`` for full documentation.

    EXAMPLES::

        sage: K = FractionField(PolynomialRing(QQ, 't'))
        sage: P.<X, Y, Z> = K[]
        sage: Conic(X^2 + Y^2 - Z^2)
        Projective Conic Curve over Fraction Field of Univariate Polynomial Ring in t
         over Rational Field defined by X^2 + Y^2 - Z^2

    TESTS::

        sage: K = FractionField(PolynomialRing(QQ, 't'))
        sage: Conic([K(1), 1, -1])._test_pickling()
    """
    def __init__(self, A, f):
        r"""
        See ``Conic`` for full documentation.

        EXAMPLES:

        ::

            sage: c = Conic([1, 1, 1]); c
            Projective Conic Curve over Rational Field defined by x^2 + y^2 + z^2
        """
        super().__init__(A, f)
        self._coefficients = [f[(2,0,0)], f[(1,1,0)], f[(1,0,1)],
                                f[(0,2,0)], f[(0,1,1)], f[(0,0,2)]]
        self._parametrization = None
        self._diagonal_matrix = None

        self._rational_point = None

    def _repr_type(self):
        r"""
        Return ``'Projective Conic'``, which is the first part of the
        plain text representation of this object as output by
        the function ``_repr_`` of the class ``Curve_generic``.

        EXAMPLES::

            sage: c = Conic([1, 1, 1]); c
            Projective Conic Curve over Rational Field defined by x^2 + y^2 + z^2
            sage: c._repr_()
            'Projective Conic Curve over Rational Field defined by x^2 + y^2 + z^2'
            sage: c._repr_type()
            'Projective Conic'
        """
        return "Projective Conic"

    def base_extend(self, S):
        r"""
        Return the conic over ``S`` given by the same equation as ``self``.

        EXAMPLES::

            sage: c = Conic([1, 1, 1]); c
            Projective Conic Curve over Rational Field defined by x^2 + y^2 + z^2
            sage: c.has_rational_point()
            False
            sage: d = c.base_extend(QuadraticField(-1, 'i')); d                         # needs sage.rings.number_field
            Projective Conic Curve over Number Field in i
             with defining polynomial x^2 + 1 with i = 1*I defined by x^2 + y^2 + z^2
            sage: d.rational_point(algorithm='rnfisnorm')                               # needs sage.rings.number_field
            (i : 1 : 0)
        """
        if S in _Fields:
            B = self.base_ring()
            if B == S:
                return self
            if not S.has_coerce_map_from(B):
                raise ValueError("No natural map from the base ring of self "
                                  "(= %s) to S (= %s)" % (self, S))
            from .constructor import Conic
            con = Conic([S(c) for c in self.coefficients()],
                        self.variable_names())
            if self._rational_point is not None:
                pt = [S(c) for c in Sequence(self._rational_point)]
                if not pt == [0,0,0]:
                    # The following line stores the point in the cache
                    # if (and only if) there is no point in the cache.
                    pt = con.point(pt)
            return con
        return super().base_extend(S)

    def cache_point(self, p):
        r"""
        Replace the point in the cache of ``self`` by ``p`` for use
        by :meth:`rational_point` and :meth:`parametrization`.

        EXAMPLES::

            sage: c = Conic([1, -1, 1])
            sage: c.point([15, 17, 8])
            (15/8 : 17/8 : 1)
            sage: c.rational_point()
            (15/8 : 17/8 : 1)
            sage: c.cache_point(c.rational_point(read_cache = False))
            sage: c.rational_point()
            (-1 : 1 : 0)
        """
        if isinstance(p, (tuple, list)):
            p = self.point(p)
        self._rational_point = p

    def coefficients(self):
        r"""
        Gives a the `6` coefficients of the conic ``self``
        in lexicographic order.

        EXAMPLES::

            sage: Conic(QQ, [1,2,3,4,5,6]).coefficients()
            [1, 2, 3, 4, 5, 6]

            sage: P.<x,y,z> = GF(13)[]
            sage: a = Conic(x^2 + 5*x*y + y^2 + z^2).coefficients(); a
            [1, 5, 0, 1, 0, 1]
            sage: Conic(a)
            Projective Conic Curve over Finite Field of size 13
            defined by x^2 + 5*x*y + y^2 + z^2
        """
        return self._coefficients

    def derivative_matrix(self):
        r"""
        Gives the derivative of the defining polynomial of
        the conic ``self``, which is a linear map,
        as a `3 \times 3` matrix.

        EXAMPLES:

        In characteristic different from `2`, the
        derivative matrix is twice the symmetric matrix:

        ::

            sage: c = Conic(QQ, [1,1,1,1,1,0])
            sage: c.symmetric_matrix()
            [  1 1/2 1/2]
            [1/2   1 1/2]
            [1/2 1/2   0]
            sage: c.derivative_matrix()
            [2 1 1]
            [1 2 1]
            [1 1 0]

        An example in characteristic `2`::

<<<<<<< HEAD
            sage: # needs sage.rings.finite_rings
=======
>>>>>>> 3e2de54f
            sage: P.<t> = GF(2)[]
            sage: c = Conic([t, 1, t^2, 1, 1, 0]); c                                    # needs sage.libs.ntl
            Projective Conic Curve over Fraction Field of Univariate
             Polynomial Ring in t over Finite Field of size 2 (using GF2X)
             defined by t*x^2 + x*y + y^2 + (t^2)*x*z + y*z
            sage: c.is_smooth()
            True
            sage: c.derivative_matrix()
            [  0   1 t^2]
            [  1   0   1]
            [t^2   1   0]
        """
        a, b, c, d, e, f = self.coefficients()
        return Matrix([[2 * a, b, c],
                       [b, 2 * d, e],
                       [c, e, 2 * f]])

    def determinant(self):
        r"""
        Return the determinant of the symmetric matrix that defines
        the conic ``self``.

        This is defined only if the base field has characteristic
        different from `2`.

        EXAMPLES:

        ::

            sage: C = Conic([1,2,3,4,5,6])
            sage: C.determinant()
            41/4
            sage: C.symmetric_matrix().determinant()
            41/4

        Determinants are only defined in characteristic different from `2`::

            sage: C = Conic(GF(2), [1, 1, 1, 1, 1, 0])
            sage: C.is_smooth()
            True
            sage: C.determinant()
            Traceback (most recent call last):
            ...
            ValueError: The conic self (= Projective Conic Curve over Finite Field
            of size 2 defined by x^2 + x*y + y^2 + x*z + y*z) has no symmetric matrix
            because the base field has characteristic 2
        """
        return self.symmetric_matrix().determinant()

    def diagonal_matrix(self):
        r"""
        Return a diagonal matrix `D` and a matrix `T` such that `T^t A T = D`
        holds, where `(x, y, z) A (x, y, z)^t` is the defining polynomial
        of the conic ``self``.

        EXAMPLES:

        ::

            sage: c = Conic(QQ, [1,2,3,4,5,6])
            sage: d, t = c.diagonal_matrix(); d, t
            (
            [    1     0     0]  [   1   -1 -7/6]
            [    0     3     0]  [   0    1 -1/3]
            [    0     0 41/12], [   0    0    1]
            )
            sage: t.transpose()*c.symmetric_matrix()*t
            [    1     0     0]
            [    0     3     0]
            [    0     0 41/12]

        Diagonal matrices are only defined in characteristic different
        from `2`:

        ::

            sage: c = Conic(GF(4, 'a'), [0, 1, 1, 1, 1, 1])                             # needs sage.rings.finite_rings
            sage: c.is_smooth()                                                         # needs sage.rings.finite_rings
            True
            sage: c.diagonal_matrix()                                                   # needs sage.rings.finite_rings
            Traceback (most recent call last):
            ...
            ValueError: The conic self (= Projective Conic Curve over Finite Field
            in a of size 2^2 defined by x*y + y^2 + x*z + y*z + z^2) has
            no symmetric matrix because the base field has characteristic 2
        """
        A = self.symmetric_matrix()
        B = self.base_ring()
        basis = [vector(B,{2:0,i:1}) for i in range(3)]
        for i in range(3):
            zerovalue = (basis[i]*A*basis[i].column()== 0)
            if zerovalue:
                for j in range(i+1,3):
                    if basis[j]*A*basis[j].column() != 0:
                        b = basis[i]
                        basis[i] = basis[j]
                        basis[j] = b
                        zerovalue = False
            if zerovalue:
                for j in range(i+1,3):
                    if basis[i]*A*basis[j].column() != 0:
                        basis[i] = basis[i]+basis[j]
                        zerovalue = False
            if not zerovalue:
                l = (basis[i]*A*basis[i].column())
                for j in range(i+1,3):
                    basis[j] = basis[j] - \
                               (basis[i]*A*basis[j].column())/l * basis[i]
        T = Matrix(basis).transpose()
        return T.transpose()*A*T, T

    def diagonalization(self, names=None):
        r"""
        Return a diagonal conic `C`, an isomorphism of schemes `M: C` -> ``self``
        and the inverse `N` of `M`.

        EXAMPLES::

<<<<<<< HEAD
            sage: Conic(GF(5), [1,0,1,1,0,1]).diagonalization()                         # needs sage.rings.finite_rings
=======
            sage: Conic(GF(5), [1,0,1,1,0,1]).diagonalization()
>>>>>>> 3e2de54f
            (Projective Conic Curve over Finite Field of size 5
              defined by x^2 + y^2 + 2*z^2,
             Scheme morphism:
              From: Projective Conic Curve over Finite Field of size 5
                    defined by x^2 + y^2 + 2*z^2
              To:   Projective Conic Curve over Finite Field of size 5
                    defined by x^2 + y^2 + x*z + z^2
              Defn: Defined on coordinates by sending (x : y : z) to (x + 2*z : y : z),
             Scheme morphism:
              From: Projective Conic Curve over Finite Field of size 5
                    defined by x^2 + y^2 + x*z + z^2
              To:   Projective Conic Curve over Finite Field of size 5
                    defined by x^2 + y^2 + 2*z^2
              Defn: Defined on coordinates by sending (x : y : z) to (x - 2*z : y : z))

        The diagonalization is only defined in characteristic different
        from 2:

        ::

            sage: Conic(GF(2), [1,1,1,1,1,0]).diagonalization()
            Traceback (most recent call last):
            ...
            ValueError: The conic self (= Projective Conic Curve over Finite Field
            of size 2 defined by x^2 + x*y + y^2 + x*z + y*z) has no symmetric matrix
            because the base field has characteristic 2

        An example over a global function field:

        ::

<<<<<<< HEAD
            sage: # needs sage.rings.finite_rings
=======
>>>>>>> 3e2de54f
            sage: K = FractionField(PolynomialRing(GF(7), 't'))
            sage: (t,) = K.gens()
            sage: C = Conic(K, [t/2,0, 1, 2, 0, 3])
            sage: C.diagonalization()
            (Projective Conic Curve over Fraction Field of Univariate
              Polynomial Ring in t over Finite Field of size 7
              defined by (-3*t)*x^2 + 2*y^2 + (3*t + 3)/t*z^2,
             Scheme morphism:
               From: Projective Conic Curve over Fraction Field of Univariate
                     Polynomial Ring in t over Finite Field of size 7
                     defined by (-3*t)*x^2 + 2*y^2 + (3*t + 3)/t*z^2
               To:   Projective Conic Curve over Fraction Field of Univariate
                     Polynomial Ring in t over Finite Field of size 7
                     defined by (-3*t)*x^2 + 2*y^2 + x*z + 3*z^2
               Defn: Defined on coordinates by sending (x : y : z) to (x - 1/t*z : y : z),
             Scheme morphism:
               From: Projective Conic Curve over Fraction Field of Univariate
                     Polynomial Ring in t over Finite Field of size 7
                     defined by (-3*t)*x^2 + 2*y^2 + x*z + 3*z^2
               To:   Projective Conic Curve over Fraction Field of Univariate
                     Polynomial Ring in t over Finite Field of size 7
                     defined by (-3*t)*x^2 + 2*y^2 + (3*t + 3)/t*z^2
               Defn: Defined on coordinates by sending (x : y : z) to (x + 1/t*z : y : z))
        """
        if names is None:
            names = self.defining_polynomial().parent().variable_names()
        from .constructor import Conic
        D, T = self.diagonal_matrix()
        con = Conic(D, names=names)
        return con, con.hom(T, self), self.hom(T.inverse(), con)

    def gens(self):
        r"""
        Return the generators of the coordinate ring of ``self``.

        EXAMPLES:

        ::

            sage: P.<x,y,z> = QQ[]
            sage: c = Conic(x^2 + y^2 + z^2)
            sage: c.gens()
            (xbar, ybar, zbar)
            sage: c.defining_polynomial()(c.gens())
            0

        The function ``gens()`` is required for the following construction:

        ::

<<<<<<< HEAD
            sage: C.<a,b,c> = Conic(GF(3), [1, 1, 1])                                   # needs sage.rings.finite_rings
            sage: C                                                                     # needs sage.rings.finite_rings
=======
            sage: C.<a,b,c> = Conic(GF(3), [1, 1, 1])
            sage: C
>>>>>>> 3e2de54f
            Projective Conic Curve over
             Finite Field of size 3 defined by a^2 + b^2 + c^2

        """
        return self.coordinate_ring().gens()

    def has_rational_point(self, point=False,
                           algorithm='default', read_cache=True):
        r"""
        Return True if and only if the conic ``self``
        has a point over its base field `B`.

        If ``point`` is True, then returns a second output, which is
        a rational point if one exists.

        Points are cached whenever they are found. Cached information
        is used if and only if ``read_cache`` is True.

        ALGORITHM:

        The parameter ``algorithm`` specifies the algorithm
        to be used:

        - ``'default'`` -- If the base field is real or complex,
          use an elementary native Sage implementation.

        - ``'magma'`` (requires Magma to be installed) --
          delegates the task to the Magma computer algebra
          system.

        EXAMPLES::

            sage: Conic(RR, [1, 1, 1]).has_rational_point()
            False
            sage: Conic(CC, [1, 1, 1]).has_rational_point()
            True

            sage: Conic(RR, [1, 2, -3]).has_rational_point(point = True)
            (True, (1.73205080756888 : 0.000000000000000 : 1.00000000000000))

        Conics over polynomial rings can be solved internally::

            sage: R.<t> = QQ[]
            sage: C = Conic([-2,t^2+1,t^2-1])
            sage: C.has_rational_point()
            True

        And they can also be solved with Magma::

            sage: C.has_rational_point(algorithm='magma')               # optional - magma
            True
            sage: C.has_rational_point(algorithm='magma', point=True)   # optional - magma
            (True, (-t : 1 : 1))

            sage: D = Conic([t,1,t^2])
            sage: D.has_rational_point(algorithm='magma')               # optional - magma
            False

        TESTS:

        One of the following fields comes with an embedding into the complex
        numbers, one does not. Check that they are both handled correctly by
        the Magma interface. ::

            sage: # needs sage.rings.number_field
            sage: K.<i> = QuadraticField(-1)
            sage: K.coerce_embedding()
            Generic morphism:
              From: Number Field in i with defining polynomial x^2 + 1 with i = 1*I
              To:   Complex Lazy Field
              Defn: i -> 1*I
            sage: Conic(K, [1,1,1]).rational_point(algorithm='magma')   # optional - magma
            (-i : 1 : 0)

            sage: # needs sage.rings.number_field
            sage: x = QQ['x'].gen()
            sage: L.<i> = NumberField(x^2 + 1, embedding=None)
            sage: Conic(L, [1,1,1]).rational_point(algorithm='magma')   # optional - magma
            (-i : 1 : 0)
            sage: L == K
            False
        """
        if read_cache:
            if self._rational_point is not None:
                if point:
                    return True, self._rational_point
                else:
                    return True

        B = self.base_ring()

        if algorithm == 'magma':
            from sage.interfaces.magma import magma
            M = magma(self)
            b = M.HasRationalPoint().sage()
            if not point:
                return b
            if not b:
                return False, None
            M_pt = M.HasRationalPoint(nvals=2)[1]

            # Various attempts will be made to convert `pt` to
            # a Sage object. The end result will always be checked
            # by self.point().

            pt = [M_pt[1], M_pt[2], M_pt[3]]

            # The first attempt is to use sequences. This is efficient and
            # succeeds in cases where the Magma interface fails to convert
            # number field elements, because embeddings between number fields
            # may be lost on conversion to and from Magma.
            # This should deal with all absolute number fields.
            try:
                return True, self.point([B(c.Eltseq().sage()) for c in pt])
            except TypeError:
                pass

            # The second attempt tries to split Magma elements into
            # numerators and denominators first. This is necessary
            # for the field of rational functions, because (at the moment of
            # writing) fraction field elements are not converted automatically
            # from Magma to Sage.
            try:
                return True, self.point(
                    [B(c.Numerator().sage() / c.Denominator().sage()) for c in pt])
            except (TypeError, NameError):
                pass

            # Finally, let the Magma interface handle conversion.
            try:
                return True, self.point([B(c.sage()) for c in pt])
            except (TypeError, NameError):
                pass

            raise NotImplementedError("No correct conversion implemented for converting the Magma point %s on %s to a correct Sage point on self (=%s)" % (M_pt, M, self))

        if algorithm != 'default':
            raise ValueError("Unknown algorithm: %s" % algorithm)

        if isinstance(B, sage.rings.abc.ComplexField):
            if point:
                [_,_,_,d,e,f] = self._coefficients
                if d == 0:
                    return True, self.point([0,1,0])
                return True, self.point([0, ((e**2-4*d*f).sqrt()-e)/(2*d), 1],
                                        check=False)
            return True
        if isinstance(B, sage.rings.abc.RealField):
            D, T = self.diagonal_matrix()
            [a, b, c] = [D[0,0], D[1,1], D[2,2]]
            if a == 0:
                ret = True, self.point(T*vector([1,0,0]), check=False)
            elif a*c <= 0:
                ret = True, self.point(T*vector([(-c/a).sqrt(),0,1]),
                                       check=False)
            elif b == 0:
                ret = True, self.point(T*vector([0,1,0]), check=False)
            elif b*c <= 0:
                ret = True, self.point(T*vector([0,(-c/b).sqrt(),0,1]),
                                       check=False)
            else:
                ret = False, None
            if point:
                return ret
            return ret[0]
        raise NotImplementedError("has_rational_point not implemented for "
                                  "conics over base field %s" % B)

    def has_singular_point(self, point=False):
        r"""
        Return True if and only if the conic ``self`` has a rational
        singular point.

        If ``point`` is True, then also return a rational singular
        point (or ``None`` if no such point exists).

        EXAMPLES:

        ::

            sage: c = Conic(QQ, [1,0,1]); c
            Projective Conic Curve over Rational Field defined by x^2 + z^2
            sage: c.has_singular_point(point = True)
            (True, (0 : 1 : 0))

            sage: P.<x,y,z> = GF(7)[]
            sage: e = Conic((x+y+z)*(x-y+2*z)); e
            Projective Conic Curve over Finite Field of size 7
             defined by x^2 - y^2 + 3*x*z + y*z + 2*z^2
            sage: e.has_singular_point(point = True)
            (True, (2 : 4 : 1))

            sage: Conic([1, 1, -1]).has_singular_point()
            False
            sage: Conic([1, 1, -1]).has_singular_point(point=True)
            (False, None)

        ``has_singular_point`` is not implemented over all fields
        of characteristic `2`. It is implemented over finite fields.

        ::

            sage: F.<a> = FiniteField(8)                                                # needs sage.rings.finite_rings
            sage: Conic([a, a + 1, 1]).has_singular_point(point=True)                   # needs sage.rings.finite_rings
            (True, (a + 1 : 0 : 1))

            sage: P.<t> = GF(2)[]
<<<<<<< HEAD
            sage: C = Conic(P, [t,t,1]); C                                              # needs sage.libs.ntl sage.rings.finite_rings
            Projective Conic Curve over Fraction Field of Univariate Polynomial Ring
             in t over Finite Field of size 2 (using GF2X) defined by t*x^2 + t*y^2 + z^2
            sage: C.has_singular_point(point = False)                                   # needs sage.libs.ntl sage.rings.finite_rings
=======
            sage: C = Conic(P, [t,t,1]); C                                              # needs sage.libs.ntl
            Projective Conic Curve over Fraction Field of Univariate Polynomial Ring
             in t over Finite Field of size 2 (using GF2X) defined by t*x^2 + t*y^2 + z^2
            sage: C.has_singular_point(point=False)                                     # needs sage.libs.ntl
>>>>>>> 3e2de54f
            Traceback (most recent call last):
            ...
            NotImplementedError: Sorry, find singular point on conics not implemented
            over all fields of characteristic 2.
        """
        if not point:
            ret = self.has_singular_point(point=True)
            return ret[0]
        B = self.base_ring()
        if B.characteristic() == 2:
            [a,b,c,d,e,f] = self.coefficients()
            if b == 0 and c == 0 and e == 0:
                for i in range(3):
                    if [a, d, f][i] == 0:
                        return True, self.point(vector(B, {2:0, i:1}))
                if hasattr(a/f, 'is_square') and hasattr(a/f, 'sqrt'):
                    if (a/f).is_square():
                        return True, self.point([1,0,(a/f).sqrt()])
                    if (d/f).is_square():
                        return True, self.point([0,1,(d/f).sqrt()])
                raise NotImplementedError("Sorry, find singular point on conics not implemented over all fields of characteristic 2.")
            pt = [e, c, b]
            if self.defining_polynomial()(pt) == 0:
                return True, self.point(pt)
            return False, None
        D = self.symmetric_matrix()
        if D.determinant() == 0:
            return True, self.point(Sequence(D.right_kernel().gen()))
        return False, None

    def hom(self, x, Y=None):
        r"""
        Return the scheme morphism from ``self`` to ``Y`` defined by ``x``.
        Here ``x`` can be a matrix or a sequence of polynomials.
        If ``Y`` is omitted, then a natural image is found if possible.

        EXAMPLES:

        Here are a few morphisms given by matrices. In the first
        example, ``Y`` is omitted, in the second example, ``Y`` is specified.

        ::

            sage: c = Conic([-1, 1, 1])
            sage: h = c.hom(Matrix([[1,1,0],[0,1,0],[0,0,1]])); h
            Scheme morphism:
              From: Projective Conic Curve over Rational Field defined by -x^2 + y^2 + z^2
              To:   Projective Conic Curve over Rational Field defined by -x^2 + 2*x*y + z^2
              Defn: Defined on coordinates by sending (x : y : z) to (x + y : y : z)
            sage: h([-1, 1, 0])
            (0 : 1 : 0)

            sage: c = Conic([-1, 1, 1])
            sage: d = Conic([4, 1, -1])
            sage: c.hom(Matrix([[0, 0, 1/2], [0, 1, 0], [1, 0, 0]]), d)
            Scheme morphism:
              From: Projective Conic Curve over Rational Field defined by -x^2 + y^2 + z^2
              To:   Projective Conic Curve over Rational Field defined by 4*x^2 + y^2 - z^2
              Defn: Defined on coordinates by sending (x : y : z) to (1/2*z : y : x)

        ``ValueError`` is raised if the wrong codomain ``Y`` is specified:

        ::

            sage: c = Conic([-1, 1, 1])
            sage: c.hom(Matrix([[0, 0, 1/2], [0, 1, 0], [1, 0, 0]]), c)
            Traceback (most recent call last):
            ...
            ValueError: The matrix x (= [  0   0 1/2]
                                        [  0   1   0]
                                        [  1   0   0]) does not define a map
            from self (= Projective Conic Curve over Rational Field defined by -x^2 + y^2 + z^2)
            to Y (= Projective Conic Curve over Rational Field defined by -x^2 + y^2 + z^2)

        The identity map between two representations of the same conic:

        ::

            sage: C = Conic([1,2,3,4,5,6])
            sage: D = Conic([2,4,6,8,10,12])
            sage: C.hom(identity_matrix(3), D)
            Scheme morphism:
              From: Projective Conic Curve over Rational Field
                    defined by x^2 + 2*x*y + 4*y^2 + 3*x*z + 5*y*z + 6*z^2
              To:   Projective Conic Curve over Rational Field
                    defined by 2*x^2 + 4*x*y + 8*y^2 + 6*x*z + 10*y*z + 12*z^2
              Defn: Defined on coordinates by sending (x : y : z) to (x : y : z)

        An example not over the rational numbers:

        ::

            sage: P.<t> = QQ[]
            sage: C = Conic([1,0,0,t,0,1/t])
            sage: D = Conic([1/t^2, 0, -2/t^2, t, 0, (t + 1)/t^2])
            sage: T = Matrix([[t,0,1], [0,1,0], [0,0,1]])
            sage: C.hom(T, D)
            Scheme morphism:
              From: Projective Conic Curve over Fraction Field of Univariate
                    Polynomial Ring in t over Rational Field defined by x^2 + t*y^2 + 1/t*z^2
              To:   Projective Conic Curve over Fraction Field of Univariate
                    Polynomial Ring in t over Rational Field defined by
                    1/(t^2)*x^2 + t*y^2 - 2/(t^2)*x*z + (t + 1)/(t^2)*z^2
              Defn: Defined on coordinates by sending (x : y : z) to (t*x + z : y : z)

        """
        if is_Matrix(x):
            from .constructor import Conic
            y = x.inverse()
            A = y.transpose()*self.matrix()*y
            im = Conic(A)
            if Y is None:
                Y = im
            elif not Y == im:
                raise ValueError("The matrix x (= %s) does not define a "
                                 "map from self (= %s) to Y (= %s)" %
                                 (x, self, Y))
            x = Sequence(x*vector(self.ambient_space().gens()))
            return self.Hom(Y)(x, check=False)
        return super().hom(x, Y)

    def is_diagonal(self):
        r"""
        Return True if and only if the conic has the form
        `a x^2 + b y^2 + c z^2`.

        EXAMPLES:

        ::

            sage: c = Conic([1,1,0,1,0,1]); c
            Projective Conic Curve over Rational Field defined by x^2 + x*y + y^2 + z^2
            sage: d, t = c.diagonal_matrix()
            sage: c.is_diagonal()
            False
            sage: c.diagonalization()[0].is_diagonal()
            True
        """
        return all(self.coefficients()[i] == 0 for i in [1, 2, 4])

    def is_smooth(self):
        r"""
        Return True if and only if ``self`` is smooth.

        EXAMPLES:

        ::

            sage: Conic([1,-1,0]).is_smooth()
            False
            sage: Conic(GF(2),[1,1,1,1,1,0]).is_smooth()
            True
        """
        if self.base_ring().characteristic() == 2:
            [a,b,c,d,e,f] = self.coefficients()
            if b == 0 and c == 0 and e == 0:
                return False
            return self.defining_polynomial()([e, c, b]) != 0
        return self.determinant() != 0

    def _magma_init_(self, magma):
        """
        Internal function. Returns a string to initialize this
        conic in the Magma subsystem.

        EXAMPLES::

            sage: # optional - magma
            sage: C = Conic(QQ, [1,2,3])
            sage: C._magma_init_(magma)
            'Conic([_sage_ref...|1/1,2/1,3/1,0/1,0/1,0/1])'
<<<<<<< HEAD
            sage: C = Conic(GF(41), [-1,2,5])   # optional - magma                      # needs sage.rings.finite_rings
            sage: C._magma_init_(magma)         # optional - magma                      # needs sage.rings.finite_rings
            'Conic([_sage_ref...|GF(41)!40,GF(41)!2,GF(41)!5,GF(41)!0,GF(41)!0,GF(41)!0])'
            sage: F.<a> = GF(25)                                                        # needs sage.rings.finite_rings
            sage: C = Conic([3,0,1,4,a,2])                                              # needs sage.rings.finite_rings
            sage: C                                                                     # needs sage.rings.finite_rings
            Projective Conic Curve over Finite Field in a of size 5^2
            defined by -2*x^2 - y^2 + x*z + a*y*z + 2*z^2
            sage: magma(C)                      # optional - magma                      # needs sage.rings.finite_rings
=======
            sage: C = Conic(GF(41), [-1,2,5])
            sage: C._magma_init_(magma)
            'Conic([_sage_ref...|GF(41)!40,GF(41)!2,GF(41)!5,GF(41)!0,GF(41)!0,GF(41)!0])'
            sage: F.<a> = GF(25)                                                        # needs sage.rings.finite_rings
            sage: C = Conic([3,0,1,4,a,2]); C                                           # needs sage.rings.finite_rings
            Projective Conic Curve over Finite Field in a of size 5^2
            defined by -2*x^2 - y^2 + x*z + a*y*z + 2*z^2
            sage: magma(C)                                                              # needs sage.rings.finite_rings
>>>>>>> 3e2de54f
            Conic over GF(5^2) defined by
            3*X^2 + 4*Y^2 + X*Z + a*Y*Z + 2*Z^2
            sage: magma(Conic([1/2,2/3,-4/5,6/7,8/9,-10/11]))
            Conic over Rational Field defined by
            1/2*X^2 + 2/3*X*Y + 6/7*Y^2 - 4/5*X*Z + 8/9*Y*Z - 10/11*Z^2
            sage: R.<x> = Frac(QQ['x'])
            sage: magma(Conic([x, 1 + x, 1 - x]))
            Conic over Univariate rational function field over Rational Field defined by
            x*X^2 + (x + 1)*Y^2 + (-x + 1)*Z^2
            sage: P.<x> = QQ[]
            sage: K.<b> = NumberField(x^3 + x + 1)                                      # needs sage.rings.number_field
<<<<<<< HEAD
            sage: magma(Conic([b,1,2]))         # optional - magma                      # needs sage.rings.number_field
=======
            sage: magma(Conic([b,1,2]))                                                 # needs sage.rings.number_field
>>>>>>> 3e2de54f
            Conic over Number Field with defining polynomial x^3 + x + 1
            over the Rational Field defined by b*X^2 + Y^2 + 2*Z^2
        """
        kmn = magma(self.base_ring())._ref()
        coeffs = self.coefficients()
        magma_coeffs = [coeffs[i]._magma_init_(magma) for i in [0, 3, 5, 1, 4, 2]]
        return 'Conic([%s|%s])' % (kmn,','.join(magma_coeffs))

    def matrix(self):
        r"""
        Return a matrix `M` such that `(x, y, z) M (x, y, z)^t`
        is the defining equation of ``self``.

        The matrix `M` is upper triangular if the base field has
        characteristic `2` and symmetric otherwise.

        EXAMPLES::

            sage: R.<x, y, z> = QQ[]
            sage: C = Conic(x^2 + x*y + y^2 + z^2)
            sage: C.matrix()
            [  1 1/2   0]
            [1/2   1   0]
            [  0   0   1]

            sage: R.<x, y, z> = GF(2)[]
            sage: C = Conic(x^2 + x*y + y^2 + x*z + z^2)
            sage: C.matrix()
            [1 1 1]
            [0 1 0]
            [0 0 1]
        """
        if self.base_ring().characteristic() == 2:
            return self.upper_triangular_matrix()
        return self.symmetric_matrix()

    _matrix_ = matrix

    def parametrization(self, point=None, morphism=True):
        r"""
        Return a parametrization `f` of ``self`` together with the
        inverse of `f`.

        If ``point`` is specified, then that point is used
        for the parametrization. Otherwise, use :meth:`rational_point()`
        to find a point.

        If ``morphism`` is True, then `f` is returned in the form
        of a Scheme morphism. Otherwise, it is a tuple of polynomials
        that gives the parametrization.

        EXAMPLES:

        An example over a finite field ::

            sage: c = Conic(GF(2), [1,1,1,1,1,0])
<<<<<<< HEAD
            sage: f, g = c.parametrization(); f, g                                      # needs sage.rings.finite_rings
=======
            sage: f, g = c.parametrization(); f, g
>>>>>>> 3e2de54f
            (Scheme morphism:
              From: Projective Space of dimension 1 over Finite Field of size 2
              To:   Projective Conic Curve over Finite Field of size 2
                    defined by x^2 + x*y + y^2 + x*z + y*z
              Defn: Defined on coordinates by sending (x : y) to ...,
             Scheme morphism:
              From: Projective Conic Curve over Finite Field of size 2
                    defined by x^2 + x*y + y^2 + x*z + y*z
              To:   Projective Space of dimension 1 over Finite Field of size 2
              Defn: Defined on coordinates by sending (x : y : z) to ...)
<<<<<<< HEAD
            sage: set(f(p) for p in f.domain())                                         # needs sage.rings.finite_rings
=======
            sage: set(f(p) for p in f.domain())
>>>>>>> 3e2de54f
            {(0 : 0 : 1), (0 : 1 : 1), (1 : 0 : 1)}

        Verfication of the example ::

            sage: # needs sage.rings.finite_rings
            sage: h = g*f; h
            Scheme endomorphism of Projective Space of dimension 1
             over Finite Field of size 2
              Defn: Defined on coordinates by sending (x : y) to ...
            sage: h[0]/h[1]
            x/y
<<<<<<< HEAD
            sage: h.is_one()                    # known bug
=======
            sage: h.is_one()                    # known bug (see :trac:`31892`)
>>>>>>> 3e2de54f
            True
            sage: (x,y,z) = c.gens()
            sage: x.parent()
            Quotient of Multivariate Polynomial Ring in x, y, z
             over Finite Field of size 2 by the ideal (x^2 + x*y + y^2 + x*z + y*z)
            sage: k = f*g
            sage: k[0]*z-k[2]*x
            0
            sage: k[1]*z-k[2]*y
            0

        The morphisms are mathematically defined in all points,
        but don't work completely in SageMath (see :trac:`31892`) ::

            sage: # needs sage.rings.finite_rings
            sage: f, g = c.parametrization([0,0,1])
            sage: g([0,1,1])
            (1 : 0)
            sage: f([1,0])
            (0 : 1 : 1)
            sage: f([1,1])
            (0 : 0 : 1)
            sage: g([0,0,1])
            (1 : 1)

        An example with ``morphism = False`` ::

            sage: R.<x,y,z> = QQ[]
            sage: C = Curve(7*x^2 + 2*y*z + z^2)
            sage: (p, i) = C.parametrization(morphism=False); (p, i)
            ([-2*x*y, x^2 + 7*y^2, -2*x^2], [-1/2*x, 1/7*y + 1/14*z])
            sage: C.defining_polynomial()(p)
            0
            sage: i[0](p) / i[1](p)
            x/y

        A ``ValueError`` is raised if ``self`` has no rational point ::

            sage: C = Conic(x^2 + y^2 + 7*z^2)
            sage: C.parametrization()
            Traceback (most recent call last):
            ...
            ValueError: Conic Projective Conic Curve over Rational Field defined by
            x^2 + y^2 + 7*z^2 has no rational points over Rational Field!

        A ``ValueError`` is raised if ``self`` is not smooth ::

            sage: C = Conic(x^2 + y^2)
            sage: C.parametrization()
            Traceback (most recent call last):
            ...
            ValueError: The conic self (=Projective Conic Curve over Rational Field
            defined by x^2 + y^2) is not smooth, hence does not have a parametrization.
        """
        if (self._parametrization is not None) and not point:
            par = self._parametrization
        else:
            if not self.is_smooth():
                raise ValueError("The conic self (=%s) is not smooth, hence does not have a parametrization." % self)
            if point is None:
                point = self.rational_point()
            point = Sequence(point)
            B = self.base_ring()
            Q = PolynomialRing(B, 'x,y')
            [x, y] = Q.gens()
            gens = self.ambient_space().gens()
            P = PolynomialRing(B, 4, ['X', 'Y', 'T0', 'T1'])
            [X, Y, T0, T1] = P.gens()
            c3 = [j for j in range(2,-1,-1) if point[j] != 0][0]
            c1 = [j for j in range(3) if j != c3][0]
            c2 = [j for j in range(3) if j != c3 and j != c1][0]
            L = [0,0,0]
            L[c1] = Y*T1*point[c1] + Y*T0
            L[c2] = Y*T1*point[c2] + X*T0
            L[c3] = Y*T1*point[c3]
            bezout = P(self.defining_polynomial()(L) / T0)
            t = [bezout([x,y,0,-1]),bezout([x,y,1,0])]
            par = (tuple([Q(p([x,y,t[0],t[1]])/y) for p in L]),
                   tuple([gens[m]*point[c3]-gens[c3]*point[m]
                       for m in [c2,c1]]))
            if self._parametrization is None:
                self._parametrization = par
        if not morphism:
            return par
        P1 = ProjectiveSpace(self.base_ring(), 1, 'x,y')
        return P1.hom(par[0],self), self.Hom(P1)(par[1], check=False)

    def point(self, v, check=True):
        r"""
        Constructs a point on ``self`` corresponding to the input ``v``.

        If ``check`` is True, then checks if ``v`` defines a valid
        point on ``self``.

        If no rational point on ``self`` is known yet, then also caches the point
        for use by :meth:`rational_point` and :meth:`parametrization`.

        EXAMPLES::

            sage: c = Conic([1, -1, 1])
            sage: c.point([15, 17, 8])
            (15/8 : 17/8 : 1)
            sage: c.rational_point()
            (15/8 : 17/8 : 1)
            sage: d = Conic([1, -1, 1])
            sage: d.rational_point()
            (-1 : 1 : 0)
        """
        if is_Vector(v):
            v = Sequence(v)
        p = super().point(v, check=check)
        if self._rational_point is None:
            self._rational_point = p
        return p

    def random_rational_point(self, *args1, **args2):
        r"""
        Return a random rational point of the conic ``self``.

        ALGORITHM:

        1. Compute a parametrization `f` of ``self`` using :meth:`parametrization`.
        2. Computes a random point `(x:y)` on the projective line.
        3. Output `f(x:y)`.

        The coordinates `x` and `y` are computed using
        ``B.random_element``, where ``B`` is the base field of
        ``self`` and additional arguments to ``random_rational_point``
        are passed to ``random_element``.

        If the base field is a finite field, then the
        output is uniformly distributed over the points of self.

        EXAMPLES::

            sage: c = Conic(GF(2), [1,1,1,1,1,0])
<<<<<<< HEAD
            sage: [c.random_rational_point() for i in range(10)]              # random  # needs sage.rings.finite_rings
=======
            sage: [c.random_rational_point() for i in range(10)]              # random
>>>>>>> 3e2de54f
            [(1 : 0 : 1), (1 : 0 : 1), (1 : 0 : 1), (0 : 1 : 1), (1 : 0 : 1),
             (0 : 0 : 1), (1 : 0 : 1), (1 : 0 : 1), (0 : 0 : 1), (1 : 0 : 1)]

            sage: d = Conic(QQ, [1, 1, -1])
            sage: d.random_rational_point(den_bound=1, num_bound=5)           # random
            (-24/25 : 7/25 : 1)

            sage: Conic(QQ, [1, 1, 1]).random_rational_point()
            Traceback (most recent call last):
            ...
            ValueError: Conic Projective Conic Curve over Rational Field defined by
            x^2 + y^2 + z^2 has no rational points over Rational Field!

        """
        if not self.is_smooth():
            raise NotImplementedError("Sorry, random points not implemented "
                                      "for non-smooth conics")
        par = self.parametrization()
        x = 0
        y = 0
        B = self.base_ring()
        while x == 0 and y == 0:
            x = B.random_element(*args1, **args2)
            y = B.random_element(*args1, **args2)
        return par[0]([x, y])

    def rational_point(self, algorithm='default', read_cache=True):
        r"""
        Return a point on ``self`` defined over the base field.

        Raises ``ValueError`` if no rational point exists.

        See ``self.has_rational_point`` for the algorithm used
        and for the use of the parameters ``algorithm`` and ``read_cache``.

        EXAMPLES:

        Examples over `\QQ` ::

            sage: R.<x,y,z> = QQ[]
            sage: C = Conic(7*x^2 + 2*y*z + z^2)
            sage: C.rational_point()
            (0 : 1 : 0)

            sage: C = Conic(x^2 + 2*y^2 + z^2)
            sage: C.rational_point()
            Traceback (most recent call last):
            ...
            ValueError: Conic Projective Conic Curve over Rational Field defined by
            x^2 + 2*y^2 + z^2 has no rational points over Rational Field!

            sage: C = Conic(x^2 + y^2 + 7*z^2)
            sage: C.rational_point(algorithm='rnfisnorm')
            Traceback (most recent call last):
            ...
            ValueError: Conic Projective Conic Curve over Rational Field defined by
            x^2 + y^2 + 7*z^2 has no rational points over Rational Field!

        Examples over number fields ::

            sage: # needs sage.rings.number_field
            sage: P.<x> = QQ[]
<<<<<<< HEAD
            sage: L.<b> = NumberField(x^3 - 5)                                          # needs sage.rings.number_field
            sage: C = Conic(L, [3, 2, -b])                                              # needs sage.rings.number_field
            sage: p = C.rational_point(algorithm = 'rnfisnorm')                         # needs sage.rings.number_field
            sage: p                                         # output is random          # needs sage.rings.number_field
            (1/3*b^2 - 4/3*b + 4/3 : b^2 - 2 : 1)
            sage: C.defining_polynomial()(list(p))                                      # needs sage.rings.number_field
=======
            sage: L.<b> = NumberField(x^3 - 5)
            sage: C = Conic(L, [3, 2, -b])
            sage: p = C.rational_point(algorithm='rnfisnorm')
            sage: p                                         # output is random
            (1/3*b^2 - 4/3*b + 4/3 : b^2 - 2 : 1)
            sage: C.defining_polynomial()(list(p))
>>>>>>> 3e2de54f
            0

            sage: K.<i> = QuadraticField(-1)                                            # needs sage.rings.number_field
            sage: D = Conic(K, [3, 2, 5])                                               # needs sage.rings.number_field
<<<<<<< HEAD
            sage: D.rational_point(algorithm = 'rnfisnorm')  # output is random         # needs sage.rings.number_field
=======
            sage: D.rational_point(algorithm='rnfisnorm')   # output is random          # needs sage.rings.number_field
>>>>>>> 3e2de54f
            (-3 : 4*i : 1)

            sage: # needs sage.rings.number_field
            sage: L.<s> = QuadraticField(2)
            sage: Conic(QQ, [1, 1, -3]).has_rational_point()
            False
            sage: E = Conic(L, [1, 1, -3])
            sage: E.rational_point()                        # output is random
            (-1 : -s : 1)

        Currently Magma is better at solving conics over number fields than
        Sage, so it helps to use the algorithm 'magma' if Magma is installed::

            sage: # optional - magma, needs sage.rings.number_field
            sage: q = C.rational_point(algorithm='magma',
            ....:                      read_cache=False)
<<<<<<< HEAD
            sage: q                       # output is random,
=======
            sage: q                                         # output is random
>>>>>>> 3e2de54f
            (1/5*b^2 : 1/5*b^2 : 1)
            sage: C.defining_polynomial()(list(q))
            0
            sage: len(str(p)) > 1.5*len(str(q))
            True
<<<<<<< HEAD

            sage: D.rational_point(algorithm='magma',   # optional - magma              # needs sage.rings.number_field
            (1 : 2*i : 1)

            sage: E.rational_point(algorithm='magma',   # optional - magma              # needs sage.rings.number_field
=======
            sage: D.rational_point(algorithm='magma',       # random
            ....:                  read_cache=False)
            (1 : 2*i : 1)
            sage: E.rational_point(algorithm='magma',       # random
>>>>>>> 3e2de54f
            ....:                  read_cache=False)
            (-s : 1 : 1)

            sage: # needs sage.rings.number_field
            sage: F = Conic([L.gen(), 30, -20])
            sage: q = F.rational_point(algorithm='magma')       # optional - magma
<<<<<<< HEAD
            sage: q                             # optional - magma
            (-10/7*s + 40/7 : 5/7*s - 6/7 : 1)
            sage: p = F.rational_point(read_cache=False)
            sage: p                                         # random
            (788210*s - 1114700 : -171135*s + 242022 : 1)
            sage: len(str(p)) > len(str(q))     # optional - magma
=======
            sage: q  # random                                   # optional - magma
            (-10/7*s + 40/7 : 5/7*s - 6/7 : 1)
            sage: p = F.rational_point(read_cache=False)
            sage: p  # random
            (788210*s - 1114700 : -171135*s + 242022 : 1)
            sage: len(str(p)) > len(str(q))                     # optional - magma
>>>>>>> 3e2de54f
            True

            sage: # needs sage.rings.number_field
            sage: G = Conic([L.gen(), 30, -21])
            sage: G.has_rational_point(algorithm='magma')       # optional - magma
            False
            sage: G.has_rational_point(read_cache=False)
            False
<<<<<<< HEAD
            sage: G.has_rational_point(algorithm='local', read_cache=False)
            False
            sage: G.rational_point(algorithm='magma')   # optional - magma
=======
            sage: G.has_rational_point(algorithm='local',
            ....:                      read_cache=False)
            False
            sage: G.rational_point(algorithm='magma')           # optional - magma
>>>>>>> 3e2de54f
            Traceback (most recent call last):
            ...
            ValueError: Conic Projective Conic Curve over Number Field in s
            with defining polynomial x^2 - 2 with s = 1.414213562373095?
            defined by s*x^2 + 30*y^2 - 21*z^2 has no rational points over
            Number Field in s with defining polynomial x^2 - 2 with s = 1.414213562373095?!
<<<<<<< HEAD
            sage: G.rational_point(algorithm='magma',   # optional - magma
=======
            sage: G.rational_point(algorithm='magma',           # optional - magma
>>>>>>> 3e2de54f
            ....:                  read_cache=False)
            Traceback (most recent call last):
            ...
            ValueError: Conic Projective Conic Curve over Number Field in s
            with defining polynomial x^2 - 2 with s = 1.414213562373095?
            defined by s*x^2 + 30*y^2 - 21*z^2 has no rational points over
            Number Field in s with defining polynomial x^2 - 2 with s = 1.414213562373095?!

        Examples over finite fields ::

            sage: F.<a> = FiniteField(7^20)                                             # needs sage.rings.finite_rings
            sage: C = Conic([1, a, -5]); C                                              # needs sage.rings.finite_rings
            Projective Conic Curve over Finite Field in a of size 7^20
            defined by x^2 + a*y^2 + 2*z^2
<<<<<<< HEAD
            sage: C.rational_point()  # output is random                                # needs sage.rings.finite_rings
=======
            sage: C.rational_point()                        # output is random          # needs sage.rings.finite_rings
>>>>>>> 3e2de54f
            (4*a^19 + 5*a^18 + 4*a^17 + a^16 + 6*a^15 + 3*a^13 + 6*a^11 + a^9
               + 3*a^8 + 2*a^7 + 4*a^6 + 3*a^5 + 3*a^4 + a^3 + a + 6
             : 5*a^18 + a^17 + a^16 + 6*a^15 + 4*a^14 + a^13 + 5*a^12 + 5*a^10
               + 2*a^9 + 6*a^8 + 6*a^7 + 6*a^6 + 2*a^4 + 3
             : 1)

        Examples over `\RR` and `\CC` ::

<<<<<<< HEAD
            sage: Conic(CC, [1, 2, 3]).rational_point()                                 # needs sage.rings.finite_rings
            (0 : 1.22474487139159*I : 1)

            sage: Conic(RR, [1, 1, 1]).rational_point()                                 # needs sage.rings.finite_rings
=======
            sage: Conic(CC, [1, 2, 3]).rational_point()
            (0 : 1.22474487139159*I : 1)

            sage: Conic(RR, [1, 1, 1]).rational_point()
>>>>>>> 3e2de54f
            Traceback (most recent call last):
            ...
            ValueError: Conic Projective Conic Curve over Real Field
            with 53 bits of precision defined by x^2 + y^2 + z^2 has
            no rational points over Real Field with 53 bits of precision!
        """
        bl, pt = self.has_rational_point(point=True, algorithm=algorithm,
                                         read_cache=read_cache)
        if bl:
            return pt
        raise ValueError("Conic %s has no rational points over %s!" %
                         (self, self.ambient_space().base_ring()))

    def singular_point(self):
        r"""
        Return a singular rational point of ``self``.

        EXAMPLES:

        ::

            sage: Conic(GF(2), [1,1,1,1,1,1]).singular_point()
            (1 : 1 : 1)

        ``ValueError`` is raised if the conic has no rational singular point

        ::

            sage: Conic(QQ, [1,1,1,1,1,1]).singular_point()
            Traceback (most recent call last):
            ...
            ValueError: The conic self (= Projective Conic Curve over Rational Field
            defined by x^2 + x*y + y^2 + x*z + y*z + z^2) has no rational singular point
        """
        b = self.has_singular_point(point=True)
        if not b[0]:
            raise ValueError("The conic self (= %s) has no rational "
                             "singular point" % self)
        return b[1]

    def symmetric_matrix(self):
        r"""
        The symmetric matrix `M` such that `(x y z) M (x y z)^t`
        is the defining equation of ``self``.

        EXAMPLES::

            sage: R.<x, y, z> = QQ[]
            sage: C = Conic(x^2 + x*y/2 + y^2 + z^2)
            sage: C.symmetric_matrix()
            [  1 1/4   0]
            [1/4   1   0]
            [  0   0   1]

            sage: C = Conic(x^2 + 2*x*y + y^2 + 3*x*z + z^2)
            sage: v = vector([x, y, z])
            sage: v * C.symmetric_matrix() * v
            x^2 + 2*x*y + y^2 + 3*x*z + z^2
        """
        a, b, c, d, e, f = self.coefficients()
        if self.base_ring().characteristic() == 2:
            if b == 0 and c == 0 and e == 0:
                return Matrix([[a, 0, 0], [0, d, 0], [0, 0, f]])
            raise ValueError("The conic self (= %s) has no symmetric matrix "
                             "because the base field has characteristic 2" %
                             self)
        return Matrix([[a, b / 2, c / 2],
                       [b / 2, d, e / 2],
                       [c / 2, e / 2, f]])

    def upper_triangular_matrix(self):
        r"""
        The upper-triangular matrix `M` such that `(x y z) M (x y z)^t`
        is the defining equation of ``self``.

        EXAMPLES::

            sage: R.<x, y, z> = QQ[]
            sage: C = Conic(x^2 + x*y + y^2 + z^2)
            sage: C.upper_triangular_matrix()
            [1 1 0]
            [0 1 0]
            [0 0 1]

            sage: C = Conic(x^2 + 2*x*y + y^2 + 3*x*z + z^2)
            sage: v = vector([x, y, z])
            sage: v * C.upper_triangular_matrix() * v
            x^2 + 2*x*y + y^2 + 3*x*z + z^2
        """
        from sage.matrix.constructor import matrix
        [a,b,c,d,e,f] = self.coefficients()
        return matrix([[ a, b, c ],
                       [ 0, d, e ],
                       [ 0, 0, f ]])

    def variable_names(self):
        r"""
        Return the variable names of the defining polynomial of ``self``.

        EXAMPLES:

        ::

            sage: c = Conic([1,1,0,1,0,1], 'x,y,z')
            sage: c.variable_names()
            ('x', 'y', 'z')
            sage: c.variable_name()
            'x'

        The function ``variable_names()`` is required
        for the following construction:

        ::

            sage: C.<p,q,r> = Conic(QQ, [1, 1, 1])
            sage: C
            Projective Conic Curve over Rational Field defined by p^2 + q^2 + r^2

        """
        return self.defining_polynomial().parent().variable_names()<|MERGE_RESOLUTION|>--- conflicted
+++ resolved
@@ -195,10 +195,6 @@
 
         An example in characteristic `2`::
 
-<<<<<<< HEAD
-            sage: # needs sage.rings.finite_rings
-=======
->>>>>>> 3e2de54f
             sage: P.<t> = GF(2)[]
             sage: c = Conic([t, 1, t^2, 1, 1, 0]); c                                    # needs sage.libs.ntl
             Projective Conic Curve over Fraction Field of Univariate
@@ -317,11 +313,7 @@
 
         EXAMPLES::
 
-<<<<<<< HEAD
-            sage: Conic(GF(5), [1,0,1,1,0,1]).diagonalization()                         # needs sage.rings.finite_rings
-=======
             sage: Conic(GF(5), [1,0,1,1,0,1]).diagonalization()
->>>>>>> 3e2de54f
             (Projective Conic Curve over Finite Field of size 5
               defined by x^2 + y^2 + 2*z^2,
              Scheme morphism:
@@ -353,10 +345,6 @@
 
         ::
 
-<<<<<<< HEAD
-            sage: # needs sage.rings.finite_rings
-=======
->>>>>>> 3e2de54f
             sage: K = FractionField(PolynomialRing(GF(7), 't'))
             sage: (t,) = K.gens()
             sage: C = Conic(K, [t/2,0, 1, 2, 0, 3])
@@ -407,13 +395,8 @@
 
         ::
 
-<<<<<<< HEAD
-            sage: C.<a,b,c> = Conic(GF(3), [1, 1, 1])                                   # needs sage.rings.finite_rings
-            sage: C                                                                     # needs sage.rings.finite_rings
-=======
             sage: C.<a,b,c> = Conic(GF(3), [1, 1, 1])
             sage: C
->>>>>>> 3e2de54f
             Projective Conic Curve over
              Finite Field of size 3 defined by a^2 + b^2 + c^2
 
@@ -621,17 +604,10 @@
             (True, (a + 1 : 0 : 1))
 
             sage: P.<t> = GF(2)[]
-<<<<<<< HEAD
-            sage: C = Conic(P, [t,t,1]); C                                              # needs sage.libs.ntl sage.rings.finite_rings
-            Projective Conic Curve over Fraction Field of Univariate Polynomial Ring
-             in t over Finite Field of size 2 (using GF2X) defined by t*x^2 + t*y^2 + z^2
-            sage: C.has_singular_point(point = False)                                   # needs sage.libs.ntl sage.rings.finite_rings
-=======
             sage: C = Conic(P, [t,t,1]); C                                              # needs sage.libs.ntl
             Projective Conic Curve over Fraction Field of Univariate Polynomial Ring
              in t over Finite Field of size 2 (using GF2X) defined by t*x^2 + t*y^2 + z^2
             sage: C.has_singular_point(point=False)                                     # needs sage.libs.ntl
->>>>>>> 3e2de54f
             Traceback (most recent call last):
             ...
             NotImplementedError: Sorry, find singular point on conics not implemented
@@ -803,17 +779,6 @@
             sage: C = Conic(QQ, [1,2,3])
             sage: C._magma_init_(magma)
             'Conic([_sage_ref...|1/1,2/1,3/1,0/1,0/1,0/1])'
-<<<<<<< HEAD
-            sage: C = Conic(GF(41), [-1,2,5])   # optional - magma                      # needs sage.rings.finite_rings
-            sage: C._magma_init_(magma)         # optional - magma                      # needs sage.rings.finite_rings
-            'Conic([_sage_ref...|GF(41)!40,GF(41)!2,GF(41)!5,GF(41)!0,GF(41)!0,GF(41)!0])'
-            sage: F.<a> = GF(25)                                                        # needs sage.rings.finite_rings
-            sage: C = Conic([3,0,1,4,a,2])                                              # needs sage.rings.finite_rings
-            sage: C                                                                     # needs sage.rings.finite_rings
-            Projective Conic Curve over Finite Field in a of size 5^2
-            defined by -2*x^2 - y^2 + x*z + a*y*z + 2*z^2
-            sage: magma(C)                      # optional - magma                      # needs sage.rings.finite_rings
-=======
             sage: C = Conic(GF(41), [-1,2,5])
             sage: C._magma_init_(magma)
             'Conic([_sage_ref...|GF(41)!40,GF(41)!2,GF(41)!5,GF(41)!0,GF(41)!0,GF(41)!0])'
@@ -822,7 +787,6 @@
             Projective Conic Curve over Finite Field in a of size 5^2
             defined by -2*x^2 - y^2 + x*z + a*y*z + 2*z^2
             sage: magma(C)                                                              # needs sage.rings.finite_rings
->>>>>>> 3e2de54f
             Conic over GF(5^2) defined by
             3*X^2 + 4*Y^2 + X*Z + a*Y*Z + 2*Z^2
             sage: magma(Conic([1/2,2/3,-4/5,6/7,8/9,-10/11]))
@@ -834,11 +798,7 @@
             x*X^2 + (x + 1)*Y^2 + (-x + 1)*Z^2
             sage: P.<x> = QQ[]
             sage: K.<b> = NumberField(x^3 + x + 1)                                      # needs sage.rings.number_field
-<<<<<<< HEAD
-            sage: magma(Conic([b,1,2]))         # optional - magma                      # needs sage.rings.number_field
-=======
             sage: magma(Conic([b,1,2]))                                                 # needs sage.rings.number_field
->>>>>>> 3e2de54f
             Conic over Number Field with defining polynomial x^3 + x + 1
             over the Rational Field defined by b*X^2 + Y^2 + 2*Z^2
         """
@@ -895,11 +855,7 @@
         An example over a finite field ::
 
             sage: c = Conic(GF(2), [1,1,1,1,1,0])
-<<<<<<< HEAD
-            sage: f, g = c.parametrization(); f, g                                      # needs sage.rings.finite_rings
-=======
             sage: f, g = c.parametrization(); f, g
->>>>>>> 3e2de54f
             (Scheme morphism:
               From: Projective Space of dimension 1 over Finite Field of size 2
               To:   Projective Conic Curve over Finite Field of size 2
@@ -910,11 +866,7 @@
                     defined by x^2 + x*y + y^2 + x*z + y*z
               To:   Projective Space of dimension 1 over Finite Field of size 2
               Defn: Defined on coordinates by sending (x : y : z) to ...)
-<<<<<<< HEAD
-            sage: set(f(p) for p in f.domain())                                         # needs sage.rings.finite_rings
-=======
             sage: set(f(p) for p in f.domain())
->>>>>>> 3e2de54f
             {(0 : 0 : 1), (0 : 1 : 1), (1 : 0 : 1)}
 
         Verfication of the example ::
@@ -926,11 +878,7 @@
               Defn: Defined on coordinates by sending (x : y) to ...
             sage: h[0]/h[1]
             x/y
-<<<<<<< HEAD
-            sage: h.is_one()                    # known bug
-=======
             sage: h.is_one()                    # known bug (see :trac:`31892`)
->>>>>>> 3e2de54f
             True
             sage: (x,y,z) = c.gens()
             sage: x.parent()
@@ -1067,11 +1015,7 @@
         EXAMPLES::
 
             sage: c = Conic(GF(2), [1,1,1,1,1,0])
-<<<<<<< HEAD
-            sage: [c.random_rational_point() for i in range(10)]              # random  # needs sage.rings.finite_rings
-=======
             sage: [c.random_rational_point() for i in range(10)]              # random
->>>>>>> 3e2de54f
             [(1 : 0 : 1), (1 : 0 : 1), (1 : 0 : 1), (0 : 1 : 1), (1 : 0 : 1),
              (0 : 0 : 1), (1 : 0 : 1), (1 : 0 : 1), (0 : 0 : 1), (1 : 0 : 1)]
 
@@ -1134,30 +1078,17 @@
 
             sage: # needs sage.rings.number_field
             sage: P.<x> = QQ[]
-<<<<<<< HEAD
-            sage: L.<b> = NumberField(x^3 - 5)                                          # needs sage.rings.number_field
-            sage: C = Conic(L, [3, 2, -b])                                              # needs sage.rings.number_field
-            sage: p = C.rational_point(algorithm = 'rnfisnorm')                         # needs sage.rings.number_field
-            sage: p                                         # output is random          # needs sage.rings.number_field
-            (1/3*b^2 - 4/3*b + 4/3 : b^2 - 2 : 1)
-            sage: C.defining_polynomial()(list(p))                                      # needs sage.rings.number_field
-=======
             sage: L.<b> = NumberField(x^3 - 5)
             sage: C = Conic(L, [3, 2, -b])
             sage: p = C.rational_point(algorithm='rnfisnorm')
             sage: p                                         # output is random
             (1/3*b^2 - 4/3*b + 4/3 : b^2 - 2 : 1)
             sage: C.defining_polynomial()(list(p))
->>>>>>> 3e2de54f
             0
 
             sage: K.<i> = QuadraticField(-1)                                            # needs sage.rings.number_field
             sage: D = Conic(K, [3, 2, 5])                                               # needs sage.rings.number_field
-<<<<<<< HEAD
-            sage: D.rational_point(algorithm = 'rnfisnorm')  # output is random         # needs sage.rings.number_field
-=======
             sage: D.rational_point(algorithm='rnfisnorm')   # output is random          # needs sage.rings.number_field
->>>>>>> 3e2de54f
             (-3 : 4*i : 1)
 
             sage: # needs sage.rings.number_field
@@ -1174,49 +1105,28 @@
             sage: # optional - magma, needs sage.rings.number_field
             sage: q = C.rational_point(algorithm='magma',
             ....:                      read_cache=False)
-<<<<<<< HEAD
-            sage: q                       # output is random,
-=======
             sage: q                                         # output is random
->>>>>>> 3e2de54f
             (1/5*b^2 : 1/5*b^2 : 1)
             sage: C.defining_polynomial()(list(q))
             0
             sage: len(str(p)) > 1.5*len(str(q))
             True
-<<<<<<< HEAD
-
-            sage: D.rational_point(algorithm='magma',   # optional - magma              # needs sage.rings.number_field
-            (1 : 2*i : 1)
-
-            sage: E.rational_point(algorithm='magma',   # optional - magma              # needs sage.rings.number_field
-=======
             sage: D.rational_point(algorithm='magma',       # random
             ....:                  read_cache=False)
             (1 : 2*i : 1)
             sage: E.rational_point(algorithm='magma',       # random
->>>>>>> 3e2de54f
             ....:                  read_cache=False)
             (-s : 1 : 1)
 
             sage: # needs sage.rings.number_field
             sage: F = Conic([L.gen(), 30, -20])
             sage: q = F.rational_point(algorithm='magma')       # optional - magma
-<<<<<<< HEAD
-            sage: q                             # optional - magma
-            (-10/7*s + 40/7 : 5/7*s - 6/7 : 1)
-            sage: p = F.rational_point(read_cache=False)
-            sage: p                                         # random
-            (788210*s - 1114700 : -171135*s + 242022 : 1)
-            sage: len(str(p)) > len(str(q))     # optional - magma
-=======
             sage: q  # random                                   # optional - magma
             (-10/7*s + 40/7 : 5/7*s - 6/7 : 1)
             sage: p = F.rational_point(read_cache=False)
             sage: p  # random
             (788210*s - 1114700 : -171135*s + 242022 : 1)
             sage: len(str(p)) > len(str(q))                     # optional - magma
->>>>>>> 3e2de54f
             True
 
             sage: # needs sage.rings.number_field
@@ -1225,27 +1135,17 @@
             False
             sage: G.has_rational_point(read_cache=False)
             False
-<<<<<<< HEAD
-            sage: G.has_rational_point(algorithm='local', read_cache=False)
-            False
-            sage: G.rational_point(algorithm='magma')   # optional - magma
-=======
             sage: G.has_rational_point(algorithm='local',
             ....:                      read_cache=False)
             False
             sage: G.rational_point(algorithm='magma')           # optional - magma
->>>>>>> 3e2de54f
             Traceback (most recent call last):
             ...
             ValueError: Conic Projective Conic Curve over Number Field in s
             with defining polynomial x^2 - 2 with s = 1.414213562373095?
             defined by s*x^2 + 30*y^2 - 21*z^2 has no rational points over
             Number Field in s with defining polynomial x^2 - 2 with s = 1.414213562373095?!
-<<<<<<< HEAD
-            sage: G.rational_point(algorithm='magma',   # optional - magma
-=======
             sage: G.rational_point(algorithm='magma',           # optional - magma
->>>>>>> 3e2de54f
             ....:                  read_cache=False)
             Traceback (most recent call last):
             ...
@@ -1260,11 +1160,7 @@
             sage: C = Conic([1, a, -5]); C                                              # needs sage.rings.finite_rings
             Projective Conic Curve over Finite Field in a of size 7^20
             defined by x^2 + a*y^2 + 2*z^2
-<<<<<<< HEAD
-            sage: C.rational_point()  # output is random                                # needs sage.rings.finite_rings
-=======
             sage: C.rational_point()                        # output is random          # needs sage.rings.finite_rings
->>>>>>> 3e2de54f
             (4*a^19 + 5*a^18 + 4*a^17 + a^16 + 6*a^15 + 3*a^13 + 6*a^11 + a^9
                + 3*a^8 + 2*a^7 + 4*a^6 + 3*a^5 + 3*a^4 + a^3 + a + 6
              : 5*a^18 + a^17 + a^16 + 6*a^15 + 4*a^14 + a^13 + 5*a^12 + 5*a^10
@@ -1273,17 +1169,10 @@
 
         Examples over `\RR` and `\CC` ::
 
-<<<<<<< HEAD
-            sage: Conic(CC, [1, 2, 3]).rational_point()                                 # needs sage.rings.finite_rings
-            (0 : 1.22474487139159*I : 1)
-
-            sage: Conic(RR, [1, 1, 1]).rational_point()                                 # needs sage.rings.finite_rings
-=======
             sage: Conic(CC, [1, 2, 3]).rational_point()
             (0 : 1.22474487139159*I : 1)
 
             sage: Conic(RR, [1, 1, 1]).rational_point()
->>>>>>> 3e2de54f
             Traceback (most recent call last):
             ...
             ValueError: Conic Projective Conic Curve over Real Field
