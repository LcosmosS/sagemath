"""
Jacobians of curves

This module defines the base class of Jacobians as an abstract scheme.

AUTHORS:

- William Stein (2005)

"""
#*****************************************************************************
#       Copyright (C) 2005 William Stein <wstein@gmail.com>
#
#  Distributed under the terms of the GNU General Public License (GPL)
#  as published by the Free Software Foundation; either version 2 of
#  the License, or (at your option) any later version.
#                  http://www.gnu.org/licenses/
#*****************************************************************************
from sage.categories.fields import Fields
_Fields = Fields()
from sage.schemes.generic.scheme import Scheme, is_Scheme
from sage.structure.richcmp import richcmp_method, richcmp


def is_Jacobian(J):
    """
    Return True if `J` is of type Jacobian_generic.

    EXAMPLES::

        sage: from sage.schemes.jacobians.abstract_jacobian import Jacobian, is_Jacobian
        sage: P2.<x, y, z> = ProjectiveSpace(QQ, 2)
        sage: C = Curve(x^3 + y^3 + z^3)
        sage: J = Jacobian(C)
        sage: is_Jacobian(J)
        True

    ::

        sage: E = EllipticCurve('37a1')
        sage: is_Jacobian(E)
        False
    """
    return isinstance(J, Jacobian_generic)


def Jacobian(C):
    """
    EXAMPLES::

        sage: from sage.schemes.jacobians.abstract_jacobian import Jacobian
        sage: P2.<x, y, z> = ProjectiveSpace(QQ, 2)
        sage: C = Curve(x^3 + y^3 + z^3)
        sage: Jacobian(C)
        Jacobian of Projective Plane Curve over Rational Field defined by x^3 + y^3 + z^3
    """
    try:
        return C.jacobian()
    except AttributeError:
        return Jacobian_generic(C)


@richcmp_method
class Jacobian_generic(Scheme):
    """
    Base class for Jacobians of projective curves.

    The input must be a projective curve over a field.

    EXAMPLES::

        sage: from sage.schemes.jacobians.abstract_jacobian import Jacobian
        sage: P2.<x, y, z> = ProjectiveSpace(QQ, 2)
        sage: C = Curve(x^3 + y^3 + z^3)
        sage: J = Jacobian(C); J
        Jacobian of Projective Plane Curve over Rational Field defined by x^3 + y^3 + z^3
    """
    def __init__(self, C):
        """
        Initialize.

        TESTS::

            sage: from sage.schemes.jacobians.abstract_jacobian import Jacobian_generic
            sage: P2.<x, y, z> = ProjectiveSpace(QQ, 2)
            sage: C = Curve(x^3 + y^3 + z^3)
            sage: J = Jacobian_generic(C); J
            Jacobian of Projective Plane Curve over Rational Field defined by x^3 + y^3 + z^3
            sage: type(J)
            <class 'sage.schemes.jacobians.abstract_jacobian.Jacobian_generic_with_category'>

        Note: this is an abstract parent, so we skip element tests::

            sage: TestSuite(J).run(skip =["_test_an_element",\
                                          "_test_elements",\
                                          "_test_elements_eq_reflexive",\
                                          "_test_elements_eq_symmetric",\
                                          "_test_elements_eq_transitive",\
                                          "_test_elements_neq",\
                                          "_test_some_elements"])

        ::

            sage: Jacobian_generic(ZZ)
            Traceback (most recent call last):
            ...
            TypeError: Argument (=Integer Ring) must be a scheme.
            sage: Jacobian_generic(P2)
            Traceback (most recent call last):
            ...
            ValueError: C (=Projective Space of dimension 2 over Rational Field)
            must have dimension 1.

        ::

            sage: P2.<x, y, z> = ProjectiveSpace(Zmod(6), 2)
            sage: C = Curve(x + y + z, P2)
            sage: Jacobian_generic(C)
            Traceback (most recent call last):
            ...
            TypeError: C (=Projective Plane Curve over Ring of integers modulo 6
            defined by x + y + z) must be defined over a field.
        """
        if not is_Scheme(C):
            raise TypeError("Argument (=%s) must be a scheme."%C)
        if C.base_ring() not in _Fields:
            raise TypeError("C (=%s) must be defined over a field."%C)
        if C.dimension() != 1:
            raise ValueError("C (=%s) must have dimension 1."%C)
        self.__curve = C
        Scheme.__init__(self, C.base_scheme())

    def __richcmp__(self, J, op):
        """
        Compare the Jacobian ``self`` to `J`.  If `J` is a Jacobian, then
        ``self`` and `J` are equal if and only if their curves are equal.

        EXAMPLES::

            sage: from sage.schemes.jacobians.abstract_jacobian import Jacobian
            sage: P2.<x, y, z> = ProjectiveSpace(QQ, 2)
            sage: J1 = Jacobian(Curve(x^3 + y^3 + z^3))
            sage: J1 == J1
            True
            sage: J1 == P2
            False
            sage: J1 != P2
            True
            sage: J2 = Jacobian(Curve(x + y + z))
            sage: J1 == J2
            False
            sage: J1 != J2
            True
        """
        if not is_Jacobian(J):
            return NotImplemented
        return richcmp(self.curve(), J.curve(), op)

    def _repr_(self):
        """
        Return a string representation of this Jacobian.

        EXAMPLES::

            sage: from sage.schemes.jacobians.abstract_jacobian import Jacobian
            sage: P2.<x, y, z> = ProjectiveSpace(QQ, 2)
            sage: J = Jacobian(Curve(x^3 + y^3 + z^3)); J
            Jacobian of Projective Plane Curve over Rational Field defined by x^3 + y^3 + z^3
            sage: J._repr_()
            'Jacobian of Projective Plane Curve over Rational Field defined by x^3 + y^3 + z^3'
        """
        return "Jacobian of %s" % self.__curve

    def _point(self):
        """
        Return the Hom-set from some affine scheme to ``self``.

        OUTPUT:

        This method always raises a ``NotImplementedError``; it is
        only abstract.

        EXAMPLES::

            sage: from sage.schemes.jacobians.abstract_jacobian import Jacobian
            sage: P2.<x, y, z> = ProjectiveSpace(QQ, 2)
            sage: J = Jacobian(Curve(x^3 + y^3 + z^3))
            sage: J._point()
            Traceback (most recent call last):
            ...
            NotImplementedError
        """
        raise NotImplementedError

    def curve(self):
        """
        Return the curve of which ``self`` is the Jacobian.

        EXAMPLES::

            sage: from sage.schemes.jacobians.abstract_jacobian import Jacobian
            sage: P2.<x, y, z> = ProjectiveSpace(QQ, 2)
            sage: J = Jacobian(Curve(x^3 + y^3 + z^3))
            sage: J.curve()
            Projective Plane Curve over Rational Field defined by x^3 + y^3 + z^3
        """
        return self.__curve

    def change_ring(self, R):
        r"""
        Return the Jacobian over the ring `R`.

        INPUT:

        - ``R`` -- a field. The new base ring.

        OUTPUT: The Jacobian over the ring `R`.

        EXAMPLES::

            sage: R.<x> = QQ['x']
            sage: H = HyperellipticCurve(x^3 - 10*x + 9)
            sage: Jac = H.jacobian();   Jac
            Jacobian of Hyperelliptic Curve over Rational Field
             defined by y^2 = x^3 - 10*x + 9
            sage: Jac.change_ring(RDF)
            Jacobian of Hyperelliptic Curve over Real Double Field
             defined by y^2 = x^3 - 10.0*x + 9.0
        """
        return self.curve().change_ring(R).jacobian()

    def base_extend(self, R):
        r"""
        Return the natural extension of ``self`` over `R`.

        INPUT:

        - ``R`` -- a field. The new base field.

        OUTPUT: The Jacobian over the ring `R`.

        EXAMPLES::

            sage: R.<x> = QQ['x']
            sage: H = HyperellipticCurve(x^3 - 10*x + 9)
            sage: Jac = H.jacobian();   Jac
            Jacobian of Hyperelliptic Curve over Rational Field
<<<<<<< HEAD
            defined by y^2 = x^3 - 10*x + 9
=======
             defined by y^2 = x^3 - 10*x + 9
>>>>>>> 08060ed1
            sage: F.<a> = QQ.extension(x^2 + 1)                                         # optional - sage.rings.number_field
            sage: Jac.base_extend(F)                                                    # optional - sage.rings.number_field
            Jacobian of Hyperelliptic Curve over Number Field in a with defining
             polynomial x^2 + 1 defined by y^2 = x^3 - 10*x + 9
        """
        if R not in _Fields:
            raise ValueError('Not a field: ' + str(R))
        if self.base_ring() is R:
            return self
        if not R.has_coerce_map_from(self.base_ring()):
            raise ValueError('no natural map from the base ring (=%s) to R (=%s)!'
                             % (self.base_ring(), R))
        return self.change_ring(R)<|MERGE_RESOLUTION|>--- conflicted
+++ resolved
@@ -245,11 +245,7 @@
             sage: H = HyperellipticCurve(x^3 - 10*x + 9)
             sage: Jac = H.jacobian();   Jac
             Jacobian of Hyperelliptic Curve over Rational Field
-<<<<<<< HEAD
-            defined by y^2 = x^3 - 10*x + 9
-=======
              defined by y^2 = x^3 - 10*x + 9
->>>>>>> 08060ed1
             sage: F.<a> = QQ.extension(x^2 + 1)                                         # optional - sage.rings.number_field
             sage: Jac.base_extend(F)                                                    # optional - sage.rings.number_field
             Jacobian of Hyperelliptic Curve over Number Field in a with defining
