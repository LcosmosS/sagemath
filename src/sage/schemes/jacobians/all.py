--- conflicted
+++ resolved
@@ -1,6 +1,3 @@
 # sage_setup: distribution = sagemath-schemes
-<<<<<<< HEAD
-=======
 
->>>>>>> abbea0f6
 # from abstract_jacobian import is_Jacobian, Jacobian