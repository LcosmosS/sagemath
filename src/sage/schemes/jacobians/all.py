<<<<<<< HEAD
# sage_setup: distribution = sagemath-schemes
#from abstract_jacobian import is_Jacobian, Jacobian
=======
# from abstract_jacobian import is_Jacobian, Jacobian
>>>>>>> 2bad7721
<|MERGE_RESOLUTION|>--- conflicted
+++ resolved
@@ -1,6 +1,2 @@
-<<<<<<< HEAD
 # sage_setup: distribution = sagemath-schemes
-#from abstract_jacobian import is_Jacobian, Jacobian
-=======
-# from abstract_jacobian import is_Jacobian, Jacobian
->>>>>>> 2bad7721
+# from abstract_jacobian import is_Jacobian, Jacobian