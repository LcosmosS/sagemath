# sage_setup: distribution = sagemath-categories
r"""
Enumeration of rational points on projective schemes

Naive algorithms for enumerating rational points over `\QQ` or finite fields
over for general schemes.

.. WARNING::

    Incorrect results and infinite loops may occur if using a wrong function.
    (For instance using an affine function for a projective scheme or a finite
    field function for a scheme defined over an infinite field.)

EXAMPLES:

Projective, over `\QQ`::

    sage: from sage.schemes.projective.projective_rational_point import enum_projective_rational_field
    sage: P.<X,Y,Z> = ProjectiveSpace(2, QQ)
    sage: C = P.subscheme([X + Y - Z])
    sage: enum_projective_rational_field(C, 3)
    [(-2 : 3 : 1), (-1 : 1 : 0), (-1 : 2 : 1), (-1/2 : 3/2 : 1),
     (0 : 1 : 1), (1/3 : 2/3 : 1), (1/2 : 1/2 : 1), (2/3 : 1/3 : 1),
     (1 : 0 : 1), (3/2 : -1/2 : 1), (2 : -1 : 1), (3 : -2 : 1)]


Projective over a finite field::

    sage: from sage.schemes.projective.projective_rational_point import enum_projective_finite_field
<<<<<<< HEAD
    sage: E = EllipticCurve('72').change_ring(GF(19))                                   # needs sage.rings.finite_rings sage.schemes
    sage: enum_projective_finite_field(E)                                               # needs sage.rings.finite_rings sage.schemes
=======
    sage: E = EllipticCurve('72').change_ring(GF(19))                                   # needs sage.schemes
    sage: enum_projective_finite_field(E)                                               # needs sage.schemes
>>>>>>> 3e2de54f
    [(0 : 1 : 0), (1 : 0 : 1), (3 : 0 : 1), (4 : 9 : 1), (4 : 10 : 1),
     (6 : 6 : 1), (6 : 13 : 1), (7 : 6 : 1), (7 : 13 : 1), (9 : 4 : 1),
     (9 : 15 : 1), (12 : 8 : 1), (12 : 11 : 1), (13 : 8 : 1), (13 : 11 : 1),
     (14 : 3 : 1), (14 : 16 : 1), (15 : 0 : 1), (16 : 9 : 1), (16 : 10 : 1),
     (17 : 7 : 1), (17 : 12 : 1), (18 : 9 : 1), (18 : 10 : 1)]


AUTHORS:

- David R. Kohel <kohel@maths.usyd.edu.au>: original version.

- John Cremona and Charlie Turner <charlotteturner@gmail.com> (06-2010):
  improvements to clarity and documentation.

- Raghukul Raman <raghukul.raman01@gmail.com> (2018): Added sieve algorithm
"""

#*****************************************************************************
#       Copyright (C) 2010 William Stein, David Kohel, John Cremona, Charlie Turner
#
# This program is free software: you can redistribute it and/or modify
# it under the terms of the GNU General Public License as published by
# the Free Software Foundation, either version 2 of the License, or
# (at your option) any later version.
#                  http://www.gnu.org/licenses/
#*****************************************************************************

from sage.arith.misc import gcd, next_prime, previous_prime, crt
from sage.arith.srange import srange
from sage.misc.lazy_import import lazy_import
from sage.misc.misc_c import prod
from sage.misc.mrange import cartesian_product_iterator
from sage.misc.mrange import xmrange
from sage.parallel.ncpus import ncpus
from sage.parallel.use_fork import p_iter_fork
from sage.rings.finite_rings.finite_field_constructor import FiniteField as GF
from sage.rings.integer_ring import ZZ
from sage.schemes.generic.scheme import is_Scheme

lazy_import('sage.matrix.constructor', 'matrix')
lazy_import('sage.rings.real_mpfr', 'RR')


def enum_projective_rational_field(X, B):
    r"""
    Enumerates projective, rational points on scheme ``X`` of height up to
    bound ``B``.

    INPUT:

    - ``X`` -  a scheme or set of abstract rational points of a scheme.

    - ``B`` -  a positive integer bound.

    OUTPUT:

    - a list containing the projective points of ``X`` of height up to ``B``,
      sorted.

    EXAMPLES::

        sage: P.<X,Y,Z> = ProjectiveSpace(2, QQ)
        sage: C = P.subscheme([X + Y - Z])
        sage: from sage.schemes.projective.projective_rational_point import enum_projective_rational_field
        sage: enum_projective_rational_field(C(QQ), 6)
        [(-5 : 6 : 1), (-4 : 5 : 1), (-3 : 4 : 1), (-2 : 3 : 1),
         (-3/2 : 5/2 : 1), (-1 : 1 : 0), (-1 : 2 : 1), (-2/3 : 5/3 : 1),
         (-1/2 : 3/2 : 1), (-1/3 : 4/3 : 1), (-1/4 : 5/4 : 1),
         (-1/5 : 6/5 : 1), (0 : 1 : 1), (1/6 : 5/6 : 1), (1/5 : 4/5 : 1),
         (1/4 : 3/4 : 1), (1/3 : 2/3 : 1), (2/5 : 3/5 : 1), (1/2 : 1/2 : 1),
         (3/5 : 2/5 : 1), (2/3 : 1/3 : 1), (3/4 : 1/4 : 1), (4/5 : 1/5 : 1),
         (5/6 : 1/6 : 1), (1 : 0 : 1), (6/5 : -1/5 : 1), (5/4 : -1/4 : 1),
         (4/3 : -1/3 : 1), (3/2 : -1/2 : 1), (5/3 : -2/3 : 1), (2 : -1 : 1),
         (5/2 : -3/2 : 1), (3 : -2 : 1), (4 : -3 : 1), (5 : -4 : 1),
         (6 : -5 : 1)]
        sage: enum_projective_rational_field(C,6) == enum_projective_rational_field(C(QQ),6)
        True

    ::

        sage: P3.<W,X,Y,Z> = ProjectiveSpace(3, QQ)
        sage: enum_projective_rational_field(P3, 1)
        [(-1 : -1 : -1 : 1), (-1 : -1 : 0 : 1), (-1 : -1 : 1 : 0), (-1 : -1 : 1 : 1),
         (-1 : 0 : -1 : 1), (-1 : 0 : 0 : 1), (-1 : 0 : 1 : 0), (-1 : 0 : 1 : 1),
         (-1 : 1 : -1 : 1), (-1 : 1 : 0 : 0), (-1 : 1 : 0 : 1), (-1 : 1 : 1 : 0),
         (-1 : 1 : 1 : 1), (0 : -1 : -1 : 1), (0 : -1 : 0 : 1), (0 : -1 : 1 : 0),
         (0 : -1 : 1 : 1), (0 : 0 : -1 : 1), (0 : 0 : 0 : 1), (0 : 0 : 1 : 0),
         (0 : 0 : 1 : 1), (0 : 1 : -1 : 1), (0 : 1 : 0 : 0), (0 : 1 : 0 : 1),
         (0 : 1 : 1 : 0), (0 : 1 : 1 : 1), (1 : -1 : -1 : 1), (1 : -1 : 0 : 1),
         (1 : -1 : 1 : 0), (1 : -1 : 1 : 1), (1 : 0 : -1 : 1), (1 : 0 : 0 : 0),
         (1 : 0 : 0 : 1), (1 : 0 : 1 : 0), (1 : 0 : 1 : 1), (1 : 1 : -1 : 1),
         (1 : 1 : 0 : 0), (1 : 1 : 0 : 1), (1 : 1 : 1 : 0), (1 : 1 : 1 : 1)]

    ALGORITHM:

    We just check all possible projective points in correct dimension
    of projective space to see if they lie on ``X``.

    AUTHORS:

    - John Cremona and Charlie Turner (06-2010)
    """
    from sage.schemes.projective.projective_space import is_ProjectiveSpace
    if is_Scheme(X):
        if not is_ProjectiveSpace(X.ambient_space()):
            raise TypeError("ambient space must be projective space over the rational field")
        X = X(X.base_ring())
    elif not is_ProjectiveSpace(X.codomain().ambient_space()):
        raise TypeError("codomain must be projective space over the rational field")

    n = X.codomain().ambient_space().ngens()
    zero = (0,) * n
    pts = []
    for c in cartesian_product_iterator([srange(-B,B+1) for _ in range(n)]):
        if gcd(c) == 1 and c > zero:
            try:
                pts.append(X(c))
            except TypeError:
                pass
    pts.sort()
    return pts


def enum_projective_number_field(X, **kwds):
    """
    Enumerates projective points on scheme ``X`` defined over a number field.

    Simply checks all of the points of absolute height of at most ``B``
    and adds those that are on the scheme to the list.

    This algorithm computes 2 lists: L containing elements x in `K` such that
    H_k(x) <= B, and a list L' containing elements x in `K` that, due to
    floating point issues,
    may be slightly larger then the bound. This can be controlled
    by lowering the tolerance.

    ALGORITHM:

    This is an implementation of the revised algorithm (Algorithm 4) in
    [DK2013]_. Algorithm 5 is used for imaginary quadratic fields.

    INPUT:

    kwds:

    - ``bound`` - a real number

    - ``tolerance`` - a rational number in (0,1] used in doyle-krumm algorithm-4

    - ``precision`` - the precision to use for computing the elements of bounded height of number fields.

    OUTPUT:

     - a list containing the projective points of ``X`` of absolute height up to ``B``,
       sorted.

    EXAMPLES::

        sage: # needs sage.rings.number_field
        sage: from sage.schemes.projective.projective_rational_point import enum_projective_number_field
        sage: u = QQ['u'].0
<<<<<<< HEAD
        sage: K = NumberField(u^3 - 5, 'v')                                             # needs sage.rings.number_field
        sage: P.<x,y,z> = ProjectiveSpace(K, 2)                                         # needs sage.rings.number_field
        sage: X = P.subscheme([x - y])                                                  # needs sage.rings.number_field
        sage: enum_projective_number_field(X(K), bound=RR(5^(1/3)), prec=2^10)          # needs sage.rings.number_field
=======
        sage: K = NumberField(u^3 - 5, 'v')
        sage: P.<x,y,z> = ProjectiveSpace(K, 2)
        sage: X = P.subscheme([x - y])
        sage: enum_projective_number_field(X(K), bound=RR(5^(1/3)), prec=2^10)
>>>>>>> 3e2de54f
        [(0 : 0 : 1), (1 : 1 : 0), (-1 : -1 : 1), (1 : 1 : 1)]

    ::

<<<<<<< HEAD
        sage: from sage.schemes.projective.projective_rational_point import enum_projective_number_field
        sage: u = QQ['u'].0
        sage: K = NumberField(u^2 + 3, 'v')                                             # needs sage.rings.number_field
        sage: A.<x,y> = ProjectiveSpace(K, 1)                                           # needs sage.rings.number_field
        sage: X = A.subscheme(x - y)                                                    # needs sage.rings.number_field
        sage: enum_projective_number_field(X, bound=2)                                  # needs sage.rings.number_field
=======
        sage: # needs sage.rings.number_field
        sage: u = QQ['u'].0
        sage: K = NumberField(u^2 + 3, 'v')
        sage: A.<x,y> = ProjectiveSpace(K, 1)
        sage: X = A.subscheme(x - y)
        sage: enum_projective_number_field(X, bound=2)
>>>>>>> 3e2de54f
        [(1 : 1)]
    """
    B = kwds.pop('bound')
    tol = kwds.pop('tolerance', 1e-2)
    prec = kwds.pop('precision', 53)
    from sage.schemes.projective.projective_space import is_ProjectiveSpace
    if is_Scheme(X):
        if (not is_ProjectiveSpace(X.ambient_space())):
            raise TypeError("ambient space must be projective space over a number field")
        X = X(X.base_ring())
    else:
        if (not is_ProjectiveSpace(X.codomain().ambient_space())):
            raise TypeError("codomain must be projective space over a number field")

    R = X.codomain().ambient_space()

    pts = []

    for P in R.points_of_bounded_height(bound=B, tolerance=tol, precision=prec):
        try:
            pts.append(X(P))
        except TypeError:
            pass
    pts.sort()
    return pts


def enum_projective_finite_field(X):
    """
    Enumerates projective points on scheme ``X`` defined over a finite field.

    INPUT:

    - ``X`` -  a scheme defined over a finite field or a set of abstract
      rational points of such a scheme.

    OUTPUT:

    - a list containing the projective points of ``X`` over the finite field,
      sorted.

    EXAMPLES::

        sage: from sage.schemes.projective.projective_rational_point import enum_projective_finite_field
        sage: F = GF(53)
        sage: P.<X,Y,Z> = ProjectiveSpace(2, F)
        sage: len(enum_projective_finite_field(P(F)))
        2863
        sage: 53^2 + 53 + 1
        2863

    ::

<<<<<<< HEAD
        sage: F = GF(9, 'a')                                                            # needs sage.rings.finite_rings
        sage: P.<X,Y,Z> = ProjectiveSpace(2,F)
        sage: C = Curve(X^3 - Y^3 + Z^2*Y)                                              # needs sage.rings.finite_rings sage.schemes
        sage: enum_projective_finite_field(C(F))                                        # needs sage.rings.finite_rings sage.schemes
=======
        sage: # needs sage.rings.finite_rings
        sage: F = GF(9, 'a')
        sage: P.<X,Y,Z> = ProjectiveSpace(2,F)
        sage: C = Curve(X^3 - Y^3 + Z^2*Y)                                              # needs sage.schemes
        sage: enum_projective_finite_field(C(F))                                        # needs sage.schemes
>>>>>>> 3e2de54f
        [(0 : 0 : 1), (0 : 1 : 1), (0 : 2 : 1), (1 : 1 : 0), (a + 1 : 2*a : 1),
         (a + 1 : 2*a + 1 : 1), (a + 1 : 2*a + 2 : 1), (2*a + 2 : a : 1),
         (2*a + 2 : a + 1 : 1), (2*a + 2 : a + 2 : 1)]

    ::

        sage: F = GF(5)
        sage: P2F.<X,Y,Z> = ProjectiveSpace(2, F)
        sage: enum_projective_finite_field(P2F)
        [(0 : 0 : 1), (0 : 1 : 0), (0 : 1 : 1), (0 : 2 : 1), (0 : 3 : 1), (0 : 4 : 1),
         (1 : 0 : 0), (1 : 0 : 1), (1 : 1 : 0), (1 : 1 : 1), (1 : 2 : 1), (1 : 3 : 1),
         (1 : 4 : 1), (2 : 0 : 1), (2 : 1 : 0), (2 : 1 : 1), (2 : 2 : 1), (2 : 3 : 1),
         (2 : 4 : 1), (3 : 0 : 1), (3 : 1 : 0), (3 : 1 : 1), (3 : 2 : 1), (3 : 3 : 1),
         (3 : 4 : 1), (4 : 0 : 1), (4 : 1 : 0), (4 : 1 : 1), (4 : 2 : 1), (4 : 3 : 1),
         (4 : 4 : 1)]

    ALGORITHM:

    Checks all points in projective space to see if they lie on ``X``.

    .. WARNING::

        If ``X`` is defined over an infinite field, this code will not finish!

    AUTHORS:

    - John Cremona and Charlie Turner (06-2010).
    """
    from sage.schemes.projective.projective_space import is_ProjectiveSpace
    if is_Scheme(X):
        if not is_ProjectiveSpace(X.ambient_space()):
            raise TypeError("ambient space must be projective space over a finite")
        X = X(X.base_ring())
    elif not is_ProjectiveSpace(X.codomain().ambient_space()):
        raise TypeError("codomain must be projective space over a finite field")

    n = X.codomain().ambient_space().ngens()-1
    F = X.value_ring()
    pts = []
    for k in range(n+1):
        for c in cartesian_product_iterator([F for _ in range(k)]):
            try:
                pts.append(X(list(c)+[1]+[0]*(n-k)))
            except TypeError:
                pass
    pts.sort()
    return pts


def sieve(X, bound):
    r"""
    Returns the list of all projective, rational points on scheme ``X`` of
    height up to ``bound``.

    Height of a projective point `X = (x_1, x_2,\dots, x_n)` is given by
    `H_X = \max(y_1, y_2,\dots, y_n)`, where the values `y_i`
    are the normalized coordinates such that all `y_i` are integers and
    `\gcd(y_1, y_2,\dots, y_n) = 1`.

    ALGORITHM:

    Main idea behind the algorithm is to find points modulo primes
    and then reconstruct them using chinese remainder theorem.
    We find modulo primes parallelly and then lift them and apply
    LLL in parallel.

    For the algorithm to work correctly, sufficient primes need
    to be present, these are calculated using the bound given in
    this([Hutz2015]_) paper.

    INPUT:

    - ``X`` - a scheme with ambient space defined over projective space

    - ``bound`` - a positive integer bound

    OUTPUT:

    - a list containing the projective rational points of ``X`` of height
      up to ``bound``, sorted

    EXAMPLES::

        sage: from sage.schemes.projective.projective_rational_point import sieve
        sage: P.<x,y,z,q> = ProjectiveSpace(QQ, 3)
        sage: Y = P.subscheme([x^2 - 3^2*y^2 + z*q, x + z + 4*q])
        sage: sorted(sieve(Y, 12))              # long time                             # needs sage.libs.singular
        [(-4 : -4/3 : 0 : 1), (-4 : 4/3 : 0 : 1),
         (-1 : -1/3 : 1 : 0), (-1 : 1/3 : 1 : 0)]

    ::

        sage: from sage.schemes.projective.projective_rational_point import sieve
        sage: E = EllipticCurve('37a')                                                  # needs sage.schemes
        sage: sorted(sieve(E, 14))              # long time                             # needs sage.libs.singular sage.schemes
        [(-1 : -1 : 1), (-1 : 0 : 1), (0 : -1 : 1),
         (0 : 0 : 1), (0 : 1 : 0), (1/4 : -5/8 : 1),
         (1/4 : -3/8 : 1), (1 : -1 : 1), (1 : 0 : 1),
         (2 : -3 : 1), (2 : 2 : 1), (6 : 14 : 1)]

    TESTS:

    Algorithm works even if coefficients are fraction::

        sage: from sage.schemes.projective.projective_rational_point import sieve
        sage: P.<x,y,z> = ProjectiveSpace(2, QQ)
        sage: X = P.subscheme(3*x - 3/2*y)
        sage: sieve(X, 3)                                                               # needs sage.libs.singular
        [(-1 : -2 : 1), (-1/2 : -1 : 1), (-1/3 : -2/3 : 1), (0 : 0 : 1),
         (1/3 : 2/3 : 1), (1/2 : 1 : 0), (1/2 : 1 : 1), (1 : 2 : 1)]
    """
    if bound < 1: # no projective rational point with height less than 1
        return []

    modulo_points = [] # list to store point modulo primes
    len_modulo_points = [] # stores number of points with respect to each prime
    primes_list = [] # list of good primes

    X.normalize_defining_polynomials()

    P = X.ambient_space()
    N = P.dimension()
    dim_scheme = X.dimension()

    # bound as per preposition - 4, in preperiodic points paper
    B = RR(2**(N/4+1)*bound**2*(N+1).sqrt())

    m = [0 for _ in range(N + 1)]

    def sufficient_primes(x):
        r"""
        Returns a list of primes whose product is > `x`
        """
        small_primes = [2,3]
        prod_primes = 6

        while prod_primes < x:
            p = next_prime(small_primes[-1])
            small_primes.append(p)
            prod_primes *= p
        return small_primes

    def good_primes(B):
        r"""
        Given the bound returns the prime whose product is greater than ``B``
        and which would take least amount of time to run main sieve algorithm

        Complexity of finding points modulo primes is assumed to be N^2 * P_max^{N}.
        Complexity of lifting points and LLL() function is assumed to
        be close to N^5 * (alpha^dim_scheme / P_max).
        where alpha is product of all primes, and P_max is largest prime in list.
        """

        M = dict() # stores optimal list of primes, corresponding to list size
        small_primes = sufficient_primes(B)
        max_length = len(small_primes)
        M[max_length] = small_primes
        current_count = max_length - 1

        while current_count > 1:
            current_list = [] # stores prime which are bigger than least
            updated_list = []
            best_list = []

            least = (RR(B)**(1.00/current_count)).floor()
            for i in range(current_count):
                current_list.append(next_prime(least))
                least = current_list[-1]
            # improving list of primes by taking prime less than least
            # this part of algorithm is used to centralize primes around `least`
            prod_prime = prod(current_list)
            least = current_list[0]
            while least != 2 and prod_prime > B and len(updated_list) < current_count:
                best_list = updated_list + current_list[:current_count - len(updated_list)]
                updated_list.append(previous_prime(least))
                least = updated_list[-1]

                removed_prime = current_list[current_count - len(updated_list)]
                prod_prime = (prod_prime * least) / removed_prime

            M[current_count] = sorted(best_list)
            current_count = current_count - 1

        best_size = 2
        best_time = (N**2)*M[2][-1]**(N) + (N**5 * RR(prod(M[2])**dim_scheme / M[2][-1]) )
        for i in range(2, max_length + 1):
            current_time = (N**2)*M[i][-1]**(N) + (N**5 * RR(prod(M[i])**dim_scheme / M[i][-1]) )
            if current_time < best_time:
                best_size = i
                best_time = current_time

        return M[best_size]

    def parallel_function(X, p):
        r"""
        Function used in parallel computation, computes a list of
        all rational points in modulo ring.
        """
        Xp = X.change_ring(GF(p))
        L = Xp.rational_points()

        return [list(_) for _ in L]

    def points_modulo_primes(X, primes):
        r"""
        Return a list of rational points modulo all `p` in primes,
        computed parallelly.
        """
        normalized_input = []
        for p in primes_list:
            normalized_input.append(((X, p, ), {}))
        p_iter = p_iter_fork(ncpus())

        points_pair = list(p_iter(parallel_function, normalized_input))
        points_pair.sort()
        return [pair[1] for pair in points_pair]

    def parallel_function_combination(point_p_max):
        r"""
        Function used in parallel computation, computes rational
        points lifted.
        """
        rat_points = set()
        for tupl in xmrange(len_modulo_points):
            point = []
            for k in range(N + 1):
                # lift all coordinates of given point using chinese remainder theorem
                L = [modulo_points[j][tupl[j]][k].lift() for j in range(len_primes - 1)]
                L.append(point_p_max[k].lift())
                point.append( crt(L, primes_list) )

            for i in range(N+1):
                m[i] = point[i]

            M = matrix(ZZ, N+2, N+1, m)
            A = M.LLL()
            point = list(A[1])

            # check if all coordinates of this point satisfy height bound
            bound_satisfied = True
            for coordinate in point:
                if coordinate.abs() > bound:
                    bound_satisfied = False
                    break
            if not bound_satisfied:
                continue

            try:
                pt = X(list(A[1]))
            except TypeError:
                pass
            else:
                rat_points.add(pt)

        return [list(_) for _ in rat_points]

    def lift_all_points():
        r"""
        Return list of all rational points lifted parallelly.
        """
        normalized_input = []
        points = modulo_points.pop() # remove the list of points corresponding to largest prime
        len_modulo_points.pop()

        for point in points:
            normalized_input.append(( (point, ), {}))
        p_iter = p_iter_fork(ncpus())
        points_satisfying = list(p_iter(parallel_function_combination, normalized_input))

        lifted_points = set()
        for pair in points_satisfying:
            L = pair[1]
            for point in L:
                lifted_points.add(X(tuple(point)))

        return list(lifted_points)

    # start of main algorithm

    primes_list = good_primes(B.ceil())

    modulo_points = points_modulo_primes(X, primes_list)
    len_modulo_points = [len(pt) for pt in modulo_points]
    len_primes = len(primes_list)
    prod_primes = prod(primes_list)

    # stores final result

    for i in range(N + 1):
        w = [0 for _ in range(N + 1)]
        w[i] = prod_primes
        m.extend(w)

    rat_points = lift_all_points()

    return sorted(rat_points)<|MERGE_RESOLUTION|>--- conflicted
+++ resolved
@@ -27,13 +27,8 @@
 Projective over a finite field::
 
     sage: from sage.schemes.projective.projective_rational_point import enum_projective_finite_field
-<<<<<<< HEAD
-    sage: E = EllipticCurve('72').change_ring(GF(19))                                   # needs sage.rings.finite_rings sage.schemes
-    sage: enum_projective_finite_field(E)                                               # needs sage.rings.finite_rings sage.schemes
-=======
     sage: E = EllipticCurve('72').change_ring(GF(19))                                   # needs sage.schemes
     sage: enum_projective_finite_field(E)                                               # needs sage.schemes
->>>>>>> 3e2de54f
     [(0 : 1 : 0), (1 : 0 : 1), (3 : 0 : 1), (4 : 9 : 1), (4 : 10 : 1),
      (6 : 6 : 1), (6 : 13 : 1), (7 : 6 : 1), (7 : 13 : 1), (9 : 4 : 1),
      (9 : 15 : 1), (12 : 8 : 1), (12 : 11 : 1), (13 : 8 : 1), (13 : 11 : 1),
@@ -195,36 +190,20 @@
         sage: # needs sage.rings.number_field
         sage: from sage.schemes.projective.projective_rational_point import enum_projective_number_field
         sage: u = QQ['u'].0
-<<<<<<< HEAD
-        sage: K = NumberField(u^3 - 5, 'v')                                             # needs sage.rings.number_field
-        sage: P.<x,y,z> = ProjectiveSpace(K, 2)                                         # needs sage.rings.number_field
-        sage: X = P.subscheme([x - y])                                                  # needs sage.rings.number_field
-        sage: enum_projective_number_field(X(K), bound=RR(5^(1/3)), prec=2^10)          # needs sage.rings.number_field
-=======
         sage: K = NumberField(u^3 - 5, 'v')
         sage: P.<x,y,z> = ProjectiveSpace(K, 2)
         sage: X = P.subscheme([x - y])
         sage: enum_projective_number_field(X(K), bound=RR(5^(1/3)), prec=2^10)
->>>>>>> 3e2de54f
         [(0 : 0 : 1), (1 : 1 : 0), (-1 : -1 : 1), (1 : 1 : 1)]
 
     ::
 
-<<<<<<< HEAD
-        sage: from sage.schemes.projective.projective_rational_point import enum_projective_number_field
-        sage: u = QQ['u'].0
-        sage: K = NumberField(u^2 + 3, 'v')                                             # needs sage.rings.number_field
-        sage: A.<x,y> = ProjectiveSpace(K, 1)                                           # needs sage.rings.number_field
-        sage: X = A.subscheme(x - y)                                                    # needs sage.rings.number_field
-        sage: enum_projective_number_field(X, bound=2)                                  # needs sage.rings.number_field
-=======
         sage: # needs sage.rings.number_field
         sage: u = QQ['u'].0
         sage: K = NumberField(u^2 + 3, 'v')
         sage: A.<x,y> = ProjectiveSpace(K, 1)
         sage: X = A.subscheme(x - y)
         sage: enum_projective_number_field(X, bound=2)
->>>>>>> 3e2de54f
         [(1 : 1)]
     """
     B = kwds.pop('bound')
@@ -278,18 +257,11 @@
 
     ::
 
-<<<<<<< HEAD
-        sage: F = GF(9, 'a')                                                            # needs sage.rings.finite_rings
-        sage: P.<X,Y,Z> = ProjectiveSpace(2,F)
-        sage: C = Curve(X^3 - Y^3 + Z^2*Y)                                              # needs sage.rings.finite_rings sage.schemes
-        sage: enum_projective_finite_field(C(F))                                        # needs sage.rings.finite_rings sage.schemes
-=======
         sage: # needs sage.rings.finite_rings
         sage: F = GF(9, 'a')
         sage: P.<X,Y,Z> = ProjectiveSpace(2,F)
         sage: C = Curve(X^3 - Y^3 + Z^2*Y)                                              # needs sage.schemes
         sage: enum_projective_finite_field(C(F))                                        # needs sage.schemes
->>>>>>> 3e2de54f
         [(0 : 0 : 1), (0 : 1 : 1), (0 : 2 : 1), (1 : 1 : 0), (a + 1 : 2*a : 1),
          (a + 1 : 2*a + 1 : 1), (a + 1 : 2*a + 2 : 1), (2*a + 2 : a : 1),
          (2*a + 2 : a + 1 : 1), (2*a + 2 : a + 2 : 1)]
