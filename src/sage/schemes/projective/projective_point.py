# sage_setup: distribution = sagemath-categories
r"""
Points on projective varieties

Scheme morphism for points on projective varieties



AUTHORS:

- David Kohel, William Stein

- William Stein (2006-02-11): fixed bug where P(0,0,0) was allowed as
  a projective point.

- Volker Braun (2011-08-08): Renamed classes, more documentation, misc
  cleanups.

- Ben Hutz (June 2012) added support for projective ring;
  (March 2013) iteration functionality and new directory structure
  for affine/projective, height functionality
"""

# ****************************************************************************
#       Copyright (C) 2011 Volker Braun <vbraun.name@gmail.com>
#       Copyright (C) 2006 David Kohel <kohel@maths.usyd.edu.au>
#       Copyright (C) 2006 William Stein <wstein@gmail.com>
#
# This program is free software: you can redistribute it and/or modify
# it under the terms of the GNU General Public License as published by
# the Free Software Foundation, either version 2 of the License, or
# (at your option) any later version.
#                  https://www.gnu.org/licenses/
# ****************************************************************************

from copy import copy

from sage.arith.functions import lcm
from sage.arith.misc import gcd
from sage.categories.integral_domains import IntegralDomains
from sage.categories.number_fields import NumberFields
from sage.misc.lazy_import import lazy_import
from sage.misc.misc_c import prod
from sage.rings.abc import Order
from sage.rings.fraction_field import FractionField
from sage.rings.integer_ring import ZZ
from sage.rings.quotient_ring import QuotientRing_generic
from sage.rings.rational_field import QQ
from sage.rings.ring import CommutativeRing
from sage.schemes.generic.morphism import (SchemeMorphism,
                                           is_SchemeMorphism,
                                           SchemeMorphism_point)
from sage.structure.element import AdditiveGroupElement
from sage.structure.richcmp import richcmp, op_EQ, op_NE
from sage.structure.sequence import Sequence

lazy_import('sage.rings.qqbar', 'number_field_elements_from_algebraics')
lazy_import('sage.schemes.elliptic_curves.ell_point', 'EllipticCurvePoint_field')

_NumberFields = NumberFields()


#*******************************************************************
# Projective varieties
#*******************************************************************
class SchemeMorphism_point_projective_ring(SchemeMorphism_point):
    """
    A rational point of projective space over a ring.

    INPUT:

    -  ``X`` -- a homset of a subscheme of an ambient projective space over a ring `K`.

    - ``v`` -- a list or tuple of coordinates in `K`.

    - ``check`` -- boolean (optional, default:``True``). Whether to check the input for consistency.

    EXAMPLES::

        sage: P = ProjectiveSpace(2, ZZ)
        sage: P(2,3,4)
        (2 : 3 : 4)

    """

    def __init__(self, X, v, check=True):
        """
        The Python constructor.

        EXAMPLES::

            sage: P = ProjectiveSpace(2, QQ)
            sage: P(2, 3/5, 4)
            (1/2 : 3/20 : 1)

        ::

            sage: P = ProjectiveSpace(1, ZZ)
            sage: P([0, 1])
            (0 : 1)

        ::

            sage: P = ProjectiveSpace(1, ZZ)
            sage: P([0, 0, 1])
            Traceback (most recent call last):
            ...
            TypeError: v (=[0, 0, 1]) must have 2 components

        ::

            sage: P = ProjectiveSpace(3, ZZ)
            sage: P(0,0,0,0)
            Traceback (most recent call last):
            ...
            ValueError: [0, 0, 0, 0] does not define a point in Projective Space of dimension 3
            over Integer Ring since all entries are zero

        ::

            sage: P = ProjectiveSpace(3, Zmod(15))
            sage: P(3,5,9,10)
            (3 : 5 : 9 : 10)

        ::

            sage: P = ProjectiveSpace(3, Zmod(15))
            sage: P(0,5,10,15)
            Traceback (most recent call last):
            ...
            ValueError: [0, 5, 10, 0] does not define a point in Projective Space of dimension 3
            over Ring of integers modulo 15 since it is a multiple of a zero divisor

        It is possible to avoid the possibly time-consuming checks, but be careful!! ::

            sage: P = ProjectiveSpace(3, QQ)
            sage: P.point([0,0,0,0], check=False)
            (0 : 0 : 0 : 0)

        ::

            sage: P.<x, y, z> = ProjectiveSpace(2, ZZ)
            sage: X = P.subscheme([x^2 - y*z])
            sage: X([2, 2, 2])
            (2 : 2 : 2)

        ::

            sage: R.<t> = PolynomialRing(ZZ)
            sage: P = ProjectiveSpace(1, R.quo(t^2 + 1))                                # needs sage.libs.pari
            sage: P([2*t, 1])                                                           # needs sage.libs.pari
            (2*tbar : 1)

        ::

            sage: P = ProjectiveSpace(ZZ, 1)
            sage: P.point(Infinity)
            (1 : 0)
            sage: P(infinity)
            (1 : 0)

        ::

            sage: P = ProjectiveSpace(ZZ, 2)
            sage: P(Infinity)
            Traceback (most recent call last):
            ...
            ValueError: +Infinity not well defined in dimension > 1
            sage: P.point(infinity)
            Traceback (most recent call last):
            ...
            ValueError: +Infinity not well defined in dimension > 1
        """
        SchemeMorphism.__init__(self, X)
        if check:
            d = X.codomain().ambient_space().ngens()
            if is_SchemeMorphism(v) or isinstance(v, EllipticCurvePoint_field):
                v = list(v)
            else:
                try:
                    if isinstance(v.parent(), CommutativeRing):
                        v = [v]
                except AttributeError:
                    pass
            if not isinstance(v, (list, tuple)):
                raise TypeError("argument v (= %s) must be a scheme point, list, or tuple"%str(v))
            if len(v) != d and len(v) != d-1:
                raise TypeError("v (=%s) must have %s components"%(v, d))

            R = X.value_ring()
            v = Sequence(v, R)
            if len(v) == d-1:     # very common special case
                v.append(R(1))

            if R in IntegralDomains():
                # Over integral domains, any tuple with at least one
                # non-zero coordinate is a valid projective point.
                if not any(v):
                    raise ValueError(f"{v} does not define a point "
                                     f"in {X.codomain()} "
                                     "since all entries are zero")
            else:
                # Over rings with zero divisors, a more careful check
                # is required: We test whether the coordinates of the
                # point generate the unit ideal. See #31576.
                if 1 not in R.ideal(v):
                    raise ValueError(f"{v} does not define a point "
                                     f"in {X.codomain()} "
                                     "since it is a multiple of a zero divisor")

            X.extended_codomain()._check_satisfies_equations(v)

        self._coords = tuple(v)

    def _richcmp_(self, right, op):
        """
        Test the projective equality of two points.

        INPUT:

        - ``right`` -- a point on projective space

        OUTPUT:

        Boolean

        EXAMPLES::

            sage: PS = ProjectiveSpace(ZZ, 1, 'x')
            sage: P = PS([1, 2])
            sage: Q = PS([2, 4])
            sage: P == Q
            True

        ::

            sage: PS = ProjectiveSpace(ZZ, 1, 'x')
            sage: P = PS([1, 2])
            sage: Q = PS([1, 0])
            sage: P == Q
            False

        ::

<<<<<<< HEAD
            sage: PS = ProjectiveSpace(Zp(5), 1, 'x')                                   # needs sage.rings.padics
=======
            sage: # needs sage.rings.padics
            sage: PS = ProjectiveSpace(Zp(5), 1, 'x')
>>>>>>> 3e2de54f
            sage: P = PS([0, 1])
            sage: P == PS(0)
            True

        ::

            sage: R.<t> = PolynomialRing(QQ)
            sage: PS = ProjectiveSpace(R, 1, 'x')
            sage: P = PS([t, 1 + t^2])
            sage: Q = PS([t^2, t + t^3])
            sage: P == Q
            True

        ::

            sage: PS = ProjectiveSpace(ZZ, 2, 'x')
            sage: P = PS([0, 1, 2])
            sage: P == PS([0, 0])
            False

        ::

            sage: PS = ProjectiveSpace(ZZ, 1, 'x')
            sage: P = PS([2, 1])
            sage: PS2 = ProjectiveSpace(Zp(7), 1, 'x')                                  # needs sage.rings.padics
            sage: Q = PS2([2, 1])                                                       # needs sage.rings.padics
            sage: P == Q                                                                # needs sage.rings.padics
            True

        ::

            sage: PS = ProjectiveSpace(ZZ.quo(6), 2, 'x')
            sage: P = PS([2, 4, 1])
            sage: Q = PS([0, 1, 3])
            sage: P == Q
            False

        Check that :trac:`17433` is fixed::

            sage: P.<x,y> = ProjectiveSpace(Zmod(10), 1)
            sage: p1 = P(1/3, 1)
            sage: p2 = P.point([1, 3], False)
            sage: p1 == p2
            True

        ::

            sage: # needs sage.rings.number_field
            sage: R.<z> = PolynomialRing(QQ)
            sage: K.<t> = NumberField(z^2 + 5)
            sage: OK = K.ring_of_integers()
            sage: t = OK.gen(1)
            sage: PS.<x,y> = ProjectiveSpace(OK, 1)
            sage: P = PS(2, 1 + t)
            sage: Q = PS(1 - t, 3)
            sage: P == Q
            True

        Check that :trac:`17429` is fixed::

            sage: # needs sage.rings.complex_interval_field
            sage: R.<x> = PolynomialRing(QQ)
            sage: r = (x^2 - x - 3).polynomial(x).roots(ComplexIntervalField(),
            ....:                                       multiplicities=False)
            sage: P.<x,y> = ProjectiveSpace(ComplexIntervalField(), 1)
            sage: P1 = P(r[0], 1)
            sage: H = End(P)
            sage: f = H([x^2 - 3*y^2, y^2])
            sage: Q1 = f(P1)
            sage: Q1 == P1
            False

        For inequality::

            sage: PS = ProjectiveSpace(ZZ, 1, 'x')
            sage: P = PS([1, 2])
            sage: Q = PS([2, 4])
            sage: P != Q
            False

        ::

            sage: PS = ProjectiveSpace(ZZ, 1, 'x')
            sage: P = PS([1, 2])
            sage: Q = PS([1, 0])
            sage: P != Q
            True

        ::

<<<<<<< HEAD
            sage: PS = ProjectiveSpace(Zp(5), 1, 'x')                                   # needs sage.rings.padics
=======
            sage: # needs sage.rings.padics
            sage: PS = ProjectiveSpace(Zp(5), 1, 'x')
>>>>>>> 3e2de54f
            sage: P = PS([0, 1])
            sage: P != PS(0)
            False

        ::

            sage: R.<t> = PolynomialRing(QQ)
            sage: PS = ProjectiveSpace(R, 1, 'x')
            sage: P = PS([t, 1 + t^2])
            sage: Q = PS([t^2, t + t^3])
            sage: P != Q
            False

        ::

            sage: PS = ProjectiveSpace(ZZ, 2, 'x')
            sage: P = PS([0, 1, 2])
            sage: P != PS([0, 0])
            True

        ::

            sage: PS = ProjectiveSpace(ZZ, 1, 'x')
            sage: P = PS([2, 1])
            sage: PS2 = ProjectiveSpace(Zp(7), 1, 'x')                                  # needs sage.rings.padics
            sage: Q = PS2([2, 1])                                                       # needs sage.rings.padics
            sage: P != Q                                                                # needs sage.rings.padics
            False

        ::

            sage: PS = ProjectiveSpace(ZZ.quo(6), 2, 'x')
            sage: P = PS([2, 4, 1])
            sage: Q = PS([0, 1, 3])
            sage: P != Q
            True
        """
        if not isinstance(right, SchemeMorphism_point):
            try:
                right = self.codomain()(right)
            except TypeError:
                return NotImplemented
        if self.codomain() != right.codomain():
            return op == op_NE

        n = len(self._coords)
        if op in [op_EQ, op_NE]:
            b = all(self[i] * right[j] == self[j] * right[i]
                    for i in range(n) for j in range(i + 1, n))
            return b == (op == op_EQ)
        return richcmp(self._coords, right._coords, op)

    def __hash__(self):
        """
        Compute the hash value of this point.

        If the base ring has a fraction field, normalize the point in
        the fraction field and then hash so that equal points have
        equal hash values. If the base ring is not an integral domain,
        return the hash of the parent.

        OUTPUT: Integer.

        EXAMPLES::

            sage: P.<x,y> = ProjectiveSpace(ZZ, 1)
            sage: hash(P([1, 1])) == hash(P.point([2, 2], False))
            True

        ::

            sage: # needs sage.rings.number_field
            sage: R.<x> = PolynomialRing(QQ)
            sage: K.<w> = NumberField(x^2 + 3)
            sage: O = K.maximal_order()
            sage: P.<x,y> = ProjectiveSpace(O, 1)
            sage: hash(P([1 + w, 2])) == hash(P([2, 1 - w]))
            True

        TESTS::

            sage: P.<x,y> = ProjectiveSpace(Zmod(10), 1)
            sage: Q.<x,y> = ProjectiveSpace(Zmod(10), 1)
            sage: hash(P([2, 5])) == hash(Q([2, 5]))
            True
            sage: hash(P([2, 5])) == hash(P([2, 5]))
            True
            sage: hash(P([3, 7])) == hash(P([2, 5]))
            True
        """
        R = self.codomain().base_ring()
        #if there is a fraction field normalize the point so that
        #equal points have equal hash values
        if R in IntegralDomains():
            P = self.change_ring(FractionField(R))
            P.normalize_coordinates()
            return hash(tuple(P))
        #if there is no good way to normalize return
        #a constant value
        return hash(self.codomain())

    def _matrix_times_point_(self, mat, dom):
        r"""
        Multiplies the point by a matrix ``mat`` on the left.

        INPUT:

        - ``mat`` -- a matrix

        - ``dom`` -- point set of the resulting point

        OUTPUT: a scheme point given by ``mat*self``

        EXAMPLES::

            sage: P = ProjectiveSpace(QQ, 1)
            sage: Q = P(1,1)
            sage: m = matrix(QQ, 2, 2, [1,1, 0,1])                                      # needs sage.modules
            sage: m*Q                                                                   # needs sage.modules
            (2 : 1)

        ::

            sage: P.<x,y,z> = ProjectiveSpace(QQ, 2)
            sage: X = P.subscheme(x - y)
            sage: Q = X(1,1)
            sage: m = matrix(CC, 3, 3, [1,CC.0,0, CC.0,1,0, 1,1,1])                     # needs sage.modules
            sage: m*Q                                                                   # needs sage.modules
            (0.333333333333333 + 0.333333333333333*I : 0.333333333333333
            + 0.333333333333333*I : 1.00000000000000)

        ::

            sage: # needs sage.modules sage.rings.number_field sage.symbolic
            sage: P = ProjectiveSpace(QQbar, 1)
            sage: Q = P(QQbar(sqrt(2)),1)
            sage: m = matrix(ZZ, 2, 2, [1,-1, 0,1])
            sage: m*Q
            (0.4142135623730951? : 1)

        ::

            sage: P = ProjectiveSpace(QQ, 1)
            sage: Q = P(1,1)
            sage: m = matrix(QQ, 3, 2, [1,1, 0,1, 1,1])                                 # needs sage.modules
            sage: m*Q                                                                   # needs sage.modules
            Traceback (most recent call last):
            ...
            ValueError: matrix must be square
        """
        from sage.modules.free_module_element import vector
        if not mat.is_square():
            raise ValueError("matrix must be square")
        if mat.ncols() != self.codomain().ngens():
            raise ValueError("matrix size is incompatible")
        X = mat * vector(list(self))
        return dom.codomain()(list(X))

    def scale_by(self,t):
        """
        Scale the coordinates of the point by ``t``.

        A ``TypeError`` occurs if the point is not in the
        base_ring of the codomain after scaling.

        INPUT:

        - ``t`` -- a ring element.

        OUTPUT: None.

        EXAMPLES::

            sage: R.<t> = PolynomialRing(QQ)
            sage: P = ProjectiveSpace(R, 2, 'x')
            sage: p = P([3/5*t^3, 6*t, t])
            sage: p.scale_by(1/t); p
            (3/5*t^2 : 6 : 1)

        ::

            sage: # needs sage.libs.pari
            sage: R.<t> = PolynomialRing(QQ)
            sage: S = R.quo(R.ideal(t^3))                                               # needs sage.libs.pari
            sage: P.<x,y,z> = ProjectiveSpace(S, 2)                                     # needs sage.libs.pari
            sage: Q = P(t, 1, 1)
            sage: Q.scale_by(t);Q                                                       # needs sage.libs.pari
            (tbar^2 : tbar : tbar)

        ::

            sage: P.<x,y,z> = ProjectiveSpace(ZZ,2)
            sage: Q = P(2, 2, 2)
            sage: Q.scale_by(1/2);Q
            (1 : 1 : 1)
        """
        if t == 0:  #what if R(t) == 0 ?
            raise ValueError("Cannot scale by 0")
        R = self.codomain().base_ring()
        if isinstance(R, QuotientRing_generic):
            for i in range(self.codomain().ambient_space().dimension_relative()+1):
                new_coords = [R(u.lift()*t) for u in self]
        else:
            for i in range(self.codomain().ambient_space().dimension_relative()+1):
                new_coords = [R(u*t) for u in self]
        self._coords = tuple(new_coords)

    def normalize_coordinates(self):
        """
        Removes the gcd from the coordinates of this point (including `-1`).

        .. WARNING:: The gcd will depend on the base ring.

        OUTPUT: None.

        EXAMPLES::

            sage: P = ProjectiveSpace(ZZ, 2, 'x')
            sage: p = P([-5, -15, -20])
            sage: p.normalize_coordinates(); p
            (1 : 3 : 4)

        ::

<<<<<<< HEAD
            sage: P = ProjectiveSpace(Zp(7), 2, 'x')                                    # needs sage.rings.padics
            sage: p = P([-5, -15, -2])
            sage: p.normalize_coordinates(); p                                          # needs sage.rings.padics
=======
            sage: # needs sage.rings.padics
            sage: P = ProjectiveSpace(Zp(7), 2, 'x')
            sage: p = P([-5, -15, -2])
            sage: p.normalize_coordinates(); p
>>>>>>> 3e2de54f
            (5 + O(7^20) : 1 + 2*7 + O(7^20) : 2 + O(7^20))

        ::

            sage: R.<t> = PolynomialRing(QQ)
            sage: P = ProjectiveSpace(R, 2, 'x')
            sage: p = P([3/5*t^3, 6*t, t])
            sage: p.normalize_coordinates(); p
            (3/5*t^2 : 6 : 1)

        ::

            sage: P.<x,y> = ProjectiveSpace(Zmod(20), 1)
            sage: Q = P(3, 6)
            sage: Q.normalize_coordinates()
            sage: Q
            (1 : 2)

        Since the base ring is a polynomial ring over a field, only the
        gcd `c` is removed. ::

            sage: R.<c> = PolynomialRing(QQ)
            sage: P = ProjectiveSpace(R, 1)
            sage: Q = P(2*c, 4*c)
            sage: Q.normalize_coordinates();Q
            (2 : 4)

        A polynomial ring over a ring gives the more intuitive result. ::

            sage: R.<c> = PolynomialRing(ZZ)
            sage: P = ProjectiveSpace(R, 1)
            sage: Q = P(2*c, 4*c)
            sage: Q.normalize_coordinates();Q
            (1 : 2)

        ::

            sage: # needs sage.libs.singular
            sage: R.<t> = PolynomialRing(QQ, 1)
            sage: S = R.quotient_ring(R.ideal(t^3))
            sage: P.<x,y> = ProjectiveSpace(S, 1)
            sage: Q = P(t + 1, t^2 + t)
            sage: Q.normalize_coordinates()
            sage: Q
            (1 : tbar)
        """
        R = self.codomain().base_ring()
        if isinstance(R,(QuotientRing_generic)):
            GCD = gcd(self[0].lift(),self[1].lift())
            index = 2
            if self[0].lift() > 0 or self[1].lift() > 0:
                neg = 1
            else:
                neg = -1
            while GCD != 1 and index < len(self._coords):
                if self[index].lift() > 0:
                    neg = 1
                GCD = gcd(GCD,self[index].lift())
                index += 1
        else:
            GCD = R(gcd(self[0], self[1]))
            index = 2
            if self[0] > 0 or self[1] > 0:
                neg = R(1)
            else:
                neg = R(-1)
            while GCD != 1 and index < len(self._coords):
                if self[index] > 0:
                    neg = R(1)
                GCD = R(gcd(GCD,self[index]))
                index += 1
        if GCD != 1:
            self.scale_by(neg/GCD)
        elif neg == -1:
            self.scale_by(neg)

    def dehomogenize(self,n):
        r"""
        Dehomogenizes at the `n`-th coordinate.

        INPUT:

        - ``n`` -- non-negative integer.

        OUTPUT:

        - :class:`SchemeMorphism_point_affine`.

        EXAMPLES::

            sage: P.<x,y,z> = ProjectiveSpace(QQ, 2)
            sage: X = P.subscheme(x^2 - y^2)
            sage: Q = X(23, 23, 46)
            sage: Q.dehomogenize(2)                                                     # needs sage.libs.singular
            (1/2, 1/2)

        ::

            sage: # needs sage.libs.pari
            sage: R.<t> = PolynomialRing(QQ)
            sage: S = R.quo(R.ideal(t^3))
            sage: P.<x,y,z> = ProjectiveSpace(S, 2)
            sage: Q = P(t, 1, 1)
            sage: Q.dehomogenize(1)
            (tbar, 1)

        ::

            sage: P.<x,y,z> = ProjectiveSpace(GF(5), 2)
            sage: Q = P(1, 3, 1)
            sage: Q.dehomogenize(0)
            (3, 1)

        ::

            sage: P.<x,y,z> = ProjectiveSpace(GF(5), 2)
            sage: Q = P(1, 3, 0)
            sage: Q.dehomogenize(2)
            Traceback (most recent call last):
            ...
            ValueError: can...t dehomogenize at 0 coordinate
        """
        if self[n] == 0:
            raise ValueError("can't dehomogenize at 0 coordinate")
        PS = self.codomain()
        A = PS.affine_patch(n)
        Q = []
        for i in range(PS.ambient_space().dimension_relative() + 1):
            if i != n:
                Q.append(self[i] / self[n])
        return A.point(Q)

    def global_height(self, prec=None):
        r"""
        Return the absolute logarithmic height of the point.

        INPUT:

        - ``prec`` -- desired floating point precision (default:
          default RealField precision).

        OUTPUT:

        - a real number.

        EXAMPLES::

            sage: P.<x,y,z> = ProjectiveSpace(QQ, 2)
            sage: Q = P.point([4, 4, 1/30])
            sage: Q.global_height()                                                     # needs sage.symbolic
            4.78749174278205

        ::

            sage: P.<x,y,z> = ProjectiveSpace(ZZ, 2)
            sage: Q = P([4, 1, 30])
            sage: Q.global_height()                                                     # needs sage.symbolic
            3.40119738166216

        ::

            sage: R.<x> = PolynomialRing(QQ)
            sage: k.<w> = NumberField(x^2 + 5)                                          # needs sage.rings.number_field
            sage: A = ProjectiveSpace(k, 2, 'z')                                        # needs sage.rings.number_field
            sage: A([3, 5*w + 1, 1]).global_height(prec=100)                            # needs sage.rings.number_field
            2.4181409534757389986565376694

        ::

            sage: P.<x,y,z> = ProjectiveSpace(QQbar, 2)                                 # needs sage.rings.number_field
            sage: Q = P([QQbar(sqrt(3)), QQbar(sqrt(-2)), 1])                           # needs sage.rings.number_field
            sage: Q.global_height()                                                     # needs sage.rings.number_field
            0.549306144334055

        ::

            sage: # needs sage.rings.number_field
            sage: K = UniversalCyclotomicField()
            sage: P.<x,y,z> = ProjectiveSpace(K, 2)
            sage: Q = P.point([K(4/3), K.gen(7), K.gen(5)])
            sage: Q.global_height()
            1.38629436111989

        TESTS::

            sage: P = ProjectiveSpace(QQ, 2)
            sage: P(1/1, 2/3, 5/8).global_height()                                      # needs sage.symbolic
            3.17805383034795

            sage: x = polygen(QQ, 'x')
            sage: F.<u> = NumberField(x^3 - 5)                                          # needs sage.rings.number_field
            sage: P = ProjectiveSpace(F, 2)                                             # needs sage.rings.number_field
            sage: P(u, u^2/5, 1).global_height()                                        # needs sage.rings.number_field
            1.07295860828940
        """
        if prec is None:
            prec = 53
        K = self.codomain().base_ring()
        if K in _NumberFields or K is ZZ or isinstance(K, Order):
            P = self
        else:
            try:
                P = self._number_field_from_algebraics()
            except TypeError:
                raise TypeError("must be defined over an algebraic field")
            else:
                K = P.codomain().base_ring()
        if isinstance(K, Order):
            K = K.number_field()
        # first get rid of the denominators
        denom = lcm([xi.denominator() for xi in P])
        x = [xi * denom for xi in P]
        d = K.degree()
        if d == 1:
            height = max(abs(xi) for xi in x) / gcd(x)
            return height.log().n(prec=prec)

        finite = ~sum(K.ideal(xi) for xi in x).norm()
        infinite = prod(max(abs(xi.complex_embedding(prec, i))
                            for xi in x) for i in range(d))
        height = (finite * infinite)**(~d)
        return height.log()

    def local_height(self, v, prec=None):
        r"""
        Returns the maximum of the local height of the coordinates of this point.

        INPUT:

        - ``v`` -- a prime or prime ideal of the base ring.

        - ``prec`` -- desired floating point precision (default:
          default RealField precision).

        OUTPUT:

        - a real number.

        EXAMPLES::

            sage: P.<x,y,z> = ProjectiveSpace(QQ, 2)
            sage: Q = P.point([4, 4, 1/150], False)
            sage: Q.local_height(5)                                                     # needs sage.rings.real_mpfr
            3.21887582486820

        ::

            sage: P.<x,y,z> = ProjectiveSpace(QQ, 2)
            sage: Q = P([4, 1, 30])
            sage: Q.local_height(2)                                                     # needs sage.rings.real_mpfr
            0.693147180559945
        """
        K = FractionField(self.domain().base_ring())
        if K not in _NumberFields:
            raise TypeError("must be over a number field or a number field order")
        return max([K(c).local_height(v, prec=prec) for c in self])

    def local_height_arch(self, i, prec=None):
        r"""
        Returns the maximum of the local heights at the ``i``-th infinite place of this point.

        INPUT:

        - ``i`` -- an integer.

        - ``prec`` -- desired floating point precision (default:
          default RealField precision).

        OUTPUT:

        - a real number.

        EXAMPLES::

            sage: P.<x,y,z> = ProjectiveSpace(QQ, 2)
            sage: Q = P.point([4, 4, 1/150], False)
            sage: Q.local_height_arch(0)                                                # needs sage.rings.real_mpfr
            1.38629436111989

        ::

            sage: # needs sage.rings.number_field
            sage: P.<x,y,z> = ProjectiveSpace(QuadraticField(5, 'w'), 2)
            sage: Q = P.point([4, 1, 30], False)
            sage: Q.local_height_arch(1)
            3.401197381662155375413236691607
        """
        K = FractionField(self.domain().base_ring())
        if K not in _NumberFields:
            raise TypeError("must be over a number field or a number field order")
        if K == QQ:
            return max(K(c).local_height_arch(prec=prec) for c in self)
        else:
            return max(K(c).local_height_arch(i, prec=prec) for c in self)

    def multiplier(self, f, n, check=True):
        r"""
        Returns the multiplier of this point of period ``n`` by the function ``f``.

        ``f`` must be an endomorphism of projective space.

        INPUT:

        - ``f`` - a endomorphism of this point's codomain.

        - ``n`` - a positive integer, the period of this point.

        - ``check`` -- check if ``P`` is periodic of period ``n``, Default:True.

        OUTPUT:

        - a square matrix of size ``self.codomain().dimension_relative()`` in the
          ``base_ring`` of this point.

        EXAMPLES::

            sage: P.<x,y,z,w> = ProjectiveSpace(QQ, 3)
            sage: f = DynamicalSystem_projective([x^2, y^2, 4*w^2, 4*z^2], domain=P)    # needs sage.schemes
            sage: Q = P.point([4, 4, 1, 1], False)
            sage: Q.multiplier(f, 1)                                                    # needs sage.schemes
            [ 2  0 -8]
            [ 0  2 -8]
            [ 0  0 -2]
        """
        try:
            return f.multiplier(self, n, check)
        except AttributeError:
            raise TypeError("map must be a dynamical system")

    def is_preperiodic(self, f, err=0.1, return_period=False):
        r"""
        Determine if the point is preperiodic with respect to the map ``f``.

        This is implemented for both projective space and subschemes.
        There are two optional keyword arguments:
        ``error_bound`` sets the error_bound used in the canonical height computation
        and ``return_period`` a boolean which controls if the period is returned if the
        point is preperiodic. If ``return_period`` is ``True`` and this point is not
        preperiodic, then `(0,0)` is returned for the period.

        ALGORITHM:

        We know that a point is preperiodic if and only if it has canonical height zero. However,
        we can only compute the canonical height up to numerical precision. This function first computes
        the canonical height of the point to the given error bound. If it is larger than that error bound,
        then it must not be preperiodic. If it is less than the error bound, then we expect preperiodic. In
        this case we begin computing the orbit stopping if either we determine the orbit is finite, or
        the height of the point is large enough that it must be wandering. We can determine the height
        cutoff by computing the height difference constant, i.e., the bound between the height and
        the canonical height of a point (which depends only on the map and not the point itself).
        If the height of the point is larger than the difference bound, then the canonical height
        cannot be zero so the point cannot be preperiodic.

        INPUT:

        - ``f`` -- an endomorphism of this point's codomain.

        kwds:

        - ``err`` -- a positive real number (optional - default: 0.1).

        - ``return_period`` -- boolean (optional - default: ``False``).


        OUTPUT:

        - boolean -- ``True`` if preperiodic.

        - if ``return_period`` is ``True``, then ``(0,0)`` if wandering, and ``(m,n)``
          if preperiod ``m`` and period ``n``.

        EXAMPLES::

            sage: P.<x,y> = ProjectiveSpace(QQ, 1)
            sage: f = DynamicalSystem_projective([x^3 - 3*x*y^2, y^3], domain=P)        # needs sage.schemes
            sage: Q = P(-1, 1)
            sage: Q.is_preperiodic(f)                                                   # needs sage.libs.singular sage.schemes
            True

        ::

            sage: P.<x,y,z> = ProjectiveSpace(QQ, 2)
            sage: X = P.subscheme(z)
            sage: f = DynamicalSystem([x^2 - y^2, y^2, z^2], domain=X)                  # needs sage.schemes
            sage: p = X((-1, 1, 0))
            sage: p.is_preperiodic(f, return_period=True)                               # needs sage.libs.singular sage.schemes
            (0, 2)

        ::

            sage: P.<x,y> = ProjectiveSpace(QQ,1)
            sage: f = DynamicalSystem_projective([x^2 - 29/16*y^2, y^2], domain=P)      # needs sage.schemes
            sage: Q = P(1, 4)
            sage: Q.is_preperiodic(f, return_period=True)                               # needs sage.libs.singular sage.schemes
            (1, 3)
            sage: Q = P(1, 1)
            sage: Q.is_preperiodic(f, return_period=True)                               # needs sage.libs.singular sage.schemes
            (0, 0)

        ::

            sage: # needs sage.rings.number_field
            sage: R.<x> = PolynomialRing(QQ)
            sage: K.<a> = NumberField(x^2 + 1)
            sage: P.<x,y> = ProjectiveSpace(K, 1)
            sage: f = DynamicalSystem_projective([x^5 + 5/4*x*y^4, y^5], domain=P)      # needs sage.schemes
            sage: Q = P([-1/2*a + 1/2, 1])
            sage: Q.is_preperiodic(f)                                                   # needs sage.schemes
            True
            sage: Q = P([a, 1])
            sage: Q.is_preperiodic(f)                                                   # needs sage.schemes
            False

        ::

            sage: P.<x,y,z> = ProjectiveSpace(QQ, 2)
            sage: f = DynamicalSystem_projective([                                      # needs sage.schemes
            ....:         -38/45*x^2 + (2*y - 7/45*z)*x + (-1/2*y^2 - 1/2*y*z + z^2),
            ....:         -67/90*x^2 + (2*y + z*157/90)*x - y*z,
            ....:         z^2
            ....:     ], domain=P)
            sage: Q = P([1, 3, 1])
            sage: Q.is_preperiodic(f, return_period=True)                               # needs sage.libs.singular sage.schemes
            (0, 9)

        ::

            sage: P.<x,y,z,w> = ProjectiveSpace(QQ, 3)
            sage: f = DynamicalSystem_projective([                                      # needs sage.schemes
            ....:         (-y - w)*x + (-13/30*y^2 + 13/30*w*y + w^2),
            ....:         -1/2*x^2 + (-y + 3/2*w)*x + (-1/3*y^2 + 4/3*w*y),
            ....:         -3/2*z^2 + 5/2*z*w + w^2,
            ....:         w^2
            ....:     ], domain=P)
            sage: Q = P([3,0,4/3,1])
            sage: Q.is_preperiodic(f, return_period=True)                               # needs sage.libs.singular sage.schemes
            (2, 24)

        ::

            sage: # needs sage.rings.number_field sage.schemes sage.symbolic
            sage: from sage.misc.verbose import set_verbose
            sage: set_verbose(-1)
            sage: P.<x,y,z> = ProjectiveSpace(QQbar, 2)
            sage: f = DynamicalSystem_projective([x^2, QQbar(sqrt(-1))*y^2, z^2],
            ....:                                domain=P)
            sage: Q = P([1, 1, 1])
            sage: Q.is_preperiodic(f)
            True

        ::

            sage: # needs sage.rings.number_field sage.schemes sage.symbolic
            sage: set_verbose(-1)
            sage: P.<x,y,z> = ProjectiveSpace(QQbar, 2)
            sage: f = DynamicalSystem_projective([x^2, y^2, z^2], domain=P)
            sage: Q = P([QQbar(sqrt(-1)), 1, 1])
            sage: Q.is_preperiodic(f)
            True

        ::

            sage: P.<x,y> = ProjectiveSpace(QQ, 1)
            sage: f = DynamicalSystem_projective([16*x^2 - 29*y^2, 16*y^2], domain=P)   # needs sage.schemes
            sage: Q = P(-1,4)
            sage: Q.is_preperiodic(f)                                                   # needs sage.libs.singular sage.schemes
            True

        ::

            sage: P.<x,y,z> = ProjectiveSpace(GF(3), 2)
            sage: F = DynamicalSystem([x^2 - 2*y^2, y^2, z^2])                          # needs sage.schemes
            sage: Q = P(1, 1, 1)
            sage: Q.is_preperiodic(F, return_period=True)                               # needs sage.schemes
            (1, 1)

        TESTS::

            sage: P.<x,y> = ProjectiveSpace(QQ, 1)
            sage: H = End(P)
            sage: f = H([16*x^2 - 29*y^2, 16*y^2])
            sage: Q = P(-1,4)
            sage: Q.is_preperiodic(f)
            Traceback (most recent call last):
            ...
            TypeError: map must be a dynamical system

        ::

            sage: P.<x,y> = ProjectiveSpace(QQ, 1)
            sage: f = DynamicalSystem_projective([16*x^2 - 29*y^2, 16*y^2])             # needs sage.schemes
            sage: Q = P(11,4)
            sage: Q.is_preperiodic(f, err=2)                                            # needs sage.libs.singular sage.schemes
            False
        """
        try:
            return f._is_preperiodic(self, err=err, return_period=return_period)
        except AttributeError:
            raise TypeError("map must be a dynamical system")

class SchemeMorphism_point_projective_field(SchemeMorphism_point_projective_ring):
    """
    A rational point of projective space over a field.

    INPUT:

    -  ``X`` -- a homset of a subscheme of an ambient projective space
       over a field `K`.

    - ``v`` -- a list or tuple of coordinates in `K`.

    - ``check`` -- boolean (optional, default:``True``). Whether to
      check the input for consistency.

    EXAMPLES::

        sage: P = ProjectiveSpace(3, RR)
        sage: P(2, 3, 4, 5)
        (0.400000000000000 : 0.600000000000000 : 0.800000000000000 : 1.00000000000000)
    """

    def __init__(self, X, v, check=True):
        """
        The Python constructor.

        See :class:`SchemeMorphism_point_projective_ring` for details.

        This function still normalizes points so that the rightmost non-zero coordinate is 1.
        This is to maintain functionality with current
        implementations of curves in projectives space (plane, conic, elliptic, etc).
        The :class:`SchemeMorphism_point_projective_ring` is for general use.

        EXAMPLES::

            sage: P = ProjectiveSpace(2, QQ)
            sage: P(2, 3/5, 4)
            (1/2 : 3/20 : 1)

        ::

            sage: P = ProjectiveSpace(3, QQ)
            sage: P(0, 0, 0, 0)
            Traceback (most recent call last):
            ...
            ValueError: [0, 0, 0, 0] does not define a point in Projective Space of dimension 3
            over Rational Field since all entries are zero

        ::

            sage: P.<x, y, z> = ProjectiveSpace(2, QQ)
            sage: X = P.subscheme([x^2 - y*z])
            sage: X([2, 2, 2])
            (1 : 1 : 1)

        ::

            sage: P = ProjectiveSpace(1, GF(7))
            sage: Q = P([2, 1])
            sage: Q[0].parent()
            Finite Field of size 7

        ::

            sage: P = ProjectiveSpace(QQ, 1)
            sage: P.point(Infinity)
            (1 : 0)
            sage: P(infinity)
            (1 : 0)

        ::

            sage: P = ProjectiveSpace(QQ, 2)
            sage: P(infinity)
            Traceback (most recent call last):
            ...
            ValueError: +Infinity not well defined in dimension > 1
            sage: P.point(infinity)
            Traceback (most recent call last):
            ...
            ValueError: +Infinity not well defined in dimension > 1
        """
        SchemeMorphism.__init__(self, X)
        if check:
            d = X.codomain().ambient_space().ngens()
            if is_SchemeMorphism(v) or isinstance(v, EllipticCurvePoint_field):
                v = list(v)
            else:
                try:
                    if isinstance(v.parent(), CommutativeRing):
                        v = [v]
                except AttributeError:
                    pass
            if not isinstance(v, (list,tuple)):
                raise TypeError("argument v (= %s) must be a scheme point, list, or tuple"%str(v))
            if len(v) != d and len(v) != d-1:
                raise TypeError("v (=%s) must have %s components"%(v, d))

            R = X.value_ring()
            v = Sequence(v, R)
            if len(v) == d-1:     # very common special case
                v.append(R(1))

            n = len(v)
            all_zero = True
            for i in range(n):
                last = n-1-i
                if v[last]:
                    all_zero = False
                    c = v[last]
                    if c == R.one():
                        break
                    for j in range(last):
                        v[j] /= c
                    v[last] = R.one()
                    break
            if all_zero:
                raise ValueError(f"{v} does not define a point "
                                 f"in {X.codomain()} "
                                 "since all entries are zero")

            X.extended_codomain()._check_satisfies_equations(v)

        self._coords = tuple(v)

    def __hash__(self):
        """
        Computes the hash value of this point.

        OUTPUT: Integer.

        EXAMPLES::

            sage: P.<x,y> = ProjectiveSpace(QQ, 1)
            sage: hash(P([1/2, 1])) == hash(P.point([1, 2], False))
            True
        """
        P = copy(self)
        P.normalize_coordinates()
        return hash(tuple(P))

    def normalize_coordinates(self):
        r"""
        Normalizes the point so that the last non-zero coordinate is `1`.

        OUTPUT: None.

        EXAMPLES::

            sage: P.<x,y,z> = ProjectiveSpace(GF(5), 2)
            sage: Q = P.point([GF(5)(1), GF(5)(3), GF(5)(0)], False); Q
            (1 : 3 : 0)
            sage: Q.normalize_coordinates(); Q
            (2 : 1 : 0)

        ::

            sage: P.<x,y,z> = ProjectiveSpace(QQ, 2)
            sage: X = P.subscheme(x^2 - y^2);
            sage: Q = X.point([23, 23, 46], False); Q
            (23 : 23 : 46)
            sage: Q.normalize_coordinates(); Q
            (1/2 : 1/2 : 1)
        """
        index = self.codomain().ambient_space().dimension_relative()
        while self[index] == 0:
            index -= 1
        self.scale_by(1/self[index])

    def _number_field_from_algebraics(self):
        r"""
        Given a projective point defined over ``QQbar``, return the same point, but defined
        over a number field.

        This is only implemented for points of projective space.

        OUTPUT: scheme point

        EXAMPLES::

            sage: # needs sage.rings.number_field sage.symbolic
            sage: R.<x> = PolynomialRing(QQ)
            sage: P.<x,y> = ProjectiveSpace(QQbar, 1)
            sage: Q = P([-1/2*QQbar(sqrt(2)) + QQbar(I), 1])
            sage: S = Q._number_field_from_algebraics(); S
            (1/2*a^3 + a^2 - 1/2*a : 1)
            sage: S.codomain()
            Projective Space of dimension 1 over Number Field in a with defining
             polynomial y^4 + 1 with a = 0.7071067811865475? + 0.7071067811865475?*I

        The following was fixed in :trac:`23808`::

            sage: # needs sage.rings.number_field sage.symbolic
            sage: R.<x> = PolynomialRing(QQ)
            sage: P.<x,y> = ProjectiveSpace(QQbar, 1)
            sage: Q = P([-1/2*QQbar(sqrt(2)) + QQbar(I), 1]);Q
            (-0.7071067811865475? + 1*I : 1)
            sage: S = Q._number_field_from_algebraics(); S
            (1/2*a^3 + a^2 - 1/2*a : 1)
            sage: T = S.change_ring(QQbar)  # Used to fail
            sage: T
            (-0.7071067811865475? + 1.000000000000000?*I : 1)
            sage: Q[0] == T[0]
            True
        """
        from sage.schemes.projective.projective_space import is_ProjectiveSpace
        if not is_ProjectiveSpace(self.codomain()):
            raise NotImplementedError("not implemented for subschemes")

        # Issue #23808: Keep the embedding info associated with the number field K
        # used below, instead of in the separate embedding map phi which is
        # forgotten.
        K_pre,P,phi = number_field_elements_from_algebraics(list(self))
        if K_pre is QQ:
            K = QQ
        else:
            from sage.rings.number_field.number_field import NumberField
            K = NumberField(K_pre.polynomial(), embedding=phi(K_pre.gen()), name='a')
            psi = K_pre.hom([K.gen()], K) # Identification of K_pre with K
            P = [ psi(p) for p in P ] # The elements of P were elements of K_pre
        from sage.schemes.projective.projective_space import ProjectiveSpace
        PS = ProjectiveSpace(K,self.codomain().dimension_relative(),'z')
        return PS(P)

    def clear_denominators(self):
        r"""
        scales by the least common multiple of the denominators.

        OUTPUT: None.

        EXAMPLES::

            sage: R.<t> = PolynomialRing(QQ)
            sage: P.<x,y,z> = ProjectiveSpace(FractionField(R), 2)
            sage: Q = P([t, 3/t^2, 1])
            sage: Q.clear_denominators(); Q
            (t^3 : 3 : t^2)

        ::

            sage: # needs sage.rings.number_field
            sage: R.<x> = PolynomialRing(QQ)
            sage: K.<w> = NumberField(x^2 - 3)
            sage: P.<x,y,z> = ProjectiveSpace(K, 2)
            sage: Q = P([1/w, 3, 0])
            sage: Q.clear_denominators(); Q
            (w : 9 : 0)

        ::

            sage: P.<x,y,z> = ProjectiveSpace(QQ, 2)
            sage: X = P.subscheme(x^2 - y^2)
            sage: Q = X([1/2, 1/2, 1])
            sage: Q.clear_denominators(); Q
            (1 : 1 : 2)

        ::

            sage: PS.<x,y> = ProjectiveSpace(QQ, 1)
            sage: Q = PS.point([1, 2/3], False); Q
            (1 : 2/3)
            sage: Q.clear_denominators(); Q
            (3 : 2)
        """
        self.scale_by(lcm([t.denominator() for t in self]))

    def intersection_multiplicity(self, X):
        r"""
        Return the intersection multiplicity of the codomain of this point and ``X`` at this point.

        This uses the intersection_multiplicity implementations for projective/affine subschemes. This
        point must be a point of a projective subscheme.

        INPUT:

        - ``X`` -- a subscheme in the same ambient space as that of the codomain of this point.

        OUTPUT: Integer.

        EXAMPLES::

            sage: P.<x,y,z,w> = ProjectiveSpace(QQ, 3)
            sage: X = P.subscheme([x*z - y^2])
            sage: Y = P.subscheme([x^3 - y*w^2 + z*w^2, x*y - z*w])
            sage: Q1 = X([1/2, 1/4, 1/8, 1])
            sage: Q1.intersection_multiplicity(Y)                                       # needs sage.libs.singular
            1
            sage: Q2 = X([0,0,0,1])
            sage: Q2.intersection_multiplicity(Y)                                       # needs sage.libs.singular
            5
            sage: Q3 = X([0,0,1,0])
            sage: Q3.intersection_multiplicity(Y)                                       # needs sage.libs.singular
            6

        ::

            sage: P.<x,y,z,w> = ProjectiveSpace(QQ, 3)
            sage: X = P.subscheme([x^2 - y^2])
            sage: Q = P([1,1,1,0])
            sage: Q.intersection_multiplicity(X)
            Traceback (most recent call last):
            ...
            TypeError: this point must be a point on a projective subscheme
        """
        from sage.schemes.projective.projective_space import is_ProjectiveSpace
        if is_ProjectiveSpace(self.codomain()):
            raise TypeError("this point must be a point on a projective subscheme")
        return self.codomain().intersection_multiplicity(X, self)

    def multiplicity(self):
        r"""
        Return the multiplicity of this point on its codomain.

        Uses the subscheme multiplicity implementation. This point must be a point on
        a projective subscheme.

        OUTPUT: an integer.

        EXAMPLES::

            sage: P.<x,y,z,w,t> = ProjectiveSpace(QQ, 4)
            sage: X = P.subscheme([y^6 - x^3*w^2*t + t^5*w, x^2 - t^2])
            sage: Q1 = X([1,0,2,1,1])
            sage: Q1.multiplicity()                                                     # needs sage.libs.singular
            1
            sage: Q2 = X([0,0,-2,1,0])
            sage: Q2.multiplicity()                                                     # needs sage.libs.singular
            8
        """
        from sage.schemes.projective.projective_space import is_ProjectiveSpace
        if is_ProjectiveSpace(self.codomain()):
            raise TypeError("this point must be a point on a projective subscheme")
        return self.codomain().multiplicity(self)

class SchemeMorphism_point_projective_finite_field(SchemeMorphism_point_projective_field):

    def __hash__(self):
        r"""
        Returns the integer hash of this point.

        OUTPUT: Integer.

        EXAMPLES::

            sage: P.<x,y,z> = ProjectiveSpace(GF(5), 2)
            sage: hash(P(2, 1, 2))
            41

        ::

            sage: P.<x,y,z> = ProjectiveSpace(GF(7), 2)
            sage: X = P.subscheme(x^2 - y^2)
            sage: hash(X(1, 1, 2))
            81

        ::

            sage: P.<x,y> = ProjectiveSpace(GF(13), 1)
            sage: hash(P(3, 4))
            17

        ::

            sage: P.<x,y> = ProjectiveSpace(GF(13^3,'t'), 1)                            # needs sage.rings.finite_rings
            sage: hash(P(3, 4))                                                         # needs sage.rings.finite_rings
            2201
        """
        p = self.codomain().base_ring().order()
        N = self.codomain().ambient_space().dimension_relative()
        return hash(sum(hash(self[i]) * p**i for i in range(N + 1)))

#*******************************************************************
# Abelian varieties
#*******************************************************************
class SchemeMorphism_point_abelian_variety_field(AdditiveGroupElement, SchemeMorphism_point_projective_field):
    """
    A rational point of an abelian variety over a field.

    EXAMPLES::

        sage: # needs sage.schemes
        sage: E = EllipticCurve([0,0,1,-1,0])
        sage: origin = E(0)
        sage: origin.domain()
        Spectrum of Rational Field
        sage: origin.codomain()
        Elliptic Curve defined by y^2 + y = x^3 - x over Rational Field
    """
    pass<|MERGE_RESOLUTION|>--- conflicted
+++ resolved
@@ -242,12 +242,8 @@
 
         ::
 
-<<<<<<< HEAD
-            sage: PS = ProjectiveSpace(Zp(5), 1, 'x')                                   # needs sage.rings.padics
-=======
             sage: # needs sage.rings.padics
             sage: PS = ProjectiveSpace(Zp(5), 1, 'x')
->>>>>>> 3e2de54f
             sage: P = PS([0, 1])
             sage: P == PS(0)
             True
@@ -338,12 +334,8 @@
 
         ::
 
-<<<<<<< HEAD
-            sage: PS = ProjectiveSpace(Zp(5), 1, 'x')                                   # needs sage.rings.padics
-=======
             sage: # needs sage.rings.padics
             sage: PS = ProjectiveSpace(Zp(5), 1, 'x')
->>>>>>> 3e2de54f
             sage: P = PS([0, 1])
             sage: P != PS(0)
             False
@@ -568,16 +560,10 @@
 
         ::
 
-<<<<<<< HEAD
-            sage: P = ProjectiveSpace(Zp(7), 2, 'x')                                    # needs sage.rings.padics
-            sage: p = P([-5, -15, -2])
-            sage: p.normalize_coordinates(); p                                          # needs sage.rings.padics
-=======
             sage: # needs sage.rings.padics
             sage: P = ProjectiveSpace(Zp(7), 2, 'x')
             sage: p = P([-5, -15, -2])
             sage: p.normalize_coordinates(); p
->>>>>>> 3e2de54f
             (5 + O(7^20) : 1 + 2*7 + O(7^20) : 2 + O(7^20))
 
         ::
