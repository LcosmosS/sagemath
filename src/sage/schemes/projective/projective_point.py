r"""
Points on projective varieties

This module implements scheme morphism for points on projective varieties.

AUTHORS:

- David Kohel, William Stein (2006): initial version
- William Stein (2006-02-11): fixed bug where P(0,0,0) was allowed as a
  projective point
- Volker Braun (2011-08-08): Renamed classes, more documentation, misc cleanups
- Ben Hutz (2012-06): added support for projective ring
- Ben Hutz (2013-03): added iteration functionality and new directory structure
  for affine/projective, height functionality
"""

# ****************************************************************************
#       Copyright (C) 2006 David Kohel <kohel@maths.usyd.edu.au>
#       Copyright (C) 2006 William Stein <wstein@gmail.com>
#       Copyright (C) 2011 Volker Braun <vbraun.name@gmail.com>
#
# This program is free software: you can redistribute it and/or modify
# it under the terms of the GNU General Public License as published by
# the Free Software Foundation, either version 2 of the License, or
# (at your option) any later version.
#                  https://www.gnu.org/licenses/
# ****************************************************************************

from copy import copy

from sage.arith.functions import lcm
from sage.arith.misc import gcd
from sage.categories.integral_domains import IntegralDomains
from sage.categories.number_fields import NumberFields
from sage.misc.lazy_import import lazy_import
from sage.misc.misc_c import prod
from sage.rings.abc import Order
from sage.rings.fraction_field import FractionField
from sage.rings.integer_ring import ZZ
from sage.rings.quotient_ring import QuotientRing_generic
from sage.rings.rational_field import QQ
from sage.rings.ring import CommutativeRing
from sage.schemes.generic.morphism import (SchemeMorphism,
                                           SchemeMorphism_point)
from sage.structure.element import AdditiveGroupElement
from sage.structure.richcmp import richcmp, op_EQ, op_NE
from sage.structure.sequence import Sequence

lazy_import('sage.rings.qqbar', 'number_field_elements_from_algebraics')
lazy_import('sage.schemes.elliptic_curves.ell_point', 'EllipticCurvePoint_field')

<<<<<<< HEAD
=======
_NumberFields = NumberFields()

>>>>>>> 79c047c0
# --------------------
# Projective varieties
# --------------------

class SchemeMorphism_point_projective_ring(SchemeMorphism_point):
    """
    A rational point of projective space over a ring.

    INPUT:

    -  ``X`` -- a homset of a subscheme of an ambient projective space over a ring `K`.

    - ``v`` -- a list or tuple of coordinates in `K`.

    - ``check`` -- boolean (default:``True``). Whether to check the input for consistency.

    EXAMPLES::

        sage: P = ProjectiveSpace(2, ZZ)
        sage: P(2,3,4)
        (2 : 3 : 4)

    """

    def __init__(self, X, v, check=True):
        """
        The Python constructor.

        EXAMPLES::

            sage: P = ProjectiveSpace(2, QQ)
            sage: P(2, 3/5, 4)
            (1/2 : 3/20 : 1)

        ::

            sage: P = ProjectiveSpace(1, ZZ)
            sage: P([0, 1])
            (0 : 1)

        ::

            sage: P = ProjectiveSpace(1, ZZ)
            sage: P([0, 0, 1])
            Traceback (most recent call last):
            ...
            TypeError: v (=[0, 0, 1]) must have 2 components

        ::

            sage: P = ProjectiveSpace(3, ZZ)
            sage: P(0,0,0,0)
            Traceback (most recent call last):
            ...
            ValueError: [0, 0, 0, 0] does not define a valid projective point since all entries are zero

        ::

            sage: P = ProjectiveSpace(3, Zmod(15))
            sage: P(3,5,9,10)
            (3 : 5 : 9 : 10)

        ::

            sage: P = ProjectiveSpace(3, Zmod(15))
            sage: P(0,5,10,15)
            Traceback (most recent call last):
            ...
            ValueError: [0, 5, 10, 0] does not define a valid projective point since it is a multiple of a zero divisor

        It is possible to avoid the possibly time-consuming checks, but be careful!! ::

            sage: P = ProjectiveSpace(3, QQ)
            sage: P.point([0,0,0,0], check=False)
            (0 : 0 : 0 : 0)

        ::

            sage: P.<x, y, z> = ProjectiveSpace(2, ZZ)
            sage: X = P.subscheme([x^2 - y*z])
            sage: X([2, 2, 2])
            (2 : 2 : 2)

        ::

            sage: R.<t> = PolynomialRing(ZZ)
            sage: P = ProjectiveSpace(1, R.quo(t^2 + 1))                                # needs sage.libs.pari
            sage: P([2*t, 1])                                                           # needs sage.libs.pari
            (2*tbar : 1)

        ::

            sage: P = ProjectiveSpace(ZZ, 1)
            sage: P.point(Infinity)
            (1 : 0)
            sage: P(infinity)
            (1 : 0)

        ::

            sage: P = ProjectiveSpace(ZZ, 2)
            sage: P(Infinity)
            Traceback (most recent call last):
            ...
            ValueError: +Infinity not well defined in dimension > 1
            sage: P.point(infinity)
            Traceback (most recent call last):
            ...
            ValueError: +Infinity not well defined in dimension > 1
        """
        SchemeMorphism.__init__(self, X)

        if check:
<<<<<<< HEAD
            from sage.rings.ring import CommutativeRing
=======
>>>>>>> 79c047c0
            d = X.codomain().ambient_space().ngens()
            if isinstance(v, SchemeMorphism):
                v = list(v)
            else:
                try:
                    if isinstance(v.parent(), CommutativeRing):
                        v = [v]
                except AttributeError:
                    pass
            if not isinstance(v, (list, tuple)):
                raise TypeError("argument v (= %s) must be a scheme point, list, or tuple" % str(v))
            if len(v) != d and len(v) != d-1:
                raise TypeError("v (=%s) must have %s components" % (v, d))

            R = X.value_ring()
            v = Sequence(v, R)
            if len(v) == d-1:     # very common special case
                v.append(R.one())

            if R in IntegralDomains():
                # Over integral domains, any tuple with at least one
                # non-zero coordinate is a valid projective point.
                if not any(v):
                    raise ValueError(f"{v} does not define a valid projective "
                                     "point since all entries are zero")
            else:
                # Over rings with zero divisors, a more careful check
                # is required: We test whether the coordinates of the
                # point generate the unit ideal. See #31576.
                if 1 not in R.ideal(v):
                    raise ValueError(f"{v} does not define a valid projective point "
                                     "since it is a multiple of a zero divisor")

            X.extended_codomain()._check_satisfies_equations(v)

        self._coords = tuple(v)
        self._normalized = False

    def _richcmp_(self, right, op):
        """
        Test the projective equality of two points.

        INPUT:

        - ``right`` -- a point on projective space

        OUTPUT:

        Boolean

        EXAMPLES::

            sage: PS = ProjectiveSpace(ZZ, 1, 'x')
            sage: P = PS([1, 2])
            sage: Q = PS([2, 4])
            sage: P == Q
            True

        ::

            sage: PS = ProjectiveSpace(ZZ, 1, 'x')
            sage: P = PS([1, 2])
            sage: Q = PS([1, 0])
            sage: P == Q
            False

        ::

            sage: # needs sage.rings.padics
            sage: PS = ProjectiveSpace(Zp(5), 1, 'x')
            sage: P = PS([0, 1])
            sage: P == PS(0)
            True

        ::

            sage: R.<t> = PolynomialRing(QQ)
            sage: PS = ProjectiveSpace(R, 1, 'x')
            sage: P = PS([t, 1 + t^2])
            sage: Q = PS([t^2, t + t^3])
            sage: P == Q
            True

        ::

            sage: PS = ProjectiveSpace(ZZ, 2, 'x')
            sage: P = PS([0, 1, 2])
            sage: P == PS([0, 0])
            False

        ::

            sage: PS = ProjectiveSpace(ZZ, 1, 'x')
            sage: P = PS([2, 1])
            sage: PS2 = ProjectiveSpace(Zp(7), 1, 'x')                                  # needs sage.rings.padics
            sage: Q = PS2([2, 1])                                                       # needs sage.rings.padics
            sage: P == Q                                                                # needs sage.rings.padics
            True

        ::

            sage: PS = ProjectiveSpace(ZZ.quo(6), 2, 'x')
            sage: P = PS([2, 4, 1])
            sage: Q = PS([0, 1, 3])
            sage: P == Q
            False

        Check that :issue:`17433` is fixed::

            sage: P.<x,y> = ProjectiveSpace(Zmod(10), 1)
            sage: p1 = P(1/3, 1)
            sage: p2 = P.point([1, 3], False)
            sage: p1 == p2
            True

        ::

            sage: # needs sage.rings.number_field
            sage: R.<z> = PolynomialRing(QQ)
            sage: K.<t> = NumberField(z^2 + 5)
            sage: OK = K.ring_of_integers()
            sage: t = OK.gen(1)
            sage: PS.<x,y> = ProjectiveSpace(OK, 1)
            sage: P = PS(2, 1 + t)
            sage: Q = PS(1 - t, 3)
            sage: P == Q
            True

        Check that :issue:`17429` is fixed::

            sage: # needs sage.rings.complex_interval_field
            sage: R.<x> = PolynomialRing(QQ)
            sage: r = (x^2 - x - 3).polynomial(x).roots(ComplexIntervalField(),
            ....:                                       multiplicities=False)
            sage: P.<x,y> = ProjectiveSpace(ComplexIntervalField(), 1)
            sage: P1 = P(r[0], 1)
            sage: H = End(P)
            sage: f = H([x^2 - 3*y^2, y^2])
            sage: Q1 = f(P1)
            sage: Q1 == P1
            False

        For inequality::

            sage: PS = ProjectiveSpace(ZZ, 1, 'x')
            sage: P = PS([1, 2])
            sage: Q = PS([2, 4])
            sage: P != Q
            False

        ::

            sage: PS = ProjectiveSpace(ZZ, 1, 'x')
            sage: P = PS([1, 2])
            sage: Q = PS([1, 0])
            sage: P != Q
            True

        ::

            sage: # needs sage.rings.padics
            sage: PS = ProjectiveSpace(Zp(5), 1, 'x')
            sage: P = PS([0, 1])
            sage: P != PS(0)
            False

        ::

            sage: R.<t> = PolynomialRing(QQ)
            sage: PS = ProjectiveSpace(R, 1, 'x')
            sage: P = PS([t, 1 + t^2])
            sage: Q = PS([t^2, t + t^3])
            sage: P != Q
            False

        ::

            sage: PS = ProjectiveSpace(ZZ, 2, 'x')
            sage: P = PS([0, 1, 2])
            sage: P != PS([0, 0])
            True

        ::

            sage: PS = ProjectiveSpace(ZZ, 1, 'x')
            sage: P = PS([2, 1])
            sage: PS2 = ProjectiveSpace(Zp(7), 1, 'x')                                  # needs sage.rings.padics
            sage: Q = PS2([2, 1])                                                       # needs sage.rings.padics
            sage: P != Q                                                                # needs sage.rings.padics
            False

        ::

            sage: PS = ProjectiveSpace(ZZ.quo(6), 2, 'x')
            sage: P = PS([2, 4, 1])
            sage: Q = PS([0, 1, 3])
            sage: P != Q
            True
        """
        if not isinstance(right, SchemeMorphism_point):
            try:
                right = self.codomain()(right)
            except TypeError:
                return NotImplemented
        if self.codomain() != right.codomain():
            return op == op_NE

        n = len(self._coords)
        if op in [op_EQ, op_NE]:
            b = all(self[i] * right[j] == self[j] * right[i]
                    for i in range(n) for j in range(i + 1, n))
            return b == (op == op_EQ)
        return richcmp(self._coords, right._coords, op)

    def __hash__(self):
        """
        Compute the hash value of this point.

        If the base ring has a fraction field, normalize the point in
        the fraction field and then hash so that equal points have
        equal hash values. If the base ring is not an integral domain,
        return the hash of the parent.

        OUTPUT: Integer.

        EXAMPLES::

            sage: P.<x,y> = ProjectiveSpace(ZZ, 1)
            sage: hash(P([1, 1])) == hash(P.point([2, 2], False))
            True

        ::

            sage: # needs sage.rings.number_field
            sage: R.<x> = PolynomialRing(QQ)
            sage: K.<w> = NumberField(x^2 + 3)
            sage: O = K.maximal_order()
            sage: P.<x,y> = ProjectiveSpace(O, 1)
            sage: hash(P([1 + w, 2])) == hash(P([2, 1 - w]))
            True

        TESTS::

            sage: P.<x,y> = ProjectiveSpace(Zmod(10), 1)
            sage: Q.<x,y> = ProjectiveSpace(Zmod(10), 1)
            sage: hash(P([2, 5])) == hash(Q([2, 5]))
            True
            sage: hash(P([2, 5])) == hash(P([2, 5]))
            True
            sage: hash(P([3, 7])) == hash(P([2, 5]))
            True
        """
        R = self.codomain().base_ring()
        #if there is a fraction field normalize the point so that
        #equal points have equal hash values
        if R in IntegralDomains():
            P = self.change_ring(FractionField(R))
            P.normalize_coordinates()
            return hash(tuple(P))
        #if there is no good way to normalize return
        #a constant value
        return hash(self.codomain())

    def _matrix_times_point_(self, mat, dom):
        r"""
        Multiplies the point by a matrix ``mat`` on the left.

        INPUT:

        - ``mat`` -- a matrix

        - ``dom`` -- point set of the resulting point

        OUTPUT: a scheme point given by ``mat*self``

        EXAMPLES::

            sage: P = ProjectiveSpace(QQ, 1)
            sage: Q = P(1,1)
            sage: m = matrix(QQ, 2, 2, [1,1, 0,1])                                      # needs sage.modules
            sage: m*Q                                                                   # needs sage.modules
            (2 : 1)

        ::

            sage: P.<x,y,z> = ProjectiveSpace(QQ, 2)
            sage: X = P.subscheme(x - y)
            sage: Q = X(1,1)
            sage: m = matrix(CC, 3, 3, [1,CC.0,0, CC.0,1,0, 1,1,1])                     # needs sage.modules
            sage: m*Q                                                                   # needs sage.modules
            (0.333333333333333 + 0.333333333333333*I : 0.333333333333333
            + 0.333333333333333*I : 1.00000000000000)

        ::

            sage: # needs sage.modules sage.rings.number_field sage.symbolic
            sage: P = ProjectiveSpace(QQbar, 1)
            sage: Q = P(QQbar(sqrt(2)),1)
            sage: m = matrix(ZZ, 2, 2, [1,-1, 0,1])
            sage: m*Q
            (0.4142135623730951? : 1)

        ::

            sage: P = ProjectiveSpace(QQ, 1)
            sage: Q = P(1,1)
            sage: m = matrix(QQ, 3, 2, [1,1, 0,1, 1,1])                                 # needs sage.modules
            sage: m*Q                                                                   # needs sage.modules
            Traceback (most recent call last):
            ...
            ValueError: matrix must be square
        """
        from sage.modules.free_module_element import vector
        if not mat.is_square():
            raise ValueError("matrix must be square")
        if mat.ncols() != self.codomain().ngens():
            raise ValueError("matrix size is incompatible")
        X = mat * vector(list(self))
        return dom.codomain()(list(X))

    def scale_by(self, t):
        """
        Scale the coordinates of the point by ``t``.

        A :class:`TypeError` occurs if the point is not in the
        base_ring of the codomain after scaling.

        INPUT:

        - ``t`` -- a ring element.

        OUTPUT: None.

        EXAMPLES::

            sage: R.<t> = PolynomialRing(QQ)
            sage: P = ProjectiveSpace(R, 2, 'x')
            sage: p = P([3/5*t^3, 6*t, t])
            sage: p.scale_by(1/t); p
            (3/5*t^2 : 6 : 1)

        ::

            sage: # needs sage.libs.pari
            sage: R.<t> = PolynomialRing(QQ)
            sage: S = R.quo(R.ideal(t^3))
            sage: P.<x,y,z> = ProjectiveSpace(S, 2)
            sage: Q = P(t, 1, 1)
            sage: Q.scale_by(t);Q
            (tbar^2 : tbar : tbar)

        ::

            sage: P.<x,y,z> = ProjectiveSpace(ZZ,2)
            sage: Q = P(2, 2, 2)
            sage: Q.scale_by(1/2);Q
            (1 : 1 : 1)
        """
        if t.is_zero():  #what if R(t) == 0 ?
            raise ValueError("Cannot scale by 0")
        R = self.codomain().base_ring()
        if isinstance(R, QuotientRing_generic):
            for i in range(self.codomain().ambient_space().dimension_relative()+1):
                new_coords = [R(u.lift()*t) for u in self._coords]
        else:
            for i in range(self.codomain().ambient_space().dimension_relative()+1):
                new_coords = [R(u*t) for u in self._coords]
        self._coords = tuple(new_coords)
        self._normalized = False

    def normalize_coordinates(self):
        """
        Removes the gcd from the coordinates of this point (including `-1`).

        .. WARNING:: The gcd will depend on the base ring.

        OUTPUT: None.

        EXAMPLES::

            sage: P = ProjectiveSpace(ZZ, 2, 'x')
            sage: p = P([-5, -15, -20])
            sage: p.normalize_coordinates(); p
            (1 : 3 : 4)

        ::

            sage: # needs sage.rings.padics
            sage: P = ProjectiveSpace(Zp(7), 2, 'x')
            sage: p = P([-5, -15, -2])
            sage: p.normalize_coordinates(); p
            (5 + O(7^20) : 1 + 2*7 + O(7^20) : 2 + O(7^20))

        ::

            sage: R.<t> = PolynomialRing(QQ)
            sage: P = ProjectiveSpace(R, 2, 'x')
            sage: p = P([3/5*t^3, 6*t, t])
            sage: p.normalize_coordinates(); p
            (3/5*t^2 : 6 : 1)

        ::

            sage: P.<x,y> = ProjectiveSpace(Zmod(20), 1)
            sage: Q = P(3, 6)
            sage: Q.normalize_coordinates()
            sage: Q
            (1 : 2)

        Since the base ring is a polynomial ring over a field, only the
        gcd `c` is removed. ::

            sage: R.<c> = PolynomialRing(QQ)
            sage: P = ProjectiveSpace(R, 1)
            sage: Q = P(2*c, 4*c)
            sage: Q.normalize_coordinates();Q
            (2 : 4)

        A polynomial ring over a ring gives the more intuitive result. ::

            sage: R.<c> = PolynomialRing(ZZ)
            sage: P = ProjectiveSpace(R, 1)
            sage: Q = P(2*c, 4*c)
            sage: Q.normalize_coordinates();Q
            (1 : 2)

        ::

            sage: # needs sage.libs.singular
            sage: R.<t> = QQ[]
            sage: S = R.quotient_ring(R.ideal(t^3))
            sage: P.<x,y> = ProjectiveSpace(S, 1)
            sage: Q = P(t + 1, t^2 + t)
            sage: Q.normalize_coordinates()
            sage: Q
            (1 : tbar)
        """
        if self._normalized:
            return
        R = self.codomain().base_ring()
        if isinstance(R, QuotientRing_generic):
            index = len(self._coords) - 1
            while not self._coords[index]:
                index -= 1
            last = self._coords[index].lift()
            mod, = R.defining_ideal().gens()
            unit = last
            while not (zdiv := mod.gcd(unit)).is_unit():
                unit //= zdiv
            self.scale_by(unit.inverse_mod(mod))
        else:
            GCD = R(gcd(self._coords[0], self._coords[1]))
            index = 2
            neg = self._coords[0] <= 0 and self._coords[1] <= 0
            while not GCD.is_one() and index < len(self._coords):
                neg = self._coords[index] <= 0
                GCD = R(gcd(GCD, self._coords[index]))
                index += 1
            if not GCD.is_one():
                self.scale_by(~GCD)
            if neg:
                self.scale_by(-ZZ.one())
        self._normalized = True

    def dehomogenize(self,n):
        r"""
        Dehomogenizes at the `n`-th coordinate.

        INPUT:

        - ``n`` -- non-negative integer.

        OUTPUT:

        - :class:`SchemeMorphism_point_affine`.

        EXAMPLES::

            sage: P.<x,y,z> = ProjectiveSpace(QQ, 2)
            sage: X = P.subscheme(x^2 - y^2)
            sage: Q = X(23, 23, 46)
            sage: Q.dehomogenize(2)                                                     # needs sage.libs.singular
            (1/2, 1/2)

        ::

            sage: # needs sage.libs.pari
            sage: R.<t> = PolynomialRing(QQ)
            sage: S = R.quo(R.ideal(t^3))
            sage: P.<x,y,z> = ProjectiveSpace(S, 2)
            sage: Q = P(t, 1, 1)
            sage: Q.dehomogenize(1)
            (tbar, 1)

        ::

            sage: P.<x,y,z> = ProjectiveSpace(GF(5), 2)
            sage: Q = P(1, 3, 1)
            sage: Q.dehomogenize(0)
            (3, 1)

        ::

            sage: P.<x,y,z> = ProjectiveSpace(GF(5), 2)
            sage: Q = P(1, 3, 0)
            sage: Q.dehomogenize(2)
            Traceback (most recent call last):
            ...
            ValueError: can...t dehomogenize at 0 coordinate
        """
        if self[n].is_zero():
            raise ValueError("can't dehomogenize at 0 coordinate")
        PS = self.codomain()
        A = PS.affine_patch(n)
        Q = []
        for i in range(PS.ambient_space().dimension_relative() + 1):
            if i != n:
                Q.append(self[i] / self[n])
        return A.point(Q)

    def global_height(self, prec=None):
        r"""
        Return the absolute logarithmic height of the point.

        INPUT:

        - ``prec`` -- desired floating point precision (default:
          default RealField precision).

        OUTPUT:

        - a real number.

        EXAMPLES::

            sage: P.<x,y,z> = ProjectiveSpace(QQ, 2)
            sage: Q = P.point([4, 4, 1/30])
            sage: Q.global_height()                                                     # needs sage.symbolic
            4.78749174278205

        ::

            sage: P.<x,y,z> = ProjectiveSpace(ZZ, 2)
            sage: Q = P([4, 1, 30])
            sage: Q.global_height()                                                     # needs sage.symbolic
            3.40119738166216

        ::

            sage: R.<x> = PolynomialRing(QQ)
            sage: k.<w> = NumberField(x^2 + 5)                                          # needs sage.rings.number_field
            sage: A = ProjectiveSpace(k, 2, 'z')                                        # needs sage.rings.number_field
            sage: A([3, 5*w + 1, 1]).global_height(prec=100)                            # needs sage.rings.number_field
            2.4181409534757389986565376694

        ::

            sage: P.<x,y,z> = ProjectiveSpace(QQbar, 2)                                 # needs sage.rings.number_field
            sage: Q = P([QQbar(sqrt(3)), QQbar(sqrt(-2)), 1])                           # needs sage.rings.number_field sage.symbolic
            sage: Q.global_height()                                                     # needs sage.rings.number_field sage.symbolic
            0.549306144334055

        ::

            sage: # needs sage.rings.number_field
            sage: K = UniversalCyclotomicField()
            sage: P.<x,y,z> = ProjectiveSpace(K, 2)
            sage: Q = P.point([K(4/3), K.gen(7), K.gen(5)])
            sage: Q.global_height()
            1.38629436111989

        TESTS::

            sage: P = ProjectiveSpace(QQ, 2)
            sage: P(1/1, 2/3, 5/8).global_height()                                      # needs sage.symbolic
            3.17805383034795

            sage: x = polygen(QQ, 'x')
            sage: F.<u> = NumberField(x^3 - 5)                                          # needs sage.rings.number_field
            sage: P = ProjectiveSpace(F, 2)                                             # needs sage.rings.number_field
            sage: P(u, u^2/5, 1).global_height()                                        # needs sage.rings.number_field
            1.07295860828940
        """
        if prec is None:
            prec = 53
        K = self.codomain().base_ring()
        if K in _NumberFields or K is ZZ or isinstance(K, Order):
            P = self
        else:
            try:
                P = self._number_field_from_algebraics()
            except TypeError:
                raise TypeError("must be defined over an algebraic field")
            else:
                K = P.codomain().base_ring()
        if isinstance(K, Order):
            K = K.number_field()
        # first get rid of the denominators
        denom = lcm([xi.denominator() for xi in P])
        x = [xi * denom for xi in P]
        d = K.degree()
        if d == 1:
            height = max(abs(xi) for xi in x) / gcd(x)
            return height.log().n(prec=prec)

        finite = ~sum(K.ideal(xi) for xi in x).norm()
        infinite = prod(max(abs(xi.complex_embedding(prec, i))
                            for xi in x) for i in range(d))
        height = (finite * infinite)**(~d)
        return height.log()

    def local_height(self, v, prec=None):
        r"""
        Returns the maximum of the local height of the coordinates of this point.

        INPUT:

        - ``v`` -- a prime or prime ideal of the base ring.

        - ``prec`` -- desired floating point precision (default:
          default RealField precision).

        OUTPUT:

        - a real number.

        EXAMPLES::

            sage: P.<x,y,z> = ProjectiveSpace(QQ, 2)
            sage: Q = P.point([4, 4, 1/150], False)
            sage: Q.local_height(5)                                                     # needs sage.rings.real_mpfr
            3.21887582486820

        ::

            sage: P.<x,y,z> = ProjectiveSpace(QQ, 2)
            sage: Q = P([4, 1, 30])
            sage: Q.local_height(2)                                                     # needs sage.rings.real_mpfr
            0.693147180559945
        """
        K = FractionField(self.domain().base_ring())
        if K not in _NumberFields:
            raise TypeError("must be over a number field or a number field order")
        return max([K(c).local_height(v, prec=prec) for c in self])

    def local_height_arch(self, i, prec=None):
        r"""
        Returns the maximum of the local heights at the ``i``-th infinite place of this point.

        INPUT:

        - ``i`` -- an integer.

        - ``prec`` -- desired floating point precision (default:
          default RealField precision).

        OUTPUT:

        - a real number.

        EXAMPLES::

            sage: P.<x,y,z> = ProjectiveSpace(QQ, 2)
            sage: Q = P.point([4, 4, 1/150], False)
            sage: Q.local_height_arch(0)                                                # needs sage.rings.real_mpfr
            1.38629436111989

        ::

            sage: # needs sage.rings.number_field
            sage: P.<x,y,z> = ProjectiveSpace(QuadraticField(5, 'w'), 2)
            sage: Q = P.point([4, 1, 30], False)
            sage: Q.local_height_arch(1)
            3.401197381662155375413236691607
        """
        K = FractionField(self.domain().base_ring())
        if K not in _NumberFields:
            raise TypeError("must be over a number field or a number field order")
        if K == QQ:
            return max(K(c).local_height_arch(prec=prec) for c in self)
        else:
            return max(K(c).local_height_arch(i, prec=prec) for c in self)

    def multiplier(self, f, n, check=True):
        r"""
        Returns the multiplier of this point of period ``n`` by the function ``f``.

        ``f`` must be an endomorphism of projective space.

        INPUT:

        - ``f`` -- a endomorphism of this point's codomain.

        - ``n`` -- a positive integer, the period of this point.

        - ``check`` -- check if ``P`` is periodic of period ``n``, Default:True.

        OUTPUT:

        - a square matrix of size ``self.codomain().dimension_relative()`` in the
          ``base_ring`` of this point.

        EXAMPLES::

            sage: P.<x,y,z,w> = ProjectiveSpace(QQ, 3)
            sage: f = DynamicalSystem_projective([x^2, y^2, 4*w^2, 4*z^2], domain=P)    # needs sage.schemes
            sage: Q = P.point([4, 4, 1, 1], False)
            sage: Q.multiplier(f, 1)                                                    # needs sage.schemes
            [ 2  0 -8]
            [ 0  2 -8]
            [ 0  0 -2]
        """
        try:
            return f.multiplier(self, n, check)
        except AttributeError:
            raise TypeError("map must be a dynamical system")

    def is_preperiodic(self, f, err=0.1, return_period=False):
        r"""
        Determine if the point is preperiodic with respect to the map ``f``.

        This is implemented for both projective space and subschemes.
        There are two optional keyword arguments:
        ``error_bound`` sets the error_bound used in the canonical height computation
        and ``return_period`` a boolean which controls if the period is returned if the
        point is preperiodic. If ``return_period`` is ``True`` and this point is not
        preperiodic, then `(0,0)` is returned for the period.

        ALGORITHM:

        We know that a point is preperiodic if and only if it has canonical height zero. However,
        we can only compute the canonical height up to numerical precision. This function first computes
        the canonical height of the point to the given error bound. If it is larger than that error bound,
        then it must not be preperiodic. If it is less than the error bound, then we expect preperiodic. In
        this case we begin computing the orbit stopping if either we determine the orbit is finite, or
        the height of the point is large enough that it must be wandering. We can determine the height
        cutoff by computing the height difference constant, i.e., the bound between the height and
        the canonical height of a point (which depends only on the map and not the point itself).
        If the height of the point is larger than the difference bound, then the canonical height
        cannot be zero so the point cannot be preperiodic.

        INPUT:

        - ``f`` -- an endomorphism of this point's codomain.

        kwds:

        - ``err`` -- a positive real number (default: 0.1).

        - ``return_period`` -- boolean (default: ``False``).


        OUTPUT:

        - boolean -- ``True`` if preperiodic.

        - if ``return_period`` is ``True``, then ``(0,0)`` if wandering, and ``(m,n)``
          if preperiod ``m`` and period ``n``.

        EXAMPLES::

            sage: P.<x,y> = ProjectiveSpace(QQ, 1)
            sage: f = DynamicalSystem_projective([x^3 - 3*x*y^2, y^3], domain=P)        # needs sage.schemes
            sage: Q = P(-1, 1)
            sage: Q.is_preperiodic(f)                                                   # needs sage.libs.singular sage.schemes
            True

        ::

            sage: P.<x,y,z> = ProjectiveSpace(QQ, 2)
            sage: X = P.subscheme(z)
            sage: f = DynamicalSystem([x^2 - y^2, y^2, z^2], domain=X)                  # needs sage.schemes
            sage: p = X((-1, 1, 0))
            sage: p.is_preperiodic(f, return_period=True)                               # needs sage.libs.singular sage.schemes
            (0, 2)

        ::

            sage: P.<x,y> = ProjectiveSpace(QQ,1)
            sage: f = DynamicalSystem_projective([x^2 - 29/16*y^2, y^2], domain=P)      # needs sage.schemes
            sage: Q = P(1, 4)
            sage: Q.is_preperiodic(f, return_period=True)                               # needs sage.libs.singular sage.schemes
            (1, 3)
            sage: Q = P(1, 1)
            sage: Q.is_preperiodic(f, return_period=True)                               # needs sage.libs.singular sage.schemes
            (0, 0)

        ::

            sage: # needs sage.rings.number_field
            sage: R.<x> = PolynomialRing(QQ)
            sage: K.<a> = NumberField(x^2 + 1)
            sage: P.<x,y> = ProjectiveSpace(K, 1)
            sage: f = DynamicalSystem_projective([x^5 + 5/4*x*y^4, y^5], domain=P)      # needs sage.schemes
            sage: Q = P([-1/2*a + 1/2, 1])
            sage: Q.is_preperiodic(f)                                                   # needs sage.schemes
            True
            sage: Q = P([a, 1])
            sage: Q.is_preperiodic(f)                                                   # needs sage.schemes
            False

        ::

            sage: P.<x,y,z> = ProjectiveSpace(QQ, 2)
            sage: f = DynamicalSystem_projective([                                      # needs sage.schemes
            ....:         -38/45*x^2 + (2*y - 7/45*z)*x + (-1/2*y^2 - 1/2*y*z + z^2),
            ....:         -67/90*x^2 + (2*y + z*157/90)*x - y*z,
            ....:         z^2
            ....:     ], domain=P)
            sage: Q = P([1, 3, 1])
            sage: Q.is_preperiodic(f, return_period=True)                               # needs sage.libs.singular sage.schemes
            (0, 9)

        ::

            sage: P.<x,y,z,w> = ProjectiveSpace(QQ, 3)
            sage: f = DynamicalSystem_projective([                                      # needs sage.schemes
            ....:         (-y - w)*x + (-13/30*y^2 + 13/30*w*y + w^2),
            ....:         -1/2*x^2 + (-y + 3/2*w)*x + (-1/3*y^2 + 4/3*w*y),
            ....:         -3/2*z^2 + 5/2*z*w + w^2,
            ....:         w^2
            ....:     ], domain=P)
            sage: Q = P([3,0,4/3,1])
            sage: Q.is_preperiodic(f, return_period=True)                               # needs sage.libs.singular sage.schemes
            (2, 24)

        ::

            sage: # needs sage.rings.number_field sage.schemes sage.symbolic
            sage: from sage.misc.verbose import set_verbose
            sage: set_verbose(-1)
            sage: P.<x,y,z> = ProjectiveSpace(QQbar, 2)
            sage: f = DynamicalSystem_projective([x^2, QQbar(sqrt(-1))*y^2, z^2],
            ....:                                domain=P)
            sage: Q = P([1, 1, 1])
            sage: Q.is_preperiodic(f)
            True

        ::

            sage: # needs sage.rings.number_field sage.schemes sage.symbolic
            sage: set_verbose(-1)
            sage: P.<x,y,z> = ProjectiveSpace(QQbar, 2)
            sage: f = DynamicalSystem_projective([x^2, y^2, z^2], domain=P)
            sage: Q = P([QQbar(sqrt(-1)), 1, 1])
            sage: Q.is_preperiodic(f)
            True

        ::

            sage: P.<x,y> = ProjectiveSpace(QQ, 1)
            sage: f = DynamicalSystem_projective([16*x^2 - 29*y^2, 16*y^2], domain=P)   # needs sage.schemes
            sage: Q = P(-1,4)
            sage: Q.is_preperiodic(f)                                                   # needs sage.libs.singular sage.schemes
            True

        ::

            sage: P.<x,y,z> = ProjectiveSpace(GF(3), 2)
            sage: F = DynamicalSystem([x^2 - 2*y^2, y^2, z^2])                          # needs sage.schemes
            sage: Q = P(1, 1, 1)
            sage: Q.is_preperiodic(F, return_period=True)                               # needs sage.schemes
            (1, 1)

        TESTS::

            sage: P.<x,y> = ProjectiveSpace(QQ, 1)
            sage: H = End(P)
            sage: f = H([16*x^2 - 29*y^2, 16*y^2])
            sage: Q = P(-1,4)
            sage: Q.is_preperiodic(f)
            Traceback (most recent call last):
            ...
            TypeError: map must be a dynamical system

        ::

            sage: P.<x,y> = ProjectiveSpace(QQ, 1)
            sage: f = DynamicalSystem_projective([16*x^2 - 29*y^2, 16*y^2])             # needs sage.schemes
            sage: Q = P(11,4)
            sage: Q.is_preperiodic(f, err=2)                                            # needs sage.libs.singular sage.schemes
            False
        """
        try:
            return f._is_preperiodic(self, err=err, return_period=return_period)
        except AttributeError:
            raise TypeError("map must be a dynamical system")


class SchemeMorphism_point_projective_field(SchemeMorphism_point_projective_ring):
    """
    A rational point of projective space over a field.

    INPUT:

    -  ``X`` -- a homset of a subscheme of an ambient projective space
       over a field `K`.

    - ``v`` -- a list or tuple of coordinates in `K`.

    - ``check`` -- boolean (default:``True``). Whether to
      check the input for consistency.

    EXAMPLES::

        sage: # needs sage.rings.real_mpfr
        sage: P = ProjectiveSpace(3, RR)
        sage: P(2, 3, 4, 5)
        (0.400000000000000 : 0.600000000000000 : 0.800000000000000 : 1.00000000000000)
    """

    def __init__(self, X, v, check=True):
        """
        The Python constructor.

        See :class:`SchemeMorphism_point_projective_ring` for details.

        This function still normalizes points so that the rightmost non-zero coordinate is 1.
        This is to maintain functionality with current
        implementations of curves in projectives space (plane, conic, elliptic, etc).
        The :class:`SchemeMorphism_point_projective_ring` is for general use.

        EXAMPLES::

            sage: P = ProjectiveSpace(2, QQ)
            sage: P(2, 3/5, 4)
            (1/2 : 3/20 : 1)

        ::

            sage: P = ProjectiveSpace(3, QQ)
            sage: P(0, 0, 0, 0)
            Traceback (most recent call last):
            ...
            ValueError: [0, 0, 0, 0] does not define a valid projective point since all entries are zero

        ::

            sage: P.<x, y, z> = ProjectiveSpace(2, QQ)
            sage: X = P.subscheme([x^2 - y*z])
            sage: X([2, 2, 2])
            (1 : 1 : 1)

        ::

            sage: P = ProjectiveSpace(1, GF(7))
            sage: Q = P([2, 1])
            sage: Q[0].parent()
            Finite Field of size 7

        ::

            sage: P = ProjectiveSpace(QQ, 1)
            sage: P.point(Infinity)
            (1 : 0)
            sage: P(infinity)
            (1 : 0)

        ::

            sage: P = ProjectiveSpace(QQ, 2)
            sage: P(infinity)
            Traceback (most recent call last):
            ...
            ValueError: +Infinity not well defined in dimension > 1
            sage: P.point(infinity)
            Traceback (most recent call last):
            ...
            ValueError: +Infinity not well defined in dimension > 1
        """
        SchemeMorphism.__init__(self, X)

        self._normalized = False

        if check:
<<<<<<< HEAD
            from sage.rings.ring import CommutativeRing
=======
>>>>>>> 79c047c0
            d = X.codomain().ambient_space().ngens()
            if isinstance(v, SchemeMorphism):
                v = list(v)
            else:
                try:
                    if isinstance(v.parent(), CommutativeRing):
                        v = [v]
                except AttributeError:
                    pass
            if not isinstance(v, (list,tuple)):
                raise TypeError("argument v (= %s) must be a scheme point, list, or tuple" % str(v))
            if len(v) != d and len(v) != d-1:
                raise TypeError("v (=%s) must have %s components" % (v, d))

            R = X.value_ring()
            v = Sequence(v, R)
            if len(v) == d-1:     # very common special case
                v.append(R.one())

            for last in reversed(range(len(v))):
                c = v[last]
                if c.is_one():
                    break
                if c:
                    for j in range(last):
                        v[j] /= c
                    v[last] = R.one()
                    break
            else:
                raise ValueError(f"{v} does not define a valid projective "
                                 "point since all entries are zero")
            self._normalized = True

            X.extended_codomain()._check_satisfies_equations(v)

        self._coords = tuple(v)

    def __hash__(self):
        """
        Computes the hash value of this point.

        OUTPUT: Integer.

        EXAMPLES::

            sage: P.<x,y> = ProjectiveSpace(QQ, 1)
            sage: hash(P([1/2, 1])) == hash(P.point([1, 2], False))
            True
        """
        P = copy(self)
        P.normalize_coordinates()
        return hash(tuple(P))

    def normalize_coordinates(self):
        r"""
        Normalizes the point so that the last non-zero coordinate is `1`.

        OUTPUT: None.

        EXAMPLES::

            sage: P.<x,y,z> = ProjectiveSpace(GF(5), 2)
            sage: Q = P.point([GF(5)(1), GF(5)(3), GF(5)(0)], False); Q
            (1 : 3 : 0)
            sage: Q.normalize_coordinates(); Q
            (2 : 1 : 0)

        ::

            sage: P.<x,y,z> = ProjectiveSpace(QQ, 2)
            sage: X = P.subscheme(x^2 - y^2);
            sage: Q = X.point([23, 23, 46], False); Q
            (23 : 23 : 46)
            sage: Q.normalize_coordinates(); Q
            (1/2 : 1/2 : 1)
        """
        if self._normalized:
            return
        for index in reversed(range(len(self._coords))):
            c = self._coords[index]
            if c.is_one():
                break
            if c:
                inv = c.inverse()
                new_coords = [d * inv for d in self._coords[:index]]
                new_coords.append(self.base_ring().one())
                new_coords.extend(self._coords[index+1:])
                self._coords = tuple(new_coords)
                break
        else:
            assert False, 'bug: invalid projective point'
        self._normalized = True

    def _number_field_from_algebraics(self):
        r"""
        Given a projective point defined over ``QQbar``, return the same point, but defined
        over a number field.

        This is only implemented for points of projective space.

        OUTPUT: scheme point

        EXAMPLES::

            sage: # needs sage.rings.number_field sage.symbolic
            sage: R.<x> = PolynomialRing(QQ)
            sage: P.<x,y> = ProjectiveSpace(QQbar, 1)
            sage: Q = P([-1/2*QQbar(sqrt(2)) + QQbar(I), 1])
            sage: S = Q._number_field_from_algebraics(); S
            (1/2*a^3 + a^2 - 1/2*a : 1)
            sage: S.codomain()
            Projective Space of dimension 1 over Number Field in a with defining
             polynomial y^4 + 1 with a = 0.7071067811865475? + 0.7071067811865475?*I

        The following was fixed in :issue:`23808`::

            sage: # needs sage.rings.number_field sage.symbolic
            sage: R.<x> = PolynomialRing(QQ)
            sage: P.<x,y> = ProjectiveSpace(QQbar, 1)
            sage: Q = P([-1/2*QQbar(sqrt(2)) + QQbar(I), 1]);Q
            (-0.7071067811865475? + 1*I : 1)
            sage: S = Q._number_field_from_algebraics(); S
            (1/2*a^3 + a^2 - 1/2*a : 1)
            sage: T = S.change_ring(QQbar)  # Used to fail
            sage: T
            (-0.7071067811865475? + 1.000000000000000?*I : 1)
            sage: Q[0] == T[0]
            True
        """
        from sage.schemes.projective.projective_space import ProjectiveSpace_ring
        if not isinstance(self.codomain(), ProjectiveSpace_ring):
            raise NotImplementedError("not implemented for subschemes")

        # Issue #23808: Keep the embedding info associated with the number field K
        # used below, instead of in the separate embedding map phi which is
        # forgotten.
        K_pre,P,phi = number_field_elements_from_algebraics(list(self))
        if K_pre is QQ:
            K = QQ
        else:
            from sage.rings.number_field.number_field import NumberField
            K = NumberField(K_pre.polynomial(), embedding=phi(K_pre.gen()), name='a')
            psi = K_pre.hom([K.gen()], K) # Identification of K_pre with K
            P = [ psi(p) for p in P ] # The elements of P were elements of K_pre
        from sage.schemes.projective.projective_space import ProjectiveSpace
        PS = ProjectiveSpace(K,self.codomain().dimension_relative(),'z')
        return PS(P)

    def clear_denominators(self):
        r"""
        scales by the least common multiple of the denominators.

        OUTPUT: None.

        EXAMPLES::

            sage: R.<t> = PolynomialRing(QQ)
            sage: P.<x,y,z> = ProjectiveSpace(FractionField(R), 2)
            sage: Q = P([t, 3/t^2, 1])
            sage: Q.clear_denominators(); Q
            (t^3 : 3 : t^2)

        ::

            sage: # needs sage.rings.number_field
            sage: R.<x> = PolynomialRing(QQ)
            sage: K.<w> = NumberField(x^2 - 3)
            sage: P.<x,y,z> = ProjectiveSpace(K, 2)
            sage: Q = P([1/w, 3, 0])
            sage: Q.clear_denominators(); Q
            (w : 9 : 0)

        ::

            sage: P.<x,y,z> = ProjectiveSpace(QQ, 2)
            sage: X = P.subscheme(x^2 - y^2)
            sage: Q = X([1/2, 1/2, 1])
            sage: Q.clear_denominators(); Q
            (1 : 1 : 2)

        ::

            sage: PS.<x,y> = ProjectiveSpace(QQ, 1)
            sage: Q = PS.point([1, 2/3], False); Q
            (1 : 2/3)
            sage: Q.clear_denominators(); Q
            (3 : 2)
        """
        self.scale_by(lcm([t.denominator() for t in self]))

    def intersection_multiplicity(self, X):
        r"""
        Return the intersection multiplicity of the codomain of this point and ``X`` at this point.

        This uses the intersection_multiplicity implementations for projective/affine subschemes. This
        point must be a point of a projective subscheme.

        INPUT:

        - ``X`` -- a subscheme in the same ambient space as that of the codomain of this point.

        OUTPUT: Integer.

        EXAMPLES::

            sage: P.<x,y,z,w> = ProjectiveSpace(QQ, 3)
            sage: X = P.subscheme([x*z - y^2])
            sage: Y = P.subscheme([x^3 - y*w^2 + z*w^2, x*y - z*w])
            sage: Q1 = X([1/2, 1/4, 1/8, 1])
            sage: Q1.intersection_multiplicity(Y)                                       # needs sage.libs.singular
            1
            sage: Q2 = X([0,0,0,1])
            sage: Q2.intersection_multiplicity(Y)                                       # needs sage.libs.singular
            5
            sage: Q3 = X([0,0,1,0])
            sage: Q3.intersection_multiplicity(Y)                                       # needs sage.libs.singular
            6

        ::

            sage: P.<x,y,z,w> = ProjectiveSpace(QQ, 3)
            sage: X = P.subscheme([x^2 - y^2])
            sage: Q = P([1,1,1,0])
            sage: Q.intersection_multiplicity(X)
            Traceback (most recent call last):
            ...
            TypeError: this point must be a point on a projective subscheme
        """
        from sage.schemes.projective.projective_space import ProjectiveSpace_ring
        if isinstance(self.codomain(), ProjectiveSpace_ring):
            raise TypeError("this point must be a point on a projective subscheme")
        return self.codomain().intersection_multiplicity(X, self)

    def multiplicity(self):
        r"""
        Return the multiplicity of this point on its codomain.

        Uses the subscheme multiplicity implementation. This point must be a point on
        a projective subscheme.

        OUTPUT: an integer.

        EXAMPLES::

            sage: P.<x,y,z,w,t> = ProjectiveSpace(QQ, 4)
            sage: X = P.subscheme([y^6 - x^3*w^2*t + t^5*w, x^2 - t^2])
            sage: Q1 = X([1,0,2,1,1])
            sage: Q1.multiplicity()                                                     # needs sage.libs.singular
            1
            sage: Q2 = X([0,0,-2,1,0])
            sage: Q2.multiplicity()                                                     # needs sage.libs.singular
            8
        """
        from sage.schemes.projective.projective_space import ProjectiveSpace_ring
        if isinstance(self.codomain(), ProjectiveSpace_ring):
            raise TypeError("this point must be a point on a projective subscheme")
        return self.codomain().multiplicity(self)

    def as_subscheme(self):
        r"""
        Return the subscheme associated with this rational point.

        EXAMPLES::

            sage: P2.<x,y,z> = ProjectiveSpace(QQ,2)
            sage: p1 = P2.point([0,0,1]).as_subscheme(); p1
            Closed subscheme of Projective Space of dimension 2 over Rational Field defined by:
              x, y
            sage: p2 = P2.point([1,1,1]).as_subscheme(); p2
            Closed subscheme of Projective Space of dimension 2 over Rational Field defined by:
              x - z, y - z
            sage: p1 + p2
            Closed subscheme of Projective Space of dimension 2 over Rational Field defined by:
              x - y, y^2 - y*z
        """
        P = self.codomain().ambient_space()
        g = P.gens()
        v = self._coords
        n = len(v)
        for i in range(n - 1, -1, -1):
            if v[i]:
                break
        a = v[i]
        x = g[i]
        return P.subscheme([a*g[j] - v[j]*x for j in range(n) if j != i])


class SchemeMorphism_point_projective_finite_field(SchemeMorphism_point_projective_field):

    def __hash__(self):
        r"""
        Returns the integer hash of this point.

        OUTPUT: Integer.

        EXAMPLES::

            sage: P.<x,y,z> = ProjectiveSpace(GF(5), 2)
            sage: hash(P(2, 1, 2))
            41

        ::

            sage: P.<x,y,z> = ProjectiveSpace(GF(7), 2)
            sage: X = P.subscheme(x^2 - y^2)
            sage: hash(X(1, 1, 2))
            81

        ::

            sage: P.<x,y> = ProjectiveSpace(GF(13), 1)
            sage: hash(P(3, 4))
            17

        ::

            sage: P.<x,y> = ProjectiveSpace(GF(13^3,'t'), 1)                            # needs sage.rings.finite_rings
            sage: hash(P(3, 4))                                                         # needs sage.rings.finite_rings
            2201
        """
        p = self.codomain().base_ring().order()
        N = self.codomain().ambient_space().dimension_relative()
        return hash(sum(hash(self[i]) * p**i for i in range(N + 1)))


# -----------------
# Abelian varieties
# -----------------

class SchemeMorphism_point_abelian_variety_field(AdditiveGroupElement, SchemeMorphism_point_projective_field):
    """
    A rational point of an abelian variety over a field.

    EXAMPLES::

        sage: # needs sage.schemes
        sage: E = EllipticCurve([0,0,1,-1,0])
        sage: origin = E(0)
        sage: origin.domain()
        Spectrum of Rational Field
        sage: origin.codomain()
        Elliptic Curve defined by y^2 + y = x^3 - x over Rational Field
    """
    pass<|MERGE_RESOLUTION|>--- conflicted
+++ resolved
@@ -47,13 +47,9 @@
 from sage.structure.sequence import Sequence
 
 lazy_import('sage.rings.qqbar', 'number_field_elements_from_algebraics')
-lazy_import('sage.schemes.elliptic_curves.ell_point', 'EllipticCurvePoint_field')
-
-<<<<<<< HEAD
-=======
+
 _NumberFields = NumberFields()
 
->>>>>>> 79c047c0
 # --------------------
 # Projective varieties
 # --------------------
@@ -167,10 +163,6 @@
         SchemeMorphism.__init__(self, X)
 
         if check:
-<<<<<<< HEAD
-            from sage.rings.ring import CommutativeRing
-=======
->>>>>>> 79c047c0
             d = X.codomain().ambient_space().ngens()
             if isinstance(v, SchemeMorphism):
                 v = list(v)
@@ -1146,10 +1138,6 @@
         self._normalized = False
 
         if check:
-<<<<<<< HEAD
-            from sage.rings.ring import CommutativeRing
-=======
->>>>>>> 79c047c0
             d = X.codomain().ambient_space().ngens()
             if isinstance(v, SchemeMorphism):
                 v = list(v)
