# -*- coding: utf-8 -*-
r"""
Morphisms on projective schemes

This module defines morphisms from projective schemes. A morphism from a
projective scheme to a projective scheme is defined by homogeneous polynomials
of the same degree that define what the morphism does on points in the ambient
projective space. A morphism from a projective scheme to an affine scheme is
determined by rational function, that is, quotients of homogeneous polynomials
of the same degree.

EXAMPLES::

    sage: P2.<x0,x1,x2> = ProjectiveSpace(QQ, 2)
    sage: A2.<x,y> = AffineSpace(QQ, 2)
    sage: P2.hom([x0, x1, x1 + x2], P2)
    Scheme endomorphism of Projective Space of dimension 2 over Rational Field
      Defn: Defined on coordinates by sending (x0 : x1 : x2) to (x0 : x1 : x1 + x2)
    sage: P2.hom([x1/x0, (x1 + x2)/x0], A2)
    Scheme morphism:
      From: Projective Space of dimension 2 over Rational Field
      To:   Affine Space of dimension 2 over Rational Field
      Defn: Defined on coordinates by sending (x0 : x1 : x2) to (x1/x0, (x1 + x2)/x0)

AUTHORS:

- David Kohel, William Stein: initial version

- William Stein (2006-02-11): fixed bug where P(0,0,0) was allowed as
  a projective point

- Volker Braun (2011-08-08): renamed classes, more documentation, misc
  cleanups

- Ben Hutz (2013-03): iteration functionality and new directory structure
  for affine/projective, height functionality

- Brian Stout, Ben Hutz (2013-11): added minimal model functionality

- Dillon Rose (2014-01): speed enhancements

- Ben Hutz (2015-11): iteration of subschemes

- Kwankyu Lee (2020-02): added indeterminacy_locus() and image()

- Kwankyu Lee (2022-05): added graph(), projective_degrees(), and degree()

"""

# ****************************************************************************
#       Copyright (C) 2011 Volker Braun <vbraun.name@gmail.com>
#       Copyright (C) 2006 David Kohel <kohel@maths.usyd.edu.au>
#       Copyright (C) 2006 William Stein <wstein@gmail.com>
#
# This program is free software: you can redistribute it and/or modify
# it under the terms of the GNU General Public License as published by
# the Free Software Foundation, either version 2 of the License, or
# (at your option) any later version.
#                  http://www.gnu.org/licenses/
# ****************************************************************************

import sys
from sage.arith.misc import GCD as gcd
from sage.arith.functions import lcm
from sage.interfaces.singular import singular
from sage.misc.misc_c import prod
from sage.misc.cachefunc import cached_method
from sage.misc.lazy_attribute import lazy_attribute
from sage.ext.fast_callable import fast_callable
from sage.calculus.functions import jacobian
import sage.rings.abc
from sage.rings.integer import Integer
from sage.rings.algebraic_closure_finite_field import AlgebraicClosureFiniteField_generic
from sage.rings.finite_rings.finite_field_base import FiniteField
from sage.rings.finite_rings.finite_field_constructor import GF
from sage.rings.fraction_field import FractionField
from sage.rings.integer_ring import ZZ
from sage.rings.number_field.order import is_NumberFieldOrder
from sage.rings.polynomial.polynomial_ring_constructor import PolynomialRing
from sage.rings.qqbar import QQbar, number_field_elements_from_algebraics
from sage.rings.quotient_ring import QuotientRing_generic
from sage.rings.rational_field import QQ
from sage.modules.free_module_element import vector
from sage.matrix.constructor import matrix
from sage.schemes.generic.morphism import SchemeMorphism_polynomial
from sage.categories.finite_fields import FiniteFields
from sage.categories.number_fields import NumberFields
from sage.categories.homset import Hom, End
from sage.categories.fields import Fields

_NumberFields = NumberFields()
_FiniteFields = FiniteFields()
_Fields = Fields()


class SchemeMorphism_polynomial_projective_space(SchemeMorphism_polynomial):
    r"""
    A morphism of schemes determined by rational functions that define
    what the morphism does on points in the ambient projective space.

    EXAMPLES::

        sage: R.<x,y> = QQ[]
        sage: P1 = ProjectiveSpace(R)
        sage: H = P1.Hom(P1)
        sage: H([y,2*x])
        Scheme endomorphism of Projective Space of dimension 1 over Rational Field
          Defn: Defined on coordinates by sending (x : y) to
                (y : 2*x)

    An example of a morphism between projective plane curves (see :trac:`10297`)::

        sage: P2.<x,y,z> = ProjectiveSpace(QQ, 2)
        sage: f = x^3 + y^3 + 60*z^3
        sage: g = y^2*z - (x^3 - 6400*z^3/3)
        sage: C = Curve(f)
        sage: E = Curve(g)
        sage: xbar,ybar,zbar = C.coordinate_ring().gens()
        sage: H = C.Hom(E)
        sage: H([zbar, xbar - ybar, -(xbar+ybar)/80])
        Scheme morphism:
          From: Projective Plane Curve over Rational Field defined by x^3 + y^3 + 60*z^3
          To:   Projective Plane Curve over Rational Field defined by -x^3 + y^2*z + 6400/3*z^3
          Defn: Defined on coordinates by sending (x : y : z) to
                (z : x - y : -1/80*x - 1/80*y)

    A more complicated example::

        sage: P2.<x,y,z> = ProjectiveSpace(2, QQ)
        sage: P1 = P2.subscheme(x - y)
        sage: H12 = P1.Hom(P2)
        sage: H12([x^2, x*z, z^2])
        Scheme morphism:
          From: Closed subscheme of Projective Space of dimension 2 over Rational Field
                defined by: x - y
          To:   Projective Space of dimension 2 over Rational Field
          Defn: Defined on coordinates by sending (x : y : z) to (x^2 : x*z : z^2)

    We illustrate some error checking::

        sage: R.<x,y> = QQ[]
        sage: P1 = ProjectiveSpace(R)
        sage: H = P1.Hom(P1)
        sage: f = H([x - y, x*y])
        Traceback (most recent call last):
        ...
        ValueError: polys (=[x - y, x*y]) must be of the same degree

        sage: H([x - 1, x*y + x])
        Traceback (most recent call last):
        ...
        ValueError: polys (=[x - 1, x*y + x]) must be homogeneous

        sage: H([exp(x), exp(y)])
        Traceback (most recent call last):
        ...
        TypeError: polys (=[e^x, e^y]) must be elements of
        Multivariate Polynomial Ring in x, y over Rational Field

    We can also compute the forward image of subschemes through
    elimination. In particular, let `X = V(h_1,\ldots, h_t)` and define the ideal
    `I = (h_1,\ldots,h_t,y_0-f_0(\bar{x}), \ldots, y_n-f_n(\bar{x}))`.
    Then the elimination ideal `I_{n+1} = I \cap K[y_0,\ldots,y_n]` is a homogeneous
    ideal and `f(X) = V(I_{n+1})`::

        sage: P.<x,y,z> = ProjectiveSpace(QQ, 2)
        sage: H = End(P)
        sage: f = H([(x-2*y)^2, (x-2*z)^2, x^2])
        sage: X = P.subscheme(y-z)
        sage: f(f(f(X)))
        Closed subscheme of Projective Space of dimension 2 over Rational Field
        defined by:
          y - z

    ::

        sage: P.<x,y,z,w> = ProjectiveSpace(QQ, 3)
        sage: H = End(P)
        sage: f = H([(x-2*y)^2, (x-2*z)^2, (x-2*w)^2, x^2])
        sage: f(P.subscheme([x,y,z]))
        Closed subscheme of Projective Space of dimension 3 over Rational Field
        defined by:
          w,
          y,
          x
    """
    def __init__(self, parent, polys, check=True):
        """
        Initialize.

        EXAMPLES::

            sage: P1.<x,y> = ProjectiveSpace(QQ,1)
            sage: H = P1.Hom(P1)
            sage: H([y,2*x])
            Scheme endomorphism of Projective Space of dimension 1 over Rational Field
              Defn: Defined on coordinates by sending (x : y) to
                    (y : 2*x)

        ::

            sage: R.<t> = PolynomialRing(QQ)
            sage: P.<x,y,z> = ProjectiveSpace(R, 2)
            sage: X = P.subscheme([x])
            sage: H = End(X)
            sage: H([x^2, t*y^2, x*z])
            Scheme endomorphism of Closed subscheme of Projective Space of dimension
            2 over Univariate Polynomial Ring in t over Rational Field defined by:
              x
              Defn: Defined on coordinates by sending (x : y : z) to
                    (x^2 : t*y^2 : x*z)

        When elements of the quotient ring is used, they are reduced::

            sage: P.<x,y,z> = ProjectiveSpace(CC, 2)
            sage: X = P.subscheme([x - y])
            sage: u,v,w = X.coordinate_ring().gens()
            sage: H = End(X)
            sage: H([u^2, v^2, w*u])
            Scheme endomorphism of Closed subscheme of Projective Space of dimension
            2 over Complex Field with 53 bits of precision defined by:
              x - y
              Defn: Defined on coordinates by sending (x : y : z) to
                    (y^2 : y^2 : y*z)
        """
        if check:
            try:  # polys might be in a quotient ring
                polys = [f.lift() for f in polys]
            except (TypeError, AttributeError):
                pass

            try:
                source_ring = parent.domain().ambient_space().coordinate_ring()
                K = FractionField(source_ring)

                try:
                    polys = [K(f) for f in polys]
                except TypeError:
                    raise TypeError("polys (=%s) must be elements of %s"%(polys, source_ring))

                if parent.codomain().is_projective():
                    degs = []
                    l = 1
                    for f in polys:
                        num = f.numerator()
                        den = f.denominator()
                        if not num.is_homogeneous() or not den.is_homogeneous():
                            raise ValueError("polys (={}) must be homogeneous".format(polys))

                        if not num.is_zero():
                            l *= den
                            degs.append(num.degree() - den.degree())

                    d = degs[0]
                    if not all(d == deg for deg in degs[1:]):
                        raise ValueError("polys (={}) must be of the same degree".format(polys))

                    polys = [(l*f).numerator() for f in polys]
                elif parent.codomain().is_affine():
                    for f in polys:
                        num = f.numerator()
                        den = f.denominator()
                        if not (num.is_homogeneous() and
                                den.is_homogeneous() and
                                num.degree() == den.degree()):
                            raise ValueError("polys (={}) must be quotients of "
                                             "homogeneous polynomials of the same degree".format(polys))
                check = False
            except (NotImplementedError, TypeError, AttributeError):
                pass

        SchemeMorphism_polynomial.__init__(self, parent, polys, check)

        R = polys[0].base_ring()
        self._is_prime_finite_field = isinstance(R, FiniteField) and R.is_prime_field()

    def __call__(self, x, check=True):
        r"""
        Compute the forward image of the point or subscheme ``x`` by this map.

        For subschemes, the forward image is computed through elimination.
        In particular, let `X = V(h_1,\ldots, h_t)` and define the ideal
        `I = (h_1,\ldots,h_t,y_0-f_0(\bar{x}), \ldots, y_n-f_n(\bar{x}))`.
        Then the elimination ideal `I_{n+1} = I \cap K[y_0,\ldots,y_n]` is a homogeneous
        ideal and `self(X) = V(I_{n+1})`.

        The input boolean ``check`` can be set to false when fast iteration of
        points is desired. It bypasses all input checking and passes ``x`` straight
        to the fast evaluation of points function.

        INPUT:

        - ``x`` - a point or subscheme in domain of this map.

        - ``check`` - Boolean - if `False` assume that ``x`` is a point.

        EXAMPLES::

            sage: P.<x,y,z> = ProjectiveSpace(QQ, 2)
            sage: H = End(P)
            sage: f = H([x^2 + y^2, y^2, z^2 + y*z])
            sage: f(P([1,1,1]))
            (1 : 1/2 : 1)

        ::

            sage: PS.<x,y,z> = ProjectiveSpace(QQ, 2)
            sage: P1.<u,v> = ProjectiveSpace(QQ, 1)
            sage: H = End(P1)
            sage: f = H([u^2, v^2])
            sage: f(PS([0,1,1]))
            Traceback (most recent call last):
            ...
            TypeError: (0 : 1 : 1) fails to convert into the map's domain Projective Space of
            dimension 1 over Rational Field, but a `pushforward` method is not properly implemented

        ::

            sage: PS.<x,y> = ProjectiveSpace(QQ, 1)
            sage: P1.<u,v> = ProjectiveSpace(QQ, 1)
            sage: H = End(P1)
            sage: f = H([u^2, v^2])
            sage: f([0,1])
            (0 : 1)
            sage: f(PS([0,1]))
            (0 : 1)

        ::

            sage: PS.<x,y,z,w> = ProjectiveSpace(QQ, 3)
            sage: H = End(PS)
            sage: f = H([y^2, x^2, w^2, z^2])
            sage: X = PS.subscheme([z^2 + y*w])
            sage: f(X)
            Closed subscheme of Projective Space of dimension 3 over Rational Field
            defined by:
              x*z - w^2

        ::

            sage: PS.<x,y,z> = ProjectiveSpace(QQ, 2)
            sage: P1.<u,v> = ProjectiveSpace(ZZ, 1)
            sage: H = End(PS)
            sage: f = H([x^2, y^2, z^2])
            sage: X = P1.subscheme([u - v])
            sage: f(X)
            Traceback (most recent call last):
            ...
            TypeError: subscheme must be in ambient space of domain of map

        ::

            sage: PS.<x,y,z> = ProjectiveSpace(QQ, 2)
            sage: P1.<u,v> = ProjectiveSpace(ZZ, 1)
            sage: H = End(P1)
            sage: f = H([u^2, v^2])
            sage: f([u-v])
            Closed subscheme of Projective Space of dimension 1 over Integer Ring defined by:
              u - v
            sage: X = PS.subscheme([x - z])
            sage: f([x-z])
            Traceback (most recent call last):
            ...
            TypeError: [x - z] fails to convert into the map's domain Projective Space of
            dimension 1 over Integer Ring, but a `pushforward` method is not properly implemented

        TESTS:

        Check that :trac:`32209` is fixed::

            sage: S.<x,y> = ProjectiveSpace(ZZ, 1)
            sage: T.<u,v> = ProjectiveSpace(ZZ, 1)
            sage: h = T.hom([u^2 + v^2, u*v], S); h
            Scheme morphism:
              From: Projective Space of dimension 1 over Integer Ring
              To:   Projective Space of dimension 1 over Integer Ring
              Defn: Defined on coordinates by sending (u : v) to
                    (u^2 + v^2 : u*v)

            sage: F.<a> = GF(4)                                                                     # optional - sage.rings.finite_rings
            sage: P = T(F)(1, a)                                                                    # optional - sage.rings.finite_rings
            sage: h(P)                                                                              # optional - sage.rings.finite_rings
            (a : a)
            sage: h(P).domain()                                                                     # optional - sage.rings.finite_rings
            Spectrum of Finite Field in a of size 2^2
            sage: h.change_ring(F)(P)                                                               # optional - sage.rings.finite_rings
            (1 : 1)
        """
        from sage.schemes.projective.projective_point import SchemeMorphism_point_projective_ring
        if check:
            from sage.schemes.projective.projective_subscheme import AlgebraicScheme_subscheme_projective
            if isinstance(x, SchemeMorphism_point_projective_ring):
                if self.domain() != x.codomain():
                    try:
                        x = self.domain()(x)
                    except (TypeError, NotImplementedError):
                        raise TypeError("%s fails to convert into the map's domain %s, but a `pushforward` method is not properly implemented"%(x, self.domain()))
                #else pass it onto the eval below
            elif isinstance(x, AlgebraicScheme_subscheme_projective):
                return x._forward_image(self) #call subscheme eval
            else: #not a projective point or subscheme
                try:
                    x = self.domain()(x)
                except (TypeError, NotImplementedError):
                    try:
                        x = self.domain().subscheme(x)
                        return x._forward_image(self) #call subscheme eval
                    except (TypeError, NotImplementedError):
                        raise TypeError("%s fails to convert into the map's domain %s, but a `pushforward` method is not properly implemented"%(x, self.domain()))

        R = x.domain().coordinate_ring()
        if R is self.base_ring():
            P = self._fast_eval(x._coords)
        else:
            P = [f(x._coords) for f in self._polys]
        return self.codomain().point_homset(R)(P, check=check)

    @lazy_attribute
    def _fastpolys(self):
        """
        Lazy attribute for fast_callable polynomials for this map.

        EXAMPLES::

            sage: P.<x,y> = ProjectiveSpace(QQ, 1)
            sage: H = Hom(P,P)
            sage: f = H([x^2 + y^2, y^2])
            sage: [g.op_list() for g in f._fastpolys]
            [[('load_const', 0), ('load_const', 1), ('load_arg', ...), ('ipow', 2), 'mul', 'add', ('load_const', 1), ('load_arg', ...), ('ipow', 2), 'mul', 'add', 'return'],
             [('load_const', 0), ('load_const', 1), ('load_arg', 1), ('ipow', 2), 'mul', 'add', 'return']]
        """
        polys = self._polys

        fastpolys = []
        for poly in polys:
            # These tests are in place because the float and integer domain evaluate
            # faster than using the base_ring
            if self._is_prime_finite_field:
                prime = polys[0].base_ring().characteristic()
                degree = polys[0].degree()
                coefficients = poly.coefficients()
                height = max(abs(c.lift()) for c in coefficients)
                num_terms = len(coefficients)
                largest_value = num_terms * height * (prime - 1) ** degree
                # If the calculations will not overflow the float data type use domain float
                # Else use domain integer
                if largest_value < (2 ** sys.float_info.mant_dig):
                    fastpolys.append(fast_callable(poly, domain=float))
                else:
                    fastpolys.append(fast_callable(poly, domain=ZZ))
            else:
                fastpolys.append(fast_callable(poly, domain=poly.base_ring()))
        return fastpolys

    def _fast_eval(self, x):
        """
        Evaluate projective morphism at point described by ``x``.

        EXAMPLES::

            sage: P.<x,y,z> = ProjectiveSpace(QQ, 2)
            sage: H = Hom(P, P)
            sage: f = H([x^2 + y^2, y^2, z^2 + y*z])
            sage: f._fast_eval([1,1,1])
            [2, 1, 2]

            ::

            sage: T.<z> = LaurentSeriesRing(ZZ)
            sage: P.<x,y> = ProjectiveSpace(T, 1)
            sage: H = End(P)
            sage: f = H([x^2 + x*y, y^2])
            sage: Q = P(z,1)
            sage: f._fast_eval(list(Q))
            [z + z^2, 1]

            ::

            sage: T.<z> = PolynomialRing(CC)
            sage: I = T.ideal(z^3)
            sage: P.<x,y> = ProjectiveSpace(T.quotient_ring(I), 1)
            sage: H = End(P)
            sage: f = H([x^2 + x*y, y^2])
            sage: Q = P(z^2, 1)
            sage: f._fast_eval(list(Q))
            [zbar^2, 1.00000000000000]

            ::

            sage: T.<z> = LaurentSeriesRing(CC)
            sage: R.<t> = PolynomialRing(T)
            sage: P.<x,y> = ProjectiveSpace(R,1)
            sage: H = End(P)
            sage: f = H([x^2 + x*y, y^2])
            sage: Q = P(t^2, z)
            sage: f._fast_eval(list(Q))
            [t^4 + z*t^2, z^2]
        """
        P = [f(*x) for f in self._fastpolys]
        return P

    def __eq__(self, right):
        """
        Tests the equality of two projective morphisms.

        INPUT:

        - ``right`` -- a map on projective space

        OUTPUT:

        ``True`` if ``self`` and ``right`` define the same projective map.
        ``False`` otherwise.

        EXAMPLES::

            sage: P.<x,y,z> = ProjectiveSpace(QQ, 2)
            sage: H = Hom(P, P)
            sage: f = H([x^2 - 2*x*y + z*x, z^2 - y^2, 5*z*y])
            sage: g = H([x^2, y^2, z^2])
            sage: f == g
            False

        ::

            sage: P.<x,y> = ProjectiveSpace(QQ, 1)
            sage: P2.<u,v> = ProjectiveSpace(CC, 1)
            sage: H = End(P)
            sage: H2 = End(P2)
            sage: f = H([x^2 - 2*x*y, y^2])
            sage: g = H2([u^2 - 2*u*v, v^2])
            sage: f == g
            False

        ::

            sage: P.<x,y> = ProjectiveSpace(QQ, 1)
            sage: H = End(P)
            sage: f = H([x^2 - 2*x*y, y^2])
            sage: g = H([x^2*y - 2*x*y^2, y^3])
            sage: f == g
            True
        """
        if not isinstance(right, SchemeMorphism_polynomial):
            return False
        if self.parent() != right.parent():
            return False
        n = len(self._polys)
        return all(self._polys[i] * right._polys[j] == self._polys[j] * right._polys[i]
                   for i in range(n) for j in range(i+1, n))

    def __ne__(self, right):
        """
        Tests the inequality of two projective morphisms.

        INPUT:

        - ``right`` -- a map on projective space

        OUTPUT:

        ``True`` if ``self`` and ``right`` define different projective maps.
        ``False`` otherwise.

        EXAMPLES::

            sage: P.<x,y> = ProjectiveSpace(QQ, 1)
            sage: H = Hom(P, P)
            sage: f = H([x^3 - 2*x^2*y, 5*x*y^2])
            sage: g = f.change_ring(GF(7))                                                          # optional - sage.rings.finite_rings
            sage: f != g                                                                            # optional - sage.rings.finite_rings
            True

        ::

            sage: P.<x,y,z> = ProjectiveSpace(QQ, 2)
            sage: H = Hom(P, P)
            sage: f = H([x^2 - 2*x*y + z*x, z^2 - y^2, 5*z*y])
            sage: f != f
            False
        """
        if not isinstance(right, SchemeMorphism_polynomial):
            return True
        if self.parent() != right.parent():
            return True
        n = len(self._polys)
        return any(self._polys[i] * right._polys[j] != self._polys[j] * right._polys[i]
                   for i in range(n) for j in range(i + 1, n))

    def _matrix_times_polymap_(self, mat, h):
        """
        Multiplies the morphism on the left by a matrix ``mat``.

        INPUT:

        - ``mat`` -- a matrix

        OUTPUT: a scheme morphism given by ``self*mat``

        EXAMPLES::

            sage: P.<x,y> = ProjectiveSpace(ZZ, 1)
            sage: H = Hom(P,P)
            sage: f = H([x^2 + y^2, y^2])
            sage: matrix([[1,2], [0,1]]) * f
            Scheme endomorphism of Projective Space of dimension 1 over Integer Ring
              Defn: Defined on coordinates by sending (x : y) to
                    (x^2 + 3*y^2 : y^2)

        ::

            sage: R.<x> = PolynomialRing(QQ)
            sage: K.<i> = NumberField(x^2 + 1)                                                      # optional - sage.rings.number_field
            sage: P.<x,y> = ProjectiveSpace(QQ, 1)                                                  # optional - sage.rings.number_field
            sage: H = Hom(P, P)                                                                     # optional - sage.rings.number_field
            sage: f = H([1/3*x^2 + 1/2*y^2, y^2])                                                   # optional - sage.rings.number_field
            sage: matrix([[i,0], [0,i]]) * f                                                        # optional - sage.rings.number_field
            Scheme endomorphism of Projective Space of dimension 1 over
             Number Field in i with defining polynomial x^2 + 1
              Defn: Defined on coordinates by sending (x : y) to
                    ((1/3*i)*x^2 + (1/2*i)*y^2 : i*y^2)
        """
        from sage.modules.free_module_element import vector
        from sage.dynamics.arithmetic_dynamics.generic_ds import DynamicalSystem
        if not mat.is_square():
            raise ValueError("matrix must be square")
        if mat.ncols() != self.codomain().ngens():
            raise ValueError("matrix size is incompatible")
        F = mat * vector(list(self))
        if isinstance(self, DynamicalSystem):
            return h(list(F)).as_dynamical_system()
        return h(list(F))

    def _polymap_times_matrix_(self, mat, h):
        """
        Multiplies the morphism on the right by a matrix ``mat``.

        INPUT:

        - ``mat`` -- a matrix

        OUTPUT: a scheme morphism given by ``mat*self``

        EXAMPLES::

            sage: P.<x,y> = ProjectiveSpace(ZZ, 1)
            sage: H = Hom(P, P)
            sage: f = H([x^2 + y^2, y^2])
            sage: f * matrix([[1,2], [0,1]])
            Scheme endomorphism of Projective Space of dimension 1 over Integer Ring
              Defn: Defined on coordinates by sending (x : y) to
                    (x^2 + 4*x*y + 5*y^2 : y^2)

        ::

            sage: R.<x> = PolynomialRing(QQ)
            sage: K.<i> = NumberField(x^2 + 1)                                                      # optional - sage.rings.number_field
            sage: P.<x,y> = ProjectiveSpace(QQ, 1)                                                  # optional - sage.rings.number_field
            sage: H = Hom(P, P)                                                                     # optional - sage.rings.number_field
            sage: f = H([1/3*x^2 + 1/2*y^2, y^2])                                                   # optional - sage.rings.number_field
            sage: f * matrix([[i,0], [0,i]])                                                        # optional - sage.rings.number_field
            Scheme endomorphism of Projective Space of dimension 1 over
             Number Field in i with defining polynomial x^2 + 1
              Defn: Defined on coordinates by sending (x : y) to
                    (-1/3*x^2 - 1/2*y^2 : -y^2)
        """
        from sage.modules.free_module_element import vector
        from sage.dynamics.arithmetic_dynamics.generic_ds import DynamicalSystem
        if not mat.is_square():
            raise ValueError("matrix must be square")
        if mat.nrows() != self.domain().ngens():
            raise ValueError("matrix size is incompatible")
        X = mat * vector(self[0].parent().gens())
        F = vector(self._polys)
        F = F(list(X))
        if isinstance(self, DynamicalSystem):
            return h(list(F)).as_dynamical_system()
        return h(list(F))

    def as_dynamical_system(self):
        """
        Return this endomorphism as a :class:`DynamicalSystem_projective`.

        OUTPUT:

        - :class:`DynamicalSystem_projective`

        EXAMPLES::

            sage: P.<x,y,z> = ProjectiveSpace(ZZ, 2)
            sage: H = End(P)
            sage: f = H([x^2, y^2, z^2])
            sage: type(f.as_dynamical_system())
            <class 'sage.dynamics.arithmetic_dynamics.projective_ds.DynamicalSystem_projective'>

        ::

            sage: P.<x,y> = ProjectiveSpace(QQ, 1)
            sage: H = End(P)
            sage: f = H([x^2-y^2, y^2])
            sage: type(f.as_dynamical_system())
            <class 'sage.dynamics.arithmetic_dynamics.projective_ds.DynamicalSystem_projective_field'>

        ::

<<<<<<< HEAD
            sage: P.<x,y> = ProjectiveSpace(GF(5), 1)                                               # optional - sage.rings.finite_rings
            sage: H = End(P)                                                                        # optional - sage.rings.finite_rings
            sage: f = H([x^2, y^2])                                                                 # optional - sage.rings.finite_rings
            sage: type(f.as_dynamical_system())                                                     # optional - sage.rings.finite_rings
=======
            sage: P.<x,y> = ProjectiveSpace(GF(5), 1)                                   # optional - sage.rings.finite_rings
            sage: H = End(P)                                                            # optional - sage.rings.finite_rings
            sage: f = H([x^2, y^2])                                                     # optional - sage.rings.finite_rings
            sage: type(f.as_dynamical_system())                                         # optional - sage.rings.finite_rings
>>>>>>> 15315e36
            <class 'sage.dynamics.arithmetic_dynamics.projective_ds.DynamicalSystem_projective_finite_field'>

        ::

            sage: P.<x,y> = ProjectiveSpace(RR, 1)
            sage: f = DynamicalSystem([x^2 + y^2, y^2], P)
            sage: g = f.as_dynamical_system()
            sage: g is f
            True
        """
        from sage.dynamics.arithmetic_dynamics.generic_ds import DynamicalSystem
        if isinstance(self, DynamicalSystem):
            return self
        if not self.is_endomorphism():
            raise TypeError("must be an endomorphism")
        from sage.dynamics.arithmetic_dynamics.projective_ds import DynamicalSystem_projective
        from sage.dynamics.arithmetic_dynamics.projective_ds import DynamicalSystem_projective_field
        from sage.dynamics.arithmetic_dynamics.projective_ds import DynamicalSystem_projective_finite_field
        R = self.base_ring()
        if R not in _Fields:
            return DynamicalSystem_projective(list(self), self.domain())
        if isinstance(R, FiniteField):
            return DynamicalSystem_projective_finite_field(list(self), self.domain())
        return DynamicalSystem_projective_field(list(self), self.domain())

    def scale_by(self, t):
        """
        Scales each coordinate by a factor of ``t``.

        A ``TypeError`` occurs if the point is not in the coordinate ring
        of the parent after scaling.

        INPUT:

        - ``t`` -- a ring element.

        OUTPUT:

        - None.

        EXAMPLES::

            sage: A.<x,y> = ProjectiveSpace(QQ, 1)
            sage: H = Hom(A, A)
            sage: f = H([x^3 - 2*x*y^2, x^2*y])
            sage: f.scale_by(1/x)
            sage: f
            Scheme endomorphism of Projective Space of dimension 1 over Rational Field
              Defn: Defined on coordinates by sending (x : y) to (x^2 - 2*y^2 : x*y)

        ::

            sage: R.<t> = PolynomialRing(QQ)
            sage: P.<x,y> = ProjectiveSpace(R, 1)
            sage: H = Hom(P,P)
            sage: f = H([3/5*x^2, 6*y^2])
            sage: f.scale_by(5/3*t); f
            Scheme endomorphism of Projective Space of dimension 1 over Univariate
            Polynomial Ring in t over Rational Field
              Defn: Defined on coordinates by sending (x : y) to (t*x^2 : 10*t*y^2)

        ::

<<<<<<< HEAD
            sage: P.<x,y,z> = ProjectiveSpace(GF(7), 2)                                             # optional - sage.rings.finite_rings
            sage: X = P.subscheme(x^2 - y^2)                                                        # optional - sage.rings.finite_rings
            sage: H = Hom(X, X)                                                                     # optional - sage.rings.finite_rings
            sage: f = H([x^2, y^2, z^2])                                                            # optional - sage.rings.finite_rings
            sage: f.scale_by(x - y); f                                                              # optional - sage.rings.finite_rings
            Scheme endomorphism of Closed subscheme of Projective Space of dimension
            2 over Finite Field of size 7 defined by:
              x^2 - y^2
=======
            sage: P.<x,y,z> = ProjectiveSpace(GF(7), 2)                                 # optional - sage.rings.finite_rings
            sage: X = P.subscheme(x^2 - y^2)                                            # optional - sage.rings.finite_rings
            sage: H = Hom(X, X)                                                         # optional - sage.rings.finite_rings
            sage: f = H([x^2, y^2, z^2])                                                # optional - sage.rings.finite_rings
            sage: f.scale_by(x - y); f                                                  # optional - sage.rings.finite_rings
            Scheme endomorphism of Closed subscheme of Projective Space of dimension 2
            over Finite Field of size 7 defined by: x^2 - y^2
>>>>>>> 15315e36
              Defn: Defined on coordinates by sending (x : y : z) to
                    (x*y^2 - y^3 : x*y^2 - y^3 : x*z^2 - y*z^2)
        """
        if t == 0:
            raise ValueError("Cannot scale by 0")
        R = self.domain().coordinate_ring()
        if isinstance(R, QuotientRing_generic):
            phi = R._internal_coerce_map_from(self.domain().ambient_space().coordinate_ring())
            for i in range(self.codomain().ambient_space().dimension_relative() + 1):
                new_polys = [phi(u*t).lift() for u in self]
        else:
            for i in range(self.codomain().ambient_space().dimension_relative() + 1):
                new_polys = [R(u*t) for u in self]
        self._polys = tuple(new_polys)

    def normalize_coordinates(self, **kwds):
        """
        Ensures that this morphism has integral coefficients, and,
        if the coordinate ring has a GCD, then it ensures that the
        coefficients have no common factor.

        Also, makes the leading coefficients of the first polynomial
        positive (if positive has meaning in the coordinate ring).
        This is done in place.

        When ``ideal`` or ``valuation`` is specified,
        normalization occurs with respect to the absolute value
        defined by the ``ideal`` or ``valuation``. That is, the
        coefficients are scaled such that one coefficient has
        absolute value 1 while the others have absolute value
        less than or equal to 1. Only supported when the base
        ring is a number field.

        INPUT:

        keywords:

        - ``ideal`` -- (optional) a prime ideal of the base ring of this
          morphism.

        - ``valuation`` -- (optional) a valuation of the base ring of this
          morphism.

        OUTPUT:

        - None.

        EXAMPLES::

            sage: P.<x,y> = ProjectiveSpace(QQ, 1)
            sage: H = Hom(P, P)
            sage: f = H([5/4*x^3, 5*x*y^2])
            sage: f.normalize_coordinates(); f
            Scheme endomorphism of Projective Space of dimension 1 over Rational Field
              Defn: Defined on coordinates by sending (x : y) to (x^2 : 4*y^2)

        ::

<<<<<<< HEAD
            sage: P.<x,y,z> = ProjectiveSpace(GF(7), 2)                                             # optional - sage.rings.finite_rings
            sage: X = P.subscheme(x^2 - y^2)                                                        # optional - sage.rings.finite_rings
            sage: H = Hom(X, X)                                                                     # optional - sage.rings.finite_rings
            sage: f = H([x^3 + x*y^2, x*y^2, x*z^2])                                                # optional - sage.rings.finite_rings
            sage: f.normalize_coordinates(); f                                                      # optional - sage.rings.finite_rings
            Scheme endomorphism of Closed subscheme of Projective Space of dimension
            2 over Finite Field of size 7 defined by:
              x^2 - y^2
              Defn: Defined on coordinates by sending (x : y : z) to
                    (2*y^2 : y^2 : z^2)
=======
            sage: P.<x,y,z> = ProjectiveSpace(GF(7), 2)                                 # optional - sage.rings.finite_rings
            sage: X = P.subscheme(x^2 - y^2)                                            # optional - sage.rings.finite_rings
            sage: H = Hom(X, X)                                                         # optional - sage.rings.finite_rings
            sage: f = H([x^3 + x*y^2, x*y^2, x*z^2])                                    # optional - sage.rings.finite_rings
            sage: f.normalize_coordinates(); f                                          # optional - sage.rings.finite_rings
            Scheme endomorphism of Closed subscheme of Projective Space of dimension 2
            over Finite Field of size 7 defined by: x^2 - y^2
              Defn: Defined on coordinates by sending (x : y : z) to (2*y^2 : y^2 : z^2)
>>>>>>> 15315e36

        ::

            sage: R.<a,b> = QQ[]
            sage: P.<x,y,z> = ProjectiveSpace(R, 2)
            sage: H = End(P)
            sage: f = H([a*(x*z + y^2)*x^2, a*b*(x*z + y^2)*y^2, a*(x*z + y^2)*z^2])
            sage: f.normalize_coordinates(); f
            Scheme endomorphism of Projective Space of dimension 2 over Multivariate
            Polynomial Ring in a, b over Rational Field
              Defn: Defined on coordinates by sending (x : y : z) to (x^2 : b*y^2 : z^2)

        ::

<<<<<<< HEAD
            sage: K.<w> = QuadraticField(5)                                                         # optional - sage.rings.number_field
            sage: P.<x,y> = ProjectiveSpace(K, 1)                                                   # optional - sage.rings.number_field
            sage: f = DynamicalSystem([w*x^2 + (1/5*w)*y^2, w*y^2])                                 # optional - sage.rings.number_field
            sage: f.normalize_coordinates(); f                                                      # optional - sage.rings.number_field
            Dynamical System of Projective Space of dimension 1 over Number Field in
            w with defining polynomial x^2 - 5 with w = 2.236067977499790?
              Defn: Defined on coordinates by sending (x : y) to
                    (5*x^2 + y^2 : 5*y^2)
=======
            sage: K.<w> = QuadraticField(5)                                             # optional - sage.rings.number_field
            sage: P.<x,y> = ProjectiveSpace(K, 1)                                       # optional - sage.rings.number_field
            sage: f = DynamicalSystem([w*x^2 + (1/5*w)*y^2, w*y^2])                     # optional - sage.rings.number_field
            sage: f.normalize_coordinates(); f                                          # optional - sage.rings.number_field
            Dynamical System of Projective Space of dimension 1 over Number Field in w
            with defining polynomial x^2 - 5 with w = 2.236067977499790?
              Defn: Defined on coordinates by sending (x : y) to (5*x^2 + y^2 : 5*y^2)
>>>>>>> 15315e36

        ::

            sage: R.<t> = PolynomialRing(ZZ)
<<<<<<< HEAD
            sage: K.<b> = NumberField(t^3 - 11)                                                     # optional - sage.rings.number_field
            sage: a = 7/(b - 1)                                                                     # optional - sage.rings.number_field
            sage: P.<x,y> = ProjectiveSpace(K, 1)                                                   # optional - sage.rings.number_field
            sage: f = DynamicalSystem_projective([a*y^2 - (a*y - x)^2, y^2])                        # optional - sage.rings.number_field
            sage: f.normalize_coordinates(); f                                                      # optional - sage.rings.number_field
            Dynamical System of Projective Space of dimension 1 over
             Number Field in b with defining polynomial t^3 - 11
            Defn: Defined on coordinates by sending (x : y) to
                    (-100*x^2 + (140*b^2 + 140*b + 140)*x*y + (-77*b^2 - 567*b - 1057)*y^2 : 100*y^2)
=======
            sage: K.<b> = NumberField(t^3 - 11)                                         # optional - sage.rings.number_field
            sage: a = 7/(b - 1)                                                         # optional - sage.rings.number_field
            sage: P.<x,y> = ProjectiveSpace(K, 1)                                       # optional - sage.rings.number_field
            sage: f = DynamicalSystem_projective([a*y^2 - (a*y - x)^2, y^2])            # optional - sage.rings.number_field
            sage: f.normalize_coordinates(); f                                          # optional - sage.rings.number_field
            Dynamical System of Projective Space of dimension 1 over
             Number Field in b with defining polynomial t^3 - 11
              Defn: Defined on coordinates by sending (x : y) to
                    (-100*x^2 + (140*b^2 + 140*b + 140)*x*y + (-77*b^2 - 567*b - 1057)*y^2 :
                     100*y^2)
>>>>>>> 15315e36

        We can used ``ideal`` to scale with respect to a norm defined by an ideal::

            sage: P.<x,y> = ProjectiveSpace(QQ, 1)
            sage: f = DynamicalSystem_projective([2*x^3, 2*x^2*y + 4*x*y^2])
            sage: f.normalize_coordinates(ideal=2); f
            Dynamical System of Projective Space of dimension 1 over Rational Field
              Defn: Defined on coordinates by sending (x : y) to (x^3 : x^2*y + 2*x*y^2)

        ::

            sage: R.<w> = QQ[]
            sage: A.<a> = NumberField(w^2 + 1)                                                      # optional - sage.rings.number_field
            sage: P.<x,y,z> = ProjectiveSpace(A, 2)                                                 # optional - sage.rings.number_field
            sage: X = P.subscheme(x^2 - y^2)                                                        # optional - sage.rings.number_field
            sage: H = Hom(X, X)                                                                     # optional - sage.rings.number_field
            sage: f = H([(a+1)*x^3 + 2*x*y^2, 4*x*y^2, 8*x*z^2])                                    # optional - sage.rings.number_field
            sage: f.normalize_coordinates(ideal=A.prime_above(2)); f                                # optional - sage.rings.number_field
            Scheme endomorphism of Closed subscheme of Projective Space of dimension 2 over
            Number Field in a with defining polynomial w^2 + 1 defined by: x^2 - y^2
              Defn: Defined on coordinates by sending (x : y : z) to
                    ((-a + 2)*x*y^2 : (-2*a + 2)*x*y^2 : (-4*a + 4)*x*z^2)

        We can pass in a valuation to ``valuation``::

            sage: g = H([(a+1)*x^3 + 2*x*y^2, 4*x*y^2, 8*x*z^2])                                    # optional - sage.rings.number_field
            sage: g.normalize_coordinates(valuation=A.valuation(A.prime_above(2)))                  # optional - sage.rings.number_field
            sage: g == f                                                                            # optional - sage.rings.number_field
            True

        ::

            sage: P.<x,y> = ProjectiveSpace(Qp(3), 1)                                               # optional - sage.rings.padics
            sage: f = DynamicalSystem_projective([3*x^2 + 6*y^2, 9*x*y])                            # optional - sage.rings.padics
            sage: f.normalize_coordinates(); f                                                      # optional - sage.rings.padics
            Dynamical System of Projective Space of dimension 1 over
             3-adic Field with capped relative precision 20
              Defn: Defined on coordinates by sending (x : y) to
                    (x^2 + (2 + O(3^20))*y^2 : (3 + O(3^21))*x*y)
        """
        # if ideal or valuation is specified, we scale according the norm defined by the ideal/valuation
        ideal = kwds.pop('ideal', None)
        if ideal is not None:
            from sage.rings.number_field.number_field_ideal import NumberFieldFractionalIdeal
            if not (ideal in ZZ or isinstance(ideal, NumberFieldFractionalIdeal)):
                raise TypeError('ideal must be an ideal of a number field, not %s' %ideal)
            if isinstance(ideal, NumberFieldFractionalIdeal):
                if ideal.number_field() != self.base_ring():
                    raise ValueError('ideal must be an ideal of the base ring of this morphism ' +  \
                        ', not an ideal of %s' %ideal.number_field())
                if not ideal.is_prime():
                    raise ValueError('ideal was %s, not a prime ideal' %ideal)
                for generator in ideal.gens():
                    if generator.valuation(ideal) == 1:
                        uniformizer = generator
                        break
            else:
                ideal = ZZ(ideal)
                if self.base_ring() != QQ:
                    raise ValueError('ideal was an integer, but the base ring of this ' + \
                        'morphism is %s' %self.base_ring())
                if not ideal.is_prime():
                    raise ValueError('ideal must be a prime, not %s' %ideal)
                uniformizer = ideal
            valuations = []
            for poly in self:
                for coefficient, monomial in poly:
                    if coefficient != 0:
                        valuations.append(coefficient.valuation(ideal))
            min_val = min(valuations)
            self.scale_by(uniformizer**(-1*min_val))
            return
        valuation = kwds.pop('valuation', None)
        if valuation is not None:
            from sage.rings.padics.padic_valuation import pAdicValuation_base
            if not isinstance(valuation, pAdicValuation_base):
                raise TypeError('valuation must be a valuation on a number field, not %s' %valuation)
            if valuation.domain() != self.base_ring():
                raise ValueError('the domain of valuation must be the base ring of this morphism ' + \
                    'not %s' %valuation.domain())
            uniformizer = valuation.uniformizer()
            ramification_index = 1/valuation(uniformizer)
            valuations = []
            for poly in self:
                for coefficient, monomial in poly:
                    if coefficient != 0:
                        valuations.append(valuation(coefficient) * ramification_index)
            min_val = min(valuations)
            self.scale_by(uniformizer**(-1*min_val))
            return

        # clear any denominators from the coefficients
        N = self.codomain().ambient_space().dimension_relative() + 1
        LCM = lcm([self[i].denominator() for i in range(N)])
        self.scale_by(LCM)

        R = self.domain().base_ring()

        # There are cases, such as the example above over GF(7),
        # where we want to compute GCDs, but NOT in the case
        # where R is a NumberField of class number > 1.
        if R in NumberFields():
            if R.class_number() > 1:
                return

        # R is a Number Field with class number 1 (i.e., a UFD) then
        # we can compute GCDs, so we attempt to remove any common factors.

        GCD = gcd(self[0], self[1])
        index = 2

        while GCD != 1 and index < N:
            GCD = gcd(GCD, self[index])
            index += +1
        if GCD != 1:
            self.scale_by(R(1) / GCD)

        # scales by 1/gcd of the coefficients.
        if R in _NumberFields:
            O = R.maximal_order()
        elif isinstance(R, FiniteField):
            O = R
        elif isinstance(R, QuotientRing_generic):
            O = R.ring()
        elif isinstance(R, sage.rings.abc.pAdicField):
            O = R.integer_ring()
        else:
            O = R
        GCD = gcd([O(c) for poly in self for c in poly.coefficients()])

        if GCD != 1:
            self.scale_by(1/GCD)
        from sage.rings.padics.padic_base_generic import pAdicGeneric
        # if R is not padic, we make the first coordinate positive
        if not isinstance(R, pAdicGeneric):
            if self[0].lc() < 0:
                self.scale_by(-1)

    def degree(self):
        r"""
        Return the degree of this map.

        The degree is defined as the degree of the homogeneous
        polynomials that are the coordinates of this map.

        OUTPUT:

        - A positive integer

        EXAMPLES::

            sage: P.<x,y> = ProjectiveSpace(QQ, 1)
            sage: H = Hom(P, P)
            sage: f = H([x^2 + y^2, y^2])
            sage: f.degree()
            2

        ::

            sage: P.<x,y,z> = ProjectiveSpace(CC, 2)
            sage: H = Hom(P, P)
            sage: f = H([x^3 + y^3, y^2*z, z*x*y])
            sage: f.degree()
            3

        ::

            sage: R.<t> = PolynomialRing(QQ)
            sage: P.<x,y,z> = ProjectiveSpace(R, 2)
            sage: H = Hom(P, P)
            sage: f = H([x^2 + t*y^2, (2-t)*y^2, z^2])
            sage: f.degree()
            2

        ::

            sage: P.<x,y,z> = ProjectiveSpace(ZZ, 2)
            sage: X = P.subscheme(x^2 - y^2)
            sage: H = Hom(X, X)
            sage: f = H([x^2, y^2, z^2])
            sage: f.degree()
            2
        """
        return self._polys[0].degree()

    def dehomogenize(self, n):
        r"""
        Return the standard dehomogenization at the ``n[0]`` coordinate for the domain
        and the ``n[1]`` coordinate for the codomain.

        Note that the new function is defined over the fraction field
        of the base ring of this map.

        INPUT:

        - ``n`` -- a tuple of nonnegative integers.  If ``n`` is an integer, then the two values of
            the tuple are assumed to be the same.

        OUTPUT:

        - :class:`SchemeMorphism_polynomial_affine_space`.

        EXAMPLES::

            sage: P.<x,y> = ProjectiveSpace(ZZ, 1)
            sage: H = Hom(P, P)
            sage: f = H([x^2 + y^2, y^2])
            sage: f.dehomogenize(0)
            Scheme endomorphism of Affine Space of dimension 1 over Integer Ring
              Defn: Defined on coordinates by sending (y) to (y^2/(y^2 + 1))

        ::

            sage: P.<x,y> = ProjectiveSpace(QQ, 1)
            sage: H = Hom(P, P)
            sage: f = H([x^2 - y^2, y^2])
            sage: f.dehomogenize((0,1))
            Scheme morphism:
              From: Affine Space of dimension 1 over Rational Field
              To:   Affine Space of dimension 1 over Rational Field
              Defn: Defined on coordinates by sending (y) to ((-y^2 + 1)/y^2)

        ::

            sage: P.<x,y,z> = ProjectiveSpace(QQ, 2)
            sage: H = Hom(P, P)
            sage: f = H([x^2 + y^2, y^2 - z^2, 2*z^2])
            sage: f.dehomogenize(2)
            Scheme endomorphism of Affine Space of dimension 2 over Rational Field
              Defn: Defined on coordinates by sending (x, y) to
                    (1/2*x^2 + 1/2*y^2, 1/2*y^2 - 1/2)

        ::

            sage: R.<t> = PolynomialRing(QQ)
            sage: P.<x,y,z> = ProjectiveSpace(FractionField(R),2)
            sage: H = Hom(P,P)
            sage: f = H([x^2 + t*y^2, t*y^2 - z^2, t*z^2])
            sage: f.dehomogenize(2)
            Scheme endomorphism of Affine Space of dimension 2 over Fraction Field
            of Univariate Polynomial Ring in t over Rational Field
              Defn: Defined on coordinates by sending (x, y) to
                    (1/t*x^2 + y^2, y^2 - 1/t)

        ::

            sage: P.<x,y,z> = ProjectiveSpace(ZZ, 2)
            sage: X = P.subscheme(x^2 - y^2)
            sage: H = Hom(X, X)
            sage: f = H([x^2, y^2, x*z])
            sage: f.dehomogenize(2)
            Scheme endomorphism of Closed subscheme of Affine Space of dimension 2
            over Integer Ring defined by: x^2 - y^2
              Defn: Defined on coordinates by sending (x, y) to (x, y^2/x)

        ::

            sage: P.<x,y> = ProjectiveSpace(QQ, 1)
            sage: H = End(P)
            sage: f = H([x^2 - 2*x*y, y^2])
            sage: f.dehomogenize(0).homogenize(0) == f
            True

        ::

<<<<<<< HEAD
            sage: K.<w> = QuadraticField(3)                                                         # optional - sage.rings.number_field
            sage: O = K.ring_of_integers()                                                          # optional - sage.rings.number_field
            sage: P.<x,y> = ProjectiveSpace(O, 1)                                                   # optional - sage.rings.number_field
            sage: H = End(P)                                                                        # optional - sage.rings.number_field
            sage: f = H([x^2 - O(w)*y^2, y^2])                                                      # optional - sage.rings.number_field
            sage: f.dehomogenize(1)                                                                 # optional - sage.rings.number_field
            Scheme endomorphism of Affine Space of dimension 1 over
             Maximal Order in Number Field in w with defining polynomial x^2 - 3
              with w = 1.732050807568878?
              Defn: Defined on coordinates by sending (x) to
                    (x^2 - w)
=======
            sage: K.<w> = QuadraticField(3)                                             # optional - sage.rings.number_field
            sage: O = K.ring_of_integers()                                              # optional - sage.rings.number_field
            sage: P.<x,y> = ProjectiveSpace(O, 1)                                       # optional - sage.rings.number_field
            sage: H = End(P)                                                            # optional - sage.rings.number_field
            sage: f = H([x^2 - O(w)*y^2, y^2])                                          # optional - sage.rings.number_field
            sage: f.dehomogenize(1)                                                     # optional - sage.rings.number_field
            Scheme endomorphism of Affine Space of dimension 1 over
             Maximal Order in Number Field in w with defining polynomial x^2 - 3
              with w = 1.732050807568878?
              Defn: Defined on coordinates by sending (x) to (x^2 - w)
>>>>>>> 15315e36

        ::

            sage: P1.<x,y> = ProjectiveSpace(QQ, 1)
            sage: P2.<u,v,w> = ProjectiveSpace(QQ, 2)
            sage: H = Hom(P2, P1)
            sage: f = H([u*w, v^2 + w^2])
            sage: f.dehomogenize((2,1))
            Scheme morphism:
              From: Affine Space of dimension 2 over Rational Field
              To:   Affine Space of dimension 1 over Rational Field
              Defn: Defined on coordinates by sending (u, v) to (u/(v^2 + 1))
        """
        # the dehomogenizations are stored for future use
        try:
            return self.__dehomogenization[n]
        except AttributeError:
            self.__dehomogenization = {}
        except KeyError:
            pass
        # it is possible to dehomogenize the domain and codomain at different coordinates
        if isinstance(n,(tuple,list)):
            ind=tuple(n)
        else:
            ind=(n,n)
        PS_domain = self.domain()
        A_domain = PS_domain.ambient_space()
        if self._polys[ind[1]].substitute({A_domain.gen(ind[0]):1}) == 0:
            raise ValueError("can't dehomogenize at 0 coordinate")
        else:
            Aff_domain = PS_domain.affine_patch(ind[0])
            S = Aff_domain.ambient_space().coordinate_ring()
            FS = FractionField(S)
            N = A_domain.dimension_relative()
            R = A_domain.coordinate_ring()
            phi = R.hom([S.gen(j) for j in range(0, ind[0])] + [1] + [S.gen(j) for j in range(ind[0], N)], FS)
            F = []
            G = phi(self._polys[ind[1]])
            # ind[1] is relative to codomain
            M = self.codomain().ambient_space().dimension_relative()
            for i in range(0, M + 1):
                if i != ind[1]:
                    F.append(phi(self._polys[i]) / G)
            H = Hom(Aff_domain, self.codomain().affine_patch(ind[1]))
            # since often you dehomogenize at the same coordinate in domain
            # and codomain it should be stored appropriately.
            if ind == (n,n):
                self.__dehomogenization[ind]=H(F)
                return self.__dehomogenization[ind]
            else:
                self.__dehomogenization[n]=H(F)
                return self.__dehomogenization[n]

    @cached_method
    def is_morphism(self):
        r"""
        Return ``True`` if this map is a morphism.

        The map is a morphism if and only if the ideal generated by
        the defining polynomials is the unit ideal
        (no common zeros of the defining polynomials).

        OUTPUT:

        - Boolean

        EXAMPLES::

            sage: P.<x,y> = ProjectiveSpace(QQ, 1)
            sage: H = Hom(P, P)
            sage: f = H([x^2 + y^2, y^2])
            sage: f.is_morphism()
            True

        ::

            sage: P.<x,y,z> = ProjectiveSpace(RR, 2)
            sage: H = Hom(P, P)
            sage: f = H([x*z - y*z, x^2 - y^2, z^2])
            sage: f.is_morphism()
            False

        ::

<<<<<<< HEAD
            sage: R.<t> = PolynomialRing(GF(5))                                                     # optional - sage.rings.finite_rings
            sage: P.<x,y,z> = ProjectiveSpace(R, 2)                                                 # optional - sage.rings.finite_rings
            sage: H = Hom(P, P)                                                                     # optional - sage.rings.finite_rings
            sage: f = H([x*z - t*y^2, x^2 - y^2, t*z^2])                                            # optional - sage.rings.finite_rings
            sage: f.is_morphism()                                                                   # optional - sage.rings.finite_rings
=======
            sage: R.<t> = PolynomialRing(GF(5))                                         # optional - sage.rings.finite_rings
            sage: P.<x,y,z> = ProjectiveSpace(R, 2)                                     # optional - sage.rings.finite_rings
            sage: H = Hom(P, P)                                                         # optional - sage.rings.finite_rings
            sage: f = H([x*z - t*y^2, x^2 - y^2, t*z^2])                                # optional - sage.rings.finite_rings
            sage: f.is_morphism()                                                       # optional - sage.rings.finite_rings
>>>>>>> 15315e36
            True

        Map that is not morphism on projective space, but is over a subscheme::

            sage: P.<x,y,z> = ProjectiveSpace(RR, 2)
            sage: X = P.subscheme([x*y + y*z])
            sage: H = Hom(X, X)
            sage: f = H([x*z - y*z, x^2 - y^2, z^2])
            sage: f.is_morphism()
            True
        """

        R = self.coordinate_ring()
        F = list(self._polys)
        defpolys = list(self.domain().defining_polynomials())
        if R.base_ring().is_field():
            F.extend(defpolys)
            J = R.ideal(F)
        else:
            S = PolynomialRing(R.base_ring().fraction_field(), R.gens(), R.ngens())
            L = [S(f) for f in F] + [S(f) for f in defpolys]
            J = S.ideal(L)
        if J.dimension() > 0:
            return False
        else:
            return True

    def global_height(self, prec=None):
        r"""
        Return the global height of the coefficients as a projective point.

        INPUT:

        - ``prec`` -- desired floating point precision (default:
          default RealField precision).

        OUTPUT:

        - a real number.

        EXAMPLES::

            sage: P.<x,y> = ProjectiveSpace(QQ, 1)
            sage: H = Hom(P, P)
            sage: f = H([1/1331*x^2 + 1/4000*y^2, 210*x*y]);
            sage: f.global_height()
            20.8348429892146

        ::

            sage: P.<x,y> = ProjectiveSpace(QQ, 1)
            sage: H = Hom(P, P)
            sage: f = H([1/1331*x^2 + 1/4000*y^2, 210*x*y]);
            sage: f.global_height(prec=11)
            20.8

        ::

            sage: P.<x,y,z> = ProjectiveSpace(ZZ, 2)
            sage: H = Hom(P, P)
            sage: f = H([4*x^2 + 100*y^2, 210*x*y, 10000*z^2]);
            sage: f.global_height()
            8.51719319141624

        ::

            sage: R.<z> = PolynomialRing(QQ)
<<<<<<< HEAD
            sage: K.<w> = NumberField(z^2 - 2)                                                      # optional - sage.rings.number_field
            sage: O = K.maximal_order()                                                             # optional - sage.rings.number_field
            sage: P.<x,y> = ProjectiveSpace(O, 1)                                                   # optional - sage.rings.number_field
            sage: H = Hom(P, P)                                                                     # optional - sage.rings.number_field
            sage: f = H([2*x^2 + 3*O(w)*y^2, O(w)*y^2])                                             # optional - sage.rings.number_field
            sage: f.global_height()                                                                 # optional - sage.rings.number_field
=======
            sage: K.<w> = NumberField(z^2 - 2)                                          # optional - sage.rings.number_field
            sage: O = K.maximal_order()                                                 # optional - sage.rings.number_field
            sage: P.<x,y> = ProjectiveSpace(O, 1)                                       # optional - sage.rings.number_field
            sage: H = Hom(P, P)                                                         # optional - sage.rings.number_field
            sage: f = H([2*x^2 + 3*O(w)*y^2, O(w)*y^2])                                 # optional - sage.rings.number_field
            sage: f.global_height()                                                     # optional - sage.rings.number_field
>>>>>>> 15315e36
            1.09861228866811

        ::

<<<<<<< HEAD
            sage: P.<x,y> = ProjectiveSpace(QQbar, 1)                                               # optional - sage.rings.number_field
            sage: P2.<u,v,w> = ProjectiveSpace(QQbar, 2)                                            # optional - sage.rings.number_field
            sage: H = Hom(P, P2)                                                                    # optional - sage.rings.number_field
            sage: f = H([x^2 + QQbar(I)*x*y + 3*y^2, y^2, QQbar(sqrt(5))*x*y])                      # optional - sage.rings.number_field
            sage: f.global_height()                                                                 # optional - sage.rings.number_field
=======
            sage: P.<x,y> = ProjectiveSpace(QQbar, 1)                                   # optional - sage.rings.number_field
            sage: P2.<u,v,w> = ProjectiveSpace(QQbar, 2)                                # optional - sage.rings.number_field
            sage: H = Hom(P, P2)                                                        # optional - sage.rings.number_field
            sage: f = H([x^2 + QQbar(I)*x*y + 3*y^2, y^2, QQbar(sqrt(5))*x*y])          # optional - sage.rings.number_field
            sage: f.global_height()                                                     # optional - sage.rings.number_field
>>>>>>> 15315e36
            1.09861228866811

        ::

            sage: P.<x,y,z> = ProjectiveSpace(QQ, 2)
            sage: A.<z,w> = ProjectiveSpace(QQ, 1)
            sage: H = Hom(P, A)
            sage: f = H([1/1331*x^2 + 4000*y*z, y^2])
            sage: f.global_height()
            15.4877354584971

        ::

            sage: P.<x,y> = ProjectiveSpace(QQ, 1)
            sage: f = DynamicalSystem([1/25*x^2 + 25/3*x*y + y^2, 1*y^2])
            sage: exp(f.global_height())
            625.000000000000

        Scaling should not change the result::

            sage: P.<x,y> = ProjectiveSpace(QQ, 1)
            sage: f = DynamicalSystem([1/25*x^2 + 25/3*x*y + y^2, 1*y^2])
            sage: f.global_height()
            6.43775164973640
            sage: c = 10000
            sage: f.scale_by(c)
            sage: f.global_height()
            6.43775164973640
        """
        K = self.domain().base_ring()
        if K in _NumberFields or is_NumberFieldOrder(K):
            f = self
        elif K is QQbar:
            f = self._number_field_from_algebraics()
        else:
            raise TypeError("Must be over a Numberfield or a Numberfield Order or QQbar")

        # Get the coefficients from all of the polynomials in the dynamical system
        coeffs = [x for xs in [k.coefficients() for k in f] for x in xs]

        from sage.schemes.projective.projective_space import ProjectiveSpace

        P = ProjectiveSpace(K, len(coeffs)-1)
        return P.point(coeffs).global_height(prec=prec)

    def local_height(self, v, prec=None):
        r"""
        Return the maximum of the local height of the coefficients in any
        of the coordinate functions of this map.

        INPUT:

        - ``v`` -- a prime or prime ideal of the base ring.

        - ``prec`` -- desired floating point precision (default:
          default RealField precision).

        OUTPUT:

        - a real number.

        EXAMPLES::

            sage: P.<x,y> = ProjectiveSpace(QQ, 1)
            sage: H = Hom(P, P)
<<<<<<< HEAD
            sage: f = H([1/1331*x^2 + 1/4000*y^2, 210*x*y]);
=======
            sage: f = H([1/1331*x^2 + 1/4000*y^2, 210*x*y])
>>>>>>> 15315e36
            sage: f.local_height(1331)
            7.19368581839511

        ::

            sage: P.<x,y> = ProjectiveSpace(QQ, 1)
            sage: H = Hom(P, P)
<<<<<<< HEAD
            sage: f = H([1/1331*x^2 + 1/4000*y^2, 210*x*y]);
=======
            sage: f = H([1/1331*x^2 + 1/4000*y^2, 210*x*y])
>>>>>>> 15315e36
            sage: f.local_height(1331, prec=2)
            8.0

        This function does not automatically normalize::

            sage: P.<x,y,z> = ProjectiveSpace(QQ, 2)
            sage: H = Hom(P, P)
<<<<<<< HEAD
            sage: f = H([4*x^2 + 3/100*y^2, 8/210*x*y, 1/10000*z^2]);
=======
            sage: f = H([4*x^2 + 3/100*y^2, 8/210*x*y, 1/10000*z^2])
>>>>>>> 15315e36
            sage: f.local_height(2)
            2.77258872223978
            sage: f.normalize_coordinates()
            sage: f.local_height(2)
            0.000000000000000

        ::

            sage: R.<z> = PolynomialRing(QQ)
<<<<<<< HEAD
            sage: K.<w> = NumberField(z^2 - 2)                                                      # optional - sage.rings.number_field
            sage: P.<x,y> = ProjectiveSpace(K, 1)                                                   # optional - sage.rings.number_field
            sage: H = Hom(P, P)                                                                     # optional - sage.rings.number_field
            sage: f = H([2*x^2 + w/3*y^2, 1/w*y^2])                                                 # optional - sage.rings.number_field
            sage: f.local_height(K.ideal(3))                                                        # optional - sage.rings.number_field
=======
            sage: K.<w> = NumberField(z^2 - 2)                                          # optional - sage.rings.number_field
            sage: P.<x,y> = ProjectiveSpace(K, 1)                                       # optional - sage.rings.number_field
            sage: H = Hom(P, P)                                                         # optional - sage.rings.number_field
            sage: f = H([2*x^2 + w/3*y^2, 1/w*y^2])                                     # optional - sage.rings.number_field
            sage: f.local_height(K.ideal(3))                                            # optional - sage.rings.number_field
>>>>>>> 15315e36
            1.09861228866811
        """
        K = FractionField(self.domain().base_ring())
        if K not in _NumberFields or is_NumberFieldOrder(K):
            raise TypeError("must be over a number field or a number field order")
        return max([K(c).local_height(v, prec=prec) for f in self for c in f.coefficients()])

    def local_height_arch(self, i, prec=None):
        r"""
        Return the maximum of the local height at the ``i``-th infinite place of the coefficients in any
        of the coordinate functions of this map.

        INPUT:

        - ``i`` -- an integer.

        - ``prec`` -- desired floating point precision (default:
          default RealField precision).

        OUTPUT:

        - a real number.

        EXAMPLES::

            sage: P.<x,y> = ProjectiveSpace(QQ, 1)
            sage: H = Hom(P, P)
            sage: f = H([1/1331*x^2 + 1/4000*y^2, 210*x*y])
            sage: f.local_height_arch(0)
            5.34710753071747

        ::

            sage: P.<x,y> = ProjectiveSpace(QQ, 1)
            sage: H = Hom(P, P)
<<<<<<< HEAD
            sage: f = H([1/1331*x^2 + 1/4000*y^2, 210*x*y]);
=======
            sage: f = H([1/1331*x^2 + 1/4000*y^2, 210*x*y])
>>>>>>> 15315e36
            sage: f.local_height_arch(0, prec=5)
            5.2

        ::

            sage: R.<z> = PolynomialRing(QQ)
<<<<<<< HEAD
            sage: K.<w> = NumberField(z^2 - 2)                                                      # optional - sage.rings.number_field
            sage: P.<x,y> = ProjectiveSpace(K, 1)                                                   # optional - sage.rings.number_field
            sage: H = Hom(P, P)                                                                     # optional - sage.rings.number_field
            sage: f = H([2*x^2 + w/3*y^2, 1/w*y^2])                                                 # optional - sage.rings.number_field
            sage: f.local_height_arch(1)                                                            # optional - sage.rings.number_field
=======
            sage: K.<w> = NumberField(z^2 - 2)                                          # optional - sage.rings.number_field
            sage: P.<x,y> = ProjectiveSpace(K, 1)                                       # optional - sage.rings.number_field
            sage: H = Hom(P, P)                                                         # optional - sage.rings.number_field
            sage: f = H([2*x^2 + w/3*y^2, 1/w*y^2])                                     # optional - sage.rings.number_field
            sage: f.local_height_arch(1)                                                # optional - sage.rings.number_field
>>>>>>> 15315e36
            0.6931471805599453094172321214582
        """
        K = FractionField(self.domain().base_ring())
        if K not in _NumberFields or is_NumberFieldOrder(K):
            raise TypeError("must be over a number field or a number field order")
        if K == QQ:
            return max([K(c).local_height_arch(prec=prec) for f in self for c in f.coefficients()])
        else:
            return max([K(c).local_height_arch(i, prec=prec) for f in self for c in f.coefficients()])

    def wronskian_ideal(self):
        r"""
        Return the ideal generated by the critical point locus.

        This is the vanishing of the maximal minors of the Jacobian matrix.
        Not implemented for subvarieties.

        OUTPUT: an ideal in the coordinate ring of the domain of this map.

        EXAMPLES::

            sage: R.<x> = PolynomialRing(QQ)
<<<<<<< HEAD
            sage: K.<w> = NumberField(x^2 + 11)                                                     # optional - sage.rings.number_field
            sage: P.<x,y> = ProjectiveSpace(K, 1)                                                   # optional - sage.rings.number_field
            sage: H = End(P)                                                                        # optional - sage.rings.number_field
            sage: f = H([x^2 - w*y^2, w*y^2])                                                       # optional - sage.rings.number_field
            sage: f.wronskian_ideal()                                                               # optional - sage.rings.number_field
            Ideal ((4*w)*x*y) of Multivariate Polynomial Ring in x, y over Number
            Field in w with defining polynomial x^2 + 11
=======
            sage: K.<w> = NumberField(x^2 + 11)                                         # optional - sage.rings.number_field
            sage: P.<x,y> = ProjectiveSpace(K, 1)                                       # optional - sage.rings.number_field
            sage: H = End(P)                                                            # optional - sage.rings.number_field
            sage: f = H([x^2 - w*y^2, w*y^2])                                           # optional - sage.rings.number_field
            sage: f.wronskian_ideal()                                                   # optional - sage.rings.number_field
            Ideal ((4*w)*x*y) of Multivariate Polynomial Ring in x, y
            over Number Field in w with defining polynomial x^2 + 11
>>>>>>> 15315e36

        ::

            sage: P.<x,y> = ProjectiveSpace(QQ, 1)
            sage: P2.<u,v,t> = ProjectiveSpace(K, 2)
            sage: H = Hom(P,P2)
            sage: f = H([x^2 - 2*y^2, y^2, x*y])
            sage: f.wronskian_ideal()
            Ideal (4*x*y, 2*x^2 + 4*y^2, -2*y^2) of Multivariate Polynomial Ring
            in x, y over Rational Field
        """
        dom = self.domain()
        from sage.schemes.projective.projective_space import is_ProjectiveSpace
        if not (is_ProjectiveSpace(dom) and is_ProjectiveSpace(self.codomain())):
            raise NotImplementedError("not implemented for subschemes")
        N = dom.dimension_relative()+1
        R = dom.coordinate_ring()
        J = jacobian(self.defining_polynomials(),dom.gens())
        return R.ideal(J.minors(N))


class SchemeMorphism_polynomial_projective_space_field(SchemeMorphism_polynomial_projective_space):

    def rational_preimages(self, Q, k=1):
        r"""
        Determine all of the rational `k`-th preimages of ``Q`` by this map.

        Given a rational point ``Q`` in the domain of this map, return all the rational points ``P``
        in the domain with `f^k(P)==Q`. In other words, the set of `k`-th preimages of ``Q``.
        The map must be defined over a number field and be an endomorphism for `k > 1`.

        If ``Q`` is a subscheme, then return the subscheme that maps to ``Q`` by this map.
        In particular, `f^{-k}(V(h_1,\ldots,h_t)) = V(h_1 \circ f^k, \ldots, h_t \circ f^k)`.

        INPUT:

        - ``Q`` - a rational point or subscheme in the domain of this map.

        - ``k`` - positive integer.

        OUTPUT:

        - a list of rational points or a subscheme in the domain of this map.

        EXAMPLES::

            sage: P.<x,y> = ProjectiveSpace(QQ, 1)
            sage: H = End(P)
            sage: f = H([16*x^2 - 29*y^2, 16*y^2])
            sage: f.rational_preimages(P(-1, 4))
            [(-5/4 : 1), (5/4 : 1)]

        ::

            sage: P.<x,y,z> = ProjectiveSpace(QQ, 2)
            sage: H = End(P)
            sage: f = H([76*x^2 - 180*x*y + 45*y^2 + 14*x*z + 45*y*z - 90*z^2,
            ....:        67*x^2 - 180*x*y - 157*x*z + 90*y*z,
            ....:        -90*z^2])
            sage: f.rational_preimages(P(-9, -4, 1))
            [(0 : 4 : 1)]

        A non-periodic example ::

            sage: P.<x,y> = ProjectiveSpace(QQ, 1)
            sage: H = End(P)
            sage: f = H([x^2 + y^2, 2*x*y])
            sage: f.rational_preimages(P(17, 15))
            [(3/5 : 1), (5/3 : 1)]

        ::

            sage: P.<x,y,z,w> = ProjectiveSpace(QQ, 3)
            sage: H = End(P)
            sage: f = H([x^2 - 2*y*w - 3*w^2, -2*x^2 + y^2 - 2*x*z + 4*y*w + 3*w^2,
            ....:        x^2 - y^2 + 2*x*z + z^2 - 2*y*w - w^2,
            ....:        w^2])
            sage: f.rational_preimages(P(0, -1, 0, 1))
            []

        ::

            sage: P.<x,y> = ProjectiveSpace(QQ, 1)
            sage: H = End(P)
            sage: f = H([x^2 + y^2, 2*x*y])
            sage: f.rational_preimages([CC.0, 1])
            Traceback (most recent call last):
            ...
            TypeError: point must be in codomain of self

        A number field example ::

            sage: z = QQ['z'].0
            sage: K.<a> = NumberField(z^2 - 2)                                                      # optional - sage.rings.number_field
            sage: P.<x,y> = ProjectiveSpace(K, 1)                                                   # optional - sage.rings.number_field
            sage: H = End(P)                                                                        # optional - sage.rings.number_field
            sage: f = H([x^2 + y^2, y^2])                                                           # optional - sage.rings.number_field
            sage: f.rational_preimages(P(3, 1))                                                     # optional - sage.rings.number_field
            [(-a : 1), (a : 1)]

        ::

            sage: z = QQ['z'].0
            sage: K.<a> = NumberField(z^2 - 2)                                                      # optional - sage.rings.number_field
            sage: P.<x,y,z> = ProjectiveSpace(K, 2)                                                 # optional - sage.rings.number_field
            sage: X = P.subscheme([x^2 - z^2])                                                      # optional - sage.rings.number_field
            sage: H = End(X)                                                                        # optional - sage.rings.number_field
            sage: f= H([x^2 - z^2, a*y^2, z^2 - x^2])                                               # optional - sage.rings.number_field
            sage: f.rational_preimages(X([1, 2, -1]))                                               # optional - sage.rings.number_field
            []

        ::

            sage: P.<x,y,z> = ProjectiveSpace(QQ, 2)
            sage: X = P.subscheme([x^2 - z^2])
            sage: H = End(X)
            sage: f = H([x^2-z^2, y^2, z^2-x^2])
            sage: f.rational_preimages(X([0, 1, 0]))
            Closed subscheme of Projective Space of dimension 2 over Rational Field defined by:
              x^2 - z^2,
              -x^2 + z^2,
              0,
              -x^2 + z^2

        ::

            sage: P.<x, y> = ProjectiveSpace(QQ, 1)
            sage: H = End(P)
            sage: f = H([x^2 - y^2, y^2])
            sage: f.rational_preimages(P.subscheme([x]))
            Closed subscheme of Projective Space of dimension 1 over Rational Field
            defined by:
              x^2 - y^2

        ::

            sage: P.<x,y> = ProjectiveSpace(QQ, 1)
            sage: H = End(P)
            sage: f = H([x^2 - 29/16*y^2, y^2])
            sage: f.rational_preimages(P(5/4, 1), k=4)
            [(-3/4 : 1), (3/4 : 1), (-7/4 : 1), (7/4 : 1)]

        ::

            sage: P.<x,y> = ProjectiveSpace(QQ, 1)
            sage: P2.<u,v,w> = ProjectiveSpace(QQ, 2)
            sage: H = Hom(P, P2)
            sage: f = H([x^2, y^2, x^2-y^2])
            sage: f.rational_preimages(P2(1, 1, 0))
            [(-1 : 1), (1 : 1)]
        """
        k = ZZ(k)
        if k <= 0:
            raise ValueError("k (=%s) must be a positive integer" % k)
        # first check if subscheme
        from sage.schemes.projective.projective_subscheme import AlgebraicScheme_subscheme_projective
        if isinstance(Q, AlgebraicScheme_subscheme_projective):
            return Q.preimage(self, k)

        # else assume a point
        BR = self.base_ring()
        if k > 1 and not self.is_endomorphism():
            raise TypeError("must be an endomorphism of projective space")
        if Q not in self.codomain():
            raise TypeError("point must be in codomain of self")
        if isinstance(BR.base_ring(), (sage.rings.abc.ComplexField, sage.rings.abc.RealField,
                                       sage.rings.abc.RealIntervalField, sage.rings.abc.ComplexIntervalField)):
            raise NotImplementedError("not implemented over precision fields")
        PS = self.domain().ambient_space()
        N = PS.dimension_relative()
        L = [Q]
        for n in range(k):
            L2 = []
            for P in L:
                I = list(self.domain().defining_polynomials())
                for i in range(N+1):
                    for j in range(i+1, N+1):
                        I.append(P[i]*self[j] - P[j]*self[i])
                X = PS.subscheme(I)
                if X.dimension() > 0:
                    return X
                preimages = []
                for T in X.rational_points():
                    if not all(g(tuple(T)) == 0 for g in self):
                        preimages.append(PS(T))
                L2 = L2 + preimages
            L = L2
        return L

    def _number_field_from_algebraics(self):
        r"""
        Given a projective map defined over `\QQbar`, return the same map, but defined
        over a number field.

        This is only implemented for maps of projective space.

        OUTPUT: scheme morphism

        EXAMPLES::

            sage: R.<x> = PolynomialRing(QQ)
            sage: P.<x,y> = ProjectiveSpace(QQbar, 1)                                               # optional - sage.rings.number_field
            sage: H = End(P)                                                                        # optional - sage.rings.number_field
            sage: f = H([QQbar(3^(1/3))*x^2 + QQbar(sqrt(-2))*y^2, y^2])                            # optional - sage.rings.number_field
            sage: f._number_field_from_algebraics()                                                 # optional - sage.rings.number_field
            Scheme endomorphism of Projective Space of dimension 1 over Number
            Field in a with defining polynomial y^6 + 6*y^4 - 6*y^3 + 12*y^2 + 36*y + 17
            with a = 1.442249570307409? + 1.414213562373095?*I
              Defn: Defined on coordinates by sending (x : y) to
                    ((-48/269*a^5 + 27/269*a^4 - 320/269*a^3 + 468/269*a^2 - 772/269*a
                    - 1092/269)*x^2 + (48/269*a^5 - 27/269*a^4 + 320/269*a^3 - 468/269*a^2
                    + 1041/269*a + 1092/269)*y^2 : y^2)

        ::

            sage: P.<x,y> = ProjectiveSpace(QQbar, 1)                                               # optional - sage.rings.number_field
            sage: P2.<u,v,w> = ProjectiveSpace(QQbar, 2)                                            # optional - sage.rings.number_field
            sage: H = Hom(P, P2)                                                                    # optional - sage.rings.number_field
            sage: f = H([x^2 + QQbar(I)*x*y + 3*y^2, y^2, QQbar(sqrt(5))*x*y])                      # optional - sage.rings.number_field
            sage: f._number_field_from_algebraics()                                                 # optional - sage.rings.number_field
            Scheme morphism:
              From: Projective Space of dimension 1 over Number Field in a
                    with defining polynomial y^4 + 3*y^2 + 1
                    with a = 0.?e-113 + 0.618033988749895?*I
              To:   Projective Space of dimension 2 over Number Field in a
                    with defining polynomial y^4 + 3*y^2 + 1
                    with a = 0.?e-113 + 0.618033988749895?*I
              Defn: Defined on coordinates by sending (x : y) to
                    (x^2 + (a^3 + 2*a)*x*y + 3*y^2 : y^2 : (2*a^2 + 3)*x*y)

        The following was fixed in :trac:`23808`::

            sage: R.<t> = PolynomialRing(QQ)
            sage: s = (t^3 + t + 1).roots(QQbar)[0][0]                                              # optional - sage.rings.number_field
            sage: P.<x,y> = ProjectiveSpace(QQbar, 1)                                               # optional - sage.rings.number_field
            sage: H = Hom(P, P)                                                                     # optional - sage.rings.number_field
            sage: f = H([s*x^3 - 13*y^3, y^3 - 15*y^3])                                             # optional - sage.rings.number_field
            sage: f                                                                                 # optional - sage.rings.number_field
            Scheme endomorphism of Projective Space of dimension 1 over Algebraic Field
              Defn: Defined on coordinates by sending (x : y) to
                    ((-0.6823278038280193?)*x^3 + (-13)*y^3 : (-14)*y^3)
            sage: f_alg = f._number_field_from_algebraics()                                         # optional - sage.rings.number_field
            sage: f_alg.change_ring(QQbar)  # Used to fail                                          # optional - sage.rings.number_field
            Scheme endomorphism of Projective Space of dimension 1 over Algebraic Field
              Defn: Defined on coordinates by sending (x : y) to
                    ((-0.6823278038280193?)*x^3 + (-13)*y^3 : (-14)*y^3)
        """
        from sage.schemes.projective.projective_space import is_ProjectiveSpace
        if not (is_ProjectiveSpace(self.domain()) and is_ProjectiveSpace(self.domain())):
            raise NotImplementedError("not implemented for subschemes")

        K_pre,C,phi = number_field_elements_from_algebraics([c for f in self \
            for c in f.coefficients()], minimal=True)
        # check if the same field
        if K_pre is QQ:
            if K_pre is self.base_ring():
                return self
        elif self.base_ring() != QQbar and K_pre.is_isomorphic(self.base_ring()):
            return self
        # Issue 23808: The field K_pre returned above does not have its embedding set to be phi
        # and phi is forgotten, so we redefine K_pre to be a field K with phi as the specified
        # embedding:
        if K_pre is QQ:
            K = QQ
        else:
            from sage.rings.number_field.number_field import NumberField
            K = NumberField(K_pre.polynomial(), embedding=phi(K_pre.gen()), name='a')
            psi = K_pre.hom([K.gen()], K) # Identification of K_pre with K
            C = [ psi(c) for c in C ] # The elements of C were in K_pre, move them to K
        from sage.schemes.projective.projective_space import ProjectiveSpace
        N = self.domain().dimension_relative()
        PS = ProjectiveSpace(K,N,self.domain().variable_names())
        if self.is_endomorphism():
            H = End(PS)
        else:
            PS2 = ProjectiveSpace(K,self.codomain().dimension_relative(),\
                self.codomain().variable_names())
            H = Hom(PS,PS2)
        R = PS.coordinate_ring()
        exps = [f.exponents() for f in self]
        F = []
        j = 0
        for t in exps:
            G = 0
            for e in t:
                G += C[j]*prod([R.gen(i)**e[i] for i in range(N+1)])
                j += 1
            F.append(G)
        return H(F)

    def base_indeterminacy_locus(self):
        r"""
        Return the base indeterminacy locus of this map.

        The base indeterminacy locus is the set of points in projective space
        at which all of the defining polynomials of the rational map
        simultaneously vanish.

        OUTPUT: a subscheme of the domain of the map

        EXAMPLES::

            sage: P.<x,y,z> = ProjectiveSpace(QQ, 2)
            sage: H = End(P)
            sage: f = H([x*z - y*z, x^2 - y^2, z^2])
            sage: f.base_indeterminacy_locus()
            Closed subscheme of Projective Space of dimension 2 over Rational Field defined by:
              x*z - y*z,
              x^2 - y^2,
              z^2

        ::

            sage: P.<x,y,z> = ProjectiveSpace(QQ, 2)
            sage: H = End(P)
            sage: f = H([x^2, y^2, z^2])
            sage: f.base_indeterminacy_locus()
            Closed subscheme of Projective Space of dimension 2 over Rational Field
            defined by:
              x^2,
              y^2,
              z^2

        ::

            sage: P1.<x,y,z> = ProjectiveSpace(RR, 2)
            sage: P2.<t,u,v,w> = ProjectiveSpace(RR, 3)
            sage: H = Hom(P1, P2)
            sage: h = H([y^3*z^3, x^3*z^3, y^3*z^3, x^2*y^2*z^2])
            sage: h.base_indeterminacy_locus()
            Closed subscheme of Projective Space of dimension 2 over Real Field with
            53 bits of precision defined by:
              y^3*z^3,
              x^3*z^3,
              y^3*z^3,
              x^2*y^2*z^2

        If defining polynomials are not normalized, output scheme will not be normalized::

            sage: P.<x,y,z> = ProjectiveSpace(QQ,2)
            sage: H = End(P)
            sage: f = H([x*x^2,x*y^2,x*z^2])
            sage: f.base_indeterminacy_locus()
            Closed subscheme of Projective Space of dimension 2 over Rational Field
            defined by:
              x^3,
              x*y^2,
              x*z^2
        """
        dom = self.domain()
        AS = dom.ambient_space()
        return AS.subscheme(list(dom.defining_polynomials()) + list(self.defining_polynomials()))

    def indeterminacy_locus(self):
        r"""
        Return the indeterminacy locus of this map as a rational map on the domain.

        The indeterminacy locus is the intersection of all the base indeterminacy
        locuses of maps that define the same rational map as by this map.

        OUTPUT: a subscheme of the domain of the map

        EXAMPLES::

            sage: P.<x,y,z> = ProjectiveSpace(QQ, 2)
            sage: H = End(P)
            sage: f = H([x^2, y^2, z^2])
            sage: f.indeterminacy_locus()
            ... DeprecationWarning: The meaning of indeterminacy_locus() has changed.
            Read the docstring. See https://github.com/sagemath/sage/issues/29145 for details.
            Closed subscheme of Projective Space of dimension 2 over Rational Field defined by:
              z,
              y,
              x

        ::

            sage: P.<x,y,z> = ProjectiveSpace(QQ, 2)
            sage: H = End(P)
            sage: f = H([x*z - y*z, x^2 - y^2, z^2])
            sage: f.indeterminacy_locus()
            Closed subscheme of Projective Space of dimension 2 over Rational Field defined by:
              z,
              x^2 - y^2

        There is related :meth:`base_indeterminacy_locus()` method. This
        computes the indeterminacy locus only from the defining polynomials of
        the map::

            sage: P.<x,y,z> = ProjectiveSpace(QQ, 2)
            sage: H = End(P)
            sage: f = H([x*z - y*z, x^2 - y^2, z^2])
            sage: f.base_indeterminacy_locus()
            Closed subscheme of Projective Space of dimension 2 over Rational Field defined by:
              x*z - y*z,
              x^2 - y^2,
              z^2

        """
        from sage.misc.superseded import deprecation
        deprecation(29145, "The meaning of indeterminacy_locus() has changed. Read the docstring.")
        P = self.domain()
        X = P.subscheme(0)  # projective space as a subscheme
        return (self*X.hom(P.gens(), P)).indeterminacy_locus()

    def indeterminacy_points(self, F=None, base=False):
        r"""
        Return the points in the indeterminacy locus of this map.

        If the dimension of the indeterminacy locus is not zero, an error is raised.

        INPUT:

        - ``F`` -- a field; if not given, the base ring of the domain is assumed

        - ``base`` -- if ``True``, the base indeterminacy locus is used

        OUTPUT: indeterminacy points of the map defined over ``F``

        EXAMPLES::

            sage: P.<x,y,z> = ProjectiveSpace(QQ, 2)
            sage: H = End(P)
            sage: f = H([x*z - y*z, x^2 - y^2, z^2])
            sage: f.indeterminacy_points()
            ... DeprecationWarning: The meaning of indeterminacy_locus() has changed.
            Read the docstring. See https://github.com/sagemath/sage/issues/29145 for details.
            [(-1 : 1 : 0), (1 : 1 : 0)]

        ::

            sage: P1.<x,y,z> = ProjectiveSpace(RR, 2)
            sage: P2.<t,u,v,w> = ProjectiveSpace(RR, 3)
            sage: H = Hom(P1, P2)
            sage: h = H([x + y, y, z + y, y])
            sage: set_verbose(None)
            sage: h.indeterminacy_points(base=True)
            []
            sage: g = H([y^3*z^3, x^3*z^3, y^3*z^3, x^2*y^2*z^2])
            sage: g.indeterminacy_points(base=True)
            Traceback (most recent call last):
            ...
            ValueError: indeterminacy scheme is not dimension 0

        ::

            sage: P.<x,y,z> = ProjectiveSpace(QQ, 2)
            sage: H = End(P)
            sage: f = H([x^2 + y^2, x*z, x^2 + y^2])
            sage: f.indeterminacy_points()
            [(0 : 0 : 1)]
            sage: R.<t> = QQ[]
            sage: K.<a> = NumberField(t^2 + 1)                                                      # optional - sage.rings.number_field
            sage: f.indeterminacy_points(F=K)                                                       # optional - sage.rings.number_field
            [(-a : 1 : 0), (0 : 0 : 1), (a : 1 : 0)]
            sage: set_verbose(None)
            sage: f.indeterminacy_points(F=QQbar, base=True)                                        # optional - sage.rings.number_field
            [(-1*I : 1 : 0), (0 : 0 : 1), (1*I : 1 : 0)]

        ::

            sage: set_verbose(None)
            sage: K.<t> = FunctionField(QQ)
            sage: P.<x,y,z> = ProjectiveSpace(K, 2)
            sage: H = End(P)
            sage: f = H([x^2 - t^2*y^2, y^2 - z^2, x^2 - t^2*z^2])
            sage: f.indeterminacy_points(base=True)
            [(-t : -1 : 1), (-t : 1 : 1), (t : -1 : 1), (t : 1 : 1)]

        ::

            sage: set_verbose(None)
            sage: P.<x,y,z> = ProjectiveSpace(Qp(3), 2)                                             # optional - sage.rings.padics
            sage: H = End(P)                                                                        # optional - sage.rings.padics
            sage: f = H([x^2 - 7*y^2, y^2 - z^2, x^2 - 7*z^2])                                      # optional - sage.rings.padics
            sage: f.indeterminacy_points(base=True)                                                 # optional - sage.rings.padics
<<<<<<< HEAD
            [(2 + 3 + 3^2 + 2*3^3 + 2*3^5 + 2*3^6 + 3^8 + 3^9 + 2*3^11 + 3^15 +
            2*3^16 + 3^18 + O(3^20) : 1 + O(3^20) : 1 + O(3^20)),
            (2 + 3 + 3^2 + 2*3^3 + 2*3^5 + 2*3^6 + 3^8 + 3^9 + 2*3^11 + 3^15 +
            2*3^16 + 3^18 + O(3^20) : 2 + 2*3 + 2*3^2 + 2*3^3 + 2*3^4 + 2*3^5 +
            2*3^6 + 2*3^7 + 2*3^8 + 2*3^9 + 2*3^10 + 2*3^11 + 2*3^12 + 2*3^13 +
            2*3^14 + 2*3^15 + 2*3^16 + 2*3^17 + 2*3^18 + 2*3^19 + O(3^20) : 1 +
            O(3^20)),
             (1 + 3 + 3^2 + 2*3^4 + 2*3^7 + 3^8 + 3^9 + 2*3^10 + 2*3^12 + 2*3^13 +
            2*3^14 + 3^15 + 2*3^17 + 3^18 + 2*3^19 + O(3^20) : 1 + O(3^20) : 1 +
            O(3^20)),
             (1 + 3 + 3^2 + 2*3^4 + 2*3^7 + 3^8 + 3^9 + 2*3^10 + 2*3^12 + 2*3^13 +
            2*3^14 + 3^15 + 2*3^17 + 3^18 + 2*3^19 + O(3^20) : 2 + 2*3 + 2*3^2 +
            2*3^3 + 2*3^4 + 2*3^5 + 2*3^6 + 2*3^7 + 2*3^8 + 2*3^9 + 2*3^10 + 2*3^11
            + 2*3^12 + 2*3^13 + 2*3^14 + 2*3^15 + 2*3^16 + 2*3^17 + 2*3^18 + 2*3^19
            + O(3^20) : 1 + O(3^20))]
=======
            [(2 + 3 + 3^2 + 2*3^3 + 2*3^5 + 2*3^6 + 3^8
                + 3^9 + 2*3^11 + 3^15 + 2*3^16 + 3^18 + O(3^20) : 1 + O(3^20) : 1 + O(3^20)),
             (2 + 3 + 3^2 + 2*3^3 + 2*3^5 + 2*3^6 + 3^8 + 3^9 + 2*3^11 + 3^15
                + 2*3^16 + 3^18 + O(3^20) : 2 + 2*3 + 2*3^2 + 2*3^3 + 2*3^4 + 2*3^5
                + 2*3^6 + 2*3^7 + 2*3^8 + 2*3^9 + 2*3^10 + 2*3^11 + 2*3^12 + 2*3^13
                + 2*3^14 + 2*3^15 + 2*3^16 + 2*3^17 + 2*3^18 + 2*3^19 + O(3^20) : 1 + O(3^20)),
             (1 + 3 + 3^2 + 2*3^4 + 2*3^7 + 3^8 + 3^9 + 2*3^10 + 2*3^12 + 2*3^13
                + 2*3^14 + 3^15 + 2*3^17 + 3^18 + 2*3^19 + O(3^20) : 1 + O(3^20) : 1 + O(3^20)),
             (1 + 3 + 3^2 + 2*3^4 + 2*3^7 + 3^8 + 3^9 + 2*3^10 + 2*3^12 + 2*3^13
                + 2*3^14 + 3^15 + 2*3^17 + 3^18 + 2*3^19 + O(3^20) : 2 + 2*3 + 2*3^2
                + 2*3^3 + 2*3^4 + 2*3^5 + 2*3^6 + 2*3^7 + 2*3^8 + 2*3^9 + 2*3^10 + 2*3^11
                + 2*3^12 + 2*3^13 + 2*3^14 + 2*3^15 + 2*3^16 + 2*3^17 + 2*3^18 + 2*3^19
                + O(3^20) : 1 + O(3^20))]
>>>>>>> 15315e36
        """
        if F is None:
            fcn = self
        else:
            if not F.is_field():
                raise NotImplementedError("indeterminacy points only implemented for fields")
            fcn = self.change_ring(F)
        if base:
            indScheme = fcn.base_indeterminacy_locus()
        else:
            indScheme = fcn.indeterminacy_locus()
        if indScheme.dimension() > 0:
            raise ValueError("indeterminacy scheme is not dimension 0")
        # Other error checking is in indeterminacy_locus
        indPoints = indScheme.rational_points()
        return indPoints

    def reduce_base_field(self):
        """
        Return this map defined over the field of definition of the coefficients.

        The base field of the map could be strictly larger than
        the field where all of the coefficients are defined. This function
        reduces the base field to the minimal possible. This can be done when
        the base ring is a number field, QQbar, a finite field, or algebraic
        closure of a finite field.

        OUTPUT: A scheme morphism.

        EXAMPLES::

            sage: K.<t> = GF(3^4)                                                                   # optional - sage.rings.finite_rings
            sage: P.<x,y> = ProjectiveSpace(K, 1)                                                   # optional - sage.rings.finite_rings
            sage: P2.<a,b,c> = ProjectiveSpace(K, 2)                                                # optional - sage.rings.finite_rings
            sage: H = End(P)                                                                        # optional - sage.rings.finite_rings
            sage: H2 = Hom(P, P2)                                                                   # optional - sage.rings.finite_rings
            sage: H3 = Hom(P2, P)                                                                   # optional - sage.rings.finite_rings
            sage: f = H([x^2 + (2*t^3 + 2*t^2 + 1)*y^2, y^2])                                       # optional - sage.rings.finite_rings
            sage: f.reduce_base_field()                                                             # optional - sage.rings.finite_rings
<<<<<<< HEAD
            Scheme endomorphism of Projective Space of dimension 1 over Finite Field in t2 of size 3^2
              Defn: Defined on coordinates by sending (x : y) to
                    (x^2 + t2*y^2 : y^2)
=======
            Scheme endomorphism of Projective Space of dimension 1
            over Finite Field in t2 of size 3^2
              Defn: Defined on coordinates by sending (x : y) to (x^2 + t2*y^2 : y^2)
>>>>>>> 15315e36
            sage: f2 = H2([x^2 + 5*y^2, y^2, 2*x*y])                                                # optional - sage.rings.finite_rings
            sage: f2.reduce_base_field()                                                            # optional - sage.rings.finite_rings
            Scheme morphism:
              From: Projective Space of dimension 1 over Finite Field of size 3
              To:   Projective Space of dimension 2 over Finite Field of size 3
<<<<<<< HEAD
              Defn: Defined on coordinates by sending (x : y) to
                    (x^2 - y^2 : y^2 : -x*y)
=======
              Defn: Defined on coordinates by sending (x : y) to (x^2 - y^2 : y^2 : -x*y)
>>>>>>> 15315e36
            sage: f3 = H3([a^2 + t*b^2, c^2])                                                       # optional - sage.rings.finite_rings
            sage: f3.reduce_base_field()                                                            # optional - sage.rings.finite_rings
            Scheme morphism:
              From: Projective Space of dimension 2 over Finite Field in t of size 3^4
              To:   Projective Space of dimension 1 over Finite Field in t of size 3^4
              Defn: Defined on coordinates by sending (a : b : c) to (a^2 + t*b^2 : c^2)

        ::

            sage: K.<v> = CyclotomicField(4)                                                        # optional - sage.rings.number_field
            sage: P.<x,y> = ProjectiveSpace(K, 1)                                                   # optional - sage.rings.number_field
            sage: H = End(P)                                                                        # optional - sage.rings.number_field
            sage: f = H([x^2 + 2*y^2, y^2])                                                         # optional - sage.rings.number_field
            sage: f.reduce_base_field()                                                             # optional - sage.rings.number_field
            Scheme endomorphism of Projective Space of dimension 1 over Rational Field
              Defn: Defined on coordinates by sending (x : y) to (x^2 + 2*y^2 : y^2)

        ::

            sage: K.<v> = GF(5)                                                                     # optional - sage.rings.finite_rings
            sage: L = K.algebraic_closure()                                                         # optional - sage.rings.finite_rings
            sage: P.<x,y> = ProjectiveSpace(L, 1)                                                   # optional - sage.rings.finite_rings
            sage: H = End(P)                                                                        # optional - sage.rings.finite_rings
            sage: f = H([(L.gen(2))*x^2 + L.gen(4)*y^2, x*y])                                       # optional - sage.rings.finite_rings
            sage: f.reduce_base_field()                                                             # optional - sage.rings.finite_rings
            Scheme endomorphism of Projective Space of dimension 1
             over Finite Field in z4 of size 5^4
              Defn: Defined on coordinates by sending (x : y) to
                    ((z4^3 + z4^2 + z4 - 2)*x^2 + z4*y^2 : x*y)
            sage: f = DynamicalSystem_projective([L.gen(3)*x^2 + L.gen(2)*y^2, x*y])                # optional - sage.rings.finite_rings
            sage: f.reduce_base_field()                                                             # optional - sage.rings.finite_rings
            Dynamical System of Projective Space of dimension 1
             over Finite Field in z6 of size 5^6
              Defn: Defined on coordinates by sending (x : y) to
                    ((-z6^5 + z6^4 - z6^3 - z6^2 - 2*z6 - 2)*x^2
                     + (z6^5 - 2*z6^4 + z6^2 - z6 + 1)*y^2 : x*y)

        TESTS::

            sage: F = GF(3).algebraic_closure()                                                     # optional - sage.rings.finite_rings
            sage: P.<x,y> = ProjectiveSpace(F, 1)                                                   # optional - sage.rings.finite_rings
            sage: H = Hom(P, P)                                                                     # optional - sage.rings.finite_rings
            sage: f = H([x^2 + y^2, y^2])                                                           # optional - sage.rings.finite_rings
            sage: f.reduce_base_field()                                                             # optional - sage.rings.finite_rings
            Scheme endomorphism of Projective Space of dimension 1 over Finite Field of size 3
              Defn: Defined on coordinates by sending (x : y) to
                    (x^2 + y^2 : y^2)
        """
        K = self.base_ring()
        if K in NumberFields() or K is QQbar:
            return self._number_field_from_algebraics()
        if K in FiniteFields():
            #find the degree of the extension containing the coefficients
            c = [v for g in self for v in g.coefficients()]
            d = lcm([a.minpoly().degree() for a in c])
            if d == 1:
                return self.change_ring(GF(K.characteristic()))
            if d == K.degree():
                return self
            # otherwise we are not in the prime subfield so coercion
            # to it does not work
            for L,phi in K.subfields():
                # find the right subfield and its embedding
                if L.degree() == d:
                    break
            # we need to rewrite each of the coefficients in terms of the generator
            # of L. To do this, we'll set-up an ideal and use elimination
            R = PolynomialRing(K.prime_subfield(), 2, 'a')
            a,b = R.gens()
            from sage.schemes.projective.projective_space import ProjectiveSpace
            new_domain = ProjectiveSpace(L, self.domain().dimension_relative(),\
                self.domain().variable_names())
            new_R = new_domain.coordinate_ring()
            u = phi(L.gen()) # gen of L in terms of gen of K
            g = R(str(u).replace(K.variable_name(),R.variable_names()[0])) #converted to R
            new_f = []
            for fi in self:
                mon = fi.monomials()
                mon_deg = [m.degrees() for m in mon]
                coef = fi.coefficients()
                new_c = []
                for c in coef:
                    # for each coefficient do the elimination
                    w = R(str(c).replace(K.variable_name(), R.variable_names()[0]))
                    I = R.ideal([b-g, w])
                    v = I.elimination_ideal([a]).gen(0)
                    # elimination can change scale the result, so correct the leading coefficient
                    # and convert back to L
                    if v.subs({b:g}).lc() == w.lc():
                        new_c.append(L(str(v).replace(R.variable_names()[1], L.variable_name())))
                    else:
                        new_c.append(L(str(w.lc()*v).replace(R.variable_names()[1], L.variable_name())))
                # reconstruct as a poly in the new domain
                new_f.append(sum(new_c[i]*prod(new_R.gen(j)**mon_deg[i][j]
                                               for j in range(new_R.ngens()))
                                 for i in range(len(mon))))
            # return the correct type of map
            if self.is_endomorphism():
                H = Hom(new_domain, new_domain)
            else:
                new_codomain = ProjectiveSpace(L, self.codomain().dimension_relative(), self.codomain().variable_names())
                H = Hom(new_domain, new_codomain)
            return H(new_f)
        elif isinstance(K, AlgebraicClosureFiniteField_generic):
            self.domain().coordinate_ring()
            #find the degree of the extension containing the coefficients
            c = [v for g in self for v in g.coefficients()]
            d = lcm([a.minpoly().degree() for a in c])
            #get the appropriate subfield
            L, L_to_K = K.subfield(d)
            from sage.schemes.projective.projective_space import ProjectiveSpace
            new_domain = ProjectiveSpace(L, self.domain().dimension_relative(),\
                self.domain().variable_names())
            new_R = new_domain.coordinate_ring()
            # we need to rewrite each of the coefficients in terms of the generator
            # of L. To do this, we'll set-up an ideal and use elimination
            new_f = []
            for fi in self:
                mon = fi.monomials()
                mon_deg = [m.degrees() for m in mon]
                coef = fi.coefficients()
                new_c = []
                for c in coef:
                    # for each coefficient move to the correct base field
                    da = c.minpoly().degree()
                    for M,M_to_L in L.subfields():
                        #find the right subfield and it's embedding
                        if M.degree() == da:
                            break
                    c = M((str(c).replace(c.as_finite_field_element()[0].variable_name(),\
                          M.variable_name())))
                    new_c.append(M_to_L(c))
                # reconstruct as a poly in the new domain
                new_f.append(sum([new_c[i]*prod([new_R.gen(j)**mon_deg[i][j] \
                                for j in range(new_R.ngens())]) for i in range(len(mon))]))
            # return the correct type of map
            if self.is_endomorphism():
                H = Hom(new_domain, new_domain)
            else:
                new_codomain = ProjectiveSpace(L, self.codomain().dimension_relative(), self.codomain().variable_names())
                H = Hom(new_domain, new_codomain)
            return H(new_f)
        raise NotImplementedError("only implemented for number fields and finite fields")

    def image(self):
        """
        Return the scheme-theoretic image of the morphism.

        OUTPUT: a subscheme of the ambient space of the codomain

        EXAMPLES::

            sage: P2.<x0,x1,x2> = ProjectiveSpace(QQ, 2)
            sage: f = P2.hom([x0^3, x0^2*x1, x0*x1^2], P2)
            sage: f.image()
            Closed subscheme of Projective Space of dimension 2 over Rational Field defined by:
              x1^2 - x0*x2
            sage: f = P2.hom([x0 - x1, x0 - x2, x1 - x2], P2)
            sage: f.image()
            Closed subscheme of Projective Space of dimension 2 over Rational Field defined by:
              x0 - x1 + x2

        ::

            sage: P2.<x0,x1,x2> = ProjectiveSpace(QQ, 2)
            sage: A2.<x,y> = AffineSpace(QQ, 2)
            sage: f = P2.hom([1, x0/x1], A2)
            sage: f.image()
            Closed subscheme of Affine Space of dimension 2 over Rational Field defined by:
              -x + 1
        """
        X = self.domain().subscheme(0)
        e = X.embedding_morphism()
        return (self*e).image()


class SchemeMorphism_polynomial_projective_space_finite_field(SchemeMorphism_polynomial_projective_space_field):

    def _fast_eval(self, x):
        """
        Evaluate projective morphism at point described by x.

        EXAMPLES::

            sage: P.<x,y,z> = ProjectiveSpace(GF(7), 2)                                             # optional - sage.rings.finite_rings
            sage: H = Hom(P, P)                                                                     # optional - sage.rings.finite_rings
            sage: f = H([x^2 + y^2, y^2, z^2 + y*z])                                                # optional - sage.rings.finite_rings
            sage: f._fast_eval([1,1,1])                                                             # optional - sage.rings.finite_rings
            [2, 1, 2]
        """
        if self._is_prime_finite_field:
            p = self.base_ring().characteristic()
            P = [Integer(f(*x)) % p for f in self._fastpolys]
        else:
            P = [f(*x) for f in self._fastpolys]
        return P


class SchemeMorphism_polynomial_projective_subscheme_field(SchemeMorphism_polynomial_projective_space_field):
    """
    Morphisms from subschemes of projective spaces defined over fields.
    """
    def __call__(self, x):
        """
        Apply this morphism to the point ``x``.

        INPUT:

        - ``x`` -- a point in the domain of definition

        OUTPUT: the image of the point ``x`` under the morphism

        TESTS::

            sage: R.<x,y,z> = QQ[]
            sage: C = Curve(7*x^2 + 2*y*z + z^2)
            sage: f, g = C.parametrization()
            sage: g([0, -1, 2])
            (1 : 0)
            sage: f([1, 0])
            (0 : -1/2 : 1)
            sage: _ == C([0, -1, 2])
            True
        """
        try:
            reprs = self.representatives()
        except NotImplementedError:  # Singular does not support the base field
            try:
                return super(SchemeMorphism_polynomial_projective_subscheme_field, self).__call__(x)
            except ValueError:
                raise ValueError('cannot apply the morphism to this point')

        for m in reprs:
            try:
                return super(SchemeMorphism_polynomial_projective_subscheme_field, m).__call__(x)
            except ValueError:
                pass
        raise ValueError('the morphism is not defined at this point')

    def __eq__(self, other):
        """
        EXAMPLES::

            sage: R.<x,y,z> = QQ[]
            sage: C = Curve(7*x^2 + 2*y*z + z^2)  # conic
            sage: f, g = C.parametrization()
            sage: f*g == C.identity_morphism()
            True

            sage: C = Curve(x^2 + y^2 - z^2)
            sage: P.<u, v> = ProjectiveSpace(QQ, 1)
            sage: f = C.hom([x + z, y], P)
            sage: g = C.hom([y, z - x], P)
            sage: f == g
            True
            sage: h = C.hom([z, x - y], P)
            sage: f == h
            False
        """
        Y = self.codomain()

        if not isinstance(other, SchemeMorphism_polynomial):
            return False
        if self.domain() != other.domain() or Y != other.codomain():
            return False

        if not Y.is_projective():  # codomain is affine
            e = Y.projective_embedding(0)
            return (e * self) == (e * other)

        R = self.domain().coordinate_ring()
        mat = matrix([self.defining_polynomials(), other.defining_polynomials()])
        return all(R(minor).is_zero() for minor in mat.minors(2))

    @cached_method
    def representatives(self):
        """
        Return all maps representing the same rational map as by this map.

        EXAMPLES::

            sage: P2.<x,y,z> = ProjectiveSpace(QQ, 2)
            sage: X = P2.subscheme(0)
            sage: f = X.hom([x^2*y, x^2*z, x*y*z], P2)
            sage: f.representatives()
            [Scheme morphism:
               From: Closed subscheme of Projective Space of dimension 2
                     over Rational Field defined by: 0
               To:   Projective Space of dimension 2 over Rational Field
               Defn: Defined on coordinates by sending (x : y : z) to (x*y : x*z : y*z)]

        ::

            sage: P2.<x,y,z> = ProjectiveSpace(QQ, 2)
            sage: P1.<a,b> = ProjectiveSpace(QQ, 1)
            sage: X = P2.subscheme([x^2 - y^2 - y*z])
            sage: f = X.hom([x, y], P1)
            sage: f.representatives()
            [Scheme morphism:
               From: Closed subscheme of Projective Space of dimension 2
                     over Rational Field defined by: x^2 - y^2 - y*z
               To:   Projective Space of dimension 1 over Rational Field
               Defn: Defined on coordinates by sending (x : y : z) to (y + z : x),
             Scheme morphism:
               From: Closed subscheme of Projective Space of dimension 2
                     over Rational Field defined by: x^2 - y^2 - y*z
               To:   Projective Space of dimension 1 over Rational Field
               Defn: Defined on coordinates by sending (x : y : z) to (x : y)]
            sage: g = _[0]
            sage: g.representatives()
            [Scheme morphism:
               From: Closed subscheme of Projective Space of dimension 2
                     over Rational Field defined by: x^2 - y^2 - y*z
               To:   Projective Space of dimension 1 over Rational Field
               Defn: Defined on coordinates by sending (x : y : z) to (y + z : x),
             Scheme morphism:
               From: Closed subscheme of Projective Space of dimension 2
                     over Rational Field defined by: x^2 - y^2 - y*z
               To:   Projective Space of dimension 1 over Rational Field
               Defn: Defined on coordinates by sending (x : y : z) to (x : y)]

        ::

            sage: P2.<x,y,z> = ProjectiveSpace(QQ, 2)
            sage: X = P2.subscheme([x^2 - y^2 - y*z])
            sage: A1.<a> = AffineSpace(QQ, 1)
            sage: g = X.hom([y/x], A1)
            sage: g.representatives()
            [Scheme morphism:
               From: Closed subscheme of Projective Space of dimension 2
                     over Rational Field defined by: x^2 - y^2 - y*z
               To:   Affine Space of dimension 1 over Rational Field
               Defn: Defined on coordinates by sending (x : y : z) to (x/(y + z)),
             Scheme morphism:
               From: Closed subscheme of Projective Space of dimension 2
                     over Rational Field defined by: x^2 - y^2 - y*z
               To:   Affine Space of dimension 1 over Rational Field
               Defn: Defined on coordinates by sending (x : y : z) to (y/x)]
            sage: g0, g1 = _
            sage: emb = A1.projective_embedding(0)
            sage: emb*g0
            Scheme morphism:
              From: Closed subscheme of Projective Space of dimension 2
                    over Rational Field defined by: x^2 - y^2 - y*z
              To:   Projective Space of dimension 1 over Rational Field
              Defn: Defined on coordinates by sending (x : y : z) to (y + z : x)
            sage: emb*g1
            Scheme morphism:
              From: Closed subscheme of Projective Space of dimension 2
                    over Rational Field defined by: x^2 - y^2 - y*z
              To:   Projective Space of dimension 1 over Rational Field
              Defn: Defined on coordinates by sending (x : y : z) to (x : y)

        ALGORITHM:

        The algorithm is from Proposition 1.1 in [Sim2004]_.
        """
        X = self.domain()
        Y = self.codomain()

        if not Y.is_projective():  # Y is affine
            emb = Y.projective_embedding(0)
            hom = self.parent()
            reprs = []
            for r in (emb*self).representatives():
                f0 = r[0]
                reprs.append(hom([f / f0 for f in r[1:]]))
            return reprs

        if not (X.base_ring() in _NumberFields or
                X.base_ring() in _FiniteFields):
            raise NotImplementedError("base ring {} is not supported by Singular".format(X.base_ring()))

        if not X.is_irreducible():
            raise ValueError("domain is not an irreducible scheme")

        # prepare homogeneous coordinate ring of X in Singular
        from sage.rings.polynomial.term_order import TermOrder
        T = TermOrder('degrevlex')
        T._singular_ringorder_column = 1  # (c,dp) in Singular
        S = X.ambient_space().coordinate_ring().change_ring(order=T)
        R = S.quotient_ring(X.defining_ideal().change_ring(S))

        if R is S:  # true when the defining ideal is zero
            lift = lambda x: x.numerator()
        else:  # R is an ordinary quotient ring
            lift = lambda x: x.lift()

        F = [R(f) for f in self.defining_polynomials()]
        n = len(F)
        I = R.ideal(F)

        # find r with nonzero F[r]
        r = 0
        while not F[r]:
            r = r + 1

        # This is a minimal free presentation of the ideal I:
        #
        #          phi         F
        #    R^m ------> R^n -----> I
        #
        # where n is the number of defining polynomials and m is the number of
        # syzygy relations of I.

        # compute the kernel of the transpose of phi in Singular
        phi = I._singular_().syz()
        phi_trans = phi.matrix().transpose()
        kernel = singular.modulo(phi_trans, singular.module())

        M = kernel.sage_matrix(R)  # m * n matrix over R
        reprs = []
        for i in range(M.ncols()):
            reprs.append(X.hom([lift(F[j]*M[r][i] / F[r]) for j in range(n)], Y))

        return reprs

    def indeterminacy_locus(self):
        """
        Return the indeterminacy locus of this map.

        The map defines a rational map on the domain. The output is the
        subscheme of the domain on which the rational map is not defined by any
        representative of the rational map. See :meth:`representatives()`.

        EXAMPLES::

            sage: P.<x,y> = ProjectiveSpace(QQ, 1)
            sage: P2.<x0,x1,x2> = ProjectiveSpace(QQ, 2)
            sage: X = P2.subscheme(0)
            sage: f = X.hom([x1,x0], P)
            sage: L = f.indeterminacy_locus()
            sage: L.rational_points()
            [(0 : 0 : 1)]

        ::

            sage: P2.<x,y,z> = ProjectiveSpace(QQ, 2)
            sage: P1.<a,b> = ProjectiveSpace(QQ, 1)
            sage: X = P2.subscheme([x^2 - y^2 - y*z])
            sage: f = X.hom([x,y], P1)
            sage: f.indeterminacy_locus()
            Closed subscheme of Projective Space of dimension 2 over Rational Field defined by:
              z,
              y,
              x

        ::

            sage: P3.<x,y,z,w> = ProjectiveSpace(QQ, 3)
            sage: P2.<a,b,c> = ProjectiveSpace(QQ, 2)
            sage: X = P3.subscheme(x^2 - w*y - x*z)
            sage: f = X.hom([x*y, y*z, z*x], P2)
            sage: L = f.indeterminacy_locus()
            sage: L.dimension()
            0
            sage: L.degree()
            2
            sage: L.rational_points()
            [(0 : 0 : 0 : 1), (0 : 1 : 0 : 0)]

        ::

            sage: P3.<x,y,z,w> = ProjectiveSpace(QQ, 3)
            sage: A2.<a,b> = AffineSpace(QQ, 2)
            sage: X = P3.subscheme(x^2 - w*y - x*z)
            sage: f = X.hom([x/z, y/x], A2)
            sage: L = f.indeterminacy_locus()
            sage: L.rational_points()
            [(0 : 0 : 0 : 1), (0 : 1 : 0 : 0)]

        ::

            sage: P.<x,y,z> = ProjectiveSpace(QQ, 2)
            sage: X = P.subscheme(x - y)
            sage: H = End(X)
            sage: f = H([x^2 - 4*y^2, y^2 - z^2, 4*z^2 - x^2])
            sage: Z = f.indeterminacy_locus(); Z
            Closed subscheme of Projective Space of dimension 2 over Rational Field defined by:
              z,
              y,
              x
        """
        X = self.domain()
        Y = self.codomain()
        Amb = X.ambient_space()

        if not X.is_irreducible():
            components = X.irreducible_components()

            def self_with_domain(C):
                return self*C.hom(Amb.gens(), X)

            locus = self_with_domain(components[0]).indeterminacy_locus()
            for C in components[1:]:
                locus = locus.union(self_with_domain(C).indeterminacy_locus())

            return locus

        if not Y.is_projective():  # Y is affine
            emb = Y.projective_embedding(0)
        else:
            emb = None

        polys = list(X.defining_polynomials())

        for r in self.representatives():
            r_proj = r if emb is None else emb*r
            for p in r_proj:
                polys.append(p)

        return Amb.subscheme(polys).reduce()

    def is_morphism(self):
        """
        Return ``True`` if the map is defined everywhere on the domain.

        EXAMPLES::

            sage: P2.<x,y,z> = ProjectiveSpace(QQ,2)
            sage: P1.<a,b> = ProjectiveSpace(QQ, 1)
            sage: X = P2.subscheme([x^2 - y^2 - y*z])
            sage: f = X.hom([x,y], P1)
            sage: f.is_morphism()
            True
        """
        return self.indeterminacy_locus().dimension() < 0

    def image(self):
        """
        Return the scheme-theoretic image of the morphism.

        EXAMPLES::

            sage: P.<x,y> = ProjectiveSpace(QQ, 1)
            sage: P2.<x0,x1,x2> = ProjectiveSpace(QQ, 2)
            sage: X = P2.subscheme(0)
            sage: f = X.hom([x1,x0], P)
            sage: f.image()
            Closed subscheme of Projective Space of dimension 1 over Rational Field defined by:
              (no polynomials)

        ::

            sage: P2.<x,y,z> = ProjectiveSpace(QQ,2)
            sage: X = P2.subscheme([z^3 - x*y^2 + y^3])
            sage: f = X.hom([x*z, x*y, x^2 + y*z], P2)
            sage: f.image()
            Closed subscheme of Projective Space of dimension 2 over Rational Field defined by:
              x^6 + 2*x^3*y^3 + x*y^5 + y^6 - x^3*y^2*z - y^5*z
        """
        X = self.domain()
        Y = self.codomain()

        if not Y.is_projective():
            e = Y.projective_embedding(0)
            return (e * self).image().affine_patch(0, Y.ambient_space())

        k = self.base_ring()

        AX = X.ambient_space()
        AY = Y.ambient_space()

        S = AX.coordinate_ring()
        T = AY.coordinate_ring()

        n = S.ngens()
        m = T.ngens()

        dummy_names = ['d{}__'.format(i) for i in range(m)]
        D = PolynomialRing(k, names=dummy_names)

        names = list(S.variable_names()) + dummy_names  # this order of variables is important
        R = PolynomialRing(k, names=names, order='degrevlex({}),degrevlex({})'.format(m,n))

        # compute the ideal of the image by elimination
        i = R.ideal(list(X.defining_ideal().gens()) + [self._polys[i] - R.gen(n + i) for i in range(m)])
        j = [g for g in i.groebner_basis() if g in D]

        gens = [g.subs(dict(zip(R.gens()[n:],T.gens()))) for g in j]
        return AY.subscheme(gens)

    @cached_method
    def graph(self):
        """
        Return the graph of this morphism.

        The graph is a subscheme of the product of the ambient spaces of the
        domain and the codomain. If the ambient space of the codomain is an
        affine space, it is first embedded into a projective space.

        EXAMPLES:

        We get the standard quadratic curve as the graph of a quadratic function
        of an affine line. ::

            sage: A1.<x> = AffineSpace(1, QQ)
            sage: X = A1.subscheme(0)  # affine line
            sage: phi = X.hom([x^2], A1)
            sage: mor = phi.homogenize(0)
            sage: G = mor.graph(); G
            Closed subscheme of Product of projective spaces P^1 x P^1
            over Rational Field defined by: x1^2*x2 - x0^2*x3
            sage: G.affine_patch([0, 0])
            Closed subscheme of Affine Space of dimension 2
            over Rational Field defined by: x0^2 - x1
        """
        X = self.domain()
        Y = self.codomain()

        if not Y.is_projective():
            e = Y.projective_embedding(0)
            return (e * self).graph()

        AX = X.ambient_space()
        AY = Y.ambient_space()

        n = AX.dimension()
        m = AY.dimension()

        if any(v in AX.variable_names() for v in AY.variable_names()):
            from sage.schemes.product_projective.space import ProductProjectiveSpaces
            AXY = ProductProjectiveSpaces([n, m], self.base_ring())
        else:
            AXY = AX * AY  # product of projective spaces

        R = AXY.coordinate_ring()
        F = [R(f) for f in self.defining_polynomials()]
        g = R.gens()

        # Suppose R = k[x_0, ..., x_n, y_0, ..., y_m]. Then the bihomogeneous
        # ideal of the graph is
        #
        #    I + (y_iF_j - y_jF_i : 0 <= i, j <= m)
        #
        # saturated with respect to (F_0, F_1, ..., F_m).
        n1 = n + 1
        m1 = m + 1
        I = X.defining_ideal().change_ring(R)
        h = [g[n1 + i] * F[j] - g[n1 + j] * F[i] for i in range(m1) for j in range(i + 1, m1)]
        J, _ = (I + R.ideal(h)).saturation(R.ideal(F))

        return AXY.subscheme(J)

    @cached_method
    def projective_degrees(self):
        """
        Return the projective degrees of this rational map.

        EXAMPLES::

            sage: k = GF(11)                                                                        # optional - sage.rings.finite_rings
            sage: E = EllipticCurve(k, [1,1])                                                       # optional - sage.rings.finite_rings
            sage: Q = E(6, 5)                                                                       # optional - sage.rings.finite_rings
            sage: phi = E.scalar_multiplication(2)                                                  # optional - sage.rings.finite_rings
            sage: mor = phi.as_morphism()                                                           # optional - sage.rings.finite_rings
            sage: mor.projective_degrees()                                                          # optional - sage.rings.finite_rings
            (12, 3)
        """
        X = self.domain()
        Y = self.codomain()

        if not Y.is_projective():  # Y is affine
            e = Y.projective_embedding(0)
            return (e * self).projective_degrees()

        AX = X.ambient_space()
        AY = Y.ambient_space()
        xn = AX.ngens()
        yn = AY.ngens()

        G = self.graph()
        I = G.defining_ideal()  # a bihomogeneous ideal

        degrees = xn*[vector([1,0])] + yn*[vector([0,1])]
        res = I.graded_free_resolution(degrees=degrees, algorithm='shreyer')
        kpoly = res.K_polynomial()

        L = kpoly.parent()
        t1, t2 = L.gens()
        poly = kpoly.substitute({t1: 1 - t1, t2: 1 - t2})

        n = AX.dimension()
        m = AY.dimension()
        k = X.dimension()
        return tuple(poly.monomial_coefficient(L.monomial(n - i, m - k + i)) for i in range(k + 1))

    def degree(self):
        """
        Return the degree of this rational map.

        EXAMPLES::

            sage: k = GF(11)                                                                        # optional - sage.rings.finite_rings
            sage: E = EllipticCurve(k, [1,1])                                                       # optional - sage.rings.finite_rings
            sage: Q = E(6, 5)                                                                       # optional - sage.rings.finite_rings
            sage: phi = E.scalar_multiplication(2)                                                  # optional - sage.rings.finite_rings
            sage: mor = phi.as_morphism()                                                           # optional - sage.rings.finite_rings
            sage: mor.degree()                                                                      # optional - sage.rings.finite_rings
            4
        """
        return self.projective_degrees()[0] // self.image().degree()<|MERGE_RESOLUTION|>--- conflicted
+++ resolved
@@ -703,17 +703,10 @@
 
         ::
 
-<<<<<<< HEAD
-            sage: P.<x,y> = ProjectiveSpace(GF(5), 1)                                               # optional - sage.rings.finite_rings
-            sage: H = End(P)                                                                        # optional - sage.rings.finite_rings
-            sage: f = H([x^2, y^2])                                                                 # optional - sage.rings.finite_rings
-            sage: type(f.as_dynamical_system())                                                     # optional - sage.rings.finite_rings
-=======
             sage: P.<x,y> = ProjectiveSpace(GF(5), 1)                                   # optional - sage.rings.finite_rings
             sage: H = End(P)                                                            # optional - sage.rings.finite_rings
             sage: f = H([x^2, y^2])                                                     # optional - sage.rings.finite_rings
             sage: type(f.as_dynamical_system())                                         # optional - sage.rings.finite_rings
->>>>>>> 15315e36
             <class 'sage.dynamics.arithmetic_dynamics.projective_ds.DynamicalSystem_projective_finite_field'>
 
         ::
@@ -777,16 +770,6 @@
 
         ::
 
-<<<<<<< HEAD
-            sage: P.<x,y,z> = ProjectiveSpace(GF(7), 2)                                             # optional - sage.rings.finite_rings
-            sage: X = P.subscheme(x^2 - y^2)                                                        # optional - sage.rings.finite_rings
-            sage: H = Hom(X, X)                                                                     # optional - sage.rings.finite_rings
-            sage: f = H([x^2, y^2, z^2])                                                            # optional - sage.rings.finite_rings
-            sage: f.scale_by(x - y); f                                                              # optional - sage.rings.finite_rings
-            Scheme endomorphism of Closed subscheme of Projective Space of dimension
-            2 over Finite Field of size 7 defined by:
-              x^2 - y^2
-=======
             sage: P.<x,y,z> = ProjectiveSpace(GF(7), 2)                                 # optional - sage.rings.finite_rings
             sage: X = P.subscheme(x^2 - y^2)                                            # optional - sage.rings.finite_rings
             sage: H = Hom(X, X)                                                         # optional - sage.rings.finite_rings
@@ -794,7 +777,6 @@
             sage: f.scale_by(x - y); f                                                  # optional - sage.rings.finite_rings
             Scheme endomorphism of Closed subscheme of Projective Space of dimension 2
             over Finite Field of size 7 defined by: x^2 - y^2
->>>>>>> 15315e36
               Defn: Defined on coordinates by sending (x : y : z) to
                     (x*y^2 - y^3 : x*y^2 - y^3 : x*z^2 - y*z^2)
         """
@@ -853,18 +835,6 @@
 
         ::
 
-<<<<<<< HEAD
-            sage: P.<x,y,z> = ProjectiveSpace(GF(7), 2)                                             # optional - sage.rings.finite_rings
-            sage: X = P.subscheme(x^2 - y^2)                                                        # optional - sage.rings.finite_rings
-            sage: H = Hom(X, X)                                                                     # optional - sage.rings.finite_rings
-            sage: f = H([x^3 + x*y^2, x*y^2, x*z^2])                                                # optional - sage.rings.finite_rings
-            sage: f.normalize_coordinates(); f                                                      # optional - sage.rings.finite_rings
-            Scheme endomorphism of Closed subscheme of Projective Space of dimension
-            2 over Finite Field of size 7 defined by:
-              x^2 - y^2
-              Defn: Defined on coordinates by sending (x : y : z) to
-                    (2*y^2 : y^2 : z^2)
-=======
             sage: P.<x,y,z> = ProjectiveSpace(GF(7), 2)                                 # optional - sage.rings.finite_rings
             sage: X = P.subscheme(x^2 - y^2)                                            # optional - sage.rings.finite_rings
             sage: H = Hom(X, X)                                                         # optional - sage.rings.finite_rings
@@ -873,7 +843,6 @@
             Scheme endomorphism of Closed subscheme of Projective Space of dimension 2
             over Finite Field of size 7 defined by: x^2 - y^2
               Defn: Defined on coordinates by sending (x : y : z) to (2*y^2 : y^2 : z^2)
->>>>>>> 15315e36
 
         ::
 
@@ -888,16 +857,6 @@
 
         ::
 
-<<<<<<< HEAD
-            sage: K.<w> = QuadraticField(5)                                                         # optional - sage.rings.number_field
-            sage: P.<x,y> = ProjectiveSpace(K, 1)                                                   # optional - sage.rings.number_field
-            sage: f = DynamicalSystem([w*x^2 + (1/5*w)*y^2, w*y^2])                                 # optional - sage.rings.number_field
-            sage: f.normalize_coordinates(); f                                                      # optional - sage.rings.number_field
-            Dynamical System of Projective Space of dimension 1 over Number Field in
-            w with defining polynomial x^2 - 5 with w = 2.236067977499790?
-              Defn: Defined on coordinates by sending (x : y) to
-                    (5*x^2 + y^2 : 5*y^2)
-=======
             sage: K.<w> = QuadraticField(5)                                             # optional - sage.rings.number_field
             sage: P.<x,y> = ProjectiveSpace(K, 1)                                       # optional - sage.rings.number_field
             sage: f = DynamicalSystem([w*x^2 + (1/5*w)*y^2, w*y^2])                     # optional - sage.rings.number_field
@@ -905,22 +864,10 @@
             Dynamical System of Projective Space of dimension 1 over Number Field in w
             with defining polynomial x^2 - 5 with w = 2.236067977499790?
               Defn: Defined on coordinates by sending (x : y) to (5*x^2 + y^2 : 5*y^2)
->>>>>>> 15315e36
 
         ::
 
             sage: R.<t> = PolynomialRing(ZZ)
-<<<<<<< HEAD
-            sage: K.<b> = NumberField(t^3 - 11)                                                     # optional - sage.rings.number_field
-            sage: a = 7/(b - 1)                                                                     # optional - sage.rings.number_field
-            sage: P.<x,y> = ProjectiveSpace(K, 1)                                                   # optional - sage.rings.number_field
-            sage: f = DynamicalSystem_projective([a*y^2 - (a*y - x)^2, y^2])                        # optional - sage.rings.number_field
-            sage: f.normalize_coordinates(); f                                                      # optional - sage.rings.number_field
-            Dynamical System of Projective Space of dimension 1 over
-             Number Field in b with defining polynomial t^3 - 11
-            Defn: Defined on coordinates by sending (x : y) to
-                    (-100*x^2 + (140*b^2 + 140*b + 140)*x*y + (-77*b^2 - 567*b - 1057)*y^2 : 100*y^2)
-=======
             sage: K.<b> = NumberField(t^3 - 11)                                         # optional - sage.rings.number_field
             sage: a = 7/(b - 1)                                                         # optional - sage.rings.number_field
             sage: P.<x,y> = ProjectiveSpace(K, 1)                                       # optional - sage.rings.number_field
@@ -931,7 +878,6 @@
               Defn: Defined on coordinates by sending (x : y) to
                     (-100*x^2 + (140*b^2 + 140*b + 140)*x*y + (-77*b^2 - 567*b - 1057)*y^2 :
                      100*y^2)
->>>>>>> 15315e36
 
         We can used ``ideal`` to scale with respect to a norm defined by an ideal::
 
@@ -1197,19 +1143,6 @@
 
         ::
 
-<<<<<<< HEAD
-            sage: K.<w> = QuadraticField(3)                                                         # optional - sage.rings.number_field
-            sage: O = K.ring_of_integers()                                                          # optional - sage.rings.number_field
-            sage: P.<x,y> = ProjectiveSpace(O, 1)                                                   # optional - sage.rings.number_field
-            sage: H = End(P)                                                                        # optional - sage.rings.number_field
-            sage: f = H([x^2 - O(w)*y^2, y^2])                                                      # optional - sage.rings.number_field
-            sage: f.dehomogenize(1)                                                                 # optional - sage.rings.number_field
-            Scheme endomorphism of Affine Space of dimension 1 over
-             Maximal Order in Number Field in w with defining polynomial x^2 - 3
-              with w = 1.732050807568878?
-              Defn: Defined on coordinates by sending (x) to
-                    (x^2 - w)
-=======
             sage: K.<w> = QuadraticField(3)                                             # optional - sage.rings.number_field
             sage: O = K.ring_of_integers()                                              # optional - sage.rings.number_field
             sage: P.<x,y> = ProjectiveSpace(O, 1)                                       # optional - sage.rings.number_field
@@ -1220,7 +1153,6 @@
              Maximal Order in Number Field in w with defining polynomial x^2 - 3
               with w = 1.732050807568878?
               Defn: Defined on coordinates by sending (x) to (x^2 - w)
->>>>>>> 15315e36
 
         ::
 
@@ -1305,19 +1237,11 @@
 
         ::
 
-<<<<<<< HEAD
-            sage: R.<t> = PolynomialRing(GF(5))                                                     # optional - sage.rings.finite_rings
-            sage: P.<x,y,z> = ProjectiveSpace(R, 2)                                                 # optional - sage.rings.finite_rings
-            sage: H = Hom(P, P)                                                                     # optional - sage.rings.finite_rings
-            sage: f = H([x*z - t*y^2, x^2 - y^2, t*z^2])                                            # optional - sage.rings.finite_rings
-            sage: f.is_morphism()                                                                   # optional - sage.rings.finite_rings
-=======
             sage: R.<t> = PolynomialRing(GF(5))                                         # optional - sage.rings.finite_rings
             sage: P.<x,y,z> = ProjectiveSpace(R, 2)                                     # optional - sage.rings.finite_rings
             sage: H = Hom(P, P)                                                         # optional - sage.rings.finite_rings
             sage: f = H([x*z - t*y^2, x^2 - y^2, t*z^2])                                # optional - sage.rings.finite_rings
             sage: f.is_morphism()                                                       # optional - sage.rings.finite_rings
->>>>>>> 15315e36
             True
 
         Map that is not morphism on projective space, but is over a subscheme::
@@ -1385,38 +1309,21 @@
         ::
 
             sage: R.<z> = PolynomialRing(QQ)
-<<<<<<< HEAD
-            sage: K.<w> = NumberField(z^2 - 2)                                                      # optional - sage.rings.number_field
-            sage: O = K.maximal_order()                                                             # optional - sage.rings.number_field
-            sage: P.<x,y> = ProjectiveSpace(O, 1)                                                   # optional - sage.rings.number_field
-            sage: H = Hom(P, P)                                                                     # optional - sage.rings.number_field
-            sage: f = H([2*x^2 + 3*O(w)*y^2, O(w)*y^2])                                             # optional - sage.rings.number_field
-            sage: f.global_height()                                                                 # optional - sage.rings.number_field
-=======
             sage: K.<w> = NumberField(z^2 - 2)                                          # optional - sage.rings.number_field
             sage: O = K.maximal_order()                                                 # optional - sage.rings.number_field
             sage: P.<x,y> = ProjectiveSpace(O, 1)                                       # optional - sage.rings.number_field
             sage: H = Hom(P, P)                                                         # optional - sage.rings.number_field
             sage: f = H([2*x^2 + 3*O(w)*y^2, O(w)*y^2])                                 # optional - sage.rings.number_field
             sage: f.global_height()                                                     # optional - sage.rings.number_field
->>>>>>> 15315e36
             1.09861228866811
 
         ::
 
-<<<<<<< HEAD
-            sage: P.<x,y> = ProjectiveSpace(QQbar, 1)                                               # optional - sage.rings.number_field
-            sage: P2.<u,v,w> = ProjectiveSpace(QQbar, 2)                                            # optional - sage.rings.number_field
-            sage: H = Hom(P, P2)                                                                    # optional - sage.rings.number_field
-            sage: f = H([x^2 + QQbar(I)*x*y + 3*y^2, y^2, QQbar(sqrt(5))*x*y])                      # optional - sage.rings.number_field
-            sage: f.global_height()                                                                 # optional - sage.rings.number_field
-=======
             sage: P.<x,y> = ProjectiveSpace(QQbar, 1)                                   # optional - sage.rings.number_field
             sage: P2.<u,v,w> = ProjectiveSpace(QQbar, 2)                                # optional - sage.rings.number_field
             sage: H = Hom(P, P2)                                                        # optional - sage.rings.number_field
             sage: f = H([x^2 + QQbar(I)*x*y + 3*y^2, y^2, QQbar(sqrt(5))*x*y])          # optional - sage.rings.number_field
             sage: f.global_height()                                                     # optional - sage.rings.number_field
->>>>>>> 15315e36
             1.09861228866811
 
         ::
@@ -1482,11 +1389,7 @@
 
             sage: P.<x,y> = ProjectiveSpace(QQ, 1)
             sage: H = Hom(P, P)
-<<<<<<< HEAD
-            sage: f = H([1/1331*x^2 + 1/4000*y^2, 210*x*y]);
-=======
             sage: f = H([1/1331*x^2 + 1/4000*y^2, 210*x*y])
->>>>>>> 15315e36
             sage: f.local_height(1331)
             7.19368581839511
 
@@ -1494,11 +1397,7 @@
 
             sage: P.<x,y> = ProjectiveSpace(QQ, 1)
             sage: H = Hom(P, P)
-<<<<<<< HEAD
-            sage: f = H([1/1331*x^2 + 1/4000*y^2, 210*x*y]);
-=======
             sage: f = H([1/1331*x^2 + 1/4000*y^2, 210*x*y])
->>>>>>> 15315e36
             sage: f.local_height(1331, prec=2)
             8.0
 
@@ -1506,11 +1405,7 @@
 
             sage: P.<x,y,z> = ProjectiveSpace(QQ, 2)
             sage: H = Hom(P, P)
-<<<<<<< HEAD
-            sage: f = H([4*x^2 + 3/100*y^2, 8/210*x*y, 1/10000*z^2]);
-=======
             sage: f = H([4*x^2 + 3/100*y^2, 8/210*x*y, 1/10000*z^2])
->>>>>>> 15315e36
             sage: f.local_height(2)
             2.77258872223978
             sage: f.normalize_coordinates()
@@ -1520,19 +1415,11 @@
         ::
 
             sage: R.<z> = PolynomialRing(QQ)
-<<<<<<< HEAD
-            sage: K.<w> = NumberField(z^2 - 2)                                                      # optional - sage.rings.number_field
-            sage: P.<x,y> = ProjectiveSpace(K, 1)                                                   # optional - sage.rings.number_field
-            sage: H = Hom(P, P)                                                                     # optional - sage.rings.number_field
-            sage: f = H([2*x^2 + w/3*y^2, 1/w*y^2])                                                 # optional - sage.rings.number_field
-            sage: f.local_height(K.ideal(3))                                                        # optional - sage.rings.number_field
-=======
             sage: K.<w> = NumberField(z^2 - 2)                                          # optional - sage.rings.number_field
             sage: P.<x,y> = ProjectiveSpace(K, 1)                                       # optional - sage.rings.number_field
             sage: H = Hom(P, P)                                                         # optional - sage.rings.number_field
             sage: f = H([2*x^2 + w/3*y^2, 1/w*y^2])                                     # optional - sage.rings.number_field
             sage: f.local_height(K.ideal(3))                                            # optional - sage.rings.number_field
->>>>>>> 15315e36
             1.09861228866811
         """
         K = FractionField(self.domain().base_ring())
@@ -1568,30 +1455,18 @@
 
             sage: P.<x,y> = ProjectiveSpace(QQ, 1)
             sage: H = Hom(P, P)
-<<<<<<< HEAD
-            sage: f = H([1/1331*x^2 + 1/4000*y^2, 210*x*y]);
-=======
             sage: f = H([1/1331*x^2 + 1/4000*y^2, 210*x*y])
->>>>>>> 15315e36
             sage: f.local_height_arch(0, prec=5)
             5.2
 
         ::
 
             sage: R.<z> = PolynomialRing(QQ)
-<<<<<<< HEAD
-            sage: K.<w> = NumberField(z^2 - 2)                                                      # optional - sage.rings.number_field
-            sage: P.<x,y> = ProjectiveSpace(K, 1)                                                   # optional - sage.rings.number_field
-            sage: H = Hom(P, P)                                                                     # optional - sage.rings.number_field
-            sage: f = H([2*x^2 + w/3*y^2, 1/w*y^2])                                                 # optional - sage.rings.number_field
-            sage: f.local_height_arch(1)                                                            # optional - sage.rings.number_field
-=======
             sage: K.<w> = NumberField(z^2 - 2)                                          # optional - sage.rings.number_field
             sage: P.<x,y> = ProjectiveSpace(K, 1)                                       # optional - sage.rings.number_field
             sage: H = Hom(P, P)                                                         # optional - sage.rings.number_field
             sage: f = H([2*x^2 + w/3*y^2, 1/w*y^2])                                     # optional - sage.rings.number_field
             sage: f.local_height_arch(1)                                                # optional - sage.rings.number_field
->>>>>>> 15315e36
             0.6931471805599453094172321214582
         """
         K = FractionField(self.domain().base_ring())
@@ -1614,15 +1489,6 @@
         EXAMPLES::
 
             sage: R.<x> = PolynomialRing(QQ)
-<<<<<<< HEAD
-            sage: K.<w> = NumberField(x^2 + 11)                                                     # optional - sage.rings.number_field
-            sage: P.<x,y> = ProjectiveSpace(K, 1)                                                   # optional - sage.rings.number_field
-            sage: H = End(P)                                                                        # optional - sage.rings.number_field
-            sage: f = H([x^2 - w*y^2, w*y^2])                                                       # optional - sage.rings.number_field
-            sage: f.wronskian_ideal()                                                               # optional - sage.rings.number_field
-            Ideal ((4*w)*x*y) of Multivariate Polynomial Ring in x, y over Number
-            Field in w with defining polynomial x^2 + 11
-=======
             sage: K.<w> = NumberField(x^2 + 11)                                         # optional - sage.rings.number_field
             sage: P.<x,y> = ProjectiveSpace(K, 1)                                       # optional - sage.rings.number_field
             sage: H = End(P)                                                            # optional - sage.rings.number_field
@@ -1630,7 +1496,6 @@
             sage: f.wronskian_ideal()                                                   # optional - sage.rings.number_field
             Ideal ((4*w)*x*y) of Multivariate Polynomial Ring in x, y
             over Number Field in w with defining polynomial x^2 + 11
->>>>>>> 15315e36
 
         ::
 
@@ -2107,23 +1972,6 @@
             sage: H = End(P)                                                                        # optional - sage.rings.padics
             sage: f = H([x^2 - 7*y^2, y^2 - z^2, x^2 - 7*z^2])                                      # optional - sage.rings.padics
             sage: f.indeterminacy_points(base=True)                                                 # optional - sage.rings.padics
-<<<<<<< HEAD
-            [(2 + 3 + 3^2 + 2*3^3 + 2*3^5 + 2*3^6 + 3^8 + 3^9 + 2*3^11 + 3^15 +
-            2*3^16 + 3^18 + O(3^20) : 1 + O(3^20) : 1 + O(3^20)),
-            (2 + 3 + 3^2 + 2*3^3 + 2*3^5 + 2*3^6 + 3^8 + 3^9 + 2*3^11 + 3^15 +
-            2*3^16 + 3^18 + O(3^20) : 2 + 2*3 + 2*3^2 + 2*3^3 + 2*3^4 + 2*3^5 +
-            2*3^6 + 2*3^7 + 2*3^8 + 2*3^9 + 2*3^10 + 2*3^11 + 2*3^12 + 2*3^13 +
-            2*3^14 + 2*3^15 + 2*3^16 + 2*3^17 + 2*3^18 + 2*3^19 + O(3^20) : 1 +
-            O(3^20)),
-             (1 + 3 + 3^2 + 2*3^4 + 2*3^7 + 3^8 + 3^9 + 2*3^10 + 2*3^12 + 2*3^13 +
-            2*3^14 + 3^15 + 2*3^17 + 3^18 + 2*3^19 + O(3^20) : 1 + O(3^20) : 1 +
-            O(3^20)),
-             (1 + 3 + 3^2 + 2*3^4 + 2*3^7 + 3^8 + 3^9 + 2*3^10 + 2*3^12 + 2*3^13 +
-            2*3^14 + 3^15 + 2*3^17 + 3^18 + 2*3^19 + O(3^20) : 2 + 2*3 + 2*3^2 +
-            2*3^3 + 2*3^4 + 2*3^5 + 2*3^6 + 2*3^7 + 2*3^8 + 2*3^9 + 2*3^10 + 2*3^11
-            + 2*3^12 + 2*3^13 + 2*3^14 + 2*3^15 + 2*3^16 + 2*3^17 + 2*3^18 + 2*3^19
-            + O(3^20) : 1 + O(3^20))]
-=======
             [(2 + 3 + 3^2 + 2*3^3 + 2*3^5 + 2*3^6 + 3^8
                 + 3^9 + 2*3^11 + 3^15 + 2*3^16 + 3^18 + O(3^20) : 1 + O(3^20) : 1 + O(3^20)),
              (2 + 3 + 3^2 + 2*3^3 + 2*3^5 + 2*3^6 + 3^8 + 3^9 + 2*3^11 + 3^15
@@ -2137,7 +1985,6 @@
                 + 2*3^3 + 2*3^4 + 2*3^5 + 2*3^6 + 2*3^7 + 2*3^8 + 2*3^9 + 2*3^10 + 2*3^11
                 + 2*3^12 + 2*3^13 + 2*3^14 + 2*3^15 + 2*3^16 + 2*3^17 + 2*3^18 + 2*3^19
                 + O(3^20) : 1 + O(3^20))]
->>>>>>> 15315e36
         """
         if F is None:
             fcn = self
@@ -2177,26 +2024,15 @@
             sage: H3 = Hom(P2, P)                                                                   # optional - sage.rings.finite_rings
             sage: f = H([x^2 + (2*t^3 + 2*t^2 + 1)*y^2, y^2])                                       # optional - sage.rings.finite_rings
             sage: f.reduce_base_field()                                                             # optional - sage.rings.finite_rings
-<<<<<<< HEAD
-            Scheme endomorphism of Projective Space of dimension 1 over Finite Field in t2 of size 3^2
-              Defn: Defined on coordinates by sending (x : y) to
-                    (x^2 + t2*y^2 : y^2)
-=======
             Scheme endomorphism of Projective Space of dimension 1
             over Finite Field in t2 of size 3^2
               Defn: Defined on coordinates by sending (x : y) to (x^2 + t2*y^2 : y^2)
->>>>>>> 15315e36
             sage: f2 = H2([x^2 + 5*y^2, y^2, 2*x*y])                                                # optional - sage.rings.finite_rings
             sage: f2.reduce_base_field()                                                            # optional - sage.rings.finite_rings
             Scheme morphism:
               From: Projective Space of dimension 1 over Finite Field of size 3
               To:   Projective Space of dimension 2 over Finite Field of size 3
-<<<<<<< HEAD
-              Defn: Defined on coordinates by sending (x : y) to
-                    (x^2 - y^2 : y^2 : -x*y)
-=======
               Defn: Defined on coordinates by sending (x : y) to (x^2 - y^2 : y^2 : -x*y)
->>>>>>> 15315e36
             sage: f3 = H3([a^2 + t*b^2, c^2])                                                       # optional - sage.rings.finite_rings
             sage: f3.reduce_base_field()                                                            # optional - sage.rings.finite_rings
             Scheme morphism:
