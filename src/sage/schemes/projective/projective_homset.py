--- conflicted
+++ resolved
@@ -147,12 +147,8 @@
             sage: P.<x,y,z> = ProjectiveSpace(CC, 2)
             sage: E = P.subscheme([y^3 - x^3 - x*z^2, x*y*z])
             sage: L = E(P.base_ring()).points(); sorted(L, key=str)
-<<<<<<< HEAD
-            verbose 0 (...: projective_homset.py, points) Warning: computations in the numerical fields are inexact;points may be computed partially or incorrectly.
-=======
             verbose 0 (...: projective_homset.py, points) Warning: computations in
             the numerical fields are inexact;points may be computed partially or incorrectly.
->>>>>>> 15315e36
             [(-0.500000000000000 + 0.866025403784439*I : 1.00000000000000 : 0.000000000000000),
              (-0.500000000000000 - 0.866025403784439*I : 1.00000000000000 : 0.000000000000000),
              (-1.00000000000000*I : 0.000000000000000 : 1.00000000000000),
