r"""
Set of homomorphisms between two projective schemes

For schemes `X` and `Y`, this module implements the set of morphisms
`Hom(X,Y)`. This is done by :class:`SchemeHomset_generic`.

As a special case, the Hom-sets can also represent the points of a
scheme. Recall that the `K`-rational points of a scheme `X` over `k`
can be identified with the set of morphisms `Spec(K) \to X`. In Sage
the rational points are implemented by such scheme morphisms. This is
done by :class:`SchemeHomset_points` and its subclasses.

.. note::

    You should not create the Hom-sets manually. Instead, use the
    :meth:`~sage.structure.parent.Hom` method that is inherited by all
    schemes.

AUTHORS:

- William Stein (2006): initial version.

- Volker Braun (2011-08-11): significant improvement and refactoring.

- Ben Hutz (June 2012): added support for projective ring

- Ben Hutz (2018): add numerical point support
"""

# *****************************************************************************
#        Copyright (C) 2011 Volker Braun <vbraun.name@gmail.com>
#        Copyright (C) 2006 William Stein <wstein@gmail.com>
#
#   Distributed under the terms of the GNU General Public License (GPL)
#   as published by the Free Software Foundation; either version 2 of
#   the License, or (at your option) any later version.
#                   http://www.gnu.org/licenses/
# *****************************************************************************

from sage.rings.integer_ring import ZZ
from sage.rings.real_mpfr import RR
from sage.rings.cc import CC
from sage.schemes.generic.homset import SchemeHomset_points, SchemeHomset_generic

from sage.misc.verbose import verbose

from sage.rings.rational_field import is_RationalField
from sage.categories.fields import Fields
from sage.categories.number_fields import NumberFields
from sage.rings.finite_rings.finite_field_base import FiniteField
from sage.rings.polynomial.polynomial_ring_constructor import PolynomialRing
from sage.schemes.generic.algebraic_scheme import AlgebraicScheme_subscheme
from copy import copy


# *******************************************************************
#  Projective varieties
# *******************************************************************

class SchemeHomset_points_projective_field(SchemeHomset_points):
    """
    Set of rational points of a projective variety over a field.

    INPUT:

    See :class:`SchemeHomset_generic`.

    EXAMPLES::

        sage: from sage.schemes.projective.projective_homset import SchemeHomset_points_projective_field
        sage: SchemeHomset_points_projective_field(Spec(QQ), ProjectiveSpace(QQ,2))
        Set of rational points of Projective Space of dimension 2 over Rational Field
    """
    def points(self, **kwds):
        """
        Return some or all rational points of a projective scheme.

        For dimension 0 subschemes points are determined through a groebner
        basis calculation. For schemes or subschemes with dimension greater than 1
        points are determined through enumeration up to the specified bound.

        INPUT:

        kwds:

        - ``bound`` - real number (optional, default: 0). The bound for the coordinates for
          subschemes with dimension at least 1.

        - ``precision`` - integer (optional, default: 53). The precision to use to
          compute the elements of bounded height for number fields.

        - ``point_tolerance`` - positive real number (optional, default: `10^{-10}`).
          For numerically inexact fields, two points are considered the same
          if their coordinates are within tolerance.

        - ``zero_tolerance`` - positive real number (optional, default: `10^{-10}`).
          For numerically inexact fields, points are on the subscheme if they
          satisfy the equations to within tolerance.

        - ``tolerance`` - a rational number in (0,1] used in doyle-krumm algorithm-4
          for enumeration over number fields.

        OUTPUT:

        - a list of rational points of a projective scheme

        .. WARNING::

            For numerically inexact fields such as ComplexField or RealField the
            list of points returned is very likely to be incomplete. It may also
            contain repeated points due to tolerances.

        EXAMPLES::

            sage: P.<x,y> = ProjectiveSpace(QQ, 1)
            sage: P(QQ).points(bound=4)
            [(-4 : 1), (-3 : 1), (-2 : 1), (-3/2 : 1), (-4/3 : 1), (-1 : 1),
             (-3/4 : 1), (-2/3 : 1), (-1/2 : 1), (-1/3 : 1), (-1/4 : 1), (0 : 1),
             (1/4 : 1), (1/3 : 1), (1/2 : 1), (2/3 : 1), (3/4 : 1), (1 : 0), (1 : 1),
             (4/3 : 1), (3/2 : 1), (2 : 1), (3 : 1), (4 : 1)]

        ::

            sage: u = QQ['u'].0
            sage: K.<v> = NumberField(u^2 + 3)                                                      # optional - sage.rings.number_field
            sage: P.<x,y,z> = ProjectiveSpace(K, 2)                                                 # optional - sage.rings.number_field
            sage: len(P(K).points(bound=1.8))                                                       # optional - sage.rings.number_field
            309

        ::

            sage: P1 = ProjectiveSpace(GF(2), 1)                                                    # optional - sage.rings.finite_rings
            sage: F.<a> = GF(4, 'a')                                                                # optional - sage.rings.finite_rings
            sage: P1(F).points()                                                                    # optional - sage.rings.finite_rings
            [(0 : 1), (1 : 0), (1 : 1), (a : 1), (a + 1 : 1)]

        ::

            sage: P.<x,y,z> = ProjectiveSpace(QQ, 2)
            sage: E = P.subscheme([(y^3-y*z^2) - (x^3-x*z^2), (y^3-y*z^2) + (x^3-x*z^2)])
            sage: E(P.base_ring()).points()
            [(-1 : -1 : 1), (-1 : 0 : 1), (-1 : 1 : 1), (0 : -1 : 1), (0 : 0 : 1),
             (0 : 1 : 1), (1 : -1 : 1), (1 : 0 : 1), (1 : 1 : 1)]

        ::

            sage: P.<x,y,z> = ProjectiveSpace(CC, 2)
            sage: E = P.subscheme([y^3 - x^3 - x*z^2, x*y*z])
            sage: L = E(P.base_ring()).points(); sorted(L, key=str)
            verbose 0 (...: projective_homset.py, points) Warning: computations in
            the numerical fields are inexact;points may be computed partially or incorrectly.
            [(-0.500000000000000 + 0.866025403784439*I : 1.00000000000000 : 0.000000000000000),
             (-0.500000000000000 - 0.866025403784439*I : 1.00000000000000 : 0.000000000000000),
             (-1.00000000000000*I : 0.000000000000000 : 1.00000000000000),
             (0.000000000000000 : 0.000000000000000 : 1.00000000000000),
             (1.00000000000000 : 1.00000000000000 : 0.000000000000000),
             (1.00000000000000*I : 0.000000000000000 : 1.00000000000000)]
            sage: L[0].codomain()
            Projective Space of dimension 2 over Complex Field with 53 bits of precision

        ::

            sage: P.<x,y,z> = ProjectiveSpace(CDF, 2)
            sage: E = P.subscheme([y^2 + x^2 + z^2, x*y*z])
            sage: len(E(P.base_ring()).points())
            verbose 0 (...: projective_homset.py, points) Warning: computations in
            the numerical fields are inexact;points may be computed partially or incorrectly.
            6
        """
        from sage.schemes.projective.projective_space import is_ProjectiveSpace
        X = self.codomain()
        if not is_ProjectiveSpace(X) and X.base_ring() in Fields():
            if hasattr(X.base_ring(), 'precision'):
                numerical = True
                verbose("Warning: computations in the numerical fields are inexact;points may be computed partially or incorrectly.", level=0)
                pt_tol = RR(kwds.pop('point_tolerance', 10**(-10)))
                zero_tol = RR(kwds.pop('zero_tolerance', 10**(-10)))
                if pt_tol <= 0 or zero_tol <= 0:
                    raise ValueError("tolerance must be positive")
            else:
                numerical = False
            #Then it must be a subscheme
            dim_ideal = X.defining_ideal().dimension()
            if dim_ideal < 1: # no points
                return []
            if dim_ideal == 1: # if X zero-dimensional
                rat_points = set()
                PS = X.ambient_space()
                N = PS.dimension_relative()
                BR = X.base_ring()
                #need a lexicographic ordering for elimination
                R = PolynomialRing(BR, N + 1, PS.variable_names(), order='lex')
                I = R.ideal(X.defining_polynomials())
                I0 = R.ideal(0)
                #Determine the points through elimination
                #This is much faster than using the I.variety() function on each affine chart.
                for k in range(N + 1):
                    #create the elimination ideal for the kth affine patch
                    G = I.substitute({R.gen(k):1}).groebner_basis()
                    if G != [1]:
                        P = {}
                        #keep track that we know the kth coordinate is 1
                        P.update({R.gen(k):1})
                        points = [P]
                        #work backwards from solving each equation for the possible
                        #values of the next coordinate
                        for i in range(len(G) - 1, -1, -1):
                            new_points = []
                            good = 0
                            for P in points:
                                #substitute in our dictionary entry that has the values
                                #of coordinates known so far. This results in a single
                                #variable polynomial (by elimination)
                                L = G[i].substitute(P)
                                if R(L).degree() > 0:
                                    if numerical:
                                        for pol in L.univariate_polynomial().roots(multiplicities=False):
                                            good = 1
                                            r = L.variables()[0]
                                            varindex = R.gens().index(r)
                                            P.update({R.gen(varindex):pol})
                                            new_points.append(copy(P))
                                    else:
                                        L = L.factor()
                                    #the linear factors give the possible rational values of
                                    #this coordinate
                                        for pol, pow in L:
                                            if pol.degree() == 1 and len(pol.variables()) == 1:
                                                good = 1
                                                r = pol.variables()[0]
                                                varindex = R.gens().index(r)
                                                #add this coordinates information to
                                                #each dictionary entry
                                                P.update({R.gen(varindex):-pol.constant_coefficient() / pol.monomial_coefficient(r)})
                                                new_points.append(copy(P))
                                else:
                                    new_points.append(P)
                                    good = 1
                            if good:
                                points = new_points
                        #the dictionary entries now have values for all coordinates
                        #they are the rational solutions to the equations
                        #make them into projective points
                        for i in range(len(points)):
                            if numerical:
                                if len(points[i]) == N + 1:
                                    S = PS([points[i][R.gen(j)] for j in range(N + 1)])
                                    S.normalize_coordinates()
                                    if all(g(list(S)) < zero_tol for g in X.defining_polynomials()):
                                        rat_points.add(S)
                            else:
                                if len(points[i]) == N + 1 and I.subs(points[i]) == I0:
                                    S = X([points[i][R.gen(j)] for j in range(N + 1)])
                                    S.normalize_coordinates()
                                    rat_points.add(S)

                # remove duplicate element using tolerance
                if numerical:
                    dupl_points = list(rat_points)
                    for i in range(len(dupl_points)):
                        u = dupl_points[i]
                        for j in range(i+1, len(dupl_points)):
                            v = dupl_points[j]
                            if all((u[k] - v[k]).abs() < pt_tol
                                   for k in range(len(u))):
                                rat_points.remove(u)
                                break

                rat_points = sorted(rat_points)
                return rat_points
        R = self.value_ring()
        B = kwds.pop('bound', 0)
        tol = kwds.pop('tolerance', 1e-2)
        prec = kwds.pop('precision', 53)
        if is_RationalField(R):
            if not B > 0:
                raise TypeError("a positive bound B (= %s) must be specified"%B)
            if isinstance(X, AlgebraicScheme_subscheme): # sieve should only be called for subschemes
                from sage.schemes.projective.projective_rational_point import sieve
                return sieve(X, B)
            else:
                from sage.schemes.projective.projective_rational_point import enum_projective_rational_field
                return enum_projective_rational_field(self, B)
        elif R in NumberFields():
            if not B > 0:
                raise TypeError("a positive bound B (= %s) must be specified"%B)
            from sage.schemes.projective.projective_rational_point import enum_projective_number_field
            return enum_projective_number_field(self, bound=B, tolerance=tol, precision=prec)
        elif isinstance(R, FiniteField):
            from sage.schemes.projective.projective_rational_point import enum_projective_finite_field
            return enum_projective_finite_field(self.extended_codomain())
        else:
            raise TypeError("unable to enumerate points over %s"%R)

    def numerical_points(self, F=None, **kwds):
        """
        Return some or all numerical approximations of rational points of a projective scheme.

        This is for dimension 0 subschemes only and the points are determined
        through a groebner calculation over the base ring and then numerically
        approximating the roots of the resulting polynomials. If the base ring
        is a number field, the embedding into ``F`` must be known.

        INPUT:

        ``F`` - numerical ring

        kwds:

        - ``point_tolerance`` - positive real number (optional, default: `10^{-10}`).
          For numerically inexact fields, two points are considered the same
          if their coordinates are within tolerance.

        - ``zero_tolerance`` - positive real number (optional, default: `10^{-10}`).
          For numerically inexact fields, points are on the subscheme if they
          satisfy the equations to within tolerance.

        OUTPUT: A list of points in the ambient space.

        .. WARNING::

           For numerically inexact fields the list of points returned may contain repeated
           or be missing points due to tolerance.

        EXAMPLES::

            sage: P.<x,y,z> = ProjectiveSpace(QQ, 2)
            sage: E = P.subscheme([y^3 - x^3 - x*z^2, x*y*z])
            sage: L = E(QQ).numerical_points(F=RR); L
            [(0.000000000000000 : 0.000000000000000 : 1.00000000000000),
             (1.00000000000000 : 1.00000000000000 : 0.000000000000000)]
            sage: L[0].codomain()
            Projective Space of dimension 2 over Real Field with 53 bits of precision

        ::

            sage: S.<a> = QQ[]
            sage: K.<v> = NumberField(a^5 - 7, embedding=CC((7)**(1/5)))                            # optional - sage.rings.number_field
            sage: P.<x,y,z> = ProjectiveSpace(K, 2)                                                 # optional - sage.rings.number_field
            sage: X = P.subscheme([x^2 - v^2*z^2, y - v*z])                                         # optional - sage.rings.number_field
            sage: len(X(K).numerical_points(F=CDF))                                                 # optional - sage.rings.number_field
            2

        ::

            sage: P.<x1, x2, x3> = ProjectiveSpace(QQ, 2)
            sage: E = P.subscheme([3000*x1^50 + 9875643*x2^2*x3^48 + 12334545*x2^50, x1 + x2])
            sage: len(E(P.base_ring()).numerical_points(F=CDF, zero_tolerance=1e-6))
            49

        TESTS::

            sage: P.<x,y,z> = ProjectiveSpace(QQ, 2)
            sage: E = P.subscheme([y^3 - x^3 - x*z^2, x*y*z])
            sage: E(QQ).numerical_points(F=CDF, point_tolerance=-1)
            Traceback (most recent call last):
            ...
            ValueError: tolerance must be positive

        ::

            sage: P.<x,y,z> = ProjectiveSpace(QQ, 2)
            sage: E = P.subscheme([y^3 - x^3 - x*z^2, x*y*z])
            sage: E(QQ).numerical_points(F=CC, zero_tolerance=-1)
            Traceback (most recent call last):
            ...
            ValueError: tolerance must be positive

        ::

            sage: P.<x,y,z> = ProjectiveSpace(QQ, 2)
            sage: E = P.subscheme([y^3 - x^3 - x*z^2, x*y*z])
            sage: E(QQ).numerical_points(F=QQbar)
            Traceback (most recent call last):
            ...
            TypeError: F must be a numerical field
        """
        from sage.schemes.projective.projective_space import is_ProjectiveSpace
        if F is None:
            F = CC
        if F not in Fields() or not hasattr(F, 'precision'):
            raise TypeError('F must be a numerical field')
        X = self.codomain()
        if X.base_ring() not in NumberFields():
            raise TypeError('base ring must be a number field')

        PP = X.ambient_space().change_ring(F)
        if not is_ProjectiveSpace(X) and X.base_ring() in Fields():
            #Then it must be a subscheme
            dim_ideal = X.defining_ideal().dimension()
            if dim_ideal < 1: # no points
                return []
            if dim_ideal == 1: # if X zero-dimensional
                pt_tol = RR(kwds.pop('point_tolerance', 10**(-10)))
                zero_tol = RR(kwds.pop('zero_tolerance', 10**(-10)))
                if pt_tol <= 0 or zero_tol <= 0:
                    raise ValueError("tolerance must be positive")
                rat_points = set()
                PS = X.ambient_space()
                N = PS.dimension_relative()
                BR = X.base_ring()
                #need a lexicographic ordering for elimination
                R = PolynomialRing(BR, N + 1, PS.variable_names(), order='lex')
                RF = R.change_ring(F)
                I = R.ideal(X.defining_polynomials())
                #Determine the points through elimination
                #This is much faster than using the I.variety() function on each affine chart.
                for k in range(N + 1):
                    #create the elimination ideal for the kth affine patch
                    G = I.substitute({R.gen(k):1}).groebner_basis()
                    G = [RF(g) for g in G]
                    if G != [1]:
                        P = {}
                        #keep track that we know the kth coordinate is 1
                        P.update({RF.gen(k):1})
                        points = [P]
                        #work backwards from solving each equation for the possible
                        #values of the next coordinate
                        for i in range(len(G) - 1, -1, -1):
                            new_points = []
                            good = 0
                            for P in points:
                                #substitute in our dictionary entry that has the values
                                #of coordinates known so far. This results in a single
                                #variable polynomial (by elimination)
                                L = G[i].substitute(P)
                                if len(RF(L).variables())==1:
                                    for pol in L.univariate_polynomial().roots(ring=F, multiplicities=False):
                                        r = L.variables()[0]
                                        varindex = RF.gens().index(r)
                                        P.update({RF.gen(varindex):pol})
                                        new_points.append(copy(P))
                                        good = 1
                                else:
                                    new_points.append(P)
                                    good = 1
                            if good:
                                points = new_points
                        #the dictionary entries now have values for all coordinates
                        #they are approximate solutions to the equations
                        #make them into projective points
                        polys = [g.change_ring(F) for g in X.defining_polynomials()]
                        for i in range(len(points)):
                            if len(points[i]) == N + 1:
                                S = PP([points[i][RF.gen(j)] for j in range(N + 1)])
                                S.normalize_coordinates()
                                if all(g(list(S)) < zero_tol for g in polys):
                                    rat_points.add(S)
                        # remove duplicate element using tolerance
                        #since they are normalized we can just compare coefficients
                        dupl_points = list(rat_points)
                        for i in range(len(dupl_points)):
                            u = dupl_points[i]
                            for j in range(i+1, len(dupl_points)):
                                v = dupl_points[j]
                                if all((u[k] - v[k]).abs() < pt_tol
                                       for k in range(len(u))):
                                    rat_points.remove(u)
                                    break

                rat_points = sorted(rat_points)
                return rat_points
            raise NotImplementedError('numerical approximation of points only for dimension 0 subschemes')


class SchemeHomset_points_projective_ring(SchemeHomset_points):
    """
    Set of rational points of a projective variety over a commutative ring.

    INPUT:

    See :class:`SchemeHomset_generic`.

    EXAMPLES::

        sage: from sage.schemes.projective.projective_homset import SchemeHomset_points_projective_ring
        sage: SchemeHomset_points_projective_ring(Spec(ZZ), ProjectiveSpace(ZZ,2))
        Set of rational points of Projective Space of dimension 2 over Integer Ring
    """

    def points(self, B=0):
        """
        Return some or all rational points of a projective scheme.

        INPUT:

        - ``B`` -- integer (optional, default=0). The bound for the
          coordinates.

        EXAMPLES::

            sage: from sage.schemes.projective.projective_homset import SchemeHomset_points_projective_ring
            sage: H = SchemeHomset_points_projective_ring(Spec(ZZ), ProjectiveSpace(ZZ, 2))
            sage: H.points(3)
            [(0 : 0 : 1), (0 : 1 : -3), (0 : 1 : -2), (0 : 1 : -1), (0 : 1 : 0), (0 : 1 : 1),
             (0 : 1 : 2), (0 : 1 : 3), (0 : 2 : -3), (0 : 2 : -1), (0 : 2 : 1), (0 : 2 : 3),
             (0 : 3 : -2), (0 : 3 : -1), (0 : 3 : 1), (0 : 3 : 2), (1 : -3 : -3),
             (1 : -3 : -2), (1 : -3 : -1), (1 : -3 : 0), (1 : -3 : 1), (1 : -3 : 2),
             (1 : -3 : 3), (1 : -2 : -3), (1 : -2 : -2), (1 : -2 : -1), (1 : -2 : 0),
             (1 : -2 : 1), (1 : -2 : 2), (1 : -2 : 3), (1 : -1 : -3), (1 : -1 : -2),
             (1 : -1 : -1), (1 : -1 : 0), (1 : -1 : 1), (1 : -1 : 2), (1 : -1 : 3),
             (1 : 0 : -3), (1 : 0 : -2), (1 : 0 : -1), (1 : 0 : 0), (1 : 0 : 1), (1 : 0 : 2),
             (1 : 0 : 3), (1 : 1 : -3), (1 : 1 : -2), (1 : 1 : -1), (1 : 1 : 0), (1 : 1 : 1),
             (1 : 1 : 2), (1 : 1 : 3), (1 : 2 : -3), (1 : 2 : -2), (1 : 2 : -1), (1 : 2 : 0),
             (1 : 2 : 1), (1 : 2 : 2), (1 : 2 : 3), (1 : 3 : -3), (1 : 3 : -2), (1 : 3 : -1),
             (1 : 3 : 0), (1 : 3 : 1), (1 : 3 : 2), (1 : 3 : 3), (2 : -3 : -3),
             (2 : -3 : -2), (2 : -3 : -1), (2 : -3 : 0), (2 : -3 : 1), (2 : -3 : 2),
             (2 : -3 : 3), (2 : -2 : -3), (2 : -2 : -1), (2 : -2 : 1), (2 : -2 : 3),
             (2 : -1 : -3), (2 : -1 : -2), (2 : -1 : -1), (2 : -1 : 0), (2 : -1 : 1),
             (2 : -1 : 2), (2 : -1 : 3), (2 : 0 : -3), (2 : 0 : -1), (2 : 0 : 1),
             (2 : 0 : 3), (2 : 1 : -3), (2 : 1 : -2), (2 : 1 : -1), (2 : 1 : 0), (2 : 1 : 1),
             (2 : 1 : 2), (2 : 1 : 3), (2 : 2 : -3), (2 : 2 : -1), (2 : 2 : 1), (2 : 2 : 3),
             (2 : 3 : -3), (2 : 3 : -2), (2 : 3 : -1), (2 : 3 : 0), (2 : 3 : 1), (2 : 3 : 2),
             (2 : 3 : 3), (3 : -3 : -2), (3 : -3 : -1), (3 : -3 : 1), (3 : -3 : 2),
             (3 : -2 : -3), (3 : -2 : -2), (3 : -2 : -1), (3 : -2 : 0), (3 : -2 : 1),
             (3 : -2 : 2), (3 : -2 : 3), (3 : -1 : -3), (3 : -1 : -2), (3 : -1 : -1),
             (3 : -1 : 0), (3 : -1 : 1), (3 : -1 : 2), (3 : -1 : 3), (3 : 0 : -2),
             (3 : 0 : -1), (3 : 0 : 1), (3 : 0 : 2), (3 : 1 : -3), (3 : 1 : -2),
             (3 : 1 : -1), (3 : 1 : 0), (3 : 1 : 1), (3 : 1 : 2), (3 : 1 : 3), (3 : 2 : -3),
             (3 : 2 : -2), (3 : 2 : -1), (3 : 2 : 0), (3 : 2 : 1), (3 : 2 : 2), (3 : 2 : 3),
             (3 : 3 : -2), (3 : 3 : -1), (3 : 3 : 1), (3 : 3 : 2)]
        """
        R = self.value_ring()
        if R == ZZ:
            if not B > 0:
                raise TypeError("a positive bound B (= %s) must be specified"%B)
            from sage.schemes.projective.projective_rational_point import enum_projective_rational_field
            return enum_projective_rational_field(self,B)
        else:
            raise TypeError("unable to enumerate points over %s"%R)


class SchemeHomset_polynomial_projective_space(SchemeHomset_generic):
    """
    Set of morphisms of a projective space.

    EXAMPLES::

        sage: P.<x,y,z> = ProjectiveSpace(2, QQ)
        sage: Hom(P, P)
        Set of morphisms
          From: Projective Space of dimension 2 over Rational Field
          To:   Projective Space of dimension 2 over Rational Field
    """
    def identity(self):
        """
        Return the identity morphism of this hom-set.

        EXAMPLES::

            sage: P.<x,y,z> = ProjectiveSpace(2, QQ)
            sage: Hom(P, P)
            Set of morphisms
              From: Projective Space of dimension 2 over Rational Field
              To:   Projective Space of dimension 2 over Rational Field
            sage: _.identity()
            Scheme endomorphism of Projective Space of dimension 2 over Rational Field
              Defn: Identity map
        """
        if self.is_endomorphism_set():
            from sage.schemes.generic.morphism import SchemeMorphism_polynomial_id
            return SchemeMorphism_polynomial_id(self.domain())
        raise TypeError("identity map is only defined for endomorphisms")


# *******************************************************************
#  Abelian varieties
# *******************************************************************

class SchemeHomset_points_abelian_variety_field(SchemeHomset_points_projective_field):
    r"""
    Set of rational points of an Abelian variety.

    INPUT:

    See :class:`SchemeHomset_generic`.

    TESTS:

    The bug reported at :trac:`1785` is fixed::

        sage: K.<a> = NumberField(x^2 + x - (3^3-3))                                                # optional - sage.rings.number_field
        sage: E = EllipticCurve('37a')                                                              # optional - sage.rings.number_field
        sage: X = E(K)                                                                              # optional - sage.rings.number_field
        sage: X                                                                                     # optional - sage.rings.number_field
<<<<<<< HEAD
        Abelian group of points on Elliptic Curve defined by
        y^2 + y = x^3 + (-1)*x over Number Field in a with
        defining polynomial x^2 + x - 24
=======
        Abelian group of points on
         Elliptic Curve defined by y^2 + y = x^3 + (-1)*x
          over Number Field in a with defining polynomial x^2 + x - 24
>>>>>>> 08060ed1
        sage: P = X([3,a])                                                                          # optional - sage.rings.number_field
        sage: P                                                                                     # optional - sage.rings.number_field
        (3 : a : 1)
        sage: P in E                                                                                # optional - sage.rings.number_field
        False
        sage: P in E.base_extend(K)                                                                 # optional - sage.rings.number_field
        True
        sage: P in X.codomain()                                                                     # optional - sage.rings.number_field
        False
        sage: P in X.extended_codomain()                                                            # optional - sage.rings.number_field
        True

    Check for :trac:`11982`::

        sage: P2.<x,y,z> = ProjectiveSpace(QQ,2)
        sage: d = 7
        sage: C = Curve(x^3 + y^3 - d*z^3)
        sage: E = EllipticCurve([0,-432*d^2])
        sage: transformation = [(36*d*z-y)/(72*d),(36*d*z+y)/(72*d),x/(12*d)]
        sage: phi = E.hom(transformation, C); phi
        Scheme morphism:
          From: Elliptic Curve defined by y^2 = x^3 - 21168 over Rational Field
          To:   Projective Plane Curve over Rational Field defined by x^3 + y^3 - 7*z^3
          Defn: Defined on coordinates by sending (x : y : z) to
                (-1/504*y + 1/2*z : 1/504*y + 1/2*z : 1/84*x)
    """

    def _element_constructor_(self, *v, **kwds):
        """
        The element constructor.

        INPUT:

        - ``v`` -- anything that determines a scheme morphism in the
          Hom-set.

        OUTPUT:

        The scheme morphism determined by ``v``.

        EXAMPLES::

            sage: E = EllipticCurve('37a')
            sage: X = E(QQ)
            sage: P = X([0,1,0]);  P
            (0 : 1 : 0)
            sage: type(P)
            <class 'sage.schemes.elliptic_curves.ell_point.EllipticCurvePoint_number_field'>

        TESTS::

            sage: X._element_constructor_([0,1,0])
            (0 : 1 : 0)
        """
        if len(v) == 1:
            v = v[0]
        return self.codomain()._point(self.extended_codomain(), v, **kwds)

    def _repr_(self):
        """
        Return a string representation of this homset.

        OUTPUT:

        String.

        EXAMPLES::

            sage: E = EllipticCurve('37a')
            sage: X = E(QQ)
            sage: X._repr_()
            'Abelian group of points on Elliptic Curve defined by y^2 + y = x^3 - x over Rational Field'
        """
        s = 'Abelian group of points on ' + str(self.extended_codomain())
        return s

    def base_extend(self, R):
        """
        Extend the base ring.

        This is currently not implemented except for the trivial case
        ``R==ZZ``.

        INPUT:

        - ``R`` -- a ring.

        EXAMPLES::

            sage: E = EllipticCurve('37a')
            sage: Hom = E.point_homset();  Hom
            Abelian group of points on Elliptic Curve defined
             by y^2 + y = x^3 - x over Rational Field
            sage: Hom.base_ring()
            Rational Field
            sage: Hom.base_extend(QQ)
            Traceback (most recent call last):
            ...
            NotImplementedError: Abelian variety point sets are not
            implemented as modules over rings other than ZZ
        """
        if R is not ZZ:
            raise NotImplementedError('Abelian variety point sets are not '
                            'implemented as modules over rings other than ZZ')
        return self


from sage.misc.persist import register_unpickle_override
register_unpickle_override('sage.schemes.generic.homset',
                           'SchemeHomsetModule_abelian_variety_coordinates_field',
                           SchemeHomset_points_abelian_variety_field)<|MERGE_RESOLUTION|>--- conflicted
+++ resolved
@@ -583,15 +583,9 @@
         sage: E = EllipticCurve('37a')                                                              # optional - sage.rings.number_field
         sage: X = E(K)                                                                              # optional - sage.rings.number_field
         sage: X                                                                                     # optional - sage.rings.number_field
-<<<<<<< HEAD
-        Abelian group of points on Elliptic Curve defined by
-        y^2 + y = x^3 + (-1)*x over Number Field in a with
-        defining polynomial x^2 + x - 24
-=======
         Abelian group of points on
          Elliptic Curve defined by y^2 + y = x^3 + (-1)*x
           over Number Field in a with defining polynomial x^2 + x - 24
->>>>>>> 08060ed1
         sage: P = X([3,a])                                                                          # optional - sage.rings.number_field
         sage: P                                                                                     # optional - sage.rings.number_field
         (3 : a : 1)
