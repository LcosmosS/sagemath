--- conflicted
+++ resolved
@@ -1,7 +1,4 @@
-<<<<<<< HEAD
 # sage_setup: distribution = sagemath-polyhedra
-=======
->>>>>>> 3e2de54f
 # sage.doctest: needs sage.geometry.polyhedron sage.graphs
 r"""
 Set of homomorphisms between two toric varieties
@@ -329,11 +326,7 @@
             sage: P2 = toric_varieties.P2()
             sage: P2.point_set().is_finite()
             False
-<<<<<<< HEAD
-            sage: P2.change_ring(GF(7)).point_set().is_finite()                         # needs sage.rings.finite_rings
-=======
             sage: P2.change_ring(GF(7)).point_set().is_finite()
->>>>>>> 3e2de54f
             True
         """
         variety = self.codomain()
@@ -356,10 +349,6 @@
 
         EXAMPLES::
 
-<<<<<<< HEAD
-            sage: # needs sage.rings.finite_rings
-=======
->>>>>>> 3e2de54f
             sage: P123 = toric_varieties.P2_123(base_ring=GF(3))
             sage: point_set = P123.point_set()
             sage: next(iter(point_set._naive_enumerator()))
@@ -391,10 +380,6 @@
 
         EXAMPLES::
 
-<<<<<<< HEAD
-            sage: # needs sage.rings.finite_rings
-=======
->>>>>>> 3e2de54f
             sage: P123 = toric_varieties.P2_123(base_ring=GF(3))
             sage: point_set = P123.point_set()
             sage: next(iter(point_set._finite_field_enumerator()))
@@ -421,15 +406,9 @@
 
         EXAMPLES::
 
-<<<<<<< HEAD
-            sage: P123 = toric_varieties.P2_123(base_ring=GF(3))                        # needs sage.rings.finite_rings
-            sage: point_set = P123.point_set()                                          # needs sage.rings.finite_rings
-            sage: point_set._enumerator()                                               # needs sage.rings.finite_rings
-=======
             sage: P123 = toric_varieties.P2_123(base_ring=GF(3))
             sage: point_set = P123.point_set()
             sage: point_set._enumerator()
->>>>>>> 3e2de54f
             <sage.schemes.toric.points.FiniteFieldPointEnumerator object at 0x...>
         """
         ring = self.domain().base_ring()
@@ -471,19 +450,11 @@
     unity::
 
         sage: fan = NormalFan(ReflexivePolytope(2, 0))
-<<<<<<< HEAD
-        sage: X = ToricVariety(fan, base_field=GF(7))                                   # needs sage.rings.finite_rings
-        sage: point_set = X.point_set()                                                 # needs sage.rings.finite_rings
-        sage: point_set.cardinality()                                                   # needs sage.rings.finite_rings
-        21
-        sage: sorted(X.point_set().list())                                              # needs sage.rings.finite_rings
-=======
         sage: X = ToricVariety(fan, base_field=GF(7))
         sage: point_set = X.point_set()
         sage: point_set.cardinality()
         21
         sage: sorted(X.point_set().list())
->>>>>>> 3e2de54f
         [[0 : 0 : 1], [0 : 1 : 0], [0 : 1 : 1], [0 : 1 : 3],
          [1 : 0 : 0], [1 : 0 : 1], [1 : 0 : 3], [1 : 1 : 0],
          [1 : 1 : 1], [1 : 1 : 2], [1 : 1 : 3], [1 : 1 : 4],
@@ -497,15 +468,9 @@
     on the fiber::
 
         sage: fan = Fan([Cone([(1,0), (1,1)]), Cone([(1,1), (0,1)])])
-<<<<<<< HEAD
-        sage: blowup_plane = ToricVariety(fan, base_ring=GF(3))                         # needs sage.rings.finite_rings
-        sage: point_set = blowup_plane.point_set()                                      # needs sage.rings.finite_rings
-        sage: sorted(point_set.list())                                                  # needs sage.rings.finite_rings
-=======
         sage: blowup_plane = ToricVariety(fan, base_ring=GF(3))
         sage: point_set = blowup_plane.point_set()
         sage: sorted(point_set.list())
->>>>>>> 3e2de54f
         [[0 : 1 : 0], [0 : 1 : 1], [0 : 1 : 2],
          [1 : 0 : 0], [1 : 0 : 1], [1 : 0 : 2],
          [1 : 1 : 0], [1 : 1 : 1], [1 : 1 : 2],
@@ -514,13 +479,8 @@
     Toric varieties with torus factors (that is, where the fan is not
     full-dimensional) also work::
 
-<<<<<<< HEAD
-        sage: F_times_Fstar = ToricVariety(Fan([Cone([(1,0)])]), base_field=GF(3))      # needs sage.rings.finite_rings
-        sage: sorted(F_times_Fstar.point_set().list())                                  # needs sage.rings.finite_rings
-=======
         sage: F_times_Fstar = ToricVariety(Fan([Cone([(1,0)])]), base_field=GF(3))
         sage: sorted(F_times_Fstar.point_set().list())
->>>>>>> 3e2de54f
         [[0 : 1], [0 : 2], [1 : 1], [1 : 2], [2 : 1], [2 : 2]]
 
     TESTS::
@@ -542,42 +502,25 @@
 
             sage: o = lattice_polytope.cross_polytope(3)
             sage: V = ToricVariety(FaceFan(o))
-<<<<<<< HEAD
-            sage: V.change_ring(GF(2)).point_set().cardinality()                        # needs sage.rings.finite_rings
-            27
-            sage: V.change_ring(GF(8, "a")).point_set().cardinality()                   # needs sage.rings.finite_rings
-            729
-            sage: V.change_ring(GF(101)).point_set().cardinality()                      # needs sage.rings.finite_rings
-=======
             sage: V.change_ring(GF(2)).point_set().cardinality()
             27
             sage: V.change_ring(GF(8, "a")).point_set().cardinality()                   # needs sage.rings.finite_rings
             729
             sage: V.change_ring(GF(101)).point_set().cardinality()
->>>>>>> 3e2de54f
             1061208
 
         For non-smooth varieties over finite fields, the homogeneous
         rescalings are solved. This is somewhat slower::
 
             sage: fan = NormalFan(ReflexivePolytope(2, 0))
-<<<<<<< HEAD
-            sage: X = ToricVariety(fan, base_field=GF(7))                               # needs sage.rings.finite_rings
-            sage: X.point_set().cardinality()                                           # needs sage.rings.finite_rings
-=======
             sage: X = ToricVariety(fan, base_field=GF(7))
             sage: X.point_set().cardinality()
->>>>>>> 3e2de54f
             21
 
         Fulton's formula does not apply since the variety is not
         smooth. And, indeed, naive application gives a different
         result::
 
-<<<<<<< HEAD
-            sage: # needs sage.rings.finite_rings
-=======
->>>>>>> 3e2de54f
             sage: q = X.base_ring().order()
             sage: n = X.dimension()
             sage: d = map(len, fan().cones())
@@ -630,10 +573,6 @@
 
         EXAMPLES::
 
-<<<<<<< HEAD
-            sage: # needs sage.rings.finite_rings
-=======
->>>>>>> 3e2de54f
             sage: P123 = toric_varieties.P2_123(base_ring=GF(3))
             sage: point_set = P123.point_set()
             sage: next(iter(point_set.__iter__()))
@@ -658,15 +597,9 @@
 
         EXAMPLES::
 
-<<<<<<< HEAD
-            sage: P123 = toric_varieties.P2_123(base_ring=GF(3))                        # needs sage.rings.finite_rings
-            sage: point_set = P123.point_set()                                          # needs sage.rings.finite_rings
-            sage: point_set._enumerator()                                               # needs sage.rings.finite_rings
-=======
             sage: P123 = toric_varieties.P2_123(base_ring=GF(3))
             sage: point_set = P123.point_set()
             sage: point_set._enumerator()
->>>>>>> 3e2de54f
             <sage.schemes.toric.points.FiniteFieldPointEnumerator object at 0x...>
         """
         ambient = super()._enumerator()
@@ -689,10 +622,6 @@
 
         EXAMPLES::
 
-<<<<<<< HEAD
-            sage: # needs sage.rings.finite_rings
-=======
->>>>>>> 3e2de54f
             sage: P2.<x,y,z> = toric_varieties.P2(base_ring=GF(5))
             sage: cubic = P2.subscheme([x^3 + y^3 + z^3])
             sage: list(cubic.point_set())
@@ -713,10 +642,6 @@
 
         EXAMPLES::
 
-<<<<<<< HEAD
-            sage: # needs sage.rings.finite_rings
-=======
->>>>>>> 3e2de54f
             sage: P2.<x,y,z> = toric_varieties.P2(base_ring=GF(5))
             sage: cubic = P2.subscheme([x^3 + y^3 + z^3])
             sage: list(cubic.point_set())
