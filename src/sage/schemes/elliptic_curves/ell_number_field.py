# -*- coding: utf-8 -*-
r"""Elliptic curves over number fields

An elliptic curve `E` over a number field `K` can be given
by a Weierstrass equation whose coefficients lie in `K` or by
using ``base_extend`` on an elliptic curve defined over a subfield.

One major difference to elliptic curves over `\QQ` is that there might
not exist a global minimal equation over `K`, when `K` does not have
class number one.  When a minimal model does exist the method
:meth:`global_minimal_model()` will compute it, and otherwise compute
a model which is miniaml at all primes except one.  Another difference
is the relative lack of understanding of modularity for elliptic
curves over general number fields; the method :meth:`is_modular()`
does implement recent methods to prove modularity of elliptic curves,
over totally real and imaginary quadratic fields only.

Currently Sage can obtain local information about `E/K_v` for finite
places `v`, it has an interface to Denis Simon's script for 2-descent,
it can compute the torsion subgroup of the Mordell-Weil group `E(K)`,
and it can work with isogenies defined over `K`, including the
determination of the complete isogeny class of any curve.

EXAMPLES::

    sage: K.<i> = NumberField(x^2+1)
    sage: E = EllipticCurve([0,4+i])
    sage: E.discriminant()
    -3456*i - 6480
    sage: P= E([i,2])
    sage: P+P
    (-2*i + 9/16 : -9/4*i - 101/64 : 1)

::

    sage: E.has_good_reduction(2+i)
    True
    sage: E.local_data(4+i)
    Local data at Fractional ideal (i + 4):
    Reduction type: bad additive
    Local minimal model: Elliptic Curve defined by y^2 = x^3 + (i+4) over Number Field in i with defining polynomial x^2 + 1
    Minimal discriminant valuation: 2
    Conductor exponent: 2
    Kodaira Symbol: II
    Tamagawa Number: 1
    sage: E.tamagawa_product_bsd()
    1

::

    sage: E.simon_two_descent()
    (1, 1, [(i : 2 : 1)])

::

    sage: E.torsion_order()
    1

::

    sage: E.isogenies_prime_degree(3)
    [Isogeny of degree 3 from Elliptic Curve defined by y^2 = x^3 + (i+4) over Number Field in i with defining polynomial x^2 + 1 to Elliptic Curve defined by y^2 = x^3 + (-27*i-108) over Number Field in i with defining polynomial x^2 + 1]

AUTHORS:

- Robert Bradshaw 2007

- John Cremona

- Chris Wuthrich

REFERENCE:

- [Sil] Silverman, Joseph H. The arithmetic of elliptic curves. Second edition. Graduate Texts in
  Mathematics, 106. Springer, 2009.

- [Sil2] Silverman, Joseph H. Advanced topics in the arithmetic of elliptic curves. Graduate Texts in
  Mathematics, 151. Springer, 1994.

"""

# ****************************************************************************
#       Copyright (C) 2007 Robert Bradshaw <robertwb@math.washington.edu>
#                          William Stein <wstein@gmail.com>
#
# This program is free software: you can redistribute it and/or modify
# it under the terms of the GNU General Public License as published by
# the Free Software Foundation, either version 2 of the License, or
# (at your option) any later version.
#                  https://www.gnu.org/licenses/
# ****************************************************************************

import sage.rings.abc
from .ell_field import EllipticCurve_field
from .ell_generic import is_EllipticCurve
from .ell_point import EllipticCurvePoint_number_field
from .constructor import EllipticCurve
from sage.rings.integer_ring import ZZ
from sage.rings.rational_field import QQ
from sage.rings.real_mpfr import RealField
from sage.rings.integer import Integer
from sage.misc.cachefunc import cached_method
from sage.misc.misc_c import prod


class EllipticCurve_number_field(EllipticCurve_field):
    r"""
    Elliptic curve over a number field.

    EXAMPLES::

        sage: K.<i> = NumberField(x^2+1)
        sage: EllipticCurve([i, i - 1, i + 1, 24*i + 15, 14*i + 35])
        Elliptic Curve defined by y^2 + i*x*y + (i+1)*y = x^3 + (i-1)*x^2 + (24*i+15)*x + (14*i+35) over Number Field in i with defining polynomial x^2 + 1
    """
    def __init__(self, K, ainvs):
        r"""
        EXAMPLES:

        A curve from the database of curves over `\QQ`, but over a larger field:

            sage: K.<i> = NumberField(x^2+1)
            sage: EllipticCurve(K,'389a1')
            Elliptic Curve defined by y^2 + y = x^3 + x^2 + (-2)*x over Number Field in i with defining polynomial x^2 + 1

        Making the field of definition explicitly larger::

            sage: EllipticCurve(K,[0,-1,1,0,0])
            Elliptic Curve defined by y^2 + y = x^3 + (-1)*x^2 over Number Field in i with defining polynomial x^2 + 1
        """
        self._known_points = []
        EllipticCurve_field.__init__(self, K, ainvs)

    _point = EllipticCurvePoint_number_field

    def base_extend(self, R):
        """
        Return the base extension of ``self`` to `R`.

        EXAMPLES::

            sage: E = EllipticCurve('11a3')
            sage: K = QuadraticField(-5, 'a')
            sage: E.base_extend(K)
            Elliptic Curve defined by y^2 + y = x^3 + (-1)*x^2 over Number Field in a with defining polynomial x^2 + 5 with a = 2.236067977499790?*I

        Check that non-torsion points are remembered when extending
        the base field (see :trac:`16034`)::

            sage: E = EllipticCurve([1, 0, 1, -1751, -31352])
            sage: K.<d> = QuadraticField(5)
            sage: E.gens()
            [(52 : 111 : 1)]
            sage: EK = E.base_extend(K)
            sage: EK.gens()
            [(52 : 111 : 1)]
        """
        E = super().base_extend(R)
        if isinstance(E, EllipticCurve_number_field):
            E._known_points = [E([R(_) for _ in P.xy()]) for P in self._known_points if not P.is_zero()]
        return E

    def simon_two_descent(self, verbose=0, lim1=2, lim3=4, limtriv=2,
                          maxprob=20, limbigprime=30, known_points=None):
        r"""
        Return lower and upper bounds on the rank of the Mordell-Weil
        group `E(K)` and a list of points.

        This method is used internally by the :meth:`~rank`,
        :meth:`~rank_bounds` and :meth:`~gens` methods.

        INPUT:

        - ``self`` -- an elliptic curve `E` over a number field `K`

        - ``verbose`` -- 0, 1, 2, or 3 (default: 0), the verbosity level

        - ``lim1`` -- (default: 2) limit on trivial points on quartics

        - ``lim3`` -- (default: 4) limit on points on ELS quartics

        - ``limtriv`` -- (default: 2) limit on trivial points on `E`

        - ``maxprob`` -- (default: 20)

        - ``limbigprime`` -- (default: 30) to distinguish between
          small and large prime numbers. Use probabilistic tests for
          large primes. If 0, do not use probabilistic tests.

        - ``known_points`` -- (default: None) list of known points on
          the curve

        OUTPUT: a triple ``(lower, upper, list)`` consisting of

        - ``lower`` (integer) -- lower bound on the rank

        - ``upper`` (integer) -- upper bound on the rank

        - ``list`` -- list of points in `E(K)`

        The integer ``upper`` is in fact an upper bound on the
        dimension of the 2-Selmer group, hence on the dimension of
        `E(K)/2E(K)`.  It is equal to the dimension of the 2-Selmer
        group except possibly if `E(K)[2]` has dimension 1.  In that
        case, ``upper`` may exceed the dimension of the 2-Selmer group
        by an even number, due to the fact that the algorithm does not
        perform a second descent.

        .. NOTE::

            For non-quadratic number fields, this code does return, but
            it takes a long time.

        ALGORITHM:

        Uses Denis Simon's PARI/GP scripts from
        https://simond.users.lmno.cnrs.fr/.

        EXAMPLES::

            sage: K.<a> = NumberField(x^2 + 23, 'a')
            sage: E = EllipticCurve(K, '37')
            sage: E == loads(dumps(E))
            True
            sage: E.simon_two_descent()
            (2, 2, [(0 : 0 : 1), (1/18*a + 7/18 : -5/54*a - 17/54 : 1)])
            sage: E.simon_two_descent(lim1=5, lim3=5, limtriv=10, maxprob=7, limbigprime=10)
            (2, 2, [(-1 : 0 : 1), (-2 : -1/2*a - 1/2 : 1)])

        ::

            sage: K.<a> = NumberField(x^2 + 7, 'a')
            sage: E = EllipticCurve(K, [0,0,0,1,a]); E
            Elliptic Curve defined by y^2  = x^3 + x + a over Number Field in a with defining polynomial x^2 + 7

            sage: v = E.simon_two_descent(verbose=1); v
             elliptic curve: Y^2 = x^3 + Mod(1, y^2 + 7)*x + Mod(y, y^2 + 7)
             Trivial points on the curve = [[1, 1, 0], [Mod(1/2*y + 3/2, y^2 + 7), Mod(-y - 2, y^2 + 7), 1]]
            #S(E/K)[2]    = 2
            #E(K)/2E(K)   = 2
            #III(E/K)[2]  = 1
            rank(E/K)     = 1
             listpoints = [[Mod(1/2*y + 3/2, y^2 + 7), Mod(-y - 2, y^2 + 7), 1]]
            (1, 1, [(1/2*a + 3/2 : -a - 2 : 1)])

            sage: v = E.simon_two_descent(verbose=2)
            K = bnfinit(y^2 + 7);
            a = Mod(y,K.pol);
            bnfellrank(K, [0, 0, 0, 1, a], [[Mod(1/2*y + 3/2, y^2 + 7), Mod(-y - 2, y^2 + 7)]]);
            ...
            v = [1, 1, [[Mod(1/2*y + 3/2, y^2 + 7), Mod(-y - 2, y^2 + 7)]]]
            sage: v
            (1, 1, [(1/2*a + 3/2 : -a - 2 : 1)])

        A curve with 2-torsion::

            sage: K.<a> = NumberField(x^2 + 7)
            sage: E = EllipticCurve(K, '15a')
            sage: E.simon_two_descent()  # long time (3s on sage.math, 2013), points can vary
            (1, 3, [...])

        Check that the bug reported in :trac:`15483` is fixed::

            sage: K.<s> = QuadraticField(229)
            sage: c4 = 2173 - 235*(1 - s)/2
            sage: c6 = -124369 + 15988*(1 - s)/2
            sage: E = EllipticCurve([-c4/48, -c6/864])
            sage: E.simon_two_descent()
            (0, 0, [])

            sage: R.<t> = QQ[]
            sage: L.<g> = NumberField(t^3 - 9*t^2 + 13*t - 4)
            sage: E1 = EllipticCurve(L,[1-g*(g-1),-g^2*(g-1),-g^2*(g-1),0,0])
            sage: E1.rank()  # long time (about 5 s)
            0

            sage: K = CyclotomicField(43).subfields(3)[0][0]
            sage: E = EllipticCurve(K, '37')
            sage: E.simon_two_descent()  # long time (4s on sage.math, 2013)
            (3,
             3,
             [(1/8*zeta43_0^2 - 3/8*zeta43_0 - 1/4 : -5/16*zeta43_0^2 + 7/16*zeta43_0 + 1/8 : 1),
              (0 : 0 : 1)])
        """
        verbose = int(verbose)
        if known_points is None:
            known_points = self._known_points
        known_points = [self(P) for P in known_points]

        # We deliberately do not use known_points as a key in the
        # following caching code, so that calling E.gens() a second
        # time (when known_points may have increased) will not cause
        # another execution of simon_two_descent.
        try:
            result = self._simon_two_descent_data[lim1,lim3,limtriv,maxprob,limbigprime]
            if verbose == 0:
                return result
        except AttributeError:
            self._simon_two_descent_data = {}
        except KeyError:
            pass

        from .gp_simon import simon_two_descent
        t = simon_two_descent(self, verbose=verbose,
                              lim1=lim1, lim3=lim3, limtriv=limtriv,
                              maxprob=maxprob, limbigprime=limbigprime,
                              known_points=known_points)
        self._simon_two_descent_data[lim1,lim3,limtriv,maxprob,limbigprime] = t
        self._known_points.extend([P for P in t[2]
                                   if P not in self._known_points])
        return t

    def height_pairing_matrix(self, points=None, precision=None, normalised=True):
        r"""Return the height pairing matrix of the given points.

        INPUT:

        - ``points`` (list or ``None`` (default)) -- a list of points
          on this curve, or ``None``, in which case self.gens() will
          be used.

        - ``precision`` (int or ``None`` (default)) -- number of bits
          of precision of result, or ``None``, for default RealField
          precision.

        - ``normalised`` (bool, default ``True``) -- if ``True``, use
          normalised heights which are independent of base change.
          Otherwise use the non-normalised Néron-Tate height, as
          required for the regulator in the BSD conjecture.

        EXAMPLES::

            sage: E = EllipticCurve([0, 0, 1, -1, 0])
            sage: E.height_pairing_matrix()
            [0.0511114082399688]

        For rank 0 curves, the result is a valid 0x0 matrix::

            sage: EllipticCurve('11a').height_pairing_matrix()
            []
            sage: E = EllipticCurve('5077a1')
            sage: E.height_pairing_matrix([E.lift_x(x) for x in [-2,-7/4,1]], precision=100)
            [  1.3685725053539301120518194471  -1.3095767070865761992624519454 -0.63486715783715592064475542573]
            [ -1.3095767070865761992624519454   2.7173593928122930896610589220   1.0998184305667292139777571432]
            [-0.63486715783715592064475542573   1.0998184305667292139777571432  0.66820516565192793503314205089]

            sage: E = EllipticCurve('389a1')
            sage: E = EllipticCurve('389a1')
            sage: P,Q = E.point([-1,1,1]),E.point([0,-1,1])
            sage: E.height_pairing_matrix([P,Q])
            [0.686667083305587 0.268478098806726]
            [0.268478098806726 0.327000773651605]

        Over a number field::

            sage: x = polygen(QQ)
            sage: K.<t> = NumberField(x^2+47)
            sage: EK = E.base_extend(K)
            sage: EK.height_pairing_matrix([EK(P),EK(Q)])
            [0.686667083305587 0.268478098806726]
            [0.268478098806726 0.327000773651605]

        ::

            sage: K.<i> = QuadraticField(-1)
            sage: E = EllipticCurve([0,0,0,i,i])
            sage: P = E(-9+4*i,-18-25*i)
            sage: Q = E(i,-i)
            sage: E.height_pairing_matrix([P,Q])
            [  2.16941934493768 -0.870059380421505]
            [-0.870059380421505  0.424585837470709]
            sage: E.regulator_of_points([P,Q])
            0.164101403936070

        When the parameter ``normalised`` is set to ``False``, each
        height is multiplied by the degree `d` of the base field, and
        the regulator of `r` points is multiplied by `d^r`::

            sage: E.height_pairing_matrix([P,Q], normalised=False)
            [ 4.33883868987537 -1.74011876084301]
            [-1.74011876084301 0.849171674941418]
            sage: E.regulator_of_points([P,Q], normalised=False)
            0.656405615744281
        """
        if points is None:
            points = self.gens()
        else:
            for P in points:
                assert P.curve() == self

        r = len(points)
        if precision is None:
            RR = RealField()
        else:
            RR = RealField(precision)
        from sage.matrix.all import MatrixSpace
        M = MatrixSpace(RR, r)
        mat = M()
        for j in range(r):
            mat[j, j] = points[j].height(precision=precision, normalised=normalised)
        for j in range(r):
            for k in range(j + 1, r):
                mat[j, k] = ((points[j] + points[k]).height(precision=precision, normalised=normalised) - mat[j, j] - mat[k, k]) / 2
                mat[k, j] = mat[j, k]
        return mat

    def regulator_of_points(self, points=[], precision=None, normalised=True):
        """Return the regulator of the given points on this curve.

        INPUT:

        - ``points`` -- (default: empty list)  a list of points on this curve

        - ``precision`` -- int or None (default: None): the precision
          in bits of the result (default real precision if None)

        - ``normalised`` (bool, default ``True``) -- if ``True``, use
          normalised heights which are independent of base change.
          Otherwise use the non-normalised Néron-Tate height, as
          required for the regulator in the BSD conjecture

        EXAMPLES::

            sage: E = EllipticCurve('37a1')
            sage: P = E(0,0)
            sage: Q = E(1,0)
            sage: E.regulator_of_points([P,Q])
            0.000000000000000
            sage: 2*P == Q
            True

        ::

            sage: E = EllipticCurve('5077a1')
            sage: points = [E.lift_x(x) for x in [-2,-7/4,1]]
            sage: E.regulator_of_points(points)
            0.417143558758384
            sage: E.regulator_of_points(points,precision=100)
            0.41714355875838396981711954462

        ::

            sage: E = EllipticCurve('389a')
            sage: E.regulator_of_points()
            1.00000000000000
            sage: points = [P,Q] = [E(-1,1),E(0,-1)]
            sage: E.regulator_of_points(points)
            0.152460177943144
            sage: E.regulator_of_points(points, precision=100)
            0.15246017794314375162432475705
            sage: E.regulator_of_points(points, precision=200)
            0.15246017794314375162432475704945582324372707748663081784028
            sage: E.regulator_of_points(points, precision=300)
            0.152460177943143751624324757049455823243727077486630817840280980046053225683562463604114816

        Examples over number fields::

            sage: K.<a> = QuadraticField(97)
            sage: E = EllipticCurve(K,[1,1])
            sage: P = E(0,1)
            sage: P.height()
            0.476223106404866
            sage: E.regulator_of_points([P])
            0.476223106404866

        When the parameter ``normalised`` is set to ``False``, each
        height is multiplied by the degree `d` of the base field, and
        the regulator of `r` points is multiplied by `d^r`::

            sage: P.height(normalised=False)
            0.952446212809731
            sage: E.regulator_of_points([P], normalised=False)
            0.952446212809731

        ::

            sage: E = EllipticCurve('11a1')
            sage: x = polygen(QQ)
            sage: K.<t> = NumberField(x^2+47)
            sage: EK = E.base_extend(K)
            sage: T = EK(5,5)
            sage: T.order()
            5
            sage: P = EK(-2, -1/2*t - 1/2)
            sage: P.order()
            +Infinity
            sage: EK.regulator_of_points([P,T]) # random very small output
            -1.23259516440783e-32
            sage: EK.regulator_of_points([P,T]).abs() < 1e-30
            True

        ::

            sage: E = EllipticCurve('389a1')
            sage: P,Q = E.gens()
            sage: E.regulator_of_points([P,Q])
            0.152460177943144
            sage: K.<t> = NumberField(x^2+47)
            sage: EK = E.base_extend(K)
            sage: EK.regulator_of_points([EK(P),EK(Q)])
            0.152460177943144

        ::

            sage: K.<i> = QuadraticField(-1)
            sage: E = EllipticCurve([0,0,0,i,i])
            sage: P = E(-9+4*i,-18-25*i)
            sage: Q = E(i,-i)
            sage: E.height_pairing_matrix([P,Q])
            [  2.16941934493768 -0.870059380421505]
            [-0.870059380421505  0.424585837470709]
            sage: E.regulator_of_points([P,Q])
            0.164101403936070
        """
        if points is None:
            points = []
        mat = self.height_pairing_matrix(points=points, precision=precision, normalised=normalised)
        return mat.det(algorithm="hessenberg")

    def is_local_integral_model(self, *P):
        r"""
        Tests if self is integral at the prime ideal `P`, or at all the
        primes if `P` is a list or tuple.

        INPUT:

        - ``*P`` -- a prime ideal, or a list or tuple of primes.

        EXAMPLES::

            sage: K.<i> = NumberField(x^2+1)
            sage: P1,P2 = K.primes_above(5)
            sage: E = EllipticCurve([i/5,i/5,i/5,i/5,i/5])
            sage: E.is_local_integral_model(P1,P2)
            False
            sage: Emin = E.local_integral_model(P1,P2)
            sage: Emin.is_local_integral_model(P1,P2)
            True
        """
        if len(P) == 1:
            P = P[0]
        if isinstance(P, (tuple, list)):
            return all(self.is_local_integral_model(x) for x in P)
        return all(x.valuation(P) >= 0 for x in self.ainvs())

    def local_integral_model(self,*P):
        r"""
        Return a model of self which is integral at the prime ideal
        `P`.

        .. NOTE::

            The integrality at other primes is not affected, even if
            `P` is non-principal.

        INPUT:

        - ``*P`` -- a prime ideal, or a list or tuple of primes.

        EXAMPLES::

            sage: K.<i> = NumberField(x^2+1)
            sage: P1,P2 = K.primes_above(5)
            sage: E = EllipticCurve([i/5,i/5,i/5,i/5,i/5])
            sage: E.local_integral_model((P1,P2))
            Elliptic Curve defined by y^2 + (-i)*x*y + (-25*i)*y = x^3 + 5*i*x^2 + 125*i*x + 3125*i over Number Field in i with defining polynomial x^2 + 1
        """
        if len(P) == 1:
            P = P[0]
        if isinstance(P, (tuple, list)):
            E = self
            for Pi in P:
                E = E.local_integral_model(Pi)
            return E
        ai = self.a_invariants()
        e = min((ai[i].valuation(P) / [1, 2, 3, 4, 6][i])
                for i in range(5)).floor()
        pi = self.base_field().uniformizer(P, 'negative')
        return EllipticCurve([ai[i]/pi**(e*[1,2,3,4,6][i]) for i in range(5)])

    def is_global_integral_model(self):
        r"""
        Return whether ``self`` is integral at all primes.

        EXAMPLES::

            sage: K.<i> = NumberField(x^2+1)
            sage: E = EllipticCurve([i/5,i/5,i/5,i/5,i/5])
            sage: P1,P2 = K.primes_above(5)
            sage: Emin = E.global_integral_model()
            sage: Emin.is_global_integral_model()
            True
        """
        return all(x.is_integral() for x in self.a_invariants())

    def global_integral_model(self):
        r"""
        Return a model of self which is integral at all primes.

        EXAMPLES::

            sage: K.<i> = NumberField(x^2+1)
            sage: E = EllipticCurve([i/5,i/5,i/5,i/5,i/5])
            sage: P1,P2 = K.primes_above(5)
            sage: E.global_integral_model()
            Elliptic Curve defined by y^2 + (-i)*x*y + (-25*i)*y = x^3 + 5*i*x^2 + 125*i*x + 3125*i over Number Field in i with defining polynomial x^2 + 1

        :trac:`7935`::

            sage: K.<a> = NumberField(x^2-38)
            sage: E = EllipticCurve([a,1/2])
            sage: E.global_integral_model()
            Elliptic Curve defined by y^2 = x^3 + 1444*a*x + 27436 over Number Field in a with defining polynomial x^2 - 38

        :trac:`9266`::

            sage: K.<s> = NumberField(x^2-5)
            sage: w = (1+s)/2
            sage: E = EllipticCurve(K,[2,w])
            sage: E.global_integral_model()
            Elliptic Curve defined by y^2 = x^3 + 2*x + (1/2*s+1/2) over Number Field in s with defining polynomial x^2 - 5

        :trac:`12151`::

            sage: K.<v> = NumberField(x^2 + 161*x - 150)
            sage: E = EllipticCurve([25105/216*v - 3839/36, 634768555/7776*v - 98002625/1296, 634768555/7776*v - 98002625/1296, 0, 0])
            sage: M = E.global_integral_model(); M # choice varies, not tested
            Elliptic Curve defined by y^2 + (2094779518028859*v-1940492905300351)*x*y + (477997268472544193101178234454165304071127500*v-442791377441346852919930773849502871958097500)*y = x^3 + (26519784690047674853185542622500*v-24566525306469707225840460652500)*x^2 over Number Field in v with defining polynomial x^2 + 161*x - 150

        :trac:`14476`::

            sage: R.<t> = QQ[]
            sage: K.<g> = NumberField(t^4 - t^3 - 3*t^2 - t + 1)
            sage: E = EllipticCurve([ -43/625*g^3 + 14/625*g^2 - 4/625*g + 706/625, -4862/78125*g^3 - 4074/78125*g^2 - 711/78125*g + 10304/78125,  -4862/78125*g^3 - 4074/78125*g^2 - 711/78125*g + 10304/78125, 0,0])
            sage: E.global_integral_model()
            Elliptic Curve defined by y^2 + (15*g^3-48*g-42)*x*y + (-111510*g^3-162162*g^2-44145*g+37638)*y = x^3 + (-954*g^3-1134*g^2+81*g+576)*x^2 over Number Field in g with defining polynomial t^4 - t^3 - 3*t^2 - t + 1

        TESTS:

        Check the skipped test from above::

            sage: K.<v> = NumberField(x^2 + 161*x - 150)
            sage: E = EllipticCurve([25105/216*v - 3839/36, 634768555/7776*v - 98002625/1296, 634768555/7776*v - 98002625/1296, 0, 0])
            sage: M = E.global_integral_model()
            sage: b = M.ainvs()
            sage: b[0] in (2094779518028859*v-1940492905300351, 33872485050625*v - 31078224284250)
            True
            sage: b[1] in (26519784690047674853185542622500*v - 24566525306469707225840460652500,
            ....:          6933305282258321342920781250*v - 6422644400723486559914062500)
            True
            sage: b[2] in (477997268472544193101178234454165304071127500*v -442791377441346852919930773849502871958097500,
            ....:          2020602604156076340058146664245468750000*v - 1871778534673615560803175189398437500000)
            True
            sage: b[3:]
            (0, 0)
        """
        K = self.base_field()
        ai = self.a_invariants()
        Ps = set(ff[0]
                 for a in ai if not a.is_integral()
                 for ff in a.denominator_ideal().factor())
        for P in Ps:
            pi = K.uniformizer(P, 'positive')
            e = min((ai[i].valuation(P)/[1,2,3,4,6][i])
                    for i in range(5)).floor()
            if e < 0:
                ai = [ai[i]/pi**(e*[1,2,3,4,6][i]) for i in range(5)]
            if all(a.is_integral() for a in ai):
                break
        for z in ai:
            assert z.is_integral(), "bug in global_integral_model: %s" % list(ai)
        return EllipticCurve(list(ai))

    integral_model = global_integral_model

    def _reduce_model(self):
        r"""
        Return a reduced model for this elliptic curve.

        Transforms the elliptic curve to a model which is optimally scaled
        with respect to units and in which `a_1`, `a_2`, `a_3` are
        reduced modulo 2, 3, 2 respectively.

        .. NOTE::

            This only works on integral models, i.e. it requires that
            `a_1`, `a_2` and `a_3` lie in the ring of integers of the base
            field.

        EXAMPLES::

            sage: K.<a> = NumberField(x^2-38)
            sage: E = EllipticCurve([a, -5*a + 19, -39*a + 237, 368258520200522046806318224*a - 2270097978636731786720858047, 8456608930180227786550494643437985949781*a - 52130038506835491453281450568107193773505])
            sage: E.ainvs()
            (a,
            -5*a + 19,
            -39*a + 237,
            368258520200522046806318224*a - 2270097978636731786720858047,
            8456608930180227786550494643437985949781*a - 52130038506835491453281450568107193773505)
            sage: E._reduce_model().ainvs()
            (a,
            a + 1,
            a + 1,
            368258520200522046806318444*a - 2270097978636731786720859345,
            8456608930173478039472018047583706316424*a - 52130038506793883217874390501829588391299)
            sage: EllipticCurve([101,202,303,404,505])._reduce_model().ainvs()
            (1, 1, 0, -2509254, 1528863051)
            sage: EllipticCurve([-101,-202,-303,-404,-505])._reduce_model().ainvs()
            (1, -1, 0, -1823195, 947995262)

            sage: E = EllipticCurve([a/4, 1])
            sage: E._reduce_model()
            Traceback (most recent call last):
            ...
            TypeError: _reduce_model() requires an integral model.
        """
        K = self.base_ring()
        ZK = K.maximal_order()
        try:
            a1, a2, a3, a4, a6 = (ZK(a) for a in self.a_invariants())
        except TypeError:
            raise TypeError("_reduce_model() requires an integral model.")

        # N.B. Must define s, r, t in the right order.
        if ZK.absolute_degree() == 1:
            s = ((-a1) / 2).round('up')
            r = ((-a2 + s * a1 + s * s) / 3).round()
            t = ((-a3 - r * a1) / 2).round('up')
        else:
            pariK = K.__pari__()
            s = K(pariK.nfeltdiveuc(-a1, 2))
            r = K(pariK.nfeltdiveuc(-a2 + s * a1 + s * s, 3))
            t = K(pariK.nfeltdiveuc(-a3 - r * a1, 2))

        return self.rst_transform(r, s, t)

    def _scale_by_units(self):
        r"""
        Return a model reduced with respect to scaling by units.

        OUTPUT:

        A model for this elliptic curve, optimally scaled with respect
        to scaling by units, with respect to the logarithmic embedding
        of `|c4|^(1/4)+|c6|^(1/6)`. No scaling by roots of unity is
        carried out, so there is no change when the unit rank is 0.

        EXAMPLES::

            sage: K.<a> = NumberField(x^2-10)
            sage: u = a + 3
            sage: u.is_unit()
            True
            sage: E = EllipticCurve([0, 0, 0, 4536*a + 14148, -163728*a - 474336])
            sage: E1 = E.scale_curve(u^5)
            sage: E1.ainvs()
            (0,
            0,
            0,
            28087920796764302856*a + 88821804456186580548,
            -77225139016967233228487820912*a - 244207331916752959911655344864)
            sage: E1._scale_by_units().ainvs()
            (0, 0, 0, 4536*a + 14148, -163728*a - 474336)

        A totally real cubic example::

            sage: K.<a> = NumberField(x^3-x^2-6*x+5)
            sage: E = EllipticCurve([a + 1, a^2 + a - 1, a + 1, 44*a^2 + a - 258, -215*a^2 + 53*a + 1340])
            sage: u1, u2 = K.units()
            sage: u = u1^2/u2^3
            sage: E1 = E.scale_curve(u)
            sage: E1._scale_by_units().ainvs() == E.ainvs()
            True

        A complex quartic example::

            sage: K.<a> = CyclotomicField(5)
            sage: E = EllipticCurve([a + 1, a^2 + a - 1, a + 1, 44*a^2 + a - 258, -215*a^2 + 53*a + 1340])
            sage: u = K.units()[0]
            sage: E1 = E.scale_curve(u^5)
            sage: E1._scale_by_units().ainvs() == E.ainvs()
            True

        TESTS:

        See :trac:`34174`.  This used to raise an error due to insufficient precision::

            sage: K.<a> = QuadraticField(4569)
            sage: j = 46969655/32768
            sage: E = EllipticCurve(j=K(j))
            sage: C = E.isogeny_class()
        """
        K = self.base_field()
        r1, r2 = K.signature()
        if r1 + r2 == 1:  # unit rank is 0
            return self

        degs = [1]*r1 + [2]*r2
        fu = K.units()
        c4, c6 = self.c_invariants()

        from sage.matrix.constructor import Matrix
        from sage.modules.free_module_element import vector

        prec = 1000 # initial value, will be increased if necessary
        ok = False
        while not ok:
            embs = K.places(prec=prec)
            c4s = [e(c4) for e in embs]
            c6s = [e(c6) for e in embs]

            U = Matrix([[e(u).abs().log()*d for d,e in zip(degs,embs)] for u in fu])
            v = vector([(x4.abs().nth_root(4)+x6.abs().nth_root(6)).log()*d for x4,x6,d in zip(c4s,c6s,degs)])
            w = -(U*U.transpose()).inverse()*U*v
            try:
                es = [e.round() for e in w]
                ok = True
            except ValueError:
                prec *= 2

        u = prod([uj**ej for uj,ej in zip(fu,es)])
        return self.scale_curve(u)

    def local_data(self, P=None, proof=None, algorithm="pari", globally=False):
        r"""
        Local data for this elliptic curve at the prime `P`.

        INPUT:

        - ``P`` -- either None, a prime ideal of the base field of self, or an element of the base field that generates a prime ideal.

        - ``proof`` -- whether to only use provably correct methods
          (default controlled by global proof module).  Note that the
          proof module is number_field, not elliptic_curves, since the
          functions that actually need the flag are in number fields.

        - ``algorithm`` (string, default: "pari") -- Ignored unless the
          base field is `\QQ`.  If "pari", use the PARI C-library
          :pari:`ellglobalred` implementation of Tate's algorithm over
          `\QQ`. If "generic", use the general number field
          implementation.

        - ``globally`` -- whether the local algorithm uses global generators
          for the prime ideals. Default is False, which will not require any
          information about the class group. If True, a generator for `P`
          will be used if `P` is principal. Otherwise, or if ``globally``
          is False, the minimal model returned will preserve integrality
          at other primes, but not minimality.

        OUTPUT:

        If `P` is specified, returns the ``EllipticCurveLocalData``
        object associated to the prime `P` for this curve.  Otherwise,
        returns a list of such objects, one for each prime `P` in the
        support of the discriminant of this model.

        .. NOTE::

            The model is not required to be integral on input.

        EXAMPLES::

            sage: K.<i> = NumberField(x^2+1)
            sage: E = EllipticCurve([1 + i, 0, 1, 0, 0])
            sage: E.local_data()
            [Local data at Fractional ideal (2*i + 1):
            Reduction type: bad non-split multiplicative
            Local minimal model: Elliptic Curve defined by y^2 + (i+1)*x*y + y = x^3 over Number Field in i with defining polynomial x^2 + 1
            Minimal discriminant valuation: 1
            Conductor exponent: 1
            Kodaira Symbol: I1
            Tamagawa Number: 1,
            Local data at Fractional ideal (-2*i + 3):
            Reduction type: bad split multiplicative
            Local minimal model: Elliptic Curve defined by y^2 + (i+1)*x*y + y = x^3 over Number Field in i with defining polynomial x^2 + 1
            Minimal discriminant valuation: 2
            Conductor exponent: 1
            Kodaira Symbol: I2
            Tamagawa Number: 2]
            sage: E.local_data(K.ideal(3))
            Local data at Fractional ideal (3):
            Reduction type: good
            Local minimal model: Elliptic Curve defined by y^2 + (i+1)*x*y + y = x^3 over Number Field in i with defining polynomial x^2 + 1
            Minimal discriminant valuation: 0
            Conductor exponent: 0
            Kodaira Symbol: I0
            Tamagawa Number: 1
            sage: E.local_data(2*i + 1)
            Local data at Fractional ideal (2*i + 1):
            Reduction type: bad non-split multiplicative
            Local minimal model: Elliptic Curve defined by y^2 + (i+1)*x*y + y = x^3 over Number Field in i with defining polynomial x^2 + 1
            Minimal discriminant valuation: 1
            Conductor exponent: 1
            Kodaira Symbol: I1
            Tamagawa Number: 1

        An example raised in :trac:`3897`::

            sage: E = EllipticCurve([1,1])
            sage: E.local_data(3)
            Local data at Principal ideal (3) of Integer Ring:
            Reduction type: good
            Local minimal model: Elliptic Curve defined by y^2 = x^3 + x + 1 over Rational Field
            Minimal discriminant valuation: 0
            Conductor exponent: 0
            Kodaira Symbol: I0
            Tamagawa Number: 1
        """
        if proof is None:
            import sage.structure.proof.proof
            # We use the "number_field" flag because the actual proof dependence is in PARI's number field functions.
            proof = sage.structure.proof.proof.get_flag(None, "number_field")

        if P is None:
            primes = self.base_ring()(self.integral_model().discriminant()).support()
            return [self._get_local_data(pr, proof) for pr in primes]

        from sage.schemes.elliptic_curves.ell_local_data import check_prime
        P = check_prime(self.base_field(),P)

        return self._get_local_data(P,proof,algorithm,globally)

    def _get_local_data(self, P, proof, algorithm="pari", globally=False):
        r"""
        Internal function to create data for this elliptic curve at the prime `P`.

        This function handles the caching of local data.  It is called
        by local_data() which is the user interface and which parses
        the input parameters `P` and proof.

        INPUT:

        - ``P`` -- either None or a prime ideal of the base field of self.

        - ``proof`` -- whether to only use provably correct methods
          (default controlled by global proof module).  Note that the
          proof module is number_field, not elliptic_curves, since the
          functions that actually need the flag are in number fields.

        - ``algorithm`` (string, default: "pari") -- Ignored unless the
          base field is `\QQ`.  If "pari", use the PARI C-library
          :pari:`ellglobalred` implementation of Tate's algorithm over
          `\QQ`. If "generic", use the general number field
          implementation.

        - ``globally`` -- whether the local algorithm uses global generators
          for the prime ideals. Default is False, which will not require any
          information about the class group. If True, a generator for `P`
          will be used if `P` is principal. Otherwise, or if ``globally``
          is False, the minimal model returned will preserve integrality
          at other primes, but not minimality.

        EXAMPLES::

            sage: K.<i> = NumberField(x^2+1)
            sage: E = EllipticCurve(K,[0,1,0,-160,308])
            sage: p = K.ideal(i+1)
            sage: E._get_local_data(p, False)
            Local data at Fractional ideal (i + 1):
            Reduction type: good
            Local minimal model: Elliptic Curve defined by y^2 + x*y + y = x^3 + x^2 + (-10)*x + (-10) over Number Field in i with defining polynomial x^2 + 1
            Minimal discriminant valuation: 0
            Conductor exponent: 0
            Kodaira Symbol: I0
            Tamagawa Number: 1

        Verify that we cache based on the proof value and the algorithm choice::

            sage: E._get_local_data(p, False) is E._get_local_data(p, True)
            False

            sage: E._get_local_data(p, None, "pari") is E._get_local_data(p, None, "generic")
            False
        """
        try:
            return self._local_data[P, proof, algorithm, globally]
        except AttributeError:
            self._local_data = {}
        except KeyError:
            pass
        from sage.schemes.elliptic_curves.ell_local_data import EllipticCurveLocalData
        self._local_data[P, proof, algorithm, globally] = EllipticCurveLocalData(self, P, proof, algorithm, globally)
        return self._local_data[P, proof, algorithm, globally]

    def local_minimal_model(self, P, proof=None, algorithm="pari"):
        r"""
        Return a model which is integral at all primes and minimal at `P`.

        INPUT:

        - ``P`` -- either None or a prime ideal of the base field of self.

        - ``proof`` -- whether to only use provably correct methods
          (default controlled by global proof module).  Note that the
          proof module is number_field, not elliptic_curves, since the
          functions that actually need the flag are in number fields.

        - ``algorithm`` (string, default: "pari") -- Ignored unless the
          base field is `\QQ`.  If "pari", use the PARI C-library
          :pari:`ellglobalred` implementation of Tate's algorithm over
          `\QQ`. If "generic", use the general number field
          implementation.

        OUTPUT:

        A model of the curve which is minimal (and integral) at `P`.

        .. NOTE::

            The model is not required to be integral on input.

            For principal `P`, a generator is used as a uniformizer,
            and integrality or minimality at other primes is not
            affected.  For non-principal `P`, the minimal model
            returned will preserve integrality at other primes, but not
            minimality.

        EXAMPLES::

            sage: K.<a> = NumberField(x^2-5)
            sage: E = EllipticCurve([20, 225, 750, 1250*a + 6250, 62500*a + 15625])
            sage: P = K.ideal(a)
            sage: E.local_minimal_model(P).ainvs()
            (0, 1, 0, 2*a - 34, -4*a + 66)
        """
        if proof is None:
            import sage.structure.proof.proof
            # We use the "number_field" flag because the actual proof dependence is in PARI's number field functions.
            proof = sage.structure.proof.proof.get_flag(None, "number_field")

        return self.local_data(P, proof, algorithm).minimal_model()

    def has_good_reduction(self, P):
        r"""
        Return True if this elliptic curve has good reduction at the prime `P`.

        INPUT:

        - ``P`` -- a prime ideal of the base field of self, or a field
          element generating such an ideal.

        OUTPUT:

        (bool) -- True if the curve has good reduction at `P`, else False.

        .. NOTE::

            This requires determining a local integral minimal model;
            we do not just check that the discriminant of the current
            model has valuation zero.

        EXAMPLES::

            sage: E = EllipticCurve('14a1')
            sage: [(p,E.has_good_reduction(p)) for p in prime_range(15)]
            [(2, False), (3, True), (5, True), (7, False), (11, True), (13, True)]

            sage: K.<a> = NumberField(x^3-2)
            sage: P17a, P17b = [P for P,e in K.factor(17)]
            sage: E = EllipticCurve([0,0,0,0,2*a+1])
            sage: [(p,E.has_good_reduction(p)) for p in [P17a,P17b]]
            [(Fractional ideal (4*a^2 - 2*a + 1), True),
            (Fractional ideal (2*a + 1), False)]
        """
        return self.local_data(P).has_good_reduction()

    def has_bad_reduction(self, P):
        r"""
        Return True if this elliptic curve has bad reduction at the prime `P`.

        INPUT:

        - ``P`` -- a prime ideal of the base field of self, or a field
          element generating such an ideal.

        OUTPUT:

        (bool) True if the curve has bad reduction at `P`, else False.

        .. NOTE::

            This requires determining a local integral minimal model;
            we do not just check that the discriminant of the current
            model has valuation zero.

        EXAMPLES::

            sage: E = EllipticCurve('14a1')
            sage: [(p,E.has_bad_reduction(p)) for p in prime_range(15)]
            [(2, True), (3, False), (5, False), (7, True), (11, False), (13, False)]

            sage: K.<a> = NumberField(x^3-2)
            sage: P17a, P17b = [P for P,e in K.factor(17)]
            sage: E = EllipticCurve([0,0,0,0,2*a+1])
            sage: [(p,E.has_bad_reduction(p)) for p in [P17a,P17b]]
            [(Fractional ideal (4*a^2 - 2*a + 1), False),
            (Fractional ideal (2*a + 1), True)]
        """
        return self.local_data(P).has_bad_reduction()

    def has_multiplicative_reduction(self, P):
        r"""
        Return True if this elliptic curve has (bad) multiplicative reduction at the prime `P`.

        .. NOTE::

            See also ``has_split_multiplicative_reduction()`` and
            ``has_nonsplit_multiplicative_reduction()``.

        INPUT:

        - ``P`` -- a prime ideal of the base field of self, or a field
                 element generating such an ideal.

        OUTPUT:

        (bool) True if the curve has multiplicative reduction at `P`,
        else False.

        EXAMPLES::

            sage: E = EllipticCurve('14a1')
            sage: [(p,E.has_multiplicative_reduction(p)) for p in prime_range(15)]
            [(2, True), (3, False), (5, False), (7, True), (11, False), (13, False)]

            sage: K.<a> = NumberField(x^3-2)
            sage: P17a, P17b = [P for P,e in K.factor(17)]
            sage: E = EllipticCurve([0,0,0,0,2*a+1])
            sage: [(p,E.has_multiplicative_reduction(p)) for p in [P17a,P17b]]
            [(Fractional ideal (4*a^2 - 2*a + 1), False), (Fractional ideal (2*a + 1), False)]
        """
        return self.local_data(P).has_multiplicative_reduction()

    def has_split_multiplicative_reduction(self, P):
        r"""
        Return True if this elliptic curve has (bad) split multiplicative reduction at the prime `P`.

        INPUT:

        - ``P`` -- a prime ideal of the base field of self, or a field
          element generating such an ideal.

        OUTPUT:

        (bool) True if the curve has split multiplicative reduction at
        `P`, else False.

        EXAMPLES::

            sage: E = EllipticCurve('14a1')
            sage: [(p,E.has_split_multiplicative_reduction(p)) for p in prime_range(15)]
            [(2, False), (3, False), (5, False), (7, True), (11, False), (13, False)]

            sage: K.<a> = NumberField(x^3-2)
            sage: P17a, P17b = [P for P,e in K.factor(17)]
            sage: E = EllipticCurve([0,0,0,0,2*a+1])
            sage: [(p,E.has_split_multiplicative_reduction(p)) for p in [P17a,P17b]]
            [(Fractional ideal (4*a^2 - 2*a + 1), False), (Fractional ideal (2*a + 1), False)]
        """
        return self.local_data(P).has_split_multiplicative_reduction()

    def has_nonsplit_multiplicative_reduction(self, P):
        r"""
        Return True if this elliptic curve has (bad) non-split multiplicative reduction at the prime `P`.

        INPUT:

        - ``P`` -- a prime ideal of the base field of self, or a field
          element generating such an ideal.

        OUTPUT:

        (bool) True if the curve has non-split multiplicative
        reduction at `P`, else False.

        EXAMPLES::

            sage: E = EllipticCurve('14a1')
            sage: [(p,E.has_nonsplit_multiplicative_reduction(p)) for p in prime_range(15)]
            [(2, True), (3, False), (5, False), (7, False), (11, False), (13, False)]

            sage: K.<a> = NumberField(x^3-2)
            sage: P17a, P17b = [P for P,e in K.factor(17)]
            sage: E = EllipticCurve([0,0,0,0,2*a+1])
            sage: [(p,E.has_nonsplit_multiplicative_reduction(p)) for p in [P17a,P17b]]
            [(Fractional ideal (4*a^2 - 2*a + 1), False), (Fractional ideal (2*a + 1), False)]
        """
        return self.local_data(P).has_nonsplit_multiplicative_reduction()

    def has_additive_reduction(self, P):
        r"""
        Return True if this elliptic curve has (bad) additive reduction at the prime `P`.

        INPUT:

        - ``P`` -- a prime ideal of the base field of self, or a field
          element generating such an ideal.

        OUTPUT:

        (bool) True if the curve has additive reduction at `P`, else False.

        EXAMPLES::

            sage: E = EllipticCurve('27a1')
            sage: [(p,E.has_additive_reduction(p)) for p in prime_range(15)]
            [(2, False), (3, True), (5, False), (7, False), (11, False), (13, False)]

            sage: K.<a> = NumberField(x^3-2)
            sage: P17a, P17b = [P for P,e in K.factor(17)]
            sage: E = EllipticCurve([0,0,0,0,2*a+1])
            sage: [(p,E.has_additive_reduction(p)) for p in [P17a,P17b]]
            [(Fractional ideal (4*a^2 - 2*a + 1), False),
            (Fractional ideal (2*a + 1), True)]
        """
        return self.local_data(P).has_additive_reduction()

    def tamagawa_number(self, P, proof=None):
        r"""
        Return the Tamagawa number of this elliptic curve at the prime `P`.

        INPUT:

        - ``P`` -- either None or a prime ideal of the base field of self.

        - ``proof`` -- whether to only use provably correct methods
          (default controlled by global proof module).  Note that the
          proof module is number_field, not elliptic_curves, since the
          functions that actually need the flag are in number fields.

        OUTPUT:

        (positive integer) The Tamagawa number of the curve at `P`.

        EXAMPLES::

            sage: K.<a> = NumberField(x^2-5)
            sage: E = EllipticCurve([20, 225, 750, 625*a + 6875, 31250*a + 46875])
            sage: [E.tamagawa_number(P) for P in E.discriminant().support()]
            [1, 1, 1, 1]
            sage: K.<a> = QuadraticField(-11)
            sage: E = EllipticCurve('11a1').change_ring(K)
            sage: [E.tamagawa_number(P) for P in K(11).support()]
            [10]
        """
        if proof is None:
            import sage.structure.proof.proof
            # We use the "number_field" flag because the actual proof dependence is in PARI's number field functions.
            proof = sage.structure.proof.proof.get_flag(None, "number_field")

        return self.local_data(P, proof).tamagawa_number()

    def tamagawa_numbers(self):
        """
        Return a list of all Tamagawa numbers for all prime divisors of the
        conductor (in order).

        EXAMPLES::

            sage: e = EllipticCurve('30a1')
            sage: e.tamagawa_numbers()
            [2, 3, 1]
            sage: vector(e.tamagawa_numbers())
            (2, 3, 1)
            sage: K.<a> = NumberField(x^2+3)
            sage: eK = e.base_extend(K)
            sage: eK.tamagawa_numbers()
            [4, 6, 1]
        """
        return [self.tamagawa_number(p)
                for p in self.conductor().prime_factors()]

    def tamagawa_exponent(self, P, proof=None):
        r"""
        Return the Tamagawa index of this elliptic curve at the prime `P`.

        INPUT:

        - ``P`` -- either None or a prime ideal of the base field of self.

        - ``proof`` -- whether to only use provably correct methods
          (default controlled by global proof module).  Note that the
          proof module is number_field, not elliptic_curves, since the
          functions that actually need the flag are in number fields.

        OUTPUT:

        (positive integer) The Tamagawa index of the curve at P.

        EXAMPLES::

            sage: K.<a> = NumberField(x^2-5)
            sage: E = EllipticCurve([20, 225, 750, 625*a + 6875, 31250*a + 46875])
            sage: [E.tamagawa_exponent(P) for P in E.discriminant().support()]
            [1, 1, 1, 1]
            sage: K.<a> = QuadraticField(-11)
            sage: E = EllipticCurve('11a1').change_ring(K)
            sage: [E.tamagawa_exponent(P) for P in K(11).support()]
            [10]
        """
        if proof is None:
            import sage.structure.proof.proof
            # We use the "number_field" flag because the actual proof dependence is in PARI's number field functions.
            proof = sage.structure.proof.proof.get_flag(None, "number_field")

        return self.local_data(P, proof).tamagawa_exponent()

    def tamagawa_product(self):
        r"""Return the product of the Tamagawa numbers `c_v` where `v` runs
        over all prime ideals of `K`.

        .. NOTE::

            See also tamagawa_product_bsd(), which includes an
            additional factor when the model is not globally minimal,
            as required by the BSD formula.

        OUTPUT:

        A positive integer.

        EXAMPLES::

            sage: K.<i> = NumberField(x^2+1)
            sage: E = EllipticCurve([0,2+i])
            sage: E.tamagawa_product()
            1

            sage: E = EllipticCurve([(2*i+1)^2,i*(2*i+1)^7])
            sage: E.tamagawa_product()
            4

        An example over `\QQ`::

            sage: E = EllipticCurve('30a')
            sage: E.tamagawa_product()
            6

        An example with everywhere good reduction, where the product
        is empty::

            sage: x = polygen(QQ)
            sage: K.<a> = NumberField(x^2 - 38)
            sage: E = EllipticCurve( [a, -a + 1, a + 1, -5*a + 15, -5*a + 21])
            sage: E.tamagawa_numbers()
            []
            sage: E.tamagawa_product()
            1
        """
        return prod([ld.tamagawa_number() for ld in self.local_data()], Integer(1))

    def tamagawa_product_bsd(self):
        r"""Given an elliptic curve `E` over a number field `K`, this function
        returns the integer `C(E/K)` that appears in the Birch and
        Swinnerton-Dyer conjecture accounting for the local
        information at finite places. If the model is a global minimal
        model then `C(E/K)` is simply the product of the Tamagawa
        numbers `c_v` where `v` runs over all prime ideals of
        `K`. Otherwise, if the model has to be changed at a place `v`
        a correction factor appears.  The definition is such that
        `C(E/K)` times the periods at the infinite places is invariant
        under change of the Weierstrass model. See [Tate1966]_ and
        [DD2010]_ for details.

        .. NOTE::

            This definition differs from the definition of
            ``tamagawa_product`` for curves defined over `\QQ`. Over
            the rational number it is always defined to be the product
            of the Tamagawa numbers, so the two definitions only agree
            when the model is global minimal.

        OUTPUT:

        A rational number

        EXAMPLES::

            sage: K.<i> = NumberField(x^2+1)
            sage: E = EllipticCurve([0,2+i])
            sage: E.tamagawa_product_bsd()
            1

            sage: E = EllipticCurve([(2*i+1)^2,i*(2*i+1)^7])
            sage: E.tamagawa_product_bsd()
            4

        An example where the Neron model changes over K::

            sage: K.<t> = NumberField(x^5-10*x^3+5*x^2+10*x+1)
            sage: E = EllipticCurve(K,'75a1')
            sage: E.tamagawa_product_bsd()
            5
            sage: da = E.local_data()
            sage: [dav.tamagawa_number() for dav in da]
            [1, 1]

        An example over `\QQ` (:trac:`9413`)::

            sage: E = EllipticCurve('30a')
            sage: E.tamagawa_product_bsd()
            6
        """
        pr = QQ(1)
        for v in self.local_data():
            pp = v.prime()
            cv = v.tamagawa_number()
            # uu is the quotient of the Neron differential at pp divided by
            # the differential associated to this particular model of E
            uu = self.isomorphism_to(v.minimal_model()).u
            if self.base_field().absolute_degree() == 1:
                p = pp.gens_reduced()[0]
                f = 1
                v = ZZ(uu).valuation(p)
            else:
                p = pp.smallest_integer()
                f = pp.residue_class_degree()
                v = uu.valuation(pp)
            uu_abs_val = p**(f*v)
            pr *= cv * uu_abs_val
        return pr

    def kodaira_symbol(self, P, proof=None):
        r"""
        Return the Kodaira Symbol of this elliptic curve at the prime `P`.

        INPUT:

        - ``P`` -- either None or a prime ideal of the base field of self.

        - ``proof`` -- whether to only use provably correct methods
          (default controlled by global proof module).  Note that the
          proof module is number_field, not elliptic_curves, since the
          functions that actually need the flag are in number fields.

        OUTPUT:

        The Kodaira Symbol of the curve at P, represented as a string.

        EXAMPLES::

            sage: K.<a> = NumberField(x^2-5)
            sage: E = EllipticCurve([20, 225, 750, 625*a + 6875, 31250*a + 46875])
            sage: bad_primes = E.discriminant().support(); bad_primes
            [Fractional ideal (-a), Fractional ideal (7/2*a - 81/2), Fractional ideal (-a - 52), Fractional ideal (2)]
            sage: [E.kodaira_symbol(P) for P in bad_primes]
            [I0, I1, I1, II]
            sage: K.<a> = QuadraticField(-11)
            sage: E = EllipticCurve('11a1').change_ring(K)
            sage: [E.kodaira_symbol(P) for P in K(11).support()]
            [I10]
        """
        if proof is None:
            import sage.structure.proof.proof
            # We use the "number_field" flag because the actual proof dependence is in PARI's number field functions.
            proof = sage.structure.proof.proof.get_flag(None, "number_field")

        return self.local_data(P, proof).kodaira_symbol()

    def conductor(self):
        r"""
        Return the conductor of this elliptic curve as a fractional
        ideal of the base field.

        OUTPUT:

        (fractional ideal) The conductor of the curve.

        EXAMPLES::

            sage: K.<i> = NumberField(x^2+1)
            sage: EllipticCurve([i, i - 1, i + 1, 24*i + 15, 14*i + 35]).conductor()
            Fractional ideal (21*i - 3)
            sage: K.<a> = NumberField(x^2-x+3)
            sage: EllipticCurve([1 + a , -1 + a , 1 + a , -11 + a , 5 -9*a  ]).conductor()
            Fractional ideal (-6*a)

        A not so well known curve with everywhere good reduction::

            sage: K.<a> = NumberField(x^2-38)
            sage: E = EllipticCurve([0,0,0, 21796814856932765568243810*a - 134364590724198567128296995, 121774567239345229314269094644186997594*a - 750668847495706904791115375024037711300])
            sage: E.conductor()
            Fractional ideal (1)

        An example which used to fail (see :trac:`5307`)::

            sage: K.<w> = NumberField(x^2+x+6)
            sage: E = EllipticCurve([w,-1,0,-w-6,0])
            sage: E.conductor()
            Fractional ideal (86304, w + 5898)

        An example raised in :trac:`11346`::

            sage: K.<g> = NumberField(x^2 - x - 1)
            sage: E1 = EllipticCurve(K,[0,0,0,-1/48,-161/864])
            sage: [(p.smallest_integer(),e) for p,e in E1.conductor().factor()]
            [(2, 4), (3, 1), (5, 1)]
        """
        try:
            return self._conductor
        except AttributeError:
            pass

        # Note: for number fields other than QQ we could initialize
        # N=K.ideal(1) or N=OK.ideal(1), which are the same, but for
        # K == QQ it has to be ZZ.ideal(1).
        OK = self.base_ring().ring_of_integers()
        self._conductor = prod([d.prime()**d.conductor_valuation()
                                for d in self.local_data()],
                               OK.ideal(1))
        return self._conductor

    def minimal_discriminant_ideal(self):
        r"""
        Return the minimal discriminant ideal of this elliptic curve.

        OUTPUT:

        The integral ideal `D` whose valuation at every prime `P` is
        that of the local minimal model for `E` at `P`.  If `E` has a
        global minimal model, this will be the principal ideal
        generated by the discriminant of any such model, but otherwise
        it can be a proper divisor of the discriminant of any model.

        EXAMPLES::

            sage: K.<a> = NumberField(x^2-x-57)
            sage: K.class_number()
            3
            sage: E = EllipticCurve([a,-a,a,-5692-820*a,-259213-36720*a])
            sage: K.ideal(E.discriminant())
            Fractional ideal (90118662980*a + 636812084644)
            sage: K.ideal(E.discriminant()).factor()
            (Fractional ideal (2))^2 * (Fractional ideal (3, a + 2))^12

        Here the minimal discriminant ideal is principal but there is
        no global minimal model since the quotient is the 12th power
        of a non-principal ideal::

            sage: E.minimal_discriminant_ideal()
            Fractional ideal (4)
            sage: E.minimal_discriminant_ideal().factor()
            (Fractional ideal (2))^2

        If (and only if) the curve has everywhere good reduction the
        result is the unit ideal::

            sage: K.<a> = NumberField(x^2-26)
            sage: E = EllipticCurve([a,a-1,a+1,4*a+10,2*a+6])
            sage: E.conductor()
            Fractional ideal (1)
            sage: E.discriminant()
            -104030*a - 530451
            sage: E.minimal_discriminant_ideal()
            Fractional ideal (1)

        Over `\QQ`, the result returned is an ideal of `\ZZ` rather
        than a fractional ideal of `\QQ`::

            sage: E = EllipticCurve([1,2,3,4,5])
            sage: E.minimal_discriminant_ideal()
            Principal ideal (10351) of Integer Ring
        """
        dat = self.local_data()
        # we treat separately the case where there are no bad primes,
        # which cannot happen over QQ, since ideals of QQ behave
        # differently to (fractional) ideals of other number fields.
        if not dat:
            return self.base_field().ideal(1)
        return prod([d.prime()**d.discriminant_valuation() for d in dat])

    def non_minimal_primes(self):
        r"""
        Return a list of primes at which this elliptic curve is not minimal.

        OUTPUT:

        A list of prime ideals (or prime numbers when the base field
        is `\QQ`, empty if this is a global minimal model.

        EXAMPLES::

            sage: K.<a> = NumberField(x^2-10)
            sage: E = EllipticCurve([0, 0, 0, -22500, 750000*a])
            sage: E.non_minimal_primes()
            [Fractional ideal (2, a), Fractional ideal (5, a)]
            sage: K.ideal(E.discriminant()).factor()
            (Fractional ideal (2, a))^24 * (Fractional ideal (3, a + 1))^5 * (Fractional ideal (3, a + 2))^5 * (Fractional ideal (5, a))^24 * (Fractional ideal (7))
            sage: E.minimal_discriminant_ideal().factor()
            (Fractional ideal (2, a))^12 * (Fractional ideal (3, a + 1))^5 * (Fractional ideal (3, a + 2))^5 * (Fractional ideal (7))

        Over `\QQ`, the primes returned are integers, not ideals::

            sage: E = EllipticCurve([0,0,0,-3024,46224])
            sage: E.non_minimal_primes()
            [2, 3]
            sage: Emin = E.global_minimal_model()
            sage: Emin.non_minimal_primes()
            []

        If the model is not globally integral, a ``ValueError`` is
        raised::

            sage: E = EllipticCurve([0,0,0,1/2,1/3])
            sage: E.non_minimal_primes()
            Traceback (most recent call last):
            ...
            ValueError: non_minimal_primes only defined for integral models
        """
        if not self.is_global_integral_model():
            raise ValueError("non_minimal_primes only defined for integral models")
        dat = self.local_data()
        D = self.discriminant()
        primes = [d.prime() for d in dat]
        if self.base_field() is QQ:
            primes = [P.gen() for P in primes]
        vals = [d.discriminant_valuation() for d in dat]
        return [P for P,v in zip(primes,vals) if D.valuation(P) > v]

    def is_global_minimal_model(self):
        r"""
        Return whether this elliptic curve is a global minimal model.

        OUTPUT:

        Boolean, False if E is not integral, or if E is non-minimal at
        some prime, else True.

        EXAMPLES::

            sage: K.<a> = NumberField(x^2-10)
            sage: E = EllipticCurve([0, 0, 0, -22500, 750000*a])
            sage: E.is_global_minimal_model()
            False
            sage: E.non_minimal_primes()
            [Fractional ideal (2, a), Fractional ideal (5, a)]

            sage: E = EllipticCurve([0,0,0,-3024,46224])
            sage: E.is_global_minimal_model()
            False
            sage: E.non_minimal_primes()
            [2, 3]
            sage: Emin = E.global_minimal_model()
            sage: Emin.is_global_minimal_model()
            True

        A necessary condition to be a global minimal model is that the
        model must be globally integral::

            sage: E = EllipticCurve([0,0,0,1/2,1/3])
            sage: E.is_global_minimal_model()
            False
            sage: Emin.is_global_minimal_model()
            True
            sage: Emin.ainvs()
            (0, 1, 1, -2, 0)
        """
        if not self.is_global_integral_model():
            return False
        return self.non_minimal_primes() == []

    def global_minimality_class(self):
        r"""
        Return the obstruction to this curve having a global minimal model.

        OUTPUT:

        An ideal class of the base number field, which is trivial if
        and only if the elliptic curve has a global minimal model, and
        which can be used to find global and semi-global minimal
        models.

        EXAMPLES:

        A curve defined over a field of class number 2 with no global
        minimal model was a nontrivial minimality class::

            sage: K.<a> = NumberField(x^2-10)
            sage: K.class_number()
            2
            sage: E = EllipticCurve([0, 0, 0, -22500, 750000*a])
            sage: E.global_minimality_class()
            Fractional ideal class (10, 5*a)
            sage: E.global_minimality_class().order()
            2

        Over the same field, a curve defined by a non-minimal model
        has trivial class, showing that a global minimal model does
        exist::

            sage: K.<a> = NumberField(x^2-10)
            sage: E = EllipticCurve([0,0,0,4536*a+14148,-163728*a- 474336])
            sage: E.is_global_minimal_model()
            False
            sage: E.global_minimality_class()
            Trivial principal fractional ideal class

        Over a field of class number 1 the result is always the
        trivial class::

            sage: K.<a> = NumberField(x^2-5)
            sage: E = EllipticCurve([0, 0, 0, K(16), K(64)])
            sage: E.global_minimality_class()
            Trivial principal fractional ideal class

            sage: E = EllipticCurve([0, 0, 0, 16, 64])
            sage: E.base_field()
            Rational Field
            sage: E.global_minimality_class()
            1
        """
        K = self.base_field()
        Cl = K.class_group()
        if K.class_number() == 1:
            return Cl(1)
        D = self.discriminant()
        dat = self.local_data()
        primes = [d.prime() for d in dat]
        vals = [d.discriminant_valuation() for d in dat]
        I = prod([P**((D.valuation(P)-v)//12) for P,v in zip(primes,vals)],
                 K.ideal(1))
        return Cl(I)

    def has_global_minimal_model(self):
        r"""
        Return whether this elliptic curve has a global minimal model.

        OUTPUT:

        Boolean, True iff a global minimal model exists, i.e. an
        integral model which is minimal at every prime.

        EXAMPLES::

            sage: K.<a> = NumberField(x^2-10)
            sage: E = EllipticCurve([0,0,0,4536*a+14148,-163728*a-474336])
            sage: E.is_global_minimal_model()
            False
            sage: E.has_global_minimal_model()
            True
        """
        return self.global_minimality_class().is_one()

    def global_minimal_model(self, proof=None, semi_global=False):
        r"""
        Return a model of self that is integral, and minimal.

        .. NOTE::

            Over fields of class number greater than 1, a global
            minimal model may not exist.  If it does not, set the
            parameter ``semi_global`` to ``True`` to obtain a model
            minimal at all but one prime.

        INPUT:

        - ``proof`` -- whether to only use provably correct methods
          (default controlled by global proof module).  Note that the
          proof module is number_field, not elliptic_curves, since the
          functions that actually need the flag are in number fields.

        - ``semi_global`` (boolean, default False) -- if there is no
          global minimal mode, return a semi-global minimal model
          (minimal at all but one prime) instead, if True; raise an
          error if False.  No effect if a global minimal model exists.

        OUTPUT:

        A global integral and minimal model, or an integral model
        minimal at all but one prime of there is no global minimal
        model and the flag ``semi_global`` is True.

        EXAMPLES::

            sage: K.<a> = NumberField(x^2-38)
            sage: E = EllipticCurve([0,0,0, 21796814856932765568243810*a - 134364590724198567128296995, 121774567239345229314269094644186997594*a - 750668847495706904791115375024037711300])
            sage: E2 = E.global_minimal_model()
            sage: E2
            Elliptic Curve defined by y^2 + a*x*y + (a+1)*y = x^3 + (a+1)*x^2 + (4*a+15)*x + (4*a+21) over Number Field in a with defining polynomial x^2 - 38
            sage: E2.local_data()
            []

        See :trac:`11347`::

            sage: K.<g> = NumberField(x^2 - x - 1)
            sage: E = EllipticCurve(K,[0,0,0,-1/48,161/864]).integral_model().global_minimal_model(); E
            Elliptic Curve defined by y^2 + x*y + y = x^3 + x^2 over Number Field in g with defining polynomial x^2 - x - 1
            sage: [(p.norm(), e) for p, e in E.conductor().factor()]
            [(9, 1), (5, 1)]
            sage: [(p.norm(), e) for p, e in E.discriminant().factor()]
            [(-5, 2), (9, 1)]

        See :trac:`14472`, this used not to work over a relative extension::

            sage: K1.<w> = NumberField(x^2+x+1)
            sage: m = polygen(K1)
            sage: K2.<v> = K1.extension(m^2-w+1)
            sage: E = EllipticCurve([0*v,-432])
            sage: E.global_minimal_model()
            Elliptic Curve defined by y^2 + y = x^3 over Number Field in v with defining polynomial x^2 - w + 1 over its base field

        See :trac:`18662`: for fields of class number greater than 1,
        even when global minimal models did exist, their computation
        was not implemented.  Now it is::

            sage: K.<a> = NumberField(x^2-10)
            sage: K.class_number()
            2
            sage: E = EllipticCurve([0,0,0,-186408*a - 589491, 78055704*a + 246833838])
            sage: E.discriminant().norm()
            16375845905239507992576
            sage: E.discriminant().norm().factor()
            2^31 * 3^27
            sage: E.has_global_minimal_model()
            True
            sage: Emin = E.global_minimal_model(); Emin
            Elliptic Curve defined by y^2 + (a+1)*x*y + (a+1)*y = x^3 + (-a)*x^2 + (a-12)*x + (-2*a+2) over Number Field in a with defining polynomial x^2 - 10
            sage: Emin.discriminant().norm()
            3456
            sage: Emin.discriminant().norm().factor()
            2^7 * 3^3

        If there is no global minimal model, this method will raise an
        error unless you set the parameter ``semi_global`` to ``True``::

            sage: K.<a> = NumberField(x^2-10)
            sage: K.class_number()
            2
            sage: E = EllipticCurve([a,a,0,3*a+8,4*a+3])
            sage: E.has_global_minimal_model()
            False
            sage: E.global_minimal_model()
            Traceback (most recent call last):
            ...
            ValueError: Elliptic Curve defined by y^2 + a*x*y = x^3 + a*x^2 + (3*a+8)*x + (4*a+3) over Number Field in a with defining polynomial x^2 - 10 has no global minimal model!  For a semi-global minimal model use semi_global=True
            sage: E.global_minimal_model(semi_global=True)
            Elliptic Curve defined by y^2 + a*x*y = x^3 + a*x^2 + (3*a+8)*x + (4*a+3) over Number Field in a with defining polynomial x^2 - 10

        An example of a curve with everywhere good reduction but which
        has no model with unit discriminant::

            sage: K.<a> = NumberField(x^2-x-16)
            sage: K.class_number()
            2
            sage: E = EllipticCurve([0,0,0,-15221331*a - 53748576, -79617688290*a - 281140318368])
            sage: Emin = E.global_minimal_model(semi_global=True)
            sage: Emin.ainvs()
            (a, a - 1, a, 605*a - 2728, 15887*a - 71972)
            sage: Emin.discriminant()
            -17*a - 16
            sage: Emin.discriminant().norm()
            -4096
            sage: Emin.minimal_discriminant_ideal()
            Fractional ideal (1)
            sage: E.conductor()
            Fractional ideal (1)
        """
        if proof is None:
            import sage.structure.proof.proof
            # We use the "number_field" flag because the actual proof dependence is in PARI's number field functions.
            proof = sage.structure.proof.proof.get_flag(None, "number_field")

        if self.has_global_minimal_model() or semi_global:
            if self.base_ring().class_number() == 1:
                E = self.global_integral_model()
                for P in E.base_ring()(E.discriminant()).support():
                    E = E.local_data(P,proof, globally=True).minimal_model()
            else:
                from .kraus import semi_global_minimal_model
                E, P = semi_global_minimal_model(self)
            return E._scale_by_units()._reduce_model()

        raise ValueError("%s has no global minimal model!  For a semi-global minimal model use semi_global=True" % self)

    def reduction(self,place):
        r"""
        Return the reduction of the elliptic curve at a place of good reduction.

        INPUT:

        - ``place`` -- a prime ideal in the base field of the curve

        OUTPUT:

        An elliptic curve over a finite field, the residue field of the place.

        EXAMPLES::

            sage: K.<i> = QuadraticField(-1)
            sage: EK = EllipticCurve([0,0,0,i,i+3])
            sage: v = K.fractional_ideal(2*i+3)
            sage: EK.reduction(v)
            Elliptic Curve defined by y^2  = x^3 + 5*x + 8 over Residue field of Fractional ideal (2*i + 3)
            sage: EK.reduction(K.ideal(1+i))
            Traceback (most recent call last):
            ...
            ValueError: The curve must have good reduction at the place.
            sage: EK.reduction(K.ideal(2))
            Traceback (most recent call last):
            ...
            ValueError: The ideal must be prime.
            sage: K=QQ.extension(x^2+x+1,"a")
            sage: E = EllipticCurve([1024*K.0,1024*K.0])
            sage: E.reduction(2*K)
            Elliptic Curve defined by y^2 + (abar+1)*y = x^3 over Residue field in abar of Fractional ideal (2)
        """
        K = self.base_field()
        OK = K.ring_of_integers()
        try:
            place = K.ideal(place)
        except TypeError:
            raise TypeError("The parameter must be an ideal of the base field of the elliptic curve")
        if not place.is_prime():
            raise ValueError("The ideal must be prime.")
        disc = self.discriminant()
        if not K.ideal(disc).valuation(place) == 0:
            local_data = self.local_data(place)
            if local_data.has_good_reduction():
                Fv = OK.residue_field(place)
                return local_data.minimal_model().change_ring(Fv)
            raise ValueError("The curve must have good reduction at the place.")
        Fv = OK.residue_field(place)
        return self.change_ring(Fv)

    @cached_method
    def torsion_subgroup(self):
        r"""
        Return the torsion subgroup of this elliptic curve.

        OUTPUT:

        (``EllipticCurveTorsionSubgroup``) The
        ``EllipticCurveTorsionSubgroup`` associated to this elliptic
        curve.

        EXAMPLES::

            sage: E = EllipticCurve('11a1')
            sage: K.<t> = NumberField(x^4 + x^3 + 11*x^2 + 41*x + 101)
            sage: EK = E.base_extend(K)
            sage: tor = EK.torsion_subgroup()  # long time (2s on sage.math, 2014)
            sage: tor  # long time
            Torsion Subgroup isomorphic to Z/5 + Z/5 associated to the Elliptic Curve defined by y^2 + y = x^3 + (-1)*x^2 + (-10)*x + (-20) over Number Field in t with defining polynomial x^4 + x^3 + 11*x^2 + 41*x + 101
            sage: tor.gens()  # long time
            ((16 : 60 : 1), (t : 1/11*t^3 + 6/11*t^2 + 19/11*t + 48/11 : 1))

        ::

            sage: E = EllipticCurve('15a1')
            sage: K.<t> = NumberField(x^2 + 2*x + 10)
            sage: EK = E.base_extend(K)
            sage: EK.torsion_subgroup()
            Torsion Subgroup isomorphic to Z/4 + Z/4 associated to the Elliptic Curve defined by y^2 + x*y + y = x^3 + x^2 + (-10)*x + (-10) over Number Field in t with defining polynomial x^2 + 2*x + 10

        ::

            sage: E = EllipticCurve('19a1')
            sage: K.<t> = NumberField(x^9-3*x^8-4*x^7+16*x^6-3*x^5-21*x^4+5*x^3+7*x^2-7*x+1)
            sage: EK = E.base_extend(K)
            sage: EK.torsion_subgroup()
            Torsion Subgroup isomorphic to Z/9 associated to the Elliptic Curve defined by y^2 + y = x^3 + x^2 + (-9)*x + (-15) over Number Field in t with defining polynomial x^9 - 3*x^8 - 4*x^7 + 16*x^6 - 3*x^5 - 21*x^4 + 5*x^3 + 7*x^2 - 7*x + 1

        ::

            sage: K.<i> = QuadraticField(-1)
            sage: EK = EllipticCurve([0,0,0,i,i+3])
            sage: EK.torsion_subgroup ()
            Torsion Subgroup isomorphic to Trivial group associated to the Elliptic Curve defined by y^2 = x^3 + i*x + (i+3) over Number Field in i with defining polynomial x^2 + 1 with i = 1*I

        .. SEEALSO::

            Use :meth:`~sage.schemes.elliptic_curves.ell_field.EllipticCurve_field.division_field`
            to determine the field of definition of the `\ell`-torsion subgroup.
        """
        from .ell_torsion import EllipticCurveTorsionSubgroup
        return EllipticCurveTorsionSubgroup(self)

    @cached_method
    def torsion_order(self):
        r"""
        Return the order of the torsion subgroup of this elliptic curve.

        OUTPUT:

        (integer) the order of the torsion subgroup of this elliptic curve.

        EXAMPLES::

            sage: E = EllipticCurve('11a1')
            sage: K.<t> = NumberField(x^4 + x^3 + 11*x^2 + 41*x + 101)
            sage: EK = E.base_extend(K)
            sage: EK.torsion_order()  # long time (2s on sage.math, 2014)
            25

        ::

            sage: E = EllipticCurve('15a1')
            sage: K.<t> = NumberField(x^2 + 2*x + 10)
            sage: EK = E.base_extend(K)
            sage: EK.torsion_order()
            16

        ::

            sage: E = EllipticCurve('19a1')
            sage: K.<t> = NumberField(x^9-3*x^8-4*x^7+16*x^6-3*x^5-21*x^4+5*x^3+7*x^2-7*x+1)
            sage: EK = E.base_extend(K)
            sage: EK.torsion_order()
            9

        ::

            sage: K.<i> = QuadraticField(-1)
            sage: EK = EllipticCurve([0,0,0,i,i+3])
            sage: EK.torsion_order()
            1
         """
        return self.torsion_subgroup().order()

    def torsion_points(self):
        r"""
        Return a list of the torsion points of this elliptic curve.

        OUTPUT:

        (list) A sorted list of the torsion points.

        EXAMPLES::

            sage: E = EllipticCurve('11a1')
            sage: E.torsion_points()
            [(0 : 1 : 0), (5 : -6 : 1), (5 : 5 : 1), (16 : -61 : 1), (16 : 60 : 1)]
            sage: K.<t> = NumberField(x^4 + x^3 + 11*x^2 + 41*x + 101)
            sage: EK = E.base_extend(K)
            sage: EK.torsion_points()  # long time (1s on sage.math, 2014)
            [(0 : 1 : 0),
             (t : 1/11*t^3 + 6/11*t^2 + 19/11*t + 48/11 : 1),
             (1/11*t^3 - 5/11*t^2 + 19/11*t - 40/11 : -6/11*t^3 - 3/11*t^2 - 26/11*t - 321/11 : 1),
             (1/11*t^3 - 5/11*t^2 + 19/11*t - 40/11 : 6/11*t^3 + 3/11*t^2 + 26/11*t + 310/11 : 1),
             (t : -1/11*t^3 - 6/11*t^2 - 19/11*t - 59/11 : 1),
             (16 : 60 : 1),
             (-3/55*t^3 - 7/55*t^2 - 2/55*t - 133/55 : 6/55*t^3 + 3/55*t^2 + 25/11*t + 156/55 : 1),
             (14/121*t^3 - 15/121*t^2 + 90/121*t + 232/121 : 16/121*t^3 - 69/121*t^2 + 293/121*t - 46/121 : 1),
             (-26/121*t^3 + 20/121*t^2 - 219/121*t - 995/121 : -15/121*t^3 - 156/121*t^2 + 232/121*t - 2887/121 : 1),
             (10/121*t^3 + 49/121*t^2 + 168/121*t + 73/121 : -32/121*t^3 - 60/121*t^2 + 261/121*t + 686/121 : 1),
             (5 : 5 : 1),
             (-9/121*t^3 - 21/121*t^2 - 127/121*t - 377/121 : -7/121*t^3 + 24/121*t^2 + 197/121*t + 16/121 : 1),
             (3/55*t^3 + 7/55*t^2 + 2/55*t + 78/55 : 7/55*t^3 - 24/55*t^2 + 9/11*t + 17/55 : 1),
             (-5/121*t^3 + 36/121*t^2 - 84/121*t + 24/121 : -34/121*t^3 + 27/121*t^2 - 305/121*t - 829/121 : 1),
             (5/121*t^3 - 14/121*t^2 - 158/121*t - 453/121 : 49/121*t^3 + 129/121*t^2 + 315/121*t + 86/121 : 1),
             (5 : -6 : 1),
             (5/121*t^3 - 14/121*t^2 - 158/121*t - 453/121 : -49/121*t^3 - 129/121*t^2 - 315/121*t - 207/121 : 1),
             (-5/121*t^3 + 36/121*t^2 - 84/121*t + 24/121 : 34/121*t^3 - 27/121*t^2 + 305/121*t + 708/121 : 1),
             (3/55*t^3 + 7/55*t^2 + 2/55*t + 78/55 : -7/55*t^3 + 24/55*t^2 - 9/11*t - 72/55 : 1),
             (-9/121*t^3 - 21/121*t^2 - 127/121*t - 377/121 : 7/121*t^3 - 24/121*t^2 - 197/121*t - 137/121 : 1),
             (16 : -61 : 1),
             (10/121*t^3 + 49/121*t^2 + 168/121*t + 73/121 : 32/121*t^3 + 60/121*t^2 - 261/121*t - 807/121 : 1),
             (-26/121*t^3 + 20/121*t^2 - 219/121*t - 995/121 : 15/121*t^3 + 156/121*t^2 - 232/121*t + 2766/121 : 1),
             (14/121*t^3 - 15/121*t^2 + 90/121*t + 232/121 : -16/121*t^3 + 69/121*t^2 - 293/121*t - 75/121 : 1),
             (-3/55*t^3 - 7/55*t^2 - 2/55*t - 133/55 : -6/55*t^3 - 3/55*t^2 - 25/11*t - 211/55 : 1)]

        ::

            sage: E = EllipticCurve('15a1')
            sage: K.<t> = NumberField(x^2 + 2*x + 10)
            sage: EK = E.base_extend(K)
            sage: EK.torsion_points()
            [(-7 : -5*t - 2 : 1),
             (-7 : 5*t + 8 : 1),
             (-13/4 : 9/8 : 1),
             (-2 : -2 : 1),
             (-2 : 3 : 1),
             (-t - 2 : -t - 7 : 1),
             (-t - 2 : 2*t + 8 : 1),
             (-1 : 0 : 1),
             (t : t - 5 : 1),
             (t : -2*t + 4 : 1),
             (0 : 1 : 0),
             (1/2 : -5/4*t - 2 : 1),
             (1/2 : 5/4*t + 1/2 : 1),
             (3 : -2 : 1),
             (8 : -27 : 1),
             (8 : 18 : 1)]

        ::

            sage: K.<i> = QuadraticField(-1)
            sage: EK = EllipticCurve(K,[0,0,0,0,-1])
            sage: EK.torsion_points ()
             [(-2 : -3*i : 1), (-2 : 3*i : 1), (0 : -i : 1), (0 : i : 1), (0 : 1 : 0), (1 : 0 : 1)]
         """
        T = self.torsion_subgroup()  # cached
        return sorted(T.points())           # these are also cached in T

    def rank_bounds(self, **kwds):
        r"""
        Return the lower and upper bounds using :meth:`~simon_two_descent`.
        The results of :meth:`~simon_two_descent` are cached.

        .. NOTE::

            The optional parameters control the Simon two descent algorithm;
            see the documentation of :meth:`~simon_two_descent` for more
            details.

        INPUT:

        - ``verbose`` -- 0, 1, 2, or 3 (default: 0), the verbosity level

        - ``lim1``    -- (default: 2) limit on trivial points on quartics

        - ``lim3``  -- (default: 4) limit on points on ELS quartics

        - ``limtriv`` -- (default: 2) limit on trivial points on elliptic curve

        - ``maxprob`` -- (default: 20)

        - ``limbigprime`` -- (default: 30) to distinguish between
          small and large prime numbers. Use probabilistic tests for
          large primes. If 0, do not use probabilistic tests.

        - ``known_points`` -- (default: None) list of known points on
          the curve

        OUTPUT:

        lower and upper bounds for the rank of the Mordell-Weil group

        .. NOTE::

            For non-quadratic number fields, this code does
            return, but it takes a long time.

        EXAMPLES::

            sage: K.<a> = NumberField(x^2 + 23, 'a')
            sage: E = EllipticCurve(K, '37')
            sage: E == loads(dumps(E))
            True
            sage: E.rank_bounds()
            (2, 2)

        Here is a curve with two-torsion, again the bounds coincide::

            sage: Qrt5.<rt5> = NumberField(x^2-5)
            sage: E = EllipticCurve([0,5-rt5,0,rt5,0])
            sage: E.rank_bounds()
            (1, 1)

        Finally an example with non-trivial 2-torsion in Sha. So the
        2-descent will not be able to determine the rank, but can only
        give bounds::

            sage: E = EllipticCurve("15a5")
            sage: K.<t> = NumberField(x^2-6)
            sage: EK = E.base_extend(K)
            sage: EK.rank_bounds(lim1=1,lim3=1,limtriv=1)
            (0, 2)

        IMPLEMENTATION:

        Uses Denis Simon's PARI/GP scripts from
        http://www.math.unicaen.fr/~simon/.
        """
        lower, upper, gens = self.simon_two_descent(**kwds)
        # this was corrected in trac 13593. upper is the dimension
        # of the 2-selmer group, so we can certainly remove the
        # 2-torsion of the Mordell-Weil group.
        upper -= self.two_torsion_rank()
        return lower, upper

    def rank(self, **kwds):
        r"""
        Return the rank of this elliptic curve, if it can be determined.

        .. NOTE::

            The optional parameters control the Simon two descent algorithm;
            see the documentation of :meth:`~simon_two_descent` for more
            details.

        INPUT:

        - ``verbose`` -- 0, 1, 2, or 3 (default: 0), the verbosity level

        - ``lim1``    -- (default: 2) limit on trivial points on quartics

        - ``lim3``  -- (default: 4) limit on points on ELS quartics

        - ``limtriv`` -- (default: 2) limit on trivial points on elliptic curve

        - ``maxprob`` -- (default: 20)

        - ``limbigprime`` -- (default: 30) to distinguish between
          small and large prime numbers. Use probabilistic tests for
          large primes. If 0, do not use probabilistic tests.

        - ``known_points`` -- (default: None) list of known points on
          the curve

        OUTPUT:

        If the upper and lower bounds given by Simon two-descent are
        the same, then the rank has been uniquely identified and we
        return this. Otherwise, we raise a ValueError with an error
        message specifying the upper and lower bounds.

        .. NOTE::

            For non-quadratic number fields, this code does return, but it takes
            a long time.

        EXAMPLES::

            sage: K.<a> = NumberField(x^2 + 23, 'a')
            sage: E = EllipticCurve(K, '37')
            sage: E == loads(dumps(E))
            True
            sage: E.rank()
            2

        Here is a curve with two-torsion in the Tate-Shafarevich group,
        so here the bounds given by the algorithm do not uniquely
        determine the rank::

            sage: E = EllipticCurve("15a5")
            sage: K.<t> = NumberField(x^2-6)
            sage: EK = E.base_extend(K)
            sage: EK.rank(lim1=1, lim3=1, limtriv=1)
            Traceback (most recent call last):
            ...
            ValueError: There is insufficient data to determine the rank -
            2-descent gave lower bound 0 and upper bound 2

        IMPLEMENTATION:

        Uses Denis Simon's PARI/GP scripts from
        http://www.math.unicaen.fr/~simon/.
        """
        lower, upper = self.rank_bounds(**kwds)
        if lower == upper:
            return lower
        else:
            raise ValueError('There is insufficient data to determine the rank - 2-descent gave lower bound %s and upper bound %s' % (lower, upper))

    def gens(self, **kwds):
        r"""
        Return some points of infinite order on this elliptic curve.

        Contrary to what the name of this method suggests, the points
        it returns do not always generate a subgroup of full rank in
        the Mordell-Weil group, nor are they necessarily linearly
        independent.  Moreover, the number of points can be smaller or
        larger than what one could expect after calling :meth:`~rank`
        or :meth:`~rank_bounds`.

        .. NOTE::

            The optional parameters control the Simon two descent algorithm;
            see the documentation of :meth:`~simon_two_descent` for more
            details.

        INPUT:

        - ``verbose`` -- 0, 1, 2, or 3 (default: 0), the verbosity level

        - ``lim1``    -- (default: 2) limit on trivial points on quartics

        - ``lim3``  -- (default: 4) limit on points on ELS quartics

        - ``limtriv`` -- (default: 2) limit on trivial points on elliptic curve

        - ``maxprob`` -- (default: 20)

        - ``limbigprime`` -- (default: 30) to distinguish between
          small and large prime numbers. Use probabilistic tests for
          large primes. If 0, do not use probabilistic tests.

        - ``known_points`` -- (default: None) list of known points on
          the curve

        OUTPUT:

        A set of points of infinite order given by the Simon two-descent.

        .. NOTE::

            For non-quadratic number fields, this code does return, but it takes
            a long time.

        EXAMPLES::

            sage: K.<a> = NumberField(x^2 + 23, 'a')
            sage: E = EllipticCurve(K,[0,0,0,101,0])
            sage: E.gens()
            [(23831509/8669448*a - 2867471/8669448 : 76507317707/18049790736*a - 424166479633/18049790736 : 1),
             (-2031032029/969232392*a + 58813561/969232392 : -15575984630401/21336681877488*a + 451041199309/21336681877488 : 1),
             (-186948623/4656964 : 549438861195/10049728312*a : 1)]

        It can happen that no points are found if the height bounds
        used in the search are too small (see :trac:`10745`)::

            sage: K.<t> = NumberField(x^4 + x^2 - 7)
            sage: E = EllipticCurve(K, [1, 0, 5*t^2 + 16, 0, 0])
            sage: E.gens(lim1=1, lim3=1)
            []
            sage: E.rank()
            1
            sage: gg=E.gens(lim3=13); gg  # long time (about 4s)
            [(... : 1)]

        Check that the the point found has infinite order, and that it is on the curve::

            sage: P=gg[0]; P.order()  # long time
            +Infinity
            sage: E.defining_polynomial()(*P)  # long time
            0

        Here is a curve of rank 2::

            sage: K.<t> = NumberField(x^2-17)
            sage: E = EllipticCurve(K,[-4,0])
            sage: E.gens()
            [(-1/2*t + 1/2 : -1/2*t + 1/2 : 1), (-t + 3 : -2*t + 10 : 1)]
            sage: E.rank()
            2

        Test that points of finite order are not included (see :trac:`13593`)::

            sage: E = EllipticCurve("17a3")
            sage: K.<t> = NumberField(x^2+3)
            sage: EK = E.base_extend(K)
            sage: EK.rank()
            0
            sage: EK.gens()
            []

        IMPLEMENTATION:

        For curves over quadratic fields which are base-changes from
        `\QQ`, we delegate the work to :meth:`gens_quadratic` where
        methods over `\QQ` suffice.  Otherwise, we use Denis Simon's
        PARI/GP scripts from http://www.math.unicaen.fr/~simon/.
        """
        try:
            return self.gens_quadratic(**kwds)
        except ValueError:
            self.simon_two_descent(**kwds)
            return self._known_points

    def period_lattice(self, embedding):
        r"""
        Return the period lattice of the elliptic curve for the given
        embedding of its base field with respect to the differential
        `dx/(2y + a_1x + a_3)`.

        INPUT:

        - ``embedding`` -- an embedding of the base number field into `\RR` or `\CC`.

        .. NOTE::

            The precision of the embedding is ignored: we only use the
            given embedding to determine which embedding into ``QQbar``
            to use.  Once the lattice has been initialized, periods can
            be computed to arbitrary precision.

        EXAMPLES:

        First define a field with two real embeddings::

            sage: K.<a> = NumberField(x^3-2)
            sage: E = EllipticCurve([0,0,0,a,2])
            sage: embs = K.embeddings(CC); len(embs)
            3

        For each embedding we have a different period lattice::

            sage: E.period_lattice(embs[0])
            Period lattice associated to Elliptic Curve defined by y^2 = x^3 + a*x + 2 over Number Field in a with defining polynomial x^3 - 2 with respect to the embedding Ring morphism:
            From: Number Field in a with defining polynomial x^3 - 2
            To:   Algebraic Field
            Defn: a |--> -0.6299605249474365? - 1.091123635971722?*I

            sage: E.period_lattice(embs[1])
            Period lattice associated to Elliptic Curve defined by y^2 = x^3 + a*x + 2 over Number Field in a with defining polynomial x^3 - 2 with respect to the embedding Ring morphism:
            From: Number Field in a with defining polynomial x^3 - 2
            To:   Algebraic Field
            Defn: a |--> -0.6299605249474365? + 1.091123635971722?*I

            sage: E.period_lattice(embs[2])
            Period lattice associated to Elliptic Curve defined by y^2 = x^3 + a*x + 2 over Number Field in a with defining polynomial x^3 - 2 with respect to the embedding Ring morphism:
            From: Number Field in a with defining polynomial x^3 - 2
            To:   Algebraic Field
            Defn: a |--> 1.259921049894873?

        Although the original embeddings have only the default
        precision, we can obtain the basis with higher precision
        later::

            sage: L=E.period_lattice(embs[0])
            sage: L.basis()
            (1.86405007647981 - 0.903761485143226*I, -0.149344633143919 - 2.06619546272945*I)

            sage: L.basis(prec=100)
            (1.8640500764798108425920506200 - 0.90376148514322594749786960975*I, -0.14934463314391922099120107422 - 2.0661954627294548995621225062*I)
        """
        from sage.schemes.elliptic_curves.period_lattice import PeriodLattice_ell
        return PeriodLattice_ell(self,embedding)


    def real_components(self, embedding):
        """
        Return the number of real components with respect to a real embedding of the base field.

        EXAMPLES::

            sage: K.<a> = QuadraticField(5)
            sage: embs = K.real_embeddings()
            sage: E = EllipticCurve([0,1,1,a,a])
            sage: [e(E.discriminant()) > 0 for e in embs]
            [True, False]
            sage: [E.real_components(e) for e in embs]
            [2, 1]

        TESTS::

            sage: K.<a> = QuadraticField(-1)
            sage: e = K.complex_embeddings()[0]
            sage: E = EllipticCurve([0,1,1,a,a])
            sage: E.real_components(e)
            Traceback (most recent call last):
            ...
            ValueError: invalid embedding specified: should be real

            sage: E.real_components('banana')
            Traceback (most recent call last):
            ...
            ValueError: invalid embedding

            sage: K.<a> = QuadraticField(-1)
            sage: E = EllipticCurve([0,1,1,a,a])
            sage: K1.<a> = QuadraticField(5)
            sage: e = K1.real_embeddings()[0]
            sage: E.real_components(e)
            Traceback (most recent call last):
            ...
            ValueError: invalid embedding specified: should have domain ...
        """
        try:
            if not embedding.domain() is self.base_field():
                raise ValueError("invalid embedding specified: should have domain {}".format(self.base_field()))
            if not isinstance(embedding.codomain(), sage.rings.abc.RealField):
                raise ValueError("invalid embedding specified: should be real")
        except AttributeError:
                raise ValueError("invalid embedding")

        from sage.rings.number_field.number_field import refine_embedding
        from sage.rings.infinity import Infinity
        e = refine_embedding(embedding,Infinity)

        return 2 if e(self.discriminant()) > 0 else 1

    def height_function(self):
        """
        Return the canonical height function attached to self.

        EXAMPLES::

            sage: K.<a> = NumberField(x^2 - 5)
            sage: E = EllipticCurve(K, '11a3')
            sage: E.height_function()
            EllipticCurveCanonicalHeight object associated to Elliptic Curve defined by y^2 + y = x^3 + (-1)*x^2 over Number Field in a with defining polynomial x^2 - 5
        """
        if not hasattr(self, '_height_function'):
            from sage.schemes.elliptic_curves.height import EllipticCurveCanonicalHeight
            self._height_function = EllipticCurveCanonicalHeight(self)
        return self._height_function

    ##########################################################
    # Isogeny class
    ##########################################################
    def isogeny_class(self, reducible_primes=None, algorithm='Billerey', minimal_models=True):
        r"""
        Return the isogeny class of this elliptic curve.

        INPUT:

        - ``reducible_primes`` (list of ints, or None (default)) -- if
          not None then this should be a list of primes; in computing
          the isogeny class, only composites isogenies of these
          degrees will be used.

        - ``algorithm`` (string, default 'Billerey') -- the algorithm
          to use to compute the reducible primes.  Ignored for CM
          curves or if ``reducible_primes`` is provided.  Values are
          'Billerey' (default), 'Larson', and 'heuristic'.

        - ``minimal_models`` (bool, default ``True``) -- if ``True``,
          all curves in the class will be minimal or semi-minimal
          models.  Over fields of larger degree it can be expensive to
          compute these so set to ``False``.

        OUTPUT:

        An instance of the class
        :class:`sage.schemes.elliptic_curves.isogeny_class.IsogenyClass_EC_NumberField`.
        From this object may be obtained a list of curves in the
        class, a matrix of the degrees of the isogenies between them,
        and the isogenies themselves.

        .. NOTE::

            If using the algorithm 'heuristic' for non-CM curves, the
            result is not guaranteed to be the complete isogeny class,
            since only reducible primes up to the default bound in
            :meth:`reducible_primes_naive` (currently 1000) are
            tested.  However, no examples of non-CM elliptic curves
            with reducible primes greater than 100 have yet been
            computed so the output is likely to be correct.

        .. NOTE::

            By default, the curves in the isogeny class will all be
            minimal models if these exist (for example, when the class
            number is `1`); otherwise they will be minimal at all but
            one prime.  This behaviour can be switched off if desired,
            for example over fields where the computation of the class
            group would be too expensive.

        EXAMPLES::

            sage: K.<i> = QuadraticField(-1)
            sage: E = EllipticCurve(K, [0,0,0,0,1])
            sage: C = E.isogeny_class(); C
            Isogeny class of Elliptic Curve defined by y^2 = x^3 + 1 over Number Field in i with defining polynomial x^2 + 1 with i = 1*I

        The curves in the class (sorted)::

            sage: [E1.ainvs() for E1 in C]
            [(0, 0, 0, 0, -27),
            (0, 0, 0, 0, 1),
            (i + 1, i, i + 1, -i + 3, 4*i),
            (i + 1, i, i + 1, -i + 33, -58*i)]

        The matrix of degrees of cyclic isogenies between curves::

            sage: C.matrix()
            [1 3 6 2]
            [3 1 2 6]
            [6 2 1 3]
            [2 6 3 1]

        The array of isogenies themselves is not filled out but only
        contains those used to construct the class, the other entries
        containing the integer 0.  This will be changed when the
        class :class:`EllipticCurveIsogeny` allowed composition.  In
        this case we used `2`-isogenies to go from 0 to 2 and from 1
        to 3, and `3`-isogenies to go from 0 to 1 and from 2 to 3::

            sage: isogs = C.isogenies()
            sage: [((i,j),isogs[i][j].degree()) for i in range(4) for j in range(4) if isogs[i][j]!=0]
            [((0, 1), 3),
            ((0, 3), 2),
            ((1, 0), 3),
            ((1, 2), 2),
            ((2, 1), 2),
            ((2, 3), 3),
            ((3, 0), 2),
            ((3, 2), 3)]
            sage: [((i,j),isogs[i][j].x_rational_map()) for i in range(4) for j in range(4) if isogs[i][j]!=0]
            [((0, 1), (1/9*x^3 - 12)/x^2),
             ((0, 3), (-1/2*i*x^2 + i*x - 12*i)/(x - 3)),
             ((1, 0), (x^3 + 4)/x^2),
             ((1, 2), (-1/2*i*x^2 - i*x - 2*i)/(x + 1)),
             ((2, 1), (1/2*i*x^2 - x)/(x + 3/2*i)),
             ((2, 3), (x^3 + 4*i*x^2 - 10*x - 10*i)/(x^2 + 4*i*x - 4)),
             ((3, 0), (1/2*i*x^2 + x + 4*i)/(x - 5/2*i)),
             ((3, 2), (1/9*x^3 - 4/3*i*x^2 - 34/3*x + 226/9*i)/(x^2 - 8*i*x - 16))]

        The isogeny class may be visualized by obtaining its graph and
        plotting it::

            sage: G = C.graph()
            sage: G.show(edge_labels=True) # long time

            sage: K.<i> = QuadraticField(-1)
            sage: E = EllipticCurve([1+i, -i, i, 1, 0])
            sage: C = E.isogeny_class(); C # long time
            Isogeny class of Elliptic Curve defined by y^2 + (i+1)*x*y + i*y = x^3 + (-i)*x^2 + x over Number Field in i with defining polynomial x^2 + 1 with i = 1*I
            sage: len(C) # long time
            6
            sage: C.matrix() # long time
            [ 1  3  9 18  6  2]
            [ 3  1  3  6  2  6]
            [ 9  3  1  2  6 18]
            [18  6  2  1  3  9]
            [ 6  2  6  3  1  3]
            [ 2  6 18  9  3  1]
            sage: [E1.ainvs() for E1 in C] # long time
            [(i + 1, i - 1, i, -i - 1, -i + 1),
            (i + 1, i - 1, i, 14*i + 4, 7*i + 14),
            (i + 1, i - 1, i, 59*i + 99, 372*i - 410),
            (i + 1, -i, i, -240*i - 399, 2869*i + 2627),
            (i + 1, -i, i, -5*i - 4, 2*i + 5),
            (i + 1, -i, i, 1, 0)]

        An example with CM by `\sqrt{-5}`::

            sage: pol = PolynomialRing(QQ,'x')([1,0,3,0,1])
            sage: K.<c> = NumberField(pol)
            sage: j = 1480640+565760*c^2
            sage: E = EllipticCurve(j=j)
            sage: E.has_cm()
            True
            sage: E.has_rational_cm()
            True
            sage: E.cm_discriminant()
            -20
            sage: C = E.isogeny_class()
            sage: len(C)
            2
            sage: C.matrix()
            [1 2]
            [2 1]
            sage: [E.ainvs() for E in C]
            [(0, 0, 0, 83490*c^2 - 147015, -64739840*c^2 - 84465260),
            (0, 0, 0, -161535*c^2 + 70785, -62264180*c^3 + 6229080*c)]
            sage: C.isogenies()[0][1]
            Isogeny of degree 2 from Elliptic Curve defined by y^2 = x^3 + (83490*c^2-147015)*x + (-64739840*c^2-84465260) over Number Field in c with defining polynomial x^4 + 3*x^2 + 1 to Elliptic Curve defined by y^2 = x^3 + (-161535*c^2+70785)*x + (-62264180*c^3+6229080*c) over Number Field in c with defining polynomial x^4 + 3*x^2 + 1

        An example with CM by `\sqrt{-23}` (class number `3`)::

            sage: pol = PolynomialRing(QQ,'x')([1,-3,5,-5,5,-3,1])
            sage: L.<a> = NumberField(pol)
            sage: js = hilbert_class_polynomial(-23).roots(L,multiplicities=False); len(js)
            3
            sage: E = EllipticCurve(j=js[0])
            sage: E.has_rational_cm()
            True
            sage: len(E.isogenies_prime_degree())  # long time
            3
            sage: C = E.isogeny_class(); len(C)  # long time
            6

        The reason for the isogeny class having size six while the
        class number is only `3` is that the class also contains three
        curves with CM by the order of discriminant `-92=4\cdot(-23)`,
        which also has class number `3`.  The curves in the class are
        sorted first by CM discriminant (then lexicographically using
        a-invariants)::

            sage: [F.cm_discriminant() for F in C]  # long time
            [-23, -23, -23, -92, -92, -92]

        `2` splits in the order with discriminant `-23`, into two
        primes of order `3` in the class group, each of which induces
        a `2`-isogeny to a curve with the same endomorphism ring; the
        third `2`-isogeny is to a curve with the smaller endomorphism
        ring::

            sage: [phi.codomain().cm_discriminant() for phi in E.isogenies_prime_degree()]  # long time
            [-92, -23, -23]

            sage: C.matrix()  # long time # random
            [1 2 2 4 4 2]
            [2 1 2 4 2 4]
            [2 2 1 2 4 4]
            [4 4 2 1 3 3]
            [4 2 4 3 1 3]
            [2 4 4 3 3 1]

        The graph of this isogeny class has a shape which does not
        occur over `\QQ`: a triangular prism.  Note that for curves
        without CM, the graph has an edge between two curves if and
        only if they are connected by an isogeny of prime degree, and
        this degree is uniquely determined by the two curves, but in
        the CM case this property does not hold, since for pairs of
        curves in the class with the same endomorphism ring `O`, the
        set of degrees of isogenies between them is the set of
        integers represented by a primitive integral binary quadratic
        form of discriminant `\text{disc}(O)`, and this form
        represents infinitely many primes.  In the matrix we give a
        small prime represented by the appropriate form.  In this
        example, the matrix is formed by four `3\times3` blocks.  The
        isogenies of degree `2` indicated by the upper left `3\times3`
        block of the matrix could be replaced by isogenies of any
        degree represented by the quadratic form `2x^2+xy+3y^2` of
        discriminant `-23`.  Similarly in the lower right block, the
        entries of `3` could be represented by any integers
        represented by the quadratic form `3x^2+2xy+8y^2` of
        discriminant `-92`.  In the top right block and lower left
        blocks, by contrast, the prime entries `2` are unique
        determined::

            sage: G = C.graph()  # long time
            sage: G.adjacency_matrix()  # long time # random
            [0 1 1 0 0 1]
            [1 0 1 0 1 0]
            [1 1 0 1 0 0]
            [0 0 1 0 1 1]
            [0 1 0 1 0 1]
            [1 0 0 1 1 0]
            sage: Graph(polytopes.simplex(2).prism().adjacency_matrix()).is_isomorphic(G) # long time
            True

        To display the graph without any edge labels::

            sage: G.show()  # not tested

        To display the graph with edge labels: by default, for curves
        with rational CM, the labels are the coefficients of the
        associated quadratic forms::

            sage: G.show(edge_labels=True)  # not tested

        For an alternative view, first relabel the edges using only 2
        labels to distinguish between isogenies between curves with
        the same endomorphism ring and isogenies between curves with
        different endomorphism rings, then use a 3-dimensional plot
        which can be rotated::

            sage: for i,j,l in G.edge_iterator():  # long time
            ....:     G.set_edge_label(i, j, l.count(','))
            sage: G.show3d(color_by_label=True)  # long time

        A class number `6` example.  First we set up the fields: ``pol``
        defines the same field as ``pol26`` but is simpler::

            sage: pol26 = hilbert_class_polynomial(-4*26)
            sage: pol = x^6-x^5+2*x^4+x^3-2*x^2-x-1
            sage: K.<a> = NumberField(pol)
            sage: L.<b> = K.extension(x^2+26)

        Only `2` of the `j`-invariants with discriminant -104 are in
        `K`, though all are in `L`::

            sage: len(pol26.roots(K))
            2
            sage: len(pol26.roots(L))
            6

        We create an elliptic curve defined over `K` with one of the
        `j`-invariants in `K`::

            sage: j1 = pol26.roots(K)[0][0]
            sage: E = EllipticCurve(j=j1)
            sage: E.has_cm()
            True
            sage: E.has_rational_cm()
            False
            sage: E.has_rational_cm(L)
            True

        Over `K` the isogeny class has size `4`, with `2` curves for
        each of the `2` `K`-rational `j`-invariants::

            sage: C = E.isogeny_class(); len(C) # long time (~11s)
            4
            sage: C.matrix()                    # long time
            [ 1 13  2 26]
            [13  1 26  2]
            [ 2 26  1 13]
            [26  2 13  1]
            sage: len(Set([EE.j_invariant() for EE in C.curves]))  # long time
            2

        Over `L`, the isogeny class grows to size `6` (the class
        number)::

            sage: EL = E.change_ring(L)
            sage: CL = EL.isogeny_class(minimal_models=False) # long time
            sage: len(CL) # long time
            6
            sage: s1 = Set([EE.j_invariant() for EE in CL.curves]) # long time
            sage: s2 = Set(pol26.roots(L,multiplicities=False)) # long time
            sage: s1 == s2 # long time
            True

        In each position in the matrix of degrees, we see primes (or
        `1`).  In fact the set of degrees of cyclic isogenies from
        curve `i` to curve `j` is infinite, and is the set of all
        integers represented by one of the primitive binary quadratic
        forms of discriminant `-104`, from which we have selected a
        small prime::

            sage: CL.matrix() # long time # random (see :trac:`19229`)
            [1 2 3 3 5 5]
            [2 1 5 5 3 3]
            [3 5 1 3 2 5]
            [3 5 3 1 5 2]
            [5 3 2 5 1 3]
            [5 3 5 2 3 1]

        To see the array of binary quadratic forms::

            sage: CL.qf_matrix()  # long time # random (see :trac:`19229`)
            [[[1], [2, 0, 13], [3, -2, 9], [3, -2, 9], [5, -4, 6], [5, -4, 6]],
             [[2, 0, 13], [1], [5, -4, 6], [5, -4, 6], [3, -2, 9], [3, -2, 9]],
             [[3, -2, 9], [5, -4, 6], [1], [3, -2, 9], [2, 0, 13], [5, -4, 6]],
             [[3, -2, 9], [5, -4, 6], [3, -2, 9], [1], [5, -4, 6], [2, 0, 13]],
             [[5, -4, 6], [3, -2, 9], [2, 0, 13], [5, -4, 6], [1], [3, -2, 9]],
             [[5, -4, 6], [3, -2, 9], [5, -4, 6], [2, 0, 13], [3, -2, 9], [1]]]

        As in the non-CM case, the isogeny class may be visualized by
        obtaining its graph and plotting it.  Since there are more
        edges than in the non-CM case, it may be preferable to omit
        the edge_labels::

            sage: G = C.graph()
            sage: G.show(edge_labels=False) # long time

        It is possible to display a 3-dimensional plot, with colours
        to represent the different edge labels, in a form which can be
        rotated!::

            sage: G.show3d(color_by_label=True) # long time

        Over larger number fields several options make computations
        tractable.  Here we use algorithm 'heuristic' which avoids a
        rigorous computation of the reducible primes, only testing
        those less than 1000, and setting ``minimal_models`` to
        ``False`` avoid having to compute the class group of `K`.  To
        obtain minimal models set proof.number_field(False); the class
        group computation takes an additional 10s::

            sage: K.<z> = CyclotomicField(53)
            sage: E = EllipticCurve(K,[0,6,0,2,0])
            sage: C = E.isogeny_class(algorithm='heuristic', minimal_models=False); C # long time (10s)
            Isogeny class of Elliptic Curve defined by y^2 = x^3 + 6*x^2 + 2*x over Cyclotomic Field of order 53 and degree 52
            sage: C.curves # long time
            [Elliptic Curve defined by y^2 = x^3 + 6*x^2 + (-8)*x + (-48) over Cyclotomic Field of order 53 and degree 52,
            Elliptic Curve defined by y^2 = x^3 + 6*x^2 + 2*x over Cyclotomic Field of order 53 and degree 52]

        TESTS:

        An example which failed until fixed at :trac:`19229`::

            sage: K.<a> = NumberField(x^2-x+1)
            sage: E = EllipticCurve([a+1,1,1,0,0])
            sage: C = E.isogeny_class(); len(C) # long time
            4
        """
        try:
            return self._isoclass
        except AttributeError:
            from sage.schemes.elliptic_curves.isogeny_class import IsogenyClass_EC_NumberField
            self._isoclass = IsogenyClass_EC_NumberField(self, reducible_primes=reducible_primes, algorithm=algorithm, minimal_models=minimal_models)
            return self._isoclass

    def isogenies_prime_degree(self, l=None, algorithm='Billerey', minimal_models=True):
        r"""
        Return a list of `\ell`-isogenies from self, where `\ell` is a
        prime.

        INPUT:

        - ``l`` -- either None or a prime or a list of primes.

        - ``algorithm`` (string, default 'Billerey') -- the algorithm
          to use to compute the reducible primes when ``l`` is None.
          Ignored for CM curves or if ``l`` is provided.  Values are
          'Billerey' (default), 'Larson', and 'heuristic'.

        - ``minimal_models`` (bool, default ``True``) -- if ``True``,
          all curves computed will be minimal or semi-minimal models.
          Over fields of larger degree it can be expensive to compute
          these so set to ``False``.

        OUTPUT:

        (list) `\ell`-isogenies for the given `\ell` or if `\ell` is None, all
        isogenies of prime degree (see below for the CM case).

        .. NOTE::

            Over `\QQ`, the codomains of the isogenies returned are
            standard minimal models.  Over other number fields they are
            global minimal models if these exist, otherwise models
            which are minimal at all but one prime.

        .. NOTE::

            For curves with rational CM, isogenies of primes degree
            exist for infinitely many primes `\ell`, though there are
            only finitely many isogenous curves up to isomorphism.  The
            list returned only includes one isogeny of prime degree for
            each codomain.

        EXAMPLES::

            sage: K.<i> = QuadraticField(-1)
            sage: E = EllipticCurve(K, [0,0,0,0,1])
            sage: isogs = E.isogenies_prime_degree()
            sage: [phi.degree() for phi in isogs]
            [2, 3]

            sage: pol = PolynomialRing(QQ,'x')([1,-3,5,-5,5,-3,1])
            sage: L.<a> = NumberField(pol)
            sage: js = hilbert_class_polynomial(-23).roots(L,multiplicities=False); len(js)
            3
            sage: E = EllipticCurve(j=js[0])
            sage: len(E.isogenies_prime_degree())  # long time
            3

        Set ``minimal_models`` to False to avoid computing minimal
        models of the isogenous curves, since that can be
        time-consuming since it requires computation of the class
        group::

            sage: proof.number_field(False)
            sage: K.<z> = CyclotomicField(53)
            sage: E = EllipticCurve(K,[0,6,0,2,0])
            sage: E.isogenies_prime_degree(2, minimal_models=False)
            [Isogeny of degree 2 from Elliptic Curve defined by y^2 = x^3 + 6*x^2 + 2*x over Cyclotomic Field of order 53 and degree 52 to Elliptic Curve defined by y^2 = x^3 + 6*x^2 + (-8)*x + (-48) over Cyclotomic Field of order 53 and degree 52]
            sage: E.isogenies_prime_degree(2, minimal_models=True) # not tested (10s)
            [Isogeny of degree 2 from Elliptic Curve defined by y^2 = x^3 + 6*x^2 + 2*x over Cyclotomic Field of order 53 and degree 52 to Elliptic Curve defined by y^2 = x^3 + (-20)*x + (-16) over Cyclotomic Field of order 53 and degree 52]

        TESTS::

            sage: E.isogenies_prime_degree(4)
            Traceback (most recent call last):
            ...
            ValueError: 4 is not prime.
        """
        from .isogeny_small_degree import isogenies_prime_degree

        if l is not None and not isinstance(l, list):
            try:
                l = ZZ(l)
            except TypeError:
                raise ValueError("%s is not a prime integer" % l)
            try:
                if l.is_prime(proof=False):
                    return isogenies_prime_degree(self, l, minimal_models=minimal_models)
                else:
                    raise ValueError("%s is not prime." % l)
            except AttributeError:
                raise ValueError("%s is not prime." % l)

        if l is None:
            from .isogeny_class import possible_isogeny_degrees
            L = possible_isogeny_degrees(self)
            return self.isogenies_prime_degree(L, minimal_models=minimal_models)

        isogs = sum([self.isogenies_prime_degree(p, minimal_models=minimal_models) for p in l],
                    [])

        if self.has_rational_cm():
            # eliminate any endomorphisms and repeated codomains
            isogs = [phi for phi in isogs if not self.is_isomorphic(phi.codomain())]
            codoms = [phi.codomain() for phi in isogs]
            isogs = [phi for i, phi in enumerate(isogs)
                     if not any(E.is_isomorphic(codoms[i])
                                for E in codoms[:i])]
        return isogs

    def is_isogenous(self, other, proof=True, maxnorm=100):
        """
        Return whether or not self is isogenous to other.

        INPUT:

        - ``other`` -- another elliptic curve.

        - ``proof`` (default True) -- If ``False``, the function will
          return ``True`` whenever the two curves have the same
          conductor and are isogenous modulo `p` for all primes `p` of
          norm up to ``maxnorm``.  If ``True``, the function returns
          False when the previous condition does not hold, and if it
          does hold we compute the complete isogeny class to see if
          the curves are indeed isogenous.

        - ``maxnorm`` (integer, default 100) -- The maximum norm of
          primes `p` for which isogeny modulo `p` will be checked.

        OUTPUT:

        (bool) True if there is an isogeny from curve ``self`` to
        curve ``other``.

        EXAMPLES::

            sage: x = polygen(QQ, 'x')
            sage: F = NumberField(x^2 -2, 's'); F
            Number Field in s with defining polynomial x^2 - 2
            sage: E1 = EllipticCurve(F, [7,8])
            sage: E2 = EllipticCurve(F, [0,5,0,1,0])
            sage: E3 = EllipticCurve(F, [0,-10,0,21,0])
            sage: E1.is_isogenous(E2)
            False
            sage: E1.is_isogenous(E1)
            True
            sage: E2.is_isogenous(E2)
            True
            sage: E2.is_isogenous(E1)
            False
            sage: E2.is_isogenous(E3)
            True

        ::

            sage: x = polygen(QQ, 'x')
            sage: F = NumberField(x^2 -2, 's'); F
            Number Field in s with defining polynomial x^2 - 2
            sage: E = EllipticCurve('14a1')
            sage: EE = EllipticCurve('14a2')
            sage: E1 = E.change_ring(F)
            sage: E2 = EE.change_ring(F)
            sage: E1.is_isogenous(E2)
            True

        ::

            sage: x = polygen(QQ, 'x')
            sage: F = NumberField(x^2 -2, 's'); F
            Number Field in s with defining polynomial x^2 - 2
            sage: k.<a> = NumberField(x^3+7)
            sage: E = EllipticCurve(F, [7,8])
            sage: EE = EllipticCurve(k, [2, 2])
            sage: E.is_isogenous(EE)
            Traceback (most recent call last):
            ...
            ValueError: Second argument must be defined over the same number field.

        Some examples from Cremona's 1981 tables::

            sage: K.<i> = QuadraticField(-1)
            sage: E1 = EllipticCurve([i + 1, 0, 1, -240*i - 400, -2869*i - 2627])
            sage: E1.conductor()
            Fractional ideal (-4*i - 7)
            sage: E2 = EllipticCurve([1+i,0,1,0,0])
            sage: E2.conductor()
            Fractional ideal (-4*i - 7)
            sage: E1.is_isogenous(E2) # long time
            True
            sage: E1.is_isogenous(E2, proof=False) # faster  (~170ms)
            True

        In this case E1 and E2 are in fact 9-isogenous, as may be
        deduced from the following::

            sage: E3 = EllipticCurve([i + 1, 0, 1, -5*i - 5, -2*i - 5])
            sage: E3.is_isogenous(E1)
            True
            sage: E3.is_isogenous(E2)
            True
            sage: E1.isogeny_degree(E2) # long time
            9

        TESTS:

        Check that :trac:`15890` is fixed::

            sage: K.<s> = QuadraticField(229)
            sage: c4 = 2173 - 235*(1 - s)/2
            sage: c6 = -124369 + 15988*(1 - s)/2
            sage: c4c = 2173 - 235*(1 + s)/2
            sage: c6c = -124369 + 15988*(1 + s)/2
            sage: E = EllipticCurve_from_c4c6(c4, c6)
            sage: Ec = EllipticCurve_from_c4c6(c4c, c6c)
            sage: E.is_isogenous(Ec)
            True

        Check that :trac:`17295` is fixed::

            sage: k.<s> = QuadraticField(2)
            sage: K.<b> = k.extension(x^2 - 3)
            sage: E = EllipticCurve(k, [-3*s*(4 + 5*s), 2*s*(2 + 14*s + 11*s^2)])
            sage: Ec = EllipticCurve(k, [3*s*(4 - 5*s), -2*s*(2 - 14*s + 11*s^2)])
            sage: EK = E.base_extend(K)
            sage: EcK = Ec.base_extend(K)
            sage: EK.is_isogenous(EcK)      # long time (about 3.5 s)
            True
        """
        if not is_EllipticCurve(other):
            raise ValueError("Second argument is not an Elliptic Curve.")
        if self.is_isomorphic(other):
            return True
        K = self.base_field()
        if K != other.base_field():
            raise ValueError("Second argument must be defined over the same number field.")

        E1 = self.integral_model()
        E2 = other.integral_model()
        N = E1.conductor()
        if N != E2.conductor():
            return False

        PI = K.primes_of_degree_one_iter()
        while True:
            P = next(PI)
            if P.absolute_norm() > maxnorm:
                break
            if not P.divides(N):
                if E1.reduction(P).cardinality() != E2.reduction(P).cardinality():
                    return False

        if not proof:
            return True

        #  We first try the easiest cases: primes for which X_0(l) has genus 0:

        for l in [2, 3, 5, 7, 13]:
            if any(E2.is_isomorphic(f.codomain())
                   for f in E1.isogenies_prime_degree(l)):
                return True

        #  Next we try the primes for which X_0^+(l) has genus 0 for
        #  which isogeny-finding is faster than in general:

        from .isogeny_small_degree import hyperelliptic_primes
        for l in hyperelliptic_primes:
            if any(E2.is_isomorphic(f.codomain())
                   for f in E1.isogenies_prime_degree(l)):
                return True

        # Next we try looking modulo some more primes:

        while True:
            if P.absolute_norm() > 10 * maxnorm:
                break
            if not P.divides(N):
                OP = K.residue_field(P)
                if E1.change_ring(OP).cardinality() != E2.change_ring(OP).cardinality():
                    return False
            P = next(PI)

        # Finally we compute the full isogeny class of E1 and check if
        # E2 is isomorphic to any curve in the class:

        return any(E2.is_isomorphic(E3) for E3 in E1.isogeny_class().curves)

        raise NotImplementedError("Curves appear to be isogenous (same conductor, isogenous modulo all primes of norm up to %s), but no isogeny has been constructed." % (10*maxnorm))

    def isogeny_degree(self, other):
        """
        Return the minimal degree of an isogeny between self and
        other, or 0 if no isogeny exists.

        INPUT:

        - ``other`` -- another elliptic curve.

        OUTPUT:

        (int) The degree of an isogeny from ``self`` to ``other``, or 0.

        EXAMPLES::

            sage: x = QQ['x'].0
            sage: F = NumberField(x^2 -2, 's'); F
            Number Field in s with defining polynomial x^2 - 2
            sage: E = EllipticCurve('14a1')
            sage: EE = EllipticCurve('14a2')
            sage: E1 = E.change_ring(F)
            sage: E2 = EE.change_ring(F)
            sage: E1.isogeny_degree(E2)  # long time
            2
            sage: E2.isogeny_degree(E2)
            1
            sage: E5 = EllipticCurve('14a5').change_ring(F)
            sage: E1.isogeny_degree(E5)  # long time
            6

            sage: E = EllipticCurve('11a1')
            sage: [E2.label() for E2 in cremona_curves([11..20]) if E.isogeny_degree(E2)]
            ['11a1', '11a2', '11a3']

            sage: K.<i> = QuadraticField(-1)
            sage: E = EllipticCurve([1+i, -i, i, 1, 0])
            sage: C = E.isogeny_class() # long time
            sage: [E.isogeny_degree(F) for F in C] # long time
            [2, 6, 18, 9, 3, 1]
        """
        # First deal with some easy cases:
        if self.conductor() != other.conductor():
            return ZZ.zero()

        if self.is_isomorphic(other):
            return ZZ.one()

        C = self.isogeny_class()
        i = C.index(self)  # may not be 0 since curves are sorted
        try:
            return C.matrix()[i][C.index(other)]
        except ValueError:
            return ZZ.zero()

    def reducible_primes(self, algorithm='Billerey', max_l=None,
                         num_l=None, verbose=False):
        r"""
        Return a finite set of primes `\ell` for which `E` has a
        K-rational `\ell`-isogeny.

        For curves without CM the list returned is exactly the finite
        set of primes `\ell` for which the mod-`\ell` Galois
        representation is reducible.  For curves with CM this set is
        infinite; we return a finite list of primes `\ell` such that
        every curve isogenous to this curve can be obtained by a
        finite sequence of isogenies of degree one of the primes in
        the list.

        INPUT:

        - ``algorithm`` (string) -- only relevant for non-CM curves.
          Either 'Billerey", to use the methods of [Bil2011]_,
          'Larson' to use Larson's implementation using Galois
          representations, or 'heuristic' (see below).

        - ``max_l`` (int or ``None``) -- only relevant for non-CM
          curves and algorithms 'Billerey' and 'heuristic.  Controls
          the maximum prime used in either algorithm.  If ``None``,
          use the default for that algorithm.

        - ``num_l`` (int or ``None``) -- only relevant for non-CM
          curves and algorithm 'Billerey'.  Controls the maximum
          number of primes used in the algorithm.  If ``None``, use
          the default for that algorithm.

        .. NOTE::

            The 'heuristic' algorithm only checks primes up to the
            bound ``max_l``.  This is faster but not guaranteed to be
            complete.  Both the Billerey and Larson algorithms are
            rigorous.

        EXAMPLES::

            sage: K = NumberField(x**2 - 29, 'a'); a = K.gen()
            sage: E = EllipticCurve([1, 0, ((5 + a)/2)**2, 0, 0])
            sage: rho = E.galois_representation()
            sage: rho.reducible_primes() # long time
            [3, 5]
            sage: E.reducible_primes() # long time
            [3, 5]
            sage: K = NumberField(x**2 + 1, 'a')
            sage: E = EllipticCurve_from_j(K(1728)) # CM over K
            sage: rho = E.galois_representation()
            sage: rho.reducible_primes() # CM curves always return [0]
            [0]
            sage: E.reducible_primes()
            [2]
            sage: E = EllipticCurve_from_j(K(0)) # CM but NOT over K
            sage: rho = E.galois_representation()
            sage: rho.reducible_primes() # long time
            [2, 3]
            sage: E.reducible_primes()
            [2, 3]
            sage: E = EllipticCurve_from_j(K(2268945/128)).global_minimal_model() # c.f. [Sut2012]
            sage: rho = E.galois_representation()
            sage: rho.isogeny_bound() # ..but there is no 7-isogeny, long time
            [7]
            sage: rho.reducible_primes() # long time
            []
            sage: E.reducible_primes() # long time
            []
        """
        from sage.schemes.elliptic_curves.isogeny_class import possible_isogeny_degrees
        return possible_isogeny_degrees(self, max_l=max_l, num_l=num_l, exact=True, verbose=verbose)

    def lll_reduce(self, points, height_matrix=None, precision=None):
        r"""
        Return an LLL-reduced basis from a given basis, with transform
        matrix.

        INPUT:

        - ``points`` -- a list of points on this elliptic
          curve, which should be independent.

        - ``height_matrix`` -- the height-pairing matrix of
          the points, or ``None``. If ``None``, it will be computed.

        - ``precision`` -- number of bits of precision of intermediate
          computations (default: ``None``, for default RealField
          precision; ignored if ``height_matrix`` is supplied)

        OUTPUT: A tuple (newpoints, U) where U is a unimodular integer
        matrix, new_points is the transform of points by U, such that
        new_points has LLL-reduced height pairing matrix

        .. NOTE::

            If the input points are not independent, the output
            depends on the undocumented behaviour of PARI's
            :pari:`qflllgram` function when applied to a Gram matrix which
            is not positive definite.

        EXAMPLES:

        Some examples over `\QQ`::

            sage: E = EllipticCurve([0, 1, 1, -2, 42])
            sage: Pi = E.gens(); Pi
            [(-4 : 1 : 1), (-3 : 5 : 1), (-11/4 : 43/8 : 1), (-2 : 6 : 1)]
            sage: Qi, U = E.lll_reduce(Pi)
            sage: all(sum(U[i,j]*Pi[i] for i in range(4)) == Qi[j] for j in range(4))
            True
            sage: sorted(Qi)
            [(-4 : 1 : 1), (-3 : 5 : 1), (-2 : 6 : 1), (0 : 6 : 1)]
            sage: U.det()
            1
            sage: E.regulator_of_points(Pi)
            4.59088036960573
            sage: E.regulator_of_points(Qi)
            4.59088036960574

        ::

            sage: E = EllipticCurve([1,0,1,-120039822036992245303534619191166796374,504224992484910670010801799168082726759443756222911415116])
            sage: xi = [2005024558054813068,\
            -4690836759490453344,\
            4700156326649806635,\
            6785546256295273860,\
            6823803569166584943,\
            7788809602110240789,\
            27385442304350994620556,\
            54284682060285253719/4,\
            -94200235260395075139/25,\
            -3463661055331841724647/576,\
            -6684065934033506970637/676,\
            -956077386192640344198/2209,\
            -27067471797013364392578/2809,\
            -25538866857137199063309/3721,\
            -1026325011760259051894331/108241,\
            9351361230729481250627334/1366561,\
            10100878635879432897339615/1423249,\
            11499655868211022625340735/17522596,\
            110352253665081002517811734/21353641,\
            414280096426033094143668538257/285204544,\
            36101712290699828042930087436/4098432361,\
            45442463408503524215460183165/5424617104,\
            983886013344700707678587482584/141566320009,\
            1124614335716851053281176544216033/152487126016]
            sage: points = [E.lift_x(x) for x in xi]
            sage: newpoints, U = E.lll_reduce(points)  # long time (35s on sage.math, 2011)
            sage: [P[0] for P in newpoints]            # long time
            [6823803569166584943, 5949539878899294213, 2005024558054813068, 5864879778877955778, 23955263915878682727/4, 5922188321411938518, 5286988283823825378, 11465667352242779838, -11451575907286171572, 3502708072571012181, 1500143935183238709184/225, 27180522378120223419/4, -5811874164190604461581/625, 26807786527159569093, 7041412654828066743, 475656155255883588, 265757454726766017891/49, 7272142121019825303, 50628679173833693415/4, 6951643522366348968, 6842515151518070703, 111593750389650846885/16, 2607467890531740394315/9, -1829928525835506297]

        An example to show the explicit use of the height pairing matrix::

            sage: E = EllipticCurve([0, 1, 1, -2, 42])
            sage: Pi = E.gens()
            sage: H = E.height_pairing_matrix(Pi,3)
            sage: E.lll_reduce(Pi,height_matrix=H)
            (
                                                                      [1 0 0 1]
                                                                      [0 1 0 1]
                                                                      [0 0 0 1]
            [(-4 : 1 : 1), (-3 : 5 : 1), (-2 : 6 : 1), (1 : -7 : 1)], [0 0 1 1]
            )

        Some examples over number fields (see :trac:`9411`)::

            sage: K.<a> = QuadraticField(-23, 'a')
            sage: E = EllipticCurve(K, [0,0,1,-1,0])
            sage: P = E(-2,-(a+1)/2)
            sage: Q = E(0,-1)
            sage: E.lll_reduce([P,Q])
            (
                                                     [0 1]
            [(0 : -1 : 1), (-2 : -1/2*a - 1/2 : 1)], [1 0]
            )

        ::

            sage: K.<a> = QuadraticField(-5)
            sage: E = EllipticCurve(K,[0,a])
            sage: points = [E.point([-211/841*a - 6044/841,-209584/24389*a + 53634/24389]),E.point([-17/18*a - 1/9, -109/108*a - 277/108]) ]
            sage: E.lll_reduce(points)
            (
            [(-a + 4 : -3*a + 7 : 1), (-17/18*a - 1/9 : 109/108*a + 277/108 : 1)],
            [ 1  0]
            [ 1 -1]
            )
        """
        r = len(points)
        if height_matrix is None:
            height_matrix = self.height_pairing_matrix(points, precision)
        U = height_matrix.__pari__().lllgram().sage()
        new_points = [sum([U[j, i]*points[j] for j in range(r)])
                      for i in range(r)]
        return new_points, U

    def galois_representation(self):
        r"""
        The compatible family of the Galois representation
        attached to this elliptic curve.

        Given an elliptic curve `E` over a number field `K`
        and a rational prime number `p`, the `p^n`-torsion
        `E[p^n]` points of `E` is a representation of the
        absolute Galois group of `K`. As `n` varies
        we obtain the Tate module `T_p E` which is a
        a representation of `G_K` on a free `\ZZ_p`-module
        of rank `2`. As `p` varies the representations
        are compatible.

        EXAMPLES::

            sage: K = NumberField(x**2 + 1, 'a')
            sage: E = EllipticCurve('11a1').change_ring(K)
            sage: rho = E.galois_representation()
            sage: rho
            Compatible family of Galois representations associated to the Elliptic Curve defined by y^2 + y = x^3 + (-1)*x^2 + (-10)*x + (-20) over Number Field in a with defining polynomial x^2 + 1
            sage: rho.is_surjective(3)
            True
            sage: rho.is_surjective(5)  # long time (4s on sage.math, 2014)
            False
            sage: rho.non_surjective()
            [5]
        """
        from .gal_reps_number_field import GaloisRepresentation
        return GaloisRepresentation(self)

    @cached_method
    def cm_discriminant(self):
        """
        Return the CM discriminant of the `j`-invariant of this curve, or 0.

        OUTPUT:

        An integer `D` which is either `0` if this curve `E` does not
        have Complex Multiplication) (CM), or an imaginary quadratic
        discriminant if `j(E)` is the `j`-invariant of the order with
        discriminant `D`.

        .. NOTE::

            If `E` has CM but the discriminant `D` is not a square in
            the base field `K` then the extra endomorphisms will not be
            defined over `K`.  See also :meth:`has_rational_cm`.

        EXAMPLES::

            sage: EllipticCurve(j=0).cm_discriminant()
            -3
            sage: EllipticCurve(j=1).cm_discriminant()
            Traceback (most recent call last):
            ...
            ValueError: Elliptic Curve defined by y^2 + x*y = x^3 + 36*x + 3455 over Rational Field does not have CM
            sage: EllipticCurve(j=1728).cm_discriminant()
            -4
            sage: EllipticCurve(j=8000).cm_discriminant()
            -8
            sage: K.<a> = QuadraticField(5)
            sage: EllipticCurve(j=282880*a + 632000).cm_discriminant()
            -20
            sage: K.<a> = NumberField(x^3 - 2)
            sage: EllipticCurve(j=31710790944000*a^2 + 39953093016000*a + 50337742902000).cm_discriminant()
            -108
        """
        from sage.schemes.elliptic_curves.cm import is_cm_j_invariant
        flag, df = is_cm_j_invariant(self.j_invariant())
        if flag:
            d, f = df
            return d*f**2
        else:  # no CM
            return ZZ.zero()

    @cached_method
    def has_cm(self):
        """
        Return whether or not this curve has a CM `j`-invariant.

        OUTPUT:

        ``True`` if this curve has CM over the algebraic closure
        of the base field, otherwise ``False``.  See also
        :meth:`cm_discriminant` and :meth:`has_rational_cm`.

        .. NOTE::

            Even if `E` has CM in this sense (that its `j`-invariant is
            a CM `j`-invariant), if the associated negative
            discriminant `D` is not a square in the base field `K`, the
            extra endomorphisms will not be defined over `K`.  See also
            the method :meth:`has_rational_cm` which tests whether `E`
            has extra endomorphisms defined over `K` or a given
            extension of `K`.

        EXAMPLES::

            sage: EllipticCurve(j=0).has_cm()
            True
            sage: EllipticCurve(j=1).has_cm()
            False
            sage: EllipticCurve(j=1728).has_cm()
            True
            sage: EllipticCurve(j=8000).has_cm()
            True
            sage: K.<a> = QuadraticField(5)
            sage: EllipticCurve(j=282880*a + 632000).has_cm()
            True
            sage: K.<a> = NumberField(x^3 - 2)
            sage: EllipticCurve(j=31710790944000*a^2 + 39953093016000*a + 50337742902000).has_cm()
            True
        """
        return not self.cm_discriminant().is_zero()

    @cached_method
    def has_rational_cm(self, field=None):
        r"""
        Return whether or not this curve has CM defined over its
        base field or a given extension.

        INPUT:

        - ``field`` -- a field, which should be an extension of the
          base field of the curve.  If ``field`` is ``None`` (the
          default), it is taken to be the base field of the curve.

        OUTPUT:

        ``True`` if the ring of endomorphisms of this curve over
        the given field is larger than `\ZZ`; otherwise ``False``.
        See also :meth:`cm_discriminant` and :meth:`has_cm`.

        .. NOTE::

            If `E` has CM but the discriminant `D` is not a square in
            the given field `K` then the extra endomorphisms will not
            be defined over `K`, and this function will return
            ``False``.  See also :meth:`has_cm`.  To obtain the CM
            discriminant, use :meth:`cm_discriminant`.

        EXAMPLES::

            sage: E = EllipticCurve(j=0)
            sage: E.has_cm()
            True
            sage: E.has_rational_cm()
            False
            sage: D = E.cm_discriminant(); D
            -3
            sage: E.has_rational_cm(QuadraticField(D))
            True

            sage: E = EllipticCurve(j=1728)
            sage: E.has_cm()
            True
            sage: E.has_rational_cm()
            False
            sage: D = E.cm_discriminant(); D
            -4
            sage: E.has_rational_cm(QuadraticField(D))
            True

        Higher degree examples::

            sage: K.<a> = QuadraticField(5)
            sage: E = EllipticCurve(j=282880*a + 632000)
            sage: E.has_cm()
            True
            sage: E.has_rational_cm()
            False
            sage: E.cm_discriminant()
            -20
            sage: E.has_rational_cm(K.extension(x^2+5,'b'))
            True

        An error is raised if a field is given which is not an extension of the base field::

            sage: E.has_rational_cm(QuadraticField(-20))
            Traceback (most recent call last):
            ...
            ValueError: Error in has_rational_cm: Number Field in a with defining polynomial x^2 + 20 with a = 4.472135954999579?*I is not an extension field of Number Field in a with defining polynomial x^2 - 5 with a = 2.236067977499790?

            sage: K.<a> = NumberField(x^3 - 2)
            sage: E = EllipticCurve(j=31710790944000*a^2 + 39953093016000*a + 50337742902000)
            sage: E.has_cm()
            True
            sage: E.has_rational_cm()
            False
            sage: D = E.cm_discriminant(); D
            -108
            sage: E.has_rational_cm(K.extension(x^2+108,'b'))
            True
        """
        D = self.cm_discriminant()
        if D.is_zero():
            return False
        if field is None:
            return self.base_field()(D).is_square()
        if self.base_field().embeddings(field):
            D = field(D)
            return D.is_square()
        raise ValueError("Error in has_rational_cm: %s is not an extension field of %s"
                         % (field,self.base_field()))

    @cached_method
    def is_Q_curve(self, maxp=100, certificate=False, verbose=False):
        r"""
        Return ``True`` if this is a `\QQ`-curve, with optional certificate.

        INPUT:

        - ``maxp`` (int, default 100): bound on primes used for
          checking necessary local conditions.  The result will not
          depend on this, but using a larger value may return
          ``False`` faster.

        - ``certificate`` (bool, default ``False``): if ``True`` then
          a second value is returned giving a certificate for the
          `\QQ`-curve property.

        OUTPUT:

        If ``certificate`` is ``False``: either ``True`` (if `E` is a
        `\QQ`-curve), or ``False``.

        If ``certificate`` is ``True``: a tuple consisting of a boolean
        flag as before and a certificate, defined as follows:

        - when the flag is ``True``, so `E` is a `\QQ`-curve:

            - either {'CM':`D`} where `D` is a negative discriminant, when
              `E` has potential CM with discriminant `D`;

            - otherwise {'CM': `0`, 'core_poly': `f`, 'rho': `\rho`,
              'r': `r`, 'N': `N`}, when `E` is a non-CM `\QQ`-curve,
              where the core polynomial `f` is an irreducible monic
              polynomial over `QQ` of degree `2^\rho`, all of whose
              roots are `j`-invariants of curves isogenous to `E`, the
              core level `N` is a square-free integer with `r` prime
              factors which is the LCM of the degrees of the isogenies
              between these conjugates.  For example, if there exists
              a curve `E'` isogenous to `E` with `j(E')=j\in\QQ`, then
              the certificate is {'CM':0, 'r':0, 'rho':0, 'core_poly':
              x-j, 'N':1}.

        - when the flag is ``False``, so `E` is not a `\QQ`-curve, the
          certificate is a prime `p` such that the reductions of `E`
          at the primes dividing `p` are inconsistent with the
          property of being a `\QQ`-curve.  See the documentation for
          :meth:`sage.src.schemes.elliptic_curves.Qcurves.is_Q_curve`
          for details.

        ALGORITHM:

        See the documentation for
        :meth:`sage.src.schemes.elliptic_curves.Qcurves.is_Q_curve`, and
        [CrNa2020]_ for details.

        EXAMPLES:

        A non-CM curve over `\QQ` and a CM curve over `\QQ` are both
        trivially `\QQ`-curves::

            sage: E = EllipticCurve([1,2,3,4,5])
            sage: flag, cert = E.is_Q_curve(certificate=True)
            sage: flag
            True
            sage: cert
            {'CM': 0, 'N': 1, 'core_poly': x, 'r': 0, 'rho': 0}

            sage: E = EllipticCurve(j=8000)
            sage: flag, cert = E.is_Q_curve(certificate=True)
            sage: flag
            True
            sage: cert
            {'CM': -8}

        A non-`\QQ`-curve over a quartic field.  The local data at bad
        primes above `3` is inconsistent::

            sage: R.<x> = PolynomialRing(QQ)
            sage: K.<a> = NumberField(R([3, 0, -5, 0, 1]))
            sage: E = EllipticCurve([K([-3,-4,1,1]),K([4,-1,-1,0]),K([-2,0,1,0]),K([-621,778,138,-178]),K([9509,2046,-24728,10380])])
            sage: E.is_Q_curve(certificate=True, verbose=True)
            Checking whether Elliptic Curve defined by y^2 + (a^3+a^2-4*a-3)*x*y + (a^2-2)*y = x^3 + (-a^2-a+4)*x^2 + (-178*a^3+138*a^2+778*a-621)*x + (10380*a^3-24728*a^2+2046*a+9509) over Number Field in a with defining polynomial x^4 - 5*x^2 + 3 is a Q-curve
            No: inconsistency at the 2 primes dividing 3
            - potentially multiplicative: [True, False]
            (False, 3)

        A non-`\QQ`-curve over a quadratic field.  The local data at bad
        primes is consistent, but the local test at good primes above `13`
        is not::

            sage: K.<a> = NumberField(R([-10, 0, 1]))
            sage: E = EllipticCurve([K([0,1]),K([-1,-1]),K([0,0]),K([-236,40]),K([-1840,464])])
            sage: E.is_Q_curve(certificate=True, verbose=True)
            Checking whether Elliptic Curve defined by y^2 + a*x*y = x^3 + (-a-1)*x^2 + (40*a-236)*x + (464*a-1840) over Number Field in a with defining polynomial x^2 - 10 is a Q-curve
            Applying local tests at good primes above p<=100
            No: inconsistency at the 2 ordinary primes dividing 13
            - Frobenius discriminants mod squares: [-1, -3]
            No: local test at p=13 failed
            (False, 13)

        A quadratic `\QQ`-curve with CM discriminant `-15`
        (so the `j`-invariant is not in `\QQ`)::

            sage: R.<x> = PolynomialRing(QQ)
            sage: K.<a> = NumberField(R([-1, -1, 1]))
            sage: E = EllipticCurve([K([1,0]),K([-1,0]),K([0,1]),K([0,-2]),K([0,1])])
            sage: E.is_Q_curve(certificate=True, verbose=True)
            Checking whether Elliptic Curve defined by y^2 + x*y + a*y = x^3 + (-1)*x^2 + (-2*a)*x + a over Number Field in a with defining polynomial x^2 - x - 1 is a Q-curve
            Yes: E is CM (discriminant -15)
            (True, {'CM': -15})

        An example over `\QQ(\sqrt{2},\sqrt{3})`.  The `j`-invariant
        is in `\QQ(\sqrt{6})`, so computations will be done over that
        field, and in fact there is an isogenous curve with rational
        `j`, so we have a so-called rational `\QQ`-curve::

            sage: K.<a> = NumberField(R([1, 0, -4, 0, 1]))
            sage: E = EllipticCurve([K([-2,-4,1,1]),K([0,1,0,0]),K([0,1,0,0]),K([-4780,9170,1265,-2463]),K([163923,-316598,-43876,84852])])
            sage: flag, cert = E.is_Q_curve(certificate=True) # long time
            sage: flag # long time
            True
            sage: cert # long time
            {'CM': 0, 'N': 1, 'core_degs': [1], 'core_poly': x - 85184/3, 'r': 0, 'rho': 0}

        Over the same field, a so-called strict `\QQ`-curve which is
        not isogenous to one with rational `j`, but whose core field
        is quadratic. In fact the isogeny class over `K` consists of
        `6` curves, four with conjugate quartic `j`-invariants and `2`
        with quadratic conjugate `j`-invariants in `\QQ(\sqrt{3})`
        (but which are not base-changes from the quadratic subfield)::

            sage: E = EllipticCurve([K([0,-3,0,1]),K([1,4,0,-1]),K([0,0,0,0]),K([-2,-16,0,4]),K([-19,-32,4,8])])
            sage: flag, cert = E.is_Q_curve(certificate=True) # long time
            sage: flag # long time
            True
            sage: cert # long time
            {'CM': 0,
            'N': 2,
            'core_degs': [1, 2],
            'core_poly': x^2 - 840064*x + 1593413632,
            'r': 1,
            'rho': 1}
        """
        from sage.schemes.elliptic_curves.Qcurves import is_Q_curve as isQ
        return isQ(self, maxp, certificate, verbose)

    def saturation(self, points, verbose=False,
                   max_prime=0, one_prime=0, odd_primes_only=False,
                   lower_ht_bound=None, reg=None, debug=False):
        r"""
        Given a list of rational points on `E` over `K`, compute the
        saturation in `E(K)` of the subgroup they generate.

        INPUT:

        - ``points (list)`` -- list of points on E.  Points of finite
          order are ignored; the remaining points should be independent,
          or an error is raised.

        - ``verbose`` (bool) -- (default: ``False``), if ``True``, give
          verbose output.

        - ``max_prime`` (int, default 0) -- saturation is performed
          for all primes up to ``max_prime``. If ``max_prime`` is 0,
          perform saturation at *all* primes, i.e., compute the true
          saturation.

        - ``odd_primes_only`` (bool, default ``False``) -- only do
          saturation at odd primes.

        - ``one_prime`` (int, default 0) -- if nonzero, only do
          saturation at this prime.

        The following two inputs are optional, and may be provided to speed
        up the computation.

        - ``lower_ht_bound`` (real, default ``None``) -- lower bound of
          the regulator `E(K)`, if known.

        - ``reg`` (real, default ``None``) -- regulator of the span of
          points, if known.

        - ``debug`` (int, default 0) -- used for debugging and
          testing.

        OUTPUT:

        - ``saturation`` (list) -- points that form a basis for the
          saturation.

        - ``index`` (int) -- the index of the group generated by the
          input points in their saturation.

        - ``regulator`` (real with default precision, or ``None``) --
          regulator of saturated points.

        EXAMPLES::

            sage: K.<i> = QuadraticField(-1)
            sage: E = EllipticCurve('389a1')
            sage: EK = E.change_ring(K)
            sage: P = EK(-1,1); Q = EK(0,-1)

            sage: EK.saturation([2*P], max_prime=2)
            ([(-1 : 1 : 1)], 2, 0.686667083305587)
            sage: EK.saturation([12*P], max_prime=2)
            ([(26/361 : -5720/6859 : 1)], 4, 6.18000374975028)
            sage: EK.saturation([12*P], lower_ht_bound=0.1)
            ([(-1 : 1 : 1)], 12, 0.686667083305587)
            sage: EK.saturation([2*P, Q], max_prime=2)
            ([(-1 : 1 : 1), (0 : -1 : 1)], 2, 0.152460177943144)
            sage: EK.saturation([P+Q, P-Q], lower_ht_bound=.1, debug=2)
            ([(-1 : 1 : 1), (1 : 0 : 1)], 2, 0.152460177943144)
            sage: EK.saturation([P+Q, 17*Q], lower_ht_bound=0.1)  # long time
            ([(4 : 8 : 1), (0 : -1 : 1)], 17, 0.152460177943143)

            sage: R = EK(i-2,-i-3)
            sage: EK.saturation([P+R, P+Q, Q+R], lower_ht_bound=0.1)
            ([(841/1369*i - 171/1369 : 41334/50653*i - 74525/50653 : 1),
              (4 : 8 : 1),
              (-1/25*i + 18/25 : -69/125*i - 58/125 : 1)],
             2,
             0.103174443217351)
            sage: EK.saturation([26*Q], lower_ht_bound=0.1)
            ([(0 : -1 : 1)], 26, 0.327000773651605)

        Another number field::

            sage: E = EllipticCurve('389a1')
            sage: K.<a> = NumberField(x^3-x+1)
            sage: EK = E.change_ring(K)
            sage: P = EK(-1,1); Q = EK(0,-1)
            sage: EK.saturation([P+Q, P-Q], lower_ht_bound=0.1)
            ([(-1 : 1 : 1), (1 : 0 : 1)], 2, 0.152460177943144)
            sage: EK.saturation([3*P, P+5*Q], lower_ht_bound=0.1)
            ([(-185/2209 : -119510/103823 : 1), (80041/34225 : -26714961/6331625 : 1)],
             15,
             0.152460177943144)

        A different curve::

            sage: K.<a> = QuadraticField(3)
            sage: E = EllipticCurve('37a1')
            sage: EK = E.change_ring(K)
            sage: P = EK(0,0); Q = EK(2-a,2*a-4)
            sage: EK.saturation([3*P-Q, 3*P+Q], lower_ht_bound=.01)
            ([(0 : 0 : 1), (1/2*a : -1/4*a - 1/4 : 1)], 6, 0.0317814530725985)

        The points must be linearly independent::

            sage: EK.saturation([2*P, 3*Q, P-Q])
            Traceback (most recent call last):
            ...
            ValueError: points not linearly independent in saturation()

        Degenerate case::

            sage: EK.saturation([])
            ([], 1, 1.00000000000000)

        ALGORITHM:

        For rank 1 subgroups, simply do trial division up to the maximal
        prime divisor. For higher rank subgroups, perform trial division
        on all linear combinations for small primes, and look for
        projections `E(K) \rightarrow \oplus E(k) \otimes \mathbf{F}_p` which
        are either full rank or provide `p`-divisible linear combinations,
        where the `k` here are residue fields of `K`.

        TESTS::

            sage: K.<i> = QuadraticField(-1)
            sage: E = EllipticCurve('389a1')
            sage: EK = E.change_ring(K)
            sage: P = EK(-1,1); Q = EK(0,-1)

            sage: EK.saturation([P+Q, P-Q], lower_ht_bound=.1, debug=2)
            ([(-1 : 1 : 1), (1 : 0 : 1)], 2, 0.152460177943144)
            sage: EK.saturation([5*P+6*Q, 5*P-3*Q], lower_ht_bound=.1)
            ([(-3/4 : -15/8 : 1), (159965/16129 : -67536260/2048383 : 1)],
            45,
            0.152460177943144)
            sage: EK.saturation([5*P+6*Q, 5*P-3*Q], lower_ht_bound=.1, debug=2)
            ([(-3/4 : -15/8 : 1), (159965/16129 : -67536260/2048383 : 1)],
            45,
            0.152460177943144)

        See :trac:`27387`::

            sage: K.<a> = NumberField(x^2-x-26)
            sage: E = EllipticCurve([a,1-a,0,93-16*a, 3150-560*a])
            sage: P = E([65-35*a/3, (959*a-5377)/9])
            sage: E.saturation([P],one_prime=2)
            ([(-1/4*a + 3/4 : 59/8*a - 317/8 : 1)], 2, 0.344624259712631)
        """
        full_saturation = (max_prime == 0) and (one_prime == 0)
        Plist = (self(P) for P in points)
        Plist = [P for P in Plist if P.has_infinite_order()]
        n = len(Plist)
        index = ZZ.one()

        if n == 0:
            return Plist, index, RealField()(1)

        # compute the list of primes p at which p-saturation is
        # required.

        heights = [P.height() for P in Plist]
        if reg is None:
            reg = self.regulator_of_points(Plist)
        if reg / min(heights) < 1e-6:
            raise ValueError("points not linearly independent in saturation()")
        sat_reg = reg

        from sage.rings.all import prime_range
        if full_saturation:
            if lower_ht_bound is None:
                # TODO (robertwb): verify this for rank > 1
                if verbose:
                    print("Computing lower height bound..")
                lower_ht_bound = self.height_function().min(.1, 5) ** n
                if verbose:
                    print("..done: %s" % lower_ht_bound)
            index_bound = (reg/lower_ht_bound).sqrt()
            if index_bound < 2:
                if verbose:
                    print("Saturation index bound < 2, points are saturated already.")
                return Plist, index, RealField()(1)
            else:
                if verbose:
                    print("p-saturating for primes p < {}".format(index_bound.ceil()))
            prime_list = prime_range(index_bound.ceil())
        else:
            if one_prime:
                prime_list = [one_prime]
            else:
                prime_list = prime_range(max_prime+1)
        if odd_primes_only and 2 in prime_list:
            prime_list.remove(2)

        # Now saturate at each prime in prime_list.  The dict
        # lin_combs keeps the values of linear combinations of the
        # points, indexed by coefficient tuples, for efficiency; it is
        # reset whenever the point list changes.

        from sage.schemes.elliptic_curves.saturation import EllipticCurveSaturator
        saturator = EllipticCurveSaturator(self, verbose)
        for p in prime_list:
            if full_saturation and (p > index_bound):
                break
            if verbose:
                print("Saturating at p=%s" % p)
            newPlist, expo = saturator.full_p_saturation(Plist, p)
            if expo:
                if verbose:
                    print(" --gaining index %s^%s" % (p, expo))
                pe = p**expo
                index *= pe
                if full_saturation:
                    index_bound /= pe
                sat_reg /= pe**2
                Plist = newPlist
            else:
                if verbose:
                    print(" --already %s-saturated" % p)

        return Plist, index, sat_reg

    def gens_quadratic(self, **kwds):
        r"""
        Return generators for the Mordell-Weil group modulo torsion, for a
        curve which is a base change from `\QQ` to a quadratic field.

        EXAMPLES::

            sage: E = EllipticCurve([1,2,3,40,50])
            sage: E.conductor()
            2123582
            sage: E.gens()
            [(5 : 17 : 1)]
            sage: K.<i> = QuadraticField(-1)
            sage: EK = E.change_ring(K)
            sage: EK.gens_quadratic()
            [(5 : 17 : 1), (-13 : 48*i + 5 : 1)]

            sage: E.change_ring(QuadraticField(3, 'a')).gens_quadratic()
            [(5 : 17 : 1), (-1 : 2*a - 1 : 1), (11/4 : 33/4*a - 23/8 : 1)]

            sage: K.<a> = QuadraticField(-7)
            sage: E = EllipticCurve([0,0,0,197,0])
            sage: E.conductor()
            2483776
            sage: E.gens()
            [(47995604297578081/7389879786648100 : -25038161802544048018837479/635266655830129794121000 : 1)]
            sage: K.<a> = QuadraticField(7)
            sage: E.change_ring(K).gens_quadratic()
            [(-1209642055/59583566*a + 1639995844/29791783 : -377240626321899/1720892553212*a + 138577803462855/245841793316 : 1),
             (1/28 : 393/392*a : 1),
             (-61*a + 162 : 1098*a - 2916 : 1)]

            sage: E = EllipticCurve([1, a])
            sage: E.gens_quadratic()
            Traceback (most recent call last):
            ...
            ValueError: gens_quadratic() requires the elliptic curve to be a base change from Q
        """
        if not kwds:
            try:
                return list(self.__gens)
            except AttributeError:
                pass

        K = self.base_ring()
        if K.absolute_degree() != 2:
            raise ValueError("gens_quadratic() requires the base field to be quadratic")

        EE = self.descend_to(QQ)
        if not EE:
            raise ValueError("gens_quadratic() requires the elliptic curve to be a base change from Q")

        # In all cases there are exactly two distinct curves /Q whose
        # base-change to K is the original.  NB These need not be
        # quadratic twists of each other!  For example, '32a1' and
        # '32a2' are not quadratic twists of each other (each is its
        # own twist by -1) but they become isomorphic over
        # Q(sqrt(-1)).

        EQ1 = EE[0]
        EQ2 = EE[1]
        iso1 = EQ1.change_ring(K).isomorphism_to(self)
        iso2 = EQ2.change_ring(K).isomorphism_to(self)
        gens1 = [iso1(P) for P in EQ1.gens(**kwds)]
        gens2 = [iso2(P) for P in EQ2.gens(**kwds)]
        gens = self.saturation(gens1 + gens2, max_prime=2)[0]
        self.__gens = gens
        return gens

    def rational_points(self, **kwds):
        r"""
        Find rational points on the elliptic curve, all arguments are passed
        on to :meth:`sage.schemes.generic.algebraic_scheme.rational_points`.

        EXAMPLES::

            sage: E = EllipticCurve('37a')
            sage: E.rational_points(bound=8) # long time
            [(-1 : -1 : 1),
             (-1 : 0 : 1),
             (0 : -1 : 1),
             (0 : 0 : 1),
             (0 : 1 : 0),
             (1/4 : -5/8 : 1),
             (1/4 : -3/8 : 1),
             (1 : -1 : 1),
             (1 : 0 : 1),
             (2 : -3 : 1),
             (2 : 2 : 1)]

        Check that :trac:`26677` is fixed::

            sage: E = EllipticCurve("11a1")
            sage: E.rational_points(bound=5)
            [(0 : 1 : 0), (5 : 5 : 1)]
            sage: E.rational_points(bound=6) # long time
            [(0 : 1 : 0), (5 : -6 : 1), (5 : 5 : 1)]

        An example over a number field::

            sage: E = EllipticCurve([1,0])
            sage: pts = E.rational_points(bound = 2, F = QuadraticField(-1))
            sage: pts
            [(-a : 0 : 1), (0 : 0 : 1), (0 : 1 : 0), (a : 0 : 1)]
            sage: pts[0] + pts[1]
            (a : 0 : 1)
        """
        from sage.schemes.curves.constructor import Curve
        # we change E to be a plain curve to allow the generic rational
        # points code to reduce mod any prime, whereas an EllipticCurve
        # can only be base changed to good primes.
        E = self
        if 'F' in kwds:
            E = E.change_ring(kwds['F'])

        return [E(pt) for pt in Curve(self).rational_points(**kwds)]

    def is_modular(self, verbose=False):
        r"""
<<<<<<< HEAD
        Returns ``True`` if the base field is totally real and modularity of
        this curve can be proved, otherwise ``False``.

        INPUT:

        - ``verbose`` (bool, default ``False``) -- if ``True``, outputs a reason for the conclusion.

        .. NOTE::

            When ``False`` is returned, it does not mean that the
            curve is not modular!  Only that modularity cannot be
            proved with current knowledge and implemented methods.  It
            is expected that the return value will be ``True`` for all
            curves defined over totally real fields, and for all
            defined over imaginary quadratic fields over which the
            modular curve `X_0(15)` (which is the elliptic curve with
            label `15a1`) has rank zero.  Any curve defined over
            totally real fields for which the return value is
            ``False`` is of interest, as its mod `p` Galois
            representations for the primes 3, 5 and 7 are
            simultaneously small.

            Note that for over half of all imaginary quadratic fields,
            there exist infinitely many elliptic curves (even up to
            twist) whose mod 3 and mod 5 Galois representations are
            both reducible (in other words, which posess a rational
=======
        Return ``True`` if the base field is totally real or imaginary
        quadratic and modularity of this curve can be proved,
        otherwise ``False``.

        INPUT:

        - ``verbose`` (bool, default ``False``) -- if True, outputs a reason for the conclusion.

        .. NOTE::

            When ``False`` is returned, it does not mean that the curve
            is not modular!  Only that modularity cannot be proved
            with current knowledge and implemented methods.  It is
            expected that the return value will be ``True`` for all
            curves defined over totally real fields, and for all
            defined over imaginary quadratic fields over which the
            modular curve `X_0(15)` (with label `15a1`) has rank
            zero.  Any curve defined over totally real fields for
            which the return value is ``False`` is of interest, as its
            mod `p` Galois representations for the primes 3, 5 and 7
            are simultaneously nonmaximal.

            Note that over half of all imaginary quadratic fields,
            there exist infinitely many elliptic curves (even up to
            twist) whose mod 3 and mod 5 Galois representations are
            both reducible (in other words, which posess rational
>>>>>>> d5e0e305
            15-isogeny).  Such curves can be proved to be modular, but
            not using the methods implemented here.

            There are currently no theoretical results which allow
            modularity to be proved over fields other than totally
            real fields and imaginary quadratic fields.

        ALGORITHM:

        This is based on code provided by S. Siksek for the totally
        real case, and relies on theorems in the following papers:
<<<<<<< HEAD
        [Chen1996]_, [FLHS2015]_, [Thorne2016]_, [CarNew2023]_.  It
        relies on checking that the images of the mod-`p` Galois
        representation attached to the elliptic curve for `p=3,5,7`
        are not simultaneously small expcept for the cases (base field
        `\QQ` or real quadratic) where theoretical results show this to
        be impossible.
=======
        [Chen1996]_, [FLHS2015]_, [Thorne2016]_, [CarNew2023]_.
>>>>>>> d5e0e305

        EXAMPLES:

        Set ``verbose=True`` to see a reason for the conclusion::

            sage: E = EllipticCurve('11a1')
            sage: E.is_modular(verbose=True)
            All elliptic curves over QQ are modular
            True
            sage: K.<a> = QuadraticField(5)
            sage: E = EllipticCurve([0,1,0,a,0])
            sage: E.is_modular(verbose=True)
            All elliptic curves over real quadratic fields are modular
            True
            sage: E = EllipticCurve([0,0,0,a,0])
            sage: E.is_modular(verbose=True)
            All elliptic curves over real quadratic fields are modular
            True
            sage: K.<a> = CyclotomicField(5)
            sage: E = EllipticCurve([0,1,0,a,0])
            sage: E.is_modular(verbose=True)
            Unable to determine modularity except over totally real and imaginary quadratic fields
            False

        Some examples from the LMFDB.  Over a totally real cubic field::

            sage: R.<x> = PolynomialRing(QQ)
            sage: K.<a> = NumberField(R([-3, -7, -1, 1]))
            sage: E = EllipticCurve([K([-4,-1,1]),K([-4,-2,1]),K([-4,-1,1]),K([-2807,-660,446]),K([5874,1376,-933])])
            sage: E.is_modular(verbose=True)
            Modular since the mod 3 Galois image is neither reducible nor split
            True

        Over imaginary quadratic fields `K` over which `X_0(15)` has
        positive rank, there are many curves where current results do
        not imply modularity::

            sage: R.<x> = PolynomialRing(QQ)
            sage: K.<a> = NumberField(R([2, -1, 1]))
            sage: EllipticCurve('15a1').change_ring(K).rank()
            1
            sage: E = EllipticCurve([K([1,0]),K([1,-1]),K([1,1]),K([-105,98]),K([-615,1188])])
            sage: E.is_modular(verbose=True)
            Modularity not established: this curve has small image at 3 and 5
            False
            sage: EllipticCurve('15a1').change_ring(K).rank()
            1

        Nevertheless, over the same field, most curves pass::

            sage: E = EllipticCurve([K([0,0]),K([0,1]),K([1,1]),K([-8,-3]),K([-5,-5])])
            sage: E.is_modular(verbose=True)
            Modular since the mod 3 Galois image is neither reducible nor split
            True

        Over a field which is neither totally real nor imaginary
        quadratic, no conclusion is currently possible::

            sage: R.<x> = PolynomialRing(QQ)
            sage: K.<a> = NumberField(R([1, 0, -1, 1]))
            sage: K.is_totally_real()
            False
            sage: E = EllipticCurve([K([0,0,1]),K([1,0,0]),K([0,0,1]),K([0,0,0]),K([0,0,0])])
            sage: E.is_modular(verbose=True)
            Unable to determine modularity except over totally real and imaginary quadratic fields
            False

        """
<<<<<<< HEAD
        K = self.base_field()
        d = K.degree()

        if d == 1: # base field QQ
=======
        def not_from(group, p, j):
            return not _modular_polynomial(group, p, j).roots()

        K = self.base_field()
        d = K.degree()

        if d == 1:
>>>>>>> d5e0e305
            if verbose:
                print("All elliptic curves over QQ are modular")
            return True

        TR =  K.is_totally_real()

<<<<<<< HEAD
        if TR and d == 2: # base field real quadratic
=======
        if TR and d == 2: # real quadratic
>>>>>>> d5e0e305
            if verbose:
                print("All elliptic curves over real quadratic fields are modular")
            return True

        if d > 2 and not TR:
            if verbose:
                print("Unable to determine modularity except over totally real and imaginary quadratic fields")
<<<<<<< HEAD
            return False # meaning 'unknown'

        # from here either K is totally real (TR is True) or imagainary quadratic
=======
            return False # meaning unknown

        # from here either K is totally real (TR True) or imagainary quadratic
>>>>>>> d5e0e305

        if self.has_cm():
            if verbose:
                print("All CM elliptic curves over totally real and imaginary quadratic fields are modular")
            return True

<<<<<<< HEAD
        G = self.galois_representation()

        if not (G.is_borel(3) or G.is_split_normaliser(3)):
=======
        j = self.j_invariant()

        if not_from("borel", 3, j) and not_from("split", 3, j):
>>>>>>> d5e0e305
            if verbose:
                print("Modular since the mod 3 Galois image is neither reducible nor split")
            return True

<<<<<<< HEAD
        if not G.is_borel(5):
=======
        if not_from("borel", 5, j):
>>>>>>> d5e0e305
            if not (TR and K(5).is_square()):
                if verbose:
                    print("Modular since the mod 5 Galois image is irreducible, and 5 not square")
                return True
<<<<<<< HEAD
            if TR and not (G.is_split_normaliser(5) or G.is_nonsplit_normaliser(5)):
=======
            if TR and not_from("split", 5, j) and not_from("nonsplit", 5, j):
>>>>>>> d5e0e305
                if verbose:
                    print("Modular since the mod 5 Galois image is not reducible, split, or nonsplit")
                return True

<<<<<<< HEAD
        if TR and not (G.is_borel(7) or G.is_split_normaliser(7) or G.is_nonsplit_normaliser(7)):
=======
        if TR and not_from("borel", 7, j) and not_from("split", 7, j) and not_from("nonsplit", 7, j):
>>>>>>> d5e0e305
            if verbose:
                print("Modular since the mod 7 Galois image is not being reducible, split, or nonsplit")
            return True

        if verbose:
            if TR:
                print("Modularity not established: this curve has small image at 3, 5 and 7")
            else:
                print("Modularity not established: this curve has small image at 3 and 5")

<<<<<<< HEAD
        return False # We've run out of tricks!
=======
        return False # We've run out of tricks!

def _modular_polynomial(group, p, j):
    r"""
    Helper function for the method :meth:`is_modular`.

    INPUT:

    - ``group`` (string) -- one of ``'borel'``, ``'split'``, ``'nonsplit'``.
    - ``p`` (int) -- a prime number, either 3 or 5 or 7.
    - ``j`` -- an(algebraic number, the `j`-invariant of an elliptic curve.

    OUTPUT:

    A polynomial in one variable `x` with coefficients in the parent
    field of ``j`` which has a root if and only if the mod-`p`
    representation of elliptic curves with `j`-invariant ``j`` has
    image contained in a Borel subgroup, the normaliser of a split
    Cartan subgroup, or the normaliser of a non-split Cartan subgroup
    respectively (depending on the ``group`` parameter).

    EXAMPLES::

        sage: from sage.schemes.elliptic_curves.ell_number_field import _modular_polynomial
        sage: E = EllipticCurve('11a1').change_ring(QuadraticField(5, 'a'))
        sage: j = E.j_invariant()
        sage: _modular_polynomial('borel', 3, j)
        x^4 + 36*x^3 + 270*x^2 + 243778492/161051*x + 729
        sage: _modular_polynomial('split', 3, j)
        x^6 - 18*x^5 + 27*x^4 + 243778492/161051*x^3 - 729*x^2 - 13122*x - 19683
        sage: _modular_polynomial('borel', 5, j)
        x^6 + 30*x^5 + 315*x^4 + 1300*x^3 + 1575*x^2 + 242812186/161051*x + 125
        sage: _modular_polynomial('split', 5, j)
        x^15 + 30*x^14 + 390*x^13 + 2800*x^12 + 11175*x^11 + 2658577186/161051*x^10 - 8545073600/161051*x^9
        - 3318236600/14641*x^8 + 79768901125/161051*x^7 + 950952612750/161051*x^6 + 3261066516250/161051*x^5
        + 5917349970000/161051*x^4 + 5381326371875/161051*x^3 + 45039331250/14641*x^2 - 3377861937500/161051*x
        - 2135097075000/161051
        sage: _modular_polynomial('nonsplit', 5, j)
        43605793936/161051*x^10 + 609382899680/161051*x^9 + 3805439994680/161051*x^8 + 13957069930640/161051*x^7
        + 33226111304085/161051*x^6 + 4866186482686/14641*x^5 + 58961494233415/161051*x^4 + 43734191948140/161051*x^3
        + 20843516212195/161051*x^2 + 5741876955930/161051*x + 690283481689/161051
        sage: _modular_polynomial('borel', 7, j)
        x^8 + 28*x^7 + 322*x^6 + 1904*x^5 + 5915*x^4 + 8624*x^3 + 4018*x^2 + 242490084/161051*x + 49
        sage: _modular_polynomial('split', 7, j)
        x^28 - 42*x^27 + 819*x^26 - 9842*x^25 + 81543*x^24 - 493416*x^23 + 2251424*x^22 - 1268191320692/161051*x^21
        + 3410611518671/161051*x^20 - 6947130862854/161051*x^19 + 10098387132407/161051*x^18 - 8011521604618/161051*x^17
        - 509395128662/14641*x^16 + 32582181402218/161051*x^15 - 62691210143713/161051*x^14 + 73259301822126/161051*x^13
        - 46379791168053/161051*x^12 - 6277600417172/161051*x^11 + 46742832789352/161051*x^10 - 49641085864608/161051*x^9
        + 2343504014803/14641*x^8 - 861578737314/161051*x^7 - 12167703919007/161051*x^6 + 14278547318070/161051*x^5
        - 9423834664881/161051*x^4 + 3112085963896/161051*x^3 - 457632005824/161051*x^2 + 30845635072/161051*x + 122023936/161051
        sage: _modular_polynomial('nonsplit', 7, j)
        400320064/161051*x^21 + 13029623152/161051*x^20 + 228088753900/161051*x^19 + 2408913460821/161051*x^18
        + 16642817648786/161051*x^17 + 80889087315407/161051*x^16 + 291040779803200/161051*x^15 + 801917686416123/161051*x^14
        + 1729396406547138/161051*x^13 + 2959141014912537/161051*x^12 + 4049663724749832/161051*x^11
        + 4450611572214360/161051*x^10 + 3931865527421272/161051*x^9 + 2786855392905248/161051*x^8
        + 1576387623537152/161051*x^7 + 704811439294144/161051*x^6 + 22297037611520/14641*x^5 + 5896572491264/14641*x^4
        + 12558313746944/161051*x^3 + 152158103552/14641*x^2 + 136821293056/161051*x + 5155295232/161051

    TESTS::

        sage: _modular_polynomial('banana', 7, j)
        Traceback (most recent call last):
        ...
        ValueError: (group, p) must be one of ...
        sage: _modular_polynomial('borel', 101, j)
        Traceback (most recent call last):
        ...
        ValueError: (group, p) must be one of ...
    """
    valid_parameters = [("borel", 3), ("borel", 5), ("borel", 7),
                       ("split", 3), ("split", 5), ("split", 7),
                       ("nonsplit", 5), ("nonsplit", 7)]
    if (group, p) not in valid_parameters:
        raise ValueError("(group, p) must be one of {}".format(valid_parameters))

    from sage.rings.polynomial.polynomial_ring import polygen
    x = polygen(j.parent())
    if group == "borel":
        from sage.schemes.elliptic_curves.isogeny_small_degree import Fricke_polynomial
        return Fricke_polynomial(p)(x)-j*x
    if group == "split":
        if p == 3:
            return (x-9)**3*(x+3)**3-j*x**3
        if p == 5:
            return ((x**2-5)*(x**2+5*x+10)*(x+5))**3-j*(x**2+5*x+5)**5
        if p == 7:
            return ((x**2-5*x+8)*(x**2-5*x+1)*(x**4-5*x**3+8*x**2-7*x+7)*(x+1))**3*x-j*(x**3-4*x**2+3*x+1)**7
    if group == "nonsplit":
        if p == 5:
            return 5**4*(2*x+1)*(x+1)**3*(6*x**2+21*x+19)**3-j*(x**2+x-1)**5
        if p == 7:
            return ((4*x**2+5*x+2)*(x**2+3*x+4)*(x**2+10*x+4)*(3*x+1))**3-j*(x**3+x**2-2*x-1)**7

    raise RuntimeError # cannot happen -- the assertion would have failed.
>>>>>>> d5e0e305
<|MERGE_RESOLUTION|>--- conflicted
+++ resolved
@@ -1,5 +1,6 @@
 # -*- coding: utf-8 -*-
-r"""Elliptic curves over number fields
+r"""
+Elliptic curves over number fields
 
 An elliptic curve `E` over a number field `K` can be given
 by a Weierstrass equation whose coefficients lie in `K` or by
@@ -4075,9 +4076,9 @@
 
     def is_modular(self, verbose=False):
         r"""
-<<<<<<< HEAD
-        Returns ``True`` if the base field is totally real and modularity of
-        this curve can be proved, otherwise ``False``.
+        Return ``True`` if the base field is totally real or imaginary
+        quadratic and modularity of this curve can be proved,
+        otherwise ``False``.
 
         INPUT:
 
@@ -4102,34 +4103,6 @@
             there exist infinitely many elliptic curves (even up to
             twist) whose mod 3 and mod 5 Galois representations are
             both reducible (in other words, which posess a rational
-=======
-        Return ``True`` if the base field is totally real or imaginary
-        quadratic and modularity of this curve can be proved,
-        otherwise ``False``.
-
-        INPUT:
-
-        - ``verbose`` (bool, default ``False``) -- if True, outputs a reason for the conclusion.
-
-        .. NOTE::
-
-            When ``False`` is returned, it does not mean that the curve
-            is not modular!  Only that modularity cannot be proved
-            with current knowledge and implemented methods.  It is
-            expected that the return value will be ``True`` for all
-            curves defined over totally real fields, and for all
-            defined over imaginary quadratic fields over which the
-            modular curve `X_0(15)` (with label `15a1`) has rank
-            zero.  Any curve defined over totally real fields for
-            which the return value is ``False`` is of interest, as its
-            mod `p` Galois representations for the primes 3, 5 and 7
-            are simultaneously nonmaximal.
-
-            Note that over half of all imaginary quadratic fields,
-            there exist infinitely many elliptic curves (even up to
-            twist) whose mod 3 and mod 5 Galois representations are
-            both reducible (in other words, which posess rational
->>>>>>> d5e0e305
             15-isogeny).  Such curves can be proved to be modular, but
             not using the methods implemented here.
 
@@ -4141,16 +4114,12 @@
 
         This is based on code provided by S. Siksek for the totally
         real case, and relies on theorems in the following papers:
-<<<<<<< HEAD
         [Chen1996]_, [FLHS2015]_, [Thorne2016]_, [CarNew2023]_.  It
         relies on checking that the images of the mod-`p` Galois
         representation attached to the elliptic curve for `p=3,5,7`
         are not simultaneously small expcept for the cases (base field
         `\QQ` or real quadratic) where theoretical results show this to
         be impossible.
-=======
-        [Chen1996]_, [FLHS2015]_, [Thorne2016]_, [CarNew2023]_.
->>>>>>> d5e0e305
 
         EXAMPLES:
 
@@ -4219,31 +4188,17 @@
             False
 
         """
-<<<<<<< HEAD
         K = self.base_field()
         d = K.degree()
 
         if d == 1: # base field QQ
-=======
-        def not_from(group, p, j):
-            return not _modular_polynomial(group, p, j).roots()
-
-        K = self.base_field()
-        d = K.degree()
-
-        if d == 1:
->>>>>>> d5e0e305
             if verbose:
                 print("All elliptic curves over QQ are modular")
             return True
 
         TR =  K.is_totally_real()
 
-<<<<<<< HEAD
         if TR and d == 2: # base field real quadratic
-=======
-        if TR and d == 2: # real quadratic
->>>>>>> d5e0e305
             if verbose:
                 print("All elliptic curves over real quadratic fields are modular")
             return True
@@ -4251,57 +4206,33 @@
         if d > 2 and not TR:
             if verbose:
                 print("Unable to determine modularity except over totally real and imaginary quadratic fields")
-<<<<<<< HEAD
             return False # meaning 'unknown'
 
         # from here either K is totally real (TR is True) or imagainary quadratic
-=======
-            return False # meaning unknown
-
-        # from here either K is totally real (TR True) or imagainary quadratic
->>>>>>> d5e0e305
 
         if self.has_cm():
             if verbose:
                 print("All CM elliptic curves over totally real and imaginary quadratic fields are modular")
             return True
 
-<<<<<<< HEAD
         G = self.galois_representation()
 
         if not (G.is_borel(3) or G.is_split_normaliser(3)):
-=======
-        j = self.j_invariant()
-
-        if not_from("borel", 3, j) and not_from("split", 3, j):
->>>>>>> d5e0e305
             if verbose:
                 print("Modular since the mod 3 Galois image is neither reducible nor split")
             return True
 
-<<<<<<< HEAD
         if not G.is_borel(5):
-=======
-        if not_from("borel", 5, j):
->>>>>>> d5e0e305
             if not (TR and K(5).is_square()):
                 if verbose:
                     print("Modular since the mod 5 Galois image is irreducible, and 5 not square")
                 return True
-<<<<<<< HEAD
             if TR and not (G.is_split_normaliser(5) or G.is_nonsplit_normaliser(5)):
-=======
-            if TR and not_from("split", 5, j) and not_from("nonsplit", 5, j):
->>>>>>> d5e0e305
                 if verbose:
                     print("Modular since the mod 5 Galois image is not reducible, split, or nonsplit")
                 return True
 
-<<<<<<< HEAD
         if TR and not (G.is_borel(7) or G.is_split_normaliser(7) or G.is_nonsplit_normaliser(7)):
-=======
-        if TR and not_from("borel", 7, j) and not_from("split", 7, j) and not_from("nonsplit", 7, j):
->>>>>>> d5e0e305
             if verbose:
                 print("Modular since the mod 7 Galois image is not being reducible, split, or nonsplit")
             return True
@@ -4312,101 +4243,4 @@
             else:
                 print("Modularity not established: this curve has small image at 3 and 5")
 
-<<<<<<< HEAD
-        return False # We've run out of tricks!
-=======
-        return False # We've run out of tricks!
-
-def _modular_polynomial(group, p, j):
-    r"""
-    Helper function for the method :meth:`is_modular`.
-
-    INPUT:
-
-    - ``group`` (string) -- one of ``'borel'``, ``'split'``, ``'nonsplit'``.
-    - ``p`` (int) -- a prime number, either 3 or 5 or 7.
-    - ``j`` -- an(algebraic number, the `j`-invariant of an elliptic curve.
-
-    OUTPUT:
-
-    A polynomial in one variable `x` with coefficients in the parent
-    field of ``j`` which has a root if and only if the mod-`p`
-    representation of elliptic curves with `j`-invariant ``j`` has
-    image contained in a Borel subgroup, the normaliser of a split
-    Cartan subgroup, or the normaliser of a non-split Cartan subgroup
-    respectively (depending on the ``group`` parameter).
-
-    EXAMPLES::
-
-        sage: from sage.schemes.elliptic_curves.ell_number_field import _modular_polynomial
-        sage: E = EllipticCurve('11a1').change_ring(QuadraticField(5, 'a'))
-        sage: j = E.j_invariant()
-        sage: _modular_polynomial('borel', 3, j)
-        x^4 + 36*x^3 + 270*x^2 + 243778492/161051*x + 729
-        sage: _modular_polynomial('split', 3, j)
-        x^6 - 18*x^5 + 27*x^4 + 243778492/161051*x^3 - 729*x^2 - 13122*x - 19683
-        sage: _modular_polynomial('borel', 5, j)
-        x^6 + 30*x^5 + 315*x^4 + 1300*x^3 + 1575*x^2 + 242812186/161051*x + 125
-        sage: _modular_polynomial('split', 5, j)
-        x^15 + 30*x^14 + 390*x^13 + 2800*x^12 + 11175*x^11 + 2658577186/161051*x^10 - 8545073600/161051*x^9
-        - 3318236600/14641*x^8 + 79768901125/161051*x^7 + 950952612750/161051*x^6 + 3261066516250/161051*x^5
-        + 5917349970000/161051*x^4 + 5381326371875/161051*x^3 + 45039331250/14641*x^2 - 3377861937500/161051*x
-        - 2135097075000/161051
-        sage: _modular_polynomial('nonsplit', 5, j)
-        43605793936/161051*x^10 + 609382899680/161051*x^9 + 3805439994680/161051*x^8 + 13957069930640/161051*x^7
-        + 33226111304085/161051*x^6 + 4866186482686/14641*x^5 + 58961494233415/161051*x^4 + 43734191948140/161051*x^3
-        + 20843516212195/161051*x^2 + 5741876955930/161051*x + 690283481689/161051
-        sage: _modular_polynomial('borel', 7, j)
-        x^8 + 28*x^7 + 322*x^6 + 1904*x^5 + 5915*x^4 + 8624*x^3 + 4018*x^2 + 242490084/161051*x + 49
-        sage: _modular_polynomial('split', 7, j)
-        x^28 - 42*x^27 + 819*x^26 - 9842*x^25 + 81543*x^24 - 493416*x^23 + 2251424*x^22 - 1268191320692/161051*x^21
-        + 3410611518671/161051*x^20 - 6947130862854/161051*x^19 + 10098387132407/161051*x^18 - 8011521604618/161051*x^17
-        - 509395128662/14641*x^16 + 32582181402218/161051*x^15 - 62691210143713/161051*x^14 + 73259301822126/161051*x^13
-        - 46379791168053/161051*x^12 - 6277600417172/161051*x^11 + 46742832789352/161051*x^10 - 49641085864608/161051*x^9
-        + 2343504014803/14641*x^8 - 861578737314/161051*x^7 - 12167703919007/161051*x^6 + 14278547318070/161051*x^5
-        - 9423834664881/161051*x^4 + 3112085963896/161051*x^3 - 457632005824/161051*x^2 + 30845635072/161051*x + 122023936/161051
-        sage: _modular_polynomial('nonsplit', 7, j)
-        400320064/161051*x^21 + 13029623152/161051*x^20 + 228088753900/161051*x^19 + 2408913460821/161051*x^18
-        + 16642817648786/161051*x^17 + 80889087315407/161051*x^16 + 291040779803200/161051*x^15 + 801917686416123/161051*x^14
-        + 1729396406547138/161051*x^13 + 2959141014912537/161051*x^12 + 4049663724749832/161051*x^11
-        + 4450611572214360/161051*x^10 + 3931865527421272/161051*x^9 + 2786855392905248/161051*x^8
-        + 1576387623537152/161051*x^7 + 704811439294144/161051*x^6 + 22297037611520/14641*x^5 + 5896572491264/14641*x^4
-        + 12558313746944/161051*x^3 + 152158103552/14641*x^2 + 136821293056/161051*x + 5155295232/161051
-
-    TESTS::
-
-        sage: _modular_polynomial('banana', 7, j)
-        Traceback (most recent call last):
-        ...
-        ValueError: (group, p) must be one of ...
-        sage: _modular_polynomial('borel', 101, j)
-        Traceback (most recent call last):
-        ...
-        ValueError: (group, p) must be one of ...
-    """
-    valid_parameters = [("borel", 3), ("borel", 5), ("borel", 7),
-                       ("split", 3), ("split", 5), ("split", 7),
-                       ("nonsplit", 5), ("nonsplit", 7)]
-    if (group, p) not in valid_parameters:
-        raise ValueError("(group, p) must be one of {}".format(valid_parameters))
-
-    from sage.rings.polynomial.polynomial_ring import polygen
-    x = polygen(j.parent())
-    if group == "borel":
-        from sage.schemes.elliptic_curves.isogeny_small_degree import Fricke_polynomial
-        return Fricke_polynomial(p)(x)-j*x
-    if group == "split":
-        if p == 3:
-            return (x-9)**3*(x+3)**3-j*x**3
-        if p == 5:
-            return ((x**2-5)*(x**2+5*x+10)*(x+5))**3-j*(x**2+5*x+5)**5
-        if p == 7:
-            return ((x**2-5*x+8)*(x**2-5*x+1)*(x**4-5*x**3+8*x**2-7*x+7)*(x+1))**3*x-j*(x**3-4*x**2+3*x+1)**7
-    if group == "nonsplit":
-        if p == 5:
-            return 5**4*(2*x+1)*(x+1)**3*(6*x**2+21*x+19)**3-j*(x**2+x-1)**5
-        if p == 7:
-            return ((4*x**2+5*x+2)*(x**2+3*x+4)*(x**2+10*x+4)*(3*x+1))**3-j*(x**3+x**2-2*x-1)**7
-
-    raise RuntimeError # cannot happen -- the assertion would have failed.
->>>>>>> d5e0e305
+        return False # We've run out of tricks!