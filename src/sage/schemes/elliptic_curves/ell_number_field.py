# -*- coding: utf-8 -*-
r"""Elliptic curves over number fields

An elliptic curve `E` over a number field `K` can be given
by a Weierstrass equation whose coefficients lie in `K` or by
using ``base_extend`` on an elliptic curve defined over a subfield.

One major difference to elliptic curves over `\QQ` is that there might
not exist a global minimal equation over `K`, when `K` does not have
class number one.  When a minimal model does exist the method
:meth:`global_minimal_model()` will compute it, and otherwise compute
a model which is miniaml at all primes except one.  Another difference
is the relative lack of understanding of modularity for elliptic
curves over general number fields; the method :meth:`is_modular()`
does implement recent methods to prove modularity of elliptic curves,
over totally real and imaginary quadratic fields only.

Currently Sage can obtain local information about `E/K_v` for finite
places `v`, it has an interface to Denis Simon's script for 2-descent,
it can compute the torsion subgroup of the Mordell-Weil group `E(K)`,
and it can work with isogenies defined over `K`, including the
determination of the complete isogeny class of any curve.

EXAMPLES::

    sage: K.<i> = NumberField(x^2+1)
    sage: E = EllipticCurve([0,4+i])
    sage: E.discriminant()
    -3456*i - 6480
    sage: P= E([i,2])
    sage: P+P
    (-2*i + 9/16 : -9/4*i - 101/64 : 1)

::

    sage: E.has_good_reduction(2+i)
    True
    sage: E.local_data(4+i)
    Local data at Fractional ideal (i + 4):
    Reduction type: bad additive
    Local minimal model: Elliptic Curve defined by y^2 = x^3 + (i+4) over Number Field in i with defining polynomial x^2 + 1
    Minimal discriminant valuation: 2
    Conductor exponent: 2
    Kodaira Symbol: II
    Tamagawa Number: 1
    sage: E.tamagawa_product_bsd()
    1

::

    sage: E.simon_two_descent()
    (1, 1, [(i : 2 : 1)])

::

    sage: E.torsion_order()
    1

::

    sage: E.isogenies_prime_degree(3)
    [Isogeny of degree 3 from Elliptic Curve defined by y^2 = x^3 + (i+4) over Number Field in i with defining polynomial x^2 + 1 to Elliptic Curve defined by y^2 = x^3 + (-27*i-108) over Number Field in i with defining polynomial x^2 + 1]

AUTHORS:

- Robert Bradshaw 2007

- John Cremona

- Chris Wuthrich

REFERENCE:

- [Sil] Silverman, Joseph H. The arithmetic of elliptic curves. Second edition. Graduate Texts in
  Mathematics, 106. Springer, 2009.

- [Sil2] Silverman, Joseph H. Advanced topics in the arithmetic of elliptic curves. Graduate Texts in
  Mathematics, 151. Springer, 1994.

"""

# ****************************************************************************
#       Copyright (C) 2007 Robert Bradshaw <robertwb@math.washington.edu>
#                          William Stein <wstein@gmail.com>
#
# This program is free software: you can redistribute it and/or modify
# it under the terms of the GNU General Public License as published by
# the Free Software Foundation, either version 2 of the License, or
# (at your option) any later version.
#                  https://www.gnu.org/licenses/
# ****************************************************************************

import sage.rings.abc
from .ell_field import EllipticCurve_field
from .ell_generic import is_EllipticCurve
from .ell_point import EllipticCurvePoint_number_field
from .constructor import EllipticCurve
from sage.rings.integer_ring import ZZ
from sage.rings.rational_field import QQ
from sage.rings.real_mpfr import RealField
from sage.rings.integer import Integer
from sage.misc.cachefunc import cached_method
from sage.misc.misc_c import prod


class EllipticCurve_number_field(EllipticCurve_field):
    r"""
    Elliptic curve over a number field.

    EXAMPLES::

        sage: K.<i> = NumberField(x^2+1)
        sage: EllipticCurve([i, i - 1, i + 1, 24*i + 15, 14*i + 35])
        Elliptic Curve defined by y^2 + i*x*y + (i+1)*y = x^3 + (i-1)*x^2 + (24*i+15)*x + (14*i+35) over Number Field in i with defining polynomial x^2 + 1
    """
    def __init__(self, K, ainvs):
        r"""
        EXAMPLES:

        A curve from the database of curves over `\QQ`, but over a larger field:

            sage: K.<i> = NumberField(x^2+1)
            sage: EllipticCurve(K,'389a1')
            Elliptic Curve defined by y^2 + y = x^3 + x^2 + (-2)*x over Number Field in i with defining polynomial x^2 + 1

        Making the field of definition explicitly larger::

            sage: EllipticCurve(K,[0,-1,1,0,0])
            Elliptic Curve defined by y^2 + y = x^3 + (-1)*x^2 over Number Field in i with defining polynomial x^2 + 1
        """
        self._known_points = []
        EllipticCurve_field.__init__(self, K, ainvs)

    _point = EllipticCurvePoint_number_field

    def base_extend(self, R):
        """
        Return the base extension of ``self`` to `R`.

        EXAMPLES::

            sage: E = EllipticCurve('11a3')
            sage: K = QuadraticField(-5, 'a')
            sage: E.base_extend(K)
            Elliptic Curve defined by y^2 + y = x^3 + (-1)*x^2 over Number Field in a with defining polynomial x^2 + 5 with a = 2.236067977499790?*I

        Check that non-torsion points are remembered when extending
        the base field (see :trac:`16034`)::

            sage: E = EllipticCurve([1, 0, 1, -1751, -31352])
            sage: K.<d> = QuadraticField(5)
            sage: E.gens()
            [(52 : 111 : 1)]
            sage: EK = E.base_extend(K)
            sage: EK.gens()
            [(52 : 111 : 1)]
        """
        E = super().base_extend(R)
        if isinstance(E, EllipticCurve_number_field):
            E._known_points = [E([R(_) for _ in P.xy()]) for P in self._known_points if not P.is_zero()]
        return E

    def simon_two_descent(self, verbose=0, lim1=2, lim3=4, limtriv=2,
                          maxprob=20, limbigprime=30, known_points=None):
        r"""
        Return lower and upper bounds on the rank of the Mordell-Weil
        group `E(K)` and a list of points.

        This method is used internally by the :meth:`~rank`,
        :meth:`~rank_bounds` and :meth:`~gens` methods.

        INPUT:

        - ``self`` -- an elliptic curve `E` over a number field `K`

        - ``verbose`` -- 0, 1, 2, or 3 (default: 0), the verbosity level

        - ``lim1`` -- (default: 2) limit on trivial points on quartics

        - ``lim3`` -- (default: 4) limit on points on ELS quartics

        - ``limtriv`` -- (default: 2) limit on trivial points on `E`

        - ``maxprob`` -- (default: 20)

        - ``limbigprime`` -- (default: 30) to distinguish between
          small and large prime numbers. Use probabilistic tests for
          large primes. If 0, do not use probabilistic tests.

        - ``known_points`` -- (default: None) list of known points on
          the curve

        OUTPUT: a triple ``(lower, upper, list)`` consisting of

        - ``lower`` (integer) -- lower bound on the rank

        - ``upper`` (integer) -- upper bound on the rank

        - ``list`` -- list of points in `E(K)`

        The integer ``upper`` is in fact an upper bound on the
        dimension of the 2-Selmer group, hence on the dimension of
        `E(K)/2E(K)`.  It is equal to the dimension of the 2-Selmer
        group except possibly if `E(K)[2]` has dimension 1.  In that
        case, ``upper`` may exceed the dimension of the 2-Selmer group
        by an even number, due to the fact that the algorithm does not
        perform a second descent.

        .. NOTE::

            For non-quadratic number fields, this code does return, but
            it takes a long time.

        ALGORITHM:

        Uses Denis Simon's PARI/GP scripts from
        https://simond.users.lmno.cnrs.fr/.

        EXAMPLES::

            sage: K.<a> = NumberField(x^2 + 23, 'a')
            sage: E = EllipticCurve(K, '37')
            sage: E == loads(dumps(E))
            True
            sage: E.simon_two_descent()
            (2, 2, [(0 : 0 : 1), (1/18*a + 7/18 : -5/54*a - 17/54 : 1)])
            sage: E.simon_two_descent(lim1=5, lim3=5, limtriv=10, maxprob=7, limbigprime=10)
            (2, 2, [(-1 : 0 : 1), (-2 : -1/2*a - 1/2 : 1)])

        ::

            sage: K.<a> = NumberField(x^2 + 7, 'a')
            sage: E = EllipticCurve(K, [0,0,0,1,a]); E
            Elliptic Curve defined by y^2  = x^3 + x + a over Number Field in a with defining polynomial x^2 + 7

            sage: v = E.simon_two_descent(verbose=1); v
             elliptic curve: Y^2 = x^3 + Mod(1, y^2 + 7)*x + Mod(y, y^2 + 7)
             Trivial points on the curve = [[1, 1, 0], [Mod(1/2*y + 3/2, y^2 + 7), Mod(-y - 2, y^2 + 7), 1]]
            #S(E/K)[2]    = 2
            #E(K)/2E(K)   = 2
            #III(E/K)[2]  = 1
            rank(E/K)     = 1
             listpoints = [[Mod(1/2*y + 3/2, y^2 + 7), Mod(-y - 2, y^2 + 7), 1]]
            (1, 1, [(1/2*a + 3/2 : -a - 2 : 1)])

            sage: v = E.simon_two_descent(verbose=2)
            K = bnfinit(y^2 + 7);
            a = Mod(y,K.pol);
            bnfellrank(K, [0, 0, 0, 1, a], [[Mod(1/2*y + 3/2, y^2 + 7), Mod(-y - 2, y^2 + 7)]]);
            ...
            v = [1, 1, [[Mod(1/2*y + 3/2, y^2 + 7), Mod(-y - 2, y^2 + 7)]]]
            sage: v
            (1, 1, [(1/2*a + 3/2 : -a - 2 : 1)])

        A curve with 2-torsion::

            sage: K.<a> = NumberField(x^2 + 7)
            sage: E = EllipticCurve(K, '15a')
            sage: E.simon_two_descent()  # long time (3s on sage.math, 2013), points can vary
            (1, 3, [...])

        Check that the bug reported in :trac:`15483` is fixed::

            sage: K.<s> = QuadraticField(229)
            sage: c4 = 2173 - 235*(1 - s)/2
            sage: c6 = -124369 + 15988*(1 - s)/2
            sage: E = EllipticCurve([-c4/48, -c6/864])
            sage: E.simon_two_descent()
            (0, 0, [])

            sage: R.<t> = QQ[]
            sage: L.<g> = NumberField(t^3 - 9*t^2 + 13*t - 4)
            sage: E1 = EllipticCurve(L,[1-g*(g-1),-g^2*(g-1),-g^2*(g-1),0,0])
            sage: E1.rank()  # long time (about 5 s)
            0

            sage: K = CyclotomicField(43).subfields(3)[0][0]
            sage: E = EllipticCurve(K, '37')
            sage: E.simon_two_descent()  # long time (4s on sage.math, 2013)
            (3,
             3,
             [(1/8*zeta43_0^2 - 3/8*zeta43_0 - 1/4 : -5/16*zeta43_0^2 + 7/16*zeta43_0 + 1/8 : 1),
              (0 : 0 : 1)])
        """
        verbose = int(verbose)
        if known_points is None:
            known_points = self._known_points
        known_points = [self(P) for P in known_points]

        # We deliberately do not use known_points as a key in the
        # following caching code, so that calling E.gens() a second
        # time (when known_points may have increased) will not cause
        # another execution of simon_two_descent.
        try:
            result = self._simon_two_descent_data[lim1,lim3,limtriv,maxprob,limbigprime]
            if verbose == 0:
                return result
        except AttributeError:
            self._simon_two_descent_data = {}
        except KeyError:
            pass

        from .gp_simon import simon_two_descent
        t = simon_two_descent(self, verbose=verbose,
                              lim1=lim1, lim3=lim3, limtriv=limtriv,
                              maxprob=maxprob, limbigprime=limbigprime,
                              known_points=known_points)
        self._simon_two_descent_data[lim1,lim3,limtriv,maxprob,limbigprime] = t
        self._known_points.extend([P for P in t[2]
                                   if P not in self._known_points])
        return t

    def height_pairing_matrix(self, points=None, precision=None, normalised=True):
        r"""Return the height pairing matrix of the given points.

        INPUT:

        - ``points`` (list or ``None`` (default)) -- a list of points
          on this curve, or ``None``, in which case self.gens() will
          be used.

        - ``precision`` (int or ``None`` (default)) -- number of bits
          of precision of result, or ``None``, for default RealField
          precision.

        - ``normalised`` (bool, default ``True``) -- if ``True``, use
          normalised heights which are independent of base change.
          Otherwise use the non-normalised Néron-Tate height, as
          required for the regulator in the BSD conjecture.

        EXAMPLES::

            sage: E = EllipticCurve([0, 0, 1, -1, 0])
            sage: E.height_pairing_matrix()
            [0.0511114082399688]

        For rank 0 curves, the result is a valid 0x0 matrix::

            sage: EllipticCurve('11a').height_pairing_matrix()
            []
            sage: E = EllipticCurve('5077a1')
            sage: E.height_pairing_matrix([E.lift_x(x) for x in [-2,-7/4,1]], precision=100)
            [  1.3685725053539301120518194471  -1.3095767070865761992624519454 -0.63486715783715592064475542573]
            [ -1.3095767070865761992624519454   2.7173593928122930896610589220   1.0998184305667292139777571432]
            [-0.63486715783715592064475542573   1.0998184305667292139777571432  0.66820516565192793503314205089]

            sage: E = EllipticCurve('389a1')
            sage: E = EllipticCurve('389a1')
            sage: P,Q = E.point([-1,1,1]),E.point([0,-1,1])
            sage: E.height_pairing_matrix([P,Q])
            [0.686667083305587 0.268478098806726]
            [0.268478098806726 0.327000773651605]

        Over a number field::

            sage: x = polygen(QQ)
            sage: K.<t> = NumberField(x^2+47)
            sage: EK = E.base_extend(K)
            sage: EK.height_pairing_matrix([EK(P),EK(Q)])
            [0.686667083305587 0.268478098806726]
            [0.268478098806726 0.327000773651605]

        ::

            sage: K.<i> = QuadraticField(-1)
            sage: E = EllipticCurve([0,0,0,i,i])
            sage: P = E(-9+4*i,-18-25*i)
            sage: Q = E(i,-i)
            sage: E.height_pairing_matrix([P,Q])
            [  2.16941934493768 -0.870059380421505]
            [-0.870059380421505  0.424585837470709]
            sage: E.regulator_of_points([P,Q])
            0.164101403936070

        When the parameter ``normalised`` is set to ``False``, each
        height is multiplied by the degree `d` of the base field, and
        the regulator of `r` points is multiplied by `d^r`::

            sage: E.height_pairing_matrix([P,Q], normalised=False)
            [ 4.33883868987537 -1.74011876084301]
            [-1.74011876084301 0.849171674941418]
            sage: E.regulator_of_points([P,Q], normalised=False)
            0.656405615744281
        """
        if points is None:
            points = self.gens()
        else:
            for P in points:
                assert P.curve() == self

        r = len(points)
        if precision is None:
            RR = RealField()
        else:
            RR = RealField(precision)
        from sage.matrix.all import MatrixSpace
        M = MatrixSpace(RR, r)
        mat = M()
        for j in range(r):
            mat[j, j] = points[j].height(precision=precision, normalised=normalised)
        for j in range(r):
            for k in range(j + 1, r):
                mat[j, k] = ((points[j] + points[k]).height(precision=precision, normalised=normalised) - mat[j, j] - mat[k, k]) / 2
                mat[k, j] = mat[j, k]
        return mat

    def regulator_of_points(self, points=[], precision=None, normalised=True):
        """Return the regulator of the given points on this curve.

        INPUT:

        - ``points`` -- (default: empty list)  a list of points on this curve

        - ``precision`` -- int or None (default: None): the precision
          in bits of the result (default real precision if None)

        - ``normalised`` (bool, default ``True``) -- if ``True``, use
          normalised heights which are independent of base change.
          Otherwise use the non-normalised Néron-Tate height, as
          required for the regulator in the BSD conjecture

        EXAMPLES::

            sage: E = EllipticCurve('37a1')
            sage: P = E(0,0)
            sage: Q = E(1,0)
            sage: E.regulator_of_points([P,Q])
            0.000000000000000
            sage: 2*P == Q
            True

        ::

            sage: E = EllipticCurve('5077a1')
            sage: points = [E.lift_x(x) for x in [-2,-7/4,1]]
            sage: E.regulator_of_points(points)
            0.417143558758384
            sage: E.regulator_of_points(points,precision=100)
            0.41714355875838396981711954462

        ::

            sage: E = EllipticCurve('389a')
            sage: E.regulator_of_points()
            1.00000000000000
            sage: points = [P,Q] = [E(-1,1),E(0,-1)]
            sage: E.regulator_of_points(points)
            0.152460177943144
            sage: E.regulator_of_points(points, precision=100)
            0.15246017794314375162432475705
            sage: E.regulator_of_points(points, precision=200)
            0.15246017794314375162432475704945582324372707748663081784028
            sage: E.regulator_of_points(points, precision=300)
            0.152460177943143751624324757049455823243727077486630817840280980046053225683562463604114816

        Examples over number fields::

            sage: K.<a> = QuadraticField(97)
            sage: E = EllipticCurve(K,[1,1])
            sage: P = E(0,1)
            sage: P.height()
            0.476223106404866
            sage: E.regulator_of_points([P])
            0.476223106404866

        When the parameter ``normalised`` is set to ``False``, each
        height is multiplied by the degree `d` of the base field, and
        the regulator of `r` points is multiplied by `d^r`::

            sage: P.height(normalised=False)
            0.952446212809731
            sage: E.regulator_of_points([P], normalised=False)
            0.952446212809731

        ::

            sage: E = EllipticCurve('11a1')
            sage: x = polygen(QQ)
            sage: K.<t> = NumberField(x^2+47)
            sage: EK = E.base_extend(K)
            sage: T = EK(5,5)
            sage: T.order()
            5
            sage: P = EK(-2, -1/2*t - 1/2)
            sage: P.order()
            +Infinity
            sage: EK.regulator_of_points([P,T]) # random very small output
            -1.23259516440783e-32
            sage: EK.regulator_of_points([P,T]).abs() < 1e-30
            True

        ::

            sage: E = EllipticCurve('389a1')
            sage: P,Q = E.gens()
            sage: E.regulator_of_points([P,Q])
            0.152460177943144
            sage: K.<t> = NumberField(x^2+47)
            sage: EK = E.base_extend(K)
            sage: EK.regulator_of_points([EK(P),EK(Q)])
            0.152460177943144

        ::

            sage: K.<i> = QuadraticField(-1)
            sage: E = EllipticCurve([0,0,0,i,i])
            sage: P = E(-9+4*i,-18-25*i)
            sage: Q = E(i,-i)
            sage: E.height_pairing_matrix([P,Q])
            [  2.16941934493768 -0.870059380421505]
            [-0.870059380421505  0.424585837470709]
            sage: E.regulator_of_points([P,Q])
            0.164101403936070
        """
        if points is None:
            points = []
        mat = self.height_pairing_matrix(points=points, precision=precision, normalised=normalised)
        return mat.det(algorithm="hessenberg")

    def is_local_integral_model(self, *P):
        r"""
        Tests if self is integral at the prime ideal `P`, or at all the
        primes if `P` is a list or tuple.

        INPUT:

        - ``*P`` -- a prime ideal, or a list or tuple of primes.

        EXAMPLES::

            sage: K.<i> = NumberField(x^2+1)
            sage: P1,P2 = K.primes_above(5)
            sage: E = EllipticCurve([i/5,i/5,i/5,i/5,i/5])
            sage: E.is_local_integral_model(P1,P2)
            False
            sage: Emin = E.local_integral_model(P1,P2)
            sage: Emin.is_local_integral_model(P1,P2)
            True
        """
        if len(P) == 1:
            P = P[0]
        if isinstance(P, (tuple, list)):
            return all(self.is_local_integral_model(x) for x in P)
        return all(x.valuation(P) >= 0 for x in self.ainvs())

    def local_integral_model(self,*P):
        r"""
        Return a model of self which is integral at the prime ideal
        `P`.

        .. NOTE::

            The integrality at other primes is not affected, even if
            `P` is non-principal.

        INPUT:

        - ``*P`` -- a prime ideal, or a list or tuple of primes.

        EXAMPLES::

            sage: K.<i> = NumberField(x^2+1)
            sage: P1,P2 = K.primes_above(5)
            sage: E = EllipticCurve([i/5,i/5,i/5,i/5,i/5])
            sage: E.local_integral_model((P1,P2))
            Elliptic Curve defined by y^2 + (-i)*x*y + (-25*i)*y = x^3 + 5*i*x^2 + 125*i*x + 3125*i over Number Field in i with defining polynomial x^2 + 1
        """
        if len(P) == 1:
            P = P[0]
        if isinstance(P, (tuple, list)):
            E = self
            for Pi in P:
                E = E.local_integral_model(Pi)
            return E
        ai = self.a_invariants()
        e = min((ai[i].valuation(P) / [1, 2, 3, 4, 6][i])
                for i in range(5)).floor()
        pi = self.base_field().uniformizer(P, 'negative')
        return EllipticCurve([ai[i]/pi**(e*[1,2,3,4,6][i]) for i in range(5)])

    def is_global_integral_model(self):
        r"""
        Return whether ``self`` is integral at all primes.

        EXAMPLES::

            sage: K.<i> = NumberField(x^2+1)
            sage: E = EllipticCurve([i/5,i/5,i/5,i/5,i/5])
            sage: P1,P2 = K.primes_above(5)
            sage: Emin = E.global_integral_model()
            sage: Emin.is_global_integral_model()
            True
        """
        return all(x.is_integral() for x in self.a_invariants())

    def global_integral_model(self):
        r"""
        Return a model of self which is integral at all primes.

        EXAMPLES::

            sage: K.<i> = NumberField(x^2+1)
            sage: E = EllipticCurve([i/5,i/5,i/5,i/5,i/5])
            sage: P1,P2 = K.primes_above(5)
            sage: E.global_integral_model()
            Elliptic Curve defined by y^2 + (-i)*x*y + (-25*i)*y = x^3 + 5*i*x^2 + 125*i*x + 3125*i over Number Field in i with defining polynomial x^2 + 1

        :trac:`7935`::

            sage: K.<a> = NumberField(x^2-38)
            sage: E = EllipticCurve([a,1/2])
            sage: E.global_integral_model()
            Elliptic Curve defined by y^2 = x^3 + 1444*a*x + 27436 over Number Field in a with defining polynomial x^2 - 38

        :trac:`9266`::

            sage: K.<s> = NumberField(x^2-5)
            sage: w = (1+s)/2
            sage: E = EllipticCurve(K,[2,w])
            sage: E.global_integral_model()
            Elliptic Curve defined by y^2 = x^3 + 2*x + (1/2*s+1/2) over Number Field in s with defining polynomial x^2 - 5

        :trac:`12151`::

            sage: K.<v> = NumberField(x^2 + 161*x - 150)
            sage: E = EllipticCurve([25105/216*v - 3839/36, 634768555/7776*v - 98002625/1296, 634768555/7776*v - 98002625/1296, 0, 0])
            sage: M = E.global_integral_model(); M # choice varies, not tested
            Elliptic Curve defined by y^2 + (2094779518028859*v-1940492905300351)*x*y + (477997268472544193101178234454165304071127500*v-442791377441346852919930773849502871958097500)*y = x^3 + (26519784690047674853185542622500*v-24566525306469707225840460652500)*x^2 over Number Field in v with defining polynomial x^2 + 161*x - 150

        :trac:`14476`::

            sage: R.<t> = QQ[]
            sage: K.<g> = NumberField(t^4 - t^3 - 3*t^2 - t + 1)
            sage: E = EllipticCurve([ -43/625*g^3 + 14/625*g^2 - 4/625*g + 706/625, -4862/78125*g^3 - 4074/78125*g^2 - 711/78125*g + 10304/78125,  -4862/78125*g^3 - 4074/78125*g^2 - 711/78125*g + 10304/78125, 0,0])
            sage: E.global_integral_model()
            Elliptic Curve defined by y^2 + (15*g^3-48*g-42)*x*y + (-111510*g^3-162162*g^2-44145*g+37638)*y = x^3 + (-954*g^3-1134*g^2+81*g+576)*x^2 over Number Field in g with defining polynomial t^4 - t^3 - 3*t^2 - t + 1

        TESTS:

        Check the skipped test from above::

            sage: K.<v> = NumberField(x^2 + 161*x - 150)
            sage: E = EllipticCurve([25105/216*v - 3839/36, 634768555/7776*v - 98002625/1296, 634768555/7776*v - 98002625/1296, 0, 0])
            sage: M = E.global_integral_model()
            sage: b = M.ainvs()
            sage: b[0] in (2094779518028859*v-1940492905300351, 33872485050625*v - 31078224284250)
            True
            sage: b[1] in (26519784690047674853185542622500*v - 24566525306469707225840460652500,
            ....:          6933305282258321342920781250*v - 6422644400723486559914062500)
            True
            sage: b[2] in (477997268472544193101178234454165304071127500*v -442791377441346852919930773849502871958097500,
            ....:          2020602604156076340058146664245468750000*v - 1871778534673615560803175189398437500000)
            True
            sage: b[3:]
            (0, 0)
        """
        K = self.base_field()
        ai = self.a_invariants()
        Ps = set(ff[0]
                 for a in ai if not a.is_integral()
                 for ff in a.denominator_ideal().factor())
        for P in Ps:
            pi = K.uniformizer(P, 'positive')
            e = min((ai[i].valuation(P)/[1,2,3,4,6][i])
                    for i in range(5)).floor()
            if e < 0:
                ai = [ai[i]/pi**(e*[1,2,3,4,6][i]) for i in range(5)]
            if all(a.is_integral() for a in ai):
                break
        for z in ai:
            assert z.is_integral(), "bug in global_integral_model: %s" % list(ai)
        return EllipticCurve(list(ai))

    integral_model = global_integral_model

    def _reduce_model(self):
        r"""
        Return a reduced model for this elliptic curve.

        Transforms the elliptic curve to a model which is optimally scaled
        with respect to units and in which `a_1`, `a_2`, `a_3` are
        reduced modulo 2, 3, 2 respectively.

        .. NOTE::

            This only works on integral models, i.e. it requires that
            `a_1`, `a_2` and `a_3` lie in the ring of integers of the base
            field.

        EXAMPLES::

            sage: K.<a> = NumberField(x^2-38)
            sage: E = EllipticCurve([a, -5*a + 19, -39*a + 237, 368258520200522046806318224*a - 2270097978636731786720858047, 8456608930180227786550494643437985949781*a - 52130038506835491453281450568107193773505])
            sage: E.ainvs()
            (a,
            -5*a + 19,
            -39*a + 237,
            368258520200522046806318224*a - 2270097978636731786720858047,
            8456608930180227786550494643437985949781*a - 52130038506835491453281450568107193773505)
            sage: E._reduce_model().ainvs()
            (a,
            a + 1,
            a + 1,
            368258520200522046806318444*a - 2270097978636731786720859345,
            8456608930173478039472018047583706316424*a - 52130038506793883217874390501829588391299)
            sage: EllipticCurve([101,202,303,404,505])._reduce_model().ainvs()
            (1, 1, 0, -2509254, 1528863051)
            sage: EllipticCurve([-101,-202,-303,-404,-505])._reduce_model().ainvs()
            (1, -1, 0, -1823195, 947995262)

            sage: E = EllipticCurve([a/4, 1])
            sage: E._reduce_model()
            Traceback (most recent call last):
            ...
            TypeError: _reduce_model() requires an integral model.
        """
        K = self.base_ring()
        ZK = K.maximal_order()
        try:
            a1, a2, a3, a4, a6 = (ZK(a) for a in self.a_invariants())
        except TypeError:
            raise TypeError("_reduce_model() requires an integral model.")

        # N.B. Must define s, r, t in the right order.
        if ZK.absolute_degree() == 1:
            s = ((-a1) / 2).round('up')
            r = ((-a2 + s * a1 + s * s) / 3).round()
            t = ((-a3 - r * a1) / 2).round('up')
        else:
            pariK = K.__pari__()
            s = K(pariK.nfeltdiveuc(-a1, 2))
            r = K(pariK.nfeltdiveuc(-a2 + s * a1 + s * s, 3))
            t = K(pariK.nfeltdiveuc(-a3 - r * a1, 2))

        return self.rst_transform(r, s, t)

    def _scale_by_units(self):
        r"""
        Return a model reduced with respect to scaling by units.

        OUTPUT:

        A model for this elliptic curve, optimally scaled with respect
        to scaling by units, with respect to the logarithmic embedding
        of `|c4|^(1/4)+|c6|^(1/6)`. No scaling by roots of unity is
        carried out, so there is no change when the unit rank is 0.

        EXAMPLES::

            sage: K.<a> = NumberField(x^2-10)
            sage: u = a + 3
            sage: u.is_unit()
            True
            sage: E = EllipticCurve([0, 0, 0, 4536*a + 14148, -163728*a - 474336])
            sage: E1 = E.scale_curve(u^5)
            sage: E1.ainvs()
            (0,
            0,
            0,
            28087920796764302856*a + 88821804456186580548,
            -77225139016967233228487820912*a - 244207331916752959911655344864)
            sage: E1._scale_by_units().ainvs()
            (0, 0, 0, 4536*a + 14148, -163728*a - 474336)

        A totally real cubic example::

            sage: K.<a> = NumberField(x^3-x^2-6*x+5)
            sage: E = EllipticCurve([a + 1, a^2 + a - 1, a + 1, 44*a^2 + a - 258, -215*a^2 + 53*a + 1340])
            sage: u1, u2 = K.units()
            sage: u = u1^2/u2^3
            sage: E1 = E.scale_curve(u)
            sage: E1._scale_by_units().ainvs() == E.ainvs()
            True

        A complex quartic example::

            sage: K.<a> = CyclotomicField(5)
            sage: E = EllipticCurve([a + 1, a^2 + a - 1, a + 1, 44*a^2 + a - 258, -215*a^2 + 53*a + 1340])
            sage: u = K.units()[0]
            sage: E1 = E.scale_curve(u^5)
            sage: E1._scale_by_units().ainvs() == E.ainvs()
            True

        TESTS:

        See :trac:`34174`.  This used to raise an error due to insufficient precision::

            sage: K.<a> = QuadraticField(4569)
            sage: j = 46969655/32768
            sage: E = EllipticCurve(j=K(j))
            sage: C = E.isogeny_class()
        """
        K = self.base_field()
        r1, r2 = K.signature()
        if r1 + r2 == 1:  # unit rank is 0
            return self

        degs = [1]*r1 + [2]*r2
        fu = K.units()
        c4, c6 = self.c_invariants()

        from sage.matrix.constructor import Matrix
        from sage.modules.free_module_element import vector

        prec = 1000 # initial value, will be increased if necessary
        ok = False
        while not ok:
            embs = K.places(prec=prec)
            c4s = [e(c4) for e in embs]
            c6s = [e(c6) for e in embs]

            U = Matrix([[e(u).abs().log()*d for d,e in zip(degs,embs)] for u in fu])
            v = vector([(x4.abs().nth_root(4)+x6.abs().nth_root(6)).log()*d for x4,x6,d in zip(c4s,c6s,degs)])
            w = -(U*U.transpose()).inverse()*U*v
            try:
                es = [e.round() for e in w]
                ok = True
            except ValueError:
                prec *= 2

        u = prod([uj**ej for uj,ej in zip(fu,es)])
        return self.scale_curve(u)

    def local_data(self, P=None, proof=None, algorithm="pari", globally=False):
        r"""
        Local data for this elliptic curve at the prime `P`.

        INPUT:

        - ``P`` -- either None, a prime ideal of the base field of self, or an element of the base field that generates a prime ideal.

        - ``proof`` -- whether to only use provably correct methods
          (default controlled by global proof module).  Note that the
          proof module is number_field, not elliptic_curves, since the
          functions that actually need the flag are in number fields.

        - ``algorithm`` (string, default: "pari") -- Ignored unless the
          base field is `\QQ`.  If "pari", use the PARI C-library
          :pari:`ellglobalred` implementation of Tate's algorithm over
          `\QQ`. If "generic", use the general number field
          implementation.

        - ``globally`` -- whether the local algorithm uses global generators
          for the prime ideals. Default is False, which will not require any
          information about the class group. If True, a generator for `P`
          will be used if `P` is principal. Otherwise, or if ``globally``
          is False, the minimal model returned will preserve integrality
          at other primes, but not minimality.

        OUTPUT:

        If `P` is specified, returns the ``EllipticCurveLocalData``
        object associated to the prime `P` for this curve.  Otherwise,
        returns a list of such objects, one for each prime `P` in the
        support of the discriminant of this model.

        .. NOTE::

            The model is not required to be integral on input.

        EXAMPLES::

            sage: K.<i> = NumberField(x^2+1)
            sage: E = EllipticCurve([1 + i, 0, 1, 0, 0])
            sage: E.local_data()
            [Local data at Fractional ideal (2*i + 1):
            Reduction type: bad non-split multiplicative
            Local minimal model: Elliptic Curve defined by y^2 + (i+1)*x*y + y = x^3 over Number Field in i with defining polynomial x^2 + 1
            Minimal discriminant valuation: 1
            Conductor exponent: 1
            Kodaira Symbol: I1
            Tamagawa Number: 1,
            Local data at Fractional ideal (-2*i + 3):
            Reduction type: bad split multiplicative
            Local minimal model: Elliptic Curve defined by y^2 + (i+1)*x*y + y = x^3 over Number Field in i with defining polynomial x^2 + 1
            Minimal discriminant valuation: 2
            Conductor exponent: 1
            Kodaira Symbol: I2
            Tamagawa Number: 2]
            sage: E.local_data(K.ideal(3))
            Local data at Fractional ideal (3):
            Reduction type: good
            Local minimal model: Elliptic Curve defined by y^2 + (i+1)*x*y + y = x^3 over Number Field in i with defining polynomial x^2 + 1
            Minimal discriminant valuation: 0
            Conductor exponent: 0
            Kodaira Symbol: I0
            Tamagawa Number: 1
            sage: E.local_data(2*i + 1)
            Local data at Fractional ideal (2*i + 1):
            Reduction type: bad non-split multiplicative
            Local minimal model: Elliptic Curve defined by y^2 + (i+1)*x*y + y = x^3 over Number Field in i with defining polynomial x^2 + 1
            Minimal discriminant valuation: 1
            Conductor exponent: 1
            Kodaira Symbol: I1
            Tamagawa Number: 1

        An example raised in :trac:`3897`::

            sage: E = EllipticCurve([1,1])
            sage: E.local_data(3)
            Local data at Principal ideal (3) of Integer Ring:
            Reduction type: good
            Local minimal model: Elliptic Curve defined by y^2 = x^3 + x + 1 over Rational Field
            Minimal discriminant valuation: 0
            Conductor exponent: 0
            Kodaira Symbol: I0
            Tamagawa Number: 1
        """
        if proof is None:
            import sage.structure.proof.proof
            # We use the "number_field" flag because the actual proof dependence is in PARI's number field functions.
            proof = sage.structure.proof.proof.get_flag(None, "number_field")

        if P is None:
            primes = self.base_ring()(self.integral_model().discriminant()).support()
            return [self._get_local_data(pr, proof) for pr in primes]

        from sage.schemes.elliptic_curves.ell_local_data import check_prime
        P = check_prime(self.base_field(),P)

        return self._get_local_data(P,proof,algorithm,globally)

    def _get_local_data(self, P, proof, algorithm="pari", globally=False):
        r"""
        Internal function to create data for this elliptic curve at the prime `P`.

        This function handles the caching of local data.  It is called
        by local_data() which is the user interface and which parses
        the input parameters `P` and proof.

        INPUT:

        - ``P`` -- either None or a prime ideal of the base field of self.

        - ``proof`` -- whether to only use provably correct methods
          (default controlled by global proof module).  Note that the
          proof module is number_field, not elliptic_curves, since the
          functions that actually need the flag are in number fields.

        - ``algorithm`` (string, default: "pari") -- Ignored unless the
          base field is `\QQ`.  If "pari", use the PARI C-library
          :pari:`ellglobalred` implementation of Tate's algorithm over
          `\QQ`. If "generic", use the general number field
          implementation.

        - ``globally`` -- whether the local algorithm uses global generators
          for the prime ideals. Default is False, which will not require any
          information about the class group. If True, a generator for `P`
          will be used if `P` is principal. Otherwise, or if ``globally``
          is False, the minimal model returned will preserve integrality
          at other primes, but not minimality.

        EXAMPLES::

            sage: K.<i> = NumberField(x^2+1)
            sage: E = EllipticCurve(K,[0,1,0,-160,308])
            sage: p = K.ideal(i+1)
            sage: E._get_local_data(p, False)
            Local data at Fractional ideal (i + 1):
            Reduction type: good
            Local minimal model: Elliptic Curve defined by y^2 + x*y + y = x^3 + x^2 + (-10)*x + (-10) over Number Field in i with defining polynomial x^2 + 1
            Minimal discriminant valuation: 0
            Conductor exponent: 0
            Kodaira Symbol: I0
            Tamagawa Number: 1

        Verify that we cache based on the proof value and the algorithm choice::

            sage: E._get_local_data(p, False) is E._get_local_data(p, True)
            False

            sage: E._get_local_data(p, None, "pari") is E._get_local_data(p, None, "generic")
            False
        """
        try:
            return self._local_data[P, proof, algorithm, globally]
        except AttributeError:
            self._local_data = {}
        except KeyError:
            pass
        from sage.schemes.elliptic_curves.ell_local_data import EllipticCurveLocalData
        self._local_data[P, proof, algorithm, globally] = EllipticCurveLocalData(self, P, proof, algorithm, globally)
        return self._local_data[P, proof, algorithm, globally]

    def local_minimal_model(self, P, proof=None, algorithm="pari"):
        r"""
        Return a model which is integral at all primes and minimal at `P`.

        INPUT:

        - ``P`` -- either None or a prime ideal of the base field of self.

        - ``proof`` -- whether to only use provably correct methods
          (default controlled by global proof module).  Note that the
          proof module is number_field, not elliptic_curves, since the
          functions that actually need the flag are in number fields.

        - ``algorithm`` (string, default: "pari") -- Ignored unless the
          base field is `\QQ`.  If "pari", use the PARI C-library
          :pari:`ellglobalred` implementation of Tate's algorithm over
          `\QQ`. If "generic", use the general number field
          implementation.

        OUTPUT:

        A model of the curve which is minimal (and integral) at `P`.

        .. NOTE::

            The model is not required to be integral on input.

            For principal `P`, a generator is used as a uniformizer,
            and integrality or minimality at other primes is not
            affected.  For non-principal `P`, the minimal model
            returned will preserve integrality at other primes, but not
            minimality.

        EXAMPLES::

            sage: K.<a> = NumberField(x^2-5)
            sage: E = EllipticCurve([20, 225, 750, 1250*a + 6250, 62500*a + 15625])
            sage: P = K.ideal(a)
            sage: E.local_minimal_model(P).ainvs()
            (0, 1, 0, 2*a - 34, -4*a + 66)
        """
        if proof is None:
            import sage.structure.proof.proof
            # We use the "number_field" flag because the actual proof dependence is in PARI's number field functions.
            proof = sage.structure.proof.proof.get_flag(None, "number_field")

        return self.local_data(P, proof, algorithm).minimal_model()

    def has_good_reduction(self, P):
        r"""
        Return True if this elliptic curve has good reduction at the prime `P`.

        INPUT:

        - ``P`` -- a prime ideal of the base field of self, or a field
          element generating such an ideal.

        OUTPUT:

        (bool) -- True if the curve has good reduction at `P`, else False.

        .. NOTE::

            This requires determining a local integral minimal model;
            we do not just check that the discriminant of the current
            model has valuation zero.

        EXAMPLES::

            sage: E = EllipticCurve('14a1')
            sage: [(p,E.has_good_reduction(p)) for p in prime_range(15)]
            [(2, False), (3, True), (5, True), (7, False), (11, True), (13, True)]

            sage: K.<a> = NumberField(x^3-2)
            sage: P17a, P17b = [P for P,e in K.factor(17)]
            sage: E = EllipticCurve([0,0,0,0,2*a+1])
            sage: [(p,E.has_good_reduction(p)) for p in [P17a,P17b]]
            [(Fractional ideal (4*a^2 - 2*a + 1), True),
            (Fractional ideal (2*a + 1), False)]
        """
        return self.local_data(P).has_good_reduction()

    def has_bad_reduction(self, P):
        r"""
        Return True if this elliptic curve has bad reduction at the prime `P`.

        INPUT:

        - ``P`` -- a prime ideal of the base field of self, or a field
          element generating such an ideal.

        OUTPUT:

        (bool) True if the curve has bad reduction at `P`, else False.

        .. NOTE::

            This requires determining a local integral minimal model;
            we do not just check that the discriminant of the current
            model has valuation zero.

        EXAMPLES::

            sage: E = EllipticCurve('14a1')
            sage: [(p,E.has_bad_reduction(p)) for p in prime_range(15)]
            [(2, True), (3, False), (5, False), (7, True), (11, False), (13, False)]

            sage: K.<a> = NumberField(x^3-2)
            sage: P17a, P17b = [P for P,e in K.factor(17)]
            sage: E = EllipticCurve([0,0,0,0,2*a+1])
            sage: [(p,E.has_bad_reduction(p)) for p in [P17a,P17b]]
            [(Fractional ideal (4*a^2 - 2*a + 1), False),
            (Fractional ideal (2*a + 1), True)]
        """
        return self.local_data(P).has_bad_reduction()

    def has_multiplicative_reduction(self, P):
        r"""
        Return True if this elliptic curve has (bad) multiplicative reduction at the prime `P`.

        .. NOTE::

            See also ``has_split_multiplicative_reduction()`` and
            ``has_nonsplit_multiplicative_reduction()``.

        INPUT:

        - ``P`` -- a prime ideal of the base field of self, or a field
                 element generating such an ideal.

        OUTPUT:

        (bool) True if the curve has multiplicative reduction at `P`,
        else False.

        EXAMPLES::

            sage: E = EllipticCurve('14a1')
            sage: [(p,E.has_multiplicative_reduction(p)) for p in prime_range(15)]
            [(2, True), (3, False), (5, False), (7, True), (11, False), (13, False)]

            sage: K.<a> = NumberField(x^3-2)
            sage: P17a, P17b = [P for P,e in K.factor(17)]
            sage: E = EllipticCurve([0,0,0,0,2*a+1])
            sage: [(p,E.has_multiplicative_reduction(p)) for p in [P17a,P17b]]
            [(Fractional ideal (4*a^2 - 2*a + 1), False), (Fractional ideal (2*a + 1), False)]
        """
        return self.local_data(P).has_multiplicative_reduction()

    def has_split_multiplicative_reduction(self, P):
        r"""
        Return True if this elliptic curve has (bad) split multiplicative reduction at the prime `P`.

        INPUT:

        - ``P`` -- a prime ideal of the base field of self, or a field
          element generating such an ideal.

        OUTPUT:

        (bool) True if the curve has split multiplicative reduction at
        `P`, else False.

        EXAMPLES::

            sage: E = EllipticCurve('14a1')
            sage: [(p,E.has_split_multiplicative_reduction(p)) for p in prime_range(15)]
            [(2, False), (3, False), (5, False), (7, True), (11, False), (13, False)]

            sage: K.<a> = NumberField(x^3-2)
            sage: P17a, P17b = [P for P,e in K.factor(17)]
            sage: E = EllipticCurve([0,0,0,0,2*a+1])
            sage: [(p,E.has_split_multiplicative_reduction(p)) for p in [P17a,P17b]]
            [(Fractional ideal (4*a^2 - 2*a + 1), False), (Fractional ideal (2*a + 1), False)]
        """
        return self.local_data(P).has_split_multiplicative_reduction()

    def has_nonsplit_multiplicative_reduction(self, P):
        r"""
        Return True if this elliptic curve has (bad) non-split multiplicative reduction at the prime `P`.

        INPUT:

        - ``P`` -- a prime ideal of the base field of self, or a field
          element generating such an ideal.

        OUTPUT:

        (bool) True if the curve has non-split multiplicative
        reduction at `P`, else False.

        EXAMPLES::

            sage: E = EllipticCurve('14a1')
            sage: [(p,E.has_nonsplit_multiplicative_reduction(p)) for p in prime_range(15)]
            [(2, True), (3, False), (5, False), (7, False), (11, False), (13, False)]

            sage: K.<a> = NumberField(x^3-2)
            sage: P17a, P17b = [P for P,e in K.factor(17)]
            sage: E = EllipticCurve([0,0,0,0,2*a+1])
            sage: [(p,E.has_nonsplit_multiplicative_reduction(p)) for p in [P17a,P17b]]
            [(Fractional ideal (4*a^2 - 2*a + 1), False), (Fractional ideal (2*a + 1), False)]
        """
        return self.local_data(P).has_nonsplit_multiplicative_reduction()

    def has_additive_reduction(self, P):
        r"""
        Return True if this elliptic curve has (bad) additive reduction at the prime `P`.

        INPUT:

        - ``P`` -- a prime ideal of the base field of self, or a field
          element generating such an ideal.

        OUTPUT:

        (bool) True if the curve has additive reduction at `P`, else False.

        EXAMPLES::

            sage: E = EllipticCurve('27a1')
            sage: [(p,E.has_additive_reduction(p)) for p in prime_range(15)]
            [(2, False), (3, True), (5, False), (7, False), (11, False), (13, False)]

            sage: K.<a> = NumberField(x^3-2)
            sage: P17a, P17b = [P for P,e in K.factor(17)]
            sage: E = EllipticCurve([0,0,0,0,2*a+1])
            sage: [(p,E.has_additive_reduction(p)) for p in [P17a,P17b]]
            [(Fractional ideal (4*a^2 - 2*a + 1), False),
            (Fractional ideal (2*a + 1), True)]
        """
        return self.local_data(P).has_additive_reduction()

    def tamagawa_number(self, P, proof=None):
        r"""
        Return the Tamagawa number of this elliptic curve at the prime `P`.

        INPUT:

        - ``P`` -- either None or a prime ideal of the base field of self.

        - ``proof`` -- whether to only use provably correct methods
          (default controlled by global proof module).  Note that the
          proof module is number_field, not elliptic_curves, since the
          functions that actually need the flag are in number fields.

        OUTPUT:

        (positive integer) The Tamagawa number of the curve at `P`.

        EXAMPLES::

            sage: K.<a> = NumberField(x^2-5)
            sage: E = EllipticCurve([20, 225, 750, 625*a + 6875, 31250*a + 46875])
            sage: [E.tamagawa_number(P) for P in E.discriminant().support()]
            [1, 1, 1, 1]
            sage: K.<a> = QuadraticField(-11)
            sage: E = EllipticCurve('11a1').change_ring(K)
            sage: [E.tamagawa_number(P) for P in K(11).support()]
            [10]
        """
        if proof is None:
            import sage.structure.proof.proof
            # We use the "number_field" flag because the actual proof dependence is in PARI's number field functions.
            proof = sage.structure.proof.proof.get_flag(None, "number_field")

        return self.local_data(P, proof).tamagawa_number()

    def tamagawa_numbers(self):
        """
        Return a list of all Tamagawa numbers for all prime divisors of the
        conductor (in order).

        EXAMPLES::

            sage: e = EllipticCurve('30a1')
            sage: e.tamagawa_numbers()
            [2, 3, 1]
            sage: vector(e.tamagawa_numbers())
            (2, 3, 1)
            sage: K.<a> = NumberField(x^2+3)
            sage: eK = e.base_extend(K)
            sage: eK.tamagawa_numbers()
            [4, 6, 1]
        """
        return [self.tamagawa_number(p)
                for p in self.conductor().prime_factors()]

    def tamagawa_exponent(self, P, proof=None):
        r"""
        Return the Tamagawa index of this elliptic curve at the prime `P`.

        INPUT:

        - ``P`` -- either None or a prime ideal of the base field of self.

        - ``proof`` -- whether to only use provably correct methods
          (default controlled by global proof module).  Note that the
          proof module is number_field, not elliptic_curves, since the
          functions that actually need the flag are in number fields.

        OUTPUT:

        (positive integer) The Tamagawa index of the curve at P.

        EXAMPLES::

            sage: K.<a> = NumberField(x^2-5)
            sage: E = EllipticCurve([20, 225, 750, 625*a + 6875, 31250*a + 46875])
            sage: [E.tamagawa_exponent(P) for P in E.discriminant().support()]
            [1, 1, 1, 1]
            sage: K.<a> = QuadraticField(-11)
            sage: E = EllipticCurve('11a1').change_ring(K)
            sage: [E.tamagawa_exponent(P) for P in K(11).support()]
            [10]
        """
        if proof is None:
            import sage.structure.proof.proof
            # We use the "number_field" flag because the actual proof dependence is in PARI's number field functions.
            proof = sage.structure.proof.proof.get_flag(None, "number_field")

        return self.local_data(P, proof).tamagawa_exponent()

    def tamagawa_product(self):
        r"""Return the product of the Tamagawa numbers `c_v` where `v` runs
        over all prime ideals of `K`.

        .. NOTE::

            See also tamagawa_product_bsd(), which includes an
            additional factor when the model is not globally minimal,
            as required by the BSD formula.

        OUTPUT:

        A positive integer.

        EXAMPLES::

            sage: K.<i> = NumberField(x^2+1)
            sage: E = EllipticCurve([0,2+i])
            sage: E.tamagawa_product()
            1

            sage: E = EllipticCurve([(2*i+1)^2,i*(2*i+1)^7])
            sage: E.tamagawa_product()
            4

        An example over `\QQ`::

            sage: E = EllipticCurve('30a')
            sage: E.tamagawa_product()
            6

        An example with everywhere good reduction, where the product
        is empty::

            sage: x = polygen(QQ)
            sage: K.<a> = NumberField(x^2 - 38)
            sage: E = EllipticCurve( [a, -a + 1, a + 1, -5*a + 15, -5*a + 21])
            sage: E.tamagawa_numbers()
            []
            sage: E.tamagawa_product()
            1
        """
        return prod([ld.tamagawa_number() for ld in self.local_data()], Integer(1))

    def tamagawa_product_bsd(self):
        r"""Given an elliptic curve `E` over a number field `K`, this function
        returns the integer `C(E/K)` that appears in the Birch and
        Swinnerton-Dyer conjecture accounting for the local
        information at finite places. If the model is a global minimal
        model then `C(E/K)` is simply the product of the Tamagawa
        numbers `c_v` where `v` runs over all prime ideals of
        `K`. Otherwise, if the model has to be changed at a place `v`
        a correction factor appears.  The definition is such that
        `C(E/K)` times the periods at the infinite places is invariant
        under change of the Weierstrass model. See [Tate1966]_ and
        [DD2010]_ for details.

        .. NOTE::

            This definition differs from the definition of
            ``tamagawa_product`` for curves defined over `\QQ`. Over
            the rational number it is always defined to be the product
            of the Tamagawa numbers, so the two definitions only agree
            when the model is global minimal.

        OUTPUT:

        A rational number

        EXAMPLES::

            sage: K.<i> = NumberField(x^2+1)
            sage: E = EllipticCurve([0,2+i])
            sage: E.tamagawa_product_bsd()
            1

            sage: E = EllipticCurve([(2*i+1)^2,i*(2*i+1)^7])
            sage: E.tamagawa_product_bsd()
            4

        An example where the Neron model changes over K::

            sage: K.<t> = NumberField(x^5-10*x^3+5*x^2+10*x+1)
            sage: E = EllipticCurve(K,'75a1')
            sage: E.tamagawa_product_bsd()
            5
            sage: da = E.local_data()
            sage: [dav.tamagawa_number() for dav in da]
            [1, 1]

        An example over `\QQ` (:trac:`9413`)::

            sage: E = EllipticCurve('30a')
            sage: E.tamagawa_product_bsd()
            6
        """
        pr = QQ(1)
        for v in self.local_data():
            pp = v.prime()
            cv = v.tamagawa_number()
            # uu is the quotient of the Neron differential at pp divided by
            # the differential associated to this particular model of E
            uu = self.isomorphism_to(v.minimal_model()).u
            if self.base_field().absolute_degree() == 1:
                p = pp.gens_reduced()[0]
                f = 1
                v = ZZ(uu).valuation(p)
            else:
                p = pp.smallest_integer()
                f = pp.residue_class_degree()
                v = uu.valuation(pp)
            uu_abs_val = p**(f*v)
            pr *= cv * uu_abs_val
        return pr

    def kodaira_symbol(self, P, proof=None):
        r"""
        Return the Kodaira Symbol of this elliptic curve at the prime `P`.

        INPUT:

        - ``P`` -- either None or a prime ideal of the base field of self.

        - ``proof`` -- whether to only use provably correct methods
          (default controlled by global proof module).  Note that the
          proof module is number_field, not elliptic_curves, since the
          functions that actually need the flag are in number fields.

        OUTPUT:

        The Kodaira Symbol of the curve at P, represented as a string.

        EXAMPLES::

            sage: K.<a> = NumberField(x^2-5)
            sage: E = EllipticCurve([20, 225, 750, 625*a + 6875, 31250*a + 46875])
            sage: bad_primes = E.discriminant().support(); bad_primes
            [Fractional ideal (-a), Fractional ideal (7/2*a - 81/2), Fractional ideal (-a - 52), Fractional ideal (2)]
            sage: [E.kodaira_symbol(P) for P in bad_primes]
            [I0, I1, I1, II]
            sage: K.<a> = QuadraticField(-11)
            sage: E = EllipticCurve('11a1').change_ring(K)
            sage: [E.kodaira_symbol(P) for P in K(11).support()]
            [I10]
        """
        if proof is None:
            import sage.structure.proof.proof
            # We use the "number_field" flag because the actual proof dependence is in PARI's number field functions.
            proof = sage.structure.proof.proof.get_flag(None, "number_field")

        return self.local_data(P, proof).kodaira_symbol()

    def conductor(self):
        r"""
        Return the conductor of this elliptic curve as a fractional
        ideal of the base field.

        OUTPUT:

        (fractional ideal) The conductor of the curve.

        EXAMPLES::

            sage: K.<i> = NumberField(x^2+1)
            sage: EllipticCurve([i, i - 1, i + 1, 24*i + 15, 14*i + 35]).conductor()
            Fractional ideal (21*i - 3)
            sage: K.<a> = NumberField(x^2-x+3)
            sage: EllipticCurve([1 + a , -1 + a , 1 + a , -11 + a , 5 -9*a  ]).conductor()
            Fractional ideal (-6*a)

        A not so well known curve with everywhere good reduction::

            sage: K.<a> = NumberField(x^2-38)
            sage: E = EllipticCurve([0,0,0, 21796814856932765568243810*a - 134364590724198567128296995, 121774567239345229314269094644186997594*a - 750668847495706904791115375024037711300])
            sage: E.conductor()
            Fractional ideal (1)

        An example which used to fail (see :trac:`5307`)::

            sage: K.<w> = NumberField(x^2+x+6)
            sage: E = EllipticCurve([w,-1,0,-w-6,0])
            sage: E.conductor()
            Fractional ideal (86304, w + 5898)

        An example raised in :trac:`11346`::

            sage: K.<g> = NumberField(x^2 - x - 1)
            sage: E1 = EllipticCurve(K,[0,0,0,-1/48,-161/864])
            sage: [(p.smallest_integer(),e) for p,e in E1.conductor().factor()]
            [(2, 4), (3, 1), (5, 1)]
        """
        try:
            return self._conductor
        except AttributeError:
            pass

        # Note: for number fields other than QQ we could initialize
        # N=K.ideal(1) or N=OK.ideal(1), which are the same, but for
        # K == QQ it has to be ZZ.ideal(1).
        OK = self.base_ring().ring_of_integers()
        self._conductor = prod([d.prime()**d.conductor_valuation()
                                for d in self.local_data()],
                               OK.ideal(1))
        return self._conductor

    def minimal_discriminant_ideal(self):
        r"""
        Return the minimal discriminant ideal of this elliptic curve.

        OUTPUT:

        The integral ideal `D` whose valuation at every prime `P` is
        that of the local minimal model for `E` at `P`.  If `E` has a
        global minimal model, this will be the principal ideal
        generated by the discriminant of any such model, but otherwise
        it can be a proper divisor of the discriminant of any model.

        EXAMPLES::

            sage: K.<a> = NumberField(x^2-x-57)
            sage: K.class_number()
            3
            sage: E = EllipticCurve([a,-a,a,-5692-820*a,-259213-36720*a])
            sage: K.ideal(E.discriminant())
            Fractional ideal (90118662980*a + 636812084644)
            sage: K.ideal(E.discriminant()).factor()
            (Fractional ideal (2))^2 * (Fractional ideal (3, a + 2))^12

        Here the minimal discriminant ideal is principal but there is
        no global minimal model since the quotient is the 12th power
        of a non-principal ideal::

            sage: E.minimal_discriminant_ideal()
            Fractional ideal (4)
            sage: E.minimal_discriminant_ideal().factor()
            (Fractional ideal (2))^2

        If (and only if) the curve has everywhere good reduction the
        result is the unit ideal::

            sage: K.<a> = NumberField(x^2-26)
            sage: E = EllipticCurve([a,a-1,a+1,4*a+10,2*a+6])
            sage: E.conductor()
            Fractional ideal (1)
            sage: E.discriminant()
            -104030*a - 530451
            sage: E.minimal_discriminant_ideal()
            Fractional ideal (1)

        Over `\QQ`, the result returned is an ideal of `\ZZ` rather
        than a fractional ideal of `\QQ`::

            sage: E = EllipticCurve([1,2,3,4,5])
            sage: E.minimal_discriminant_ideal()
            Principal ideal (10351) of Integer Ring
        """
        dat = self.local_data()
        # we treat separately the case where there are no bad primes,
        # which cannot happen over QQ, since ideals of QQ behave
        # differently to (fractional) ideals of other number fields.
        if not dat:
            return self.base_field().ideal(1)
        return prod([d.prime()**d.discriminant_valuation() for d in dat])

    def non_minimal_primes(self):
        r"""
        Return a list of primes at which this elliptic curve is not minimal.

        OUTPUT:

        A list of prime ideals (or prime numbers when the base field
        is `\QQ`, empty if this is a global minimal model.

        EXAMPLES::

            sage: K.<a> = NumberField(x^2-10)
            sage: E = EllipticCurve([0, 0, 0, -22500, 750000*a])
            sage: E.non_minimal_primes()
            [Fractional ideal (2, a), Fractional ideal (5, a)]
            sage: K.ideal(E.discriminant()).factor()
            (Fractional ideal (2, a))^24 * (Fractional ideal (3, a + 1))^5 * (Fractional ideal (3, a + 2))^5 * (Fractional ideal (5, a))^24 * (Fractional ideal (7))
            sage: E.minimal_discriminant_ideal().factor()
            (Fractional ideal (2, a))^12 * (Fractional ideal (3, a + 1))^5 * (Fractional ideal (3, a + 2))^5 * (Fractional ideal (7))

        Over `\QQ`, the primes returned are integers, not ideals::

            sage: E = EllipticCurve([0,0,0,-3024,46224])
            sage: E.non_minimal_primes()
            [2, 3]
            sage: Emin = E.global_minimal_model()
            sage: Emin.non_minimal_primes()
            []

        If the model is not globally integral, a ``ValueError`` is
        raised::

            sage: E = EllipticCurve([0,0,0,1/2,1/3])
            sage: E.non_minimal_primes()
            Traceback (most recent call last):
            ...
            ValueError: non_minimal_primes only defined for integral models
        """
        if not self.is_global_integral_model():
            raise ValueError("non_minimal_primes only defined for integral models")
        dat = self.local_data()
        D = self.discriminant()
        primes = [d.prime() for d in dat]
        if self.base_field() is QQ:
            primes = [P.gen() for P in primes]
        vals = [d.discriminant_valuation() for d in dat]
        return [P for P,v in zip(primes,vals) if D.valuation(P) > v]

    def is_global_minimal_model(self):
        r"""
        Return whether this elliptic curve is a global minimal model.

        OUTPUT:

        Boolean, False if E is not integral, or if E is non-minimal at
        some prime, else True.

        EXAMPLES::

            sage: K.<a> = NumberField(x^2-10)
            sage: E = EllipticCurve([0, 0, 0, -22500, 750000*a])
            sage: E.is_global_minimal_model()
            False
            sage: E.non_minimal_primes()
            [Fractional ideal (2, a), Fractional ideal (5, a)]

            sage: E = EllipticCurve([0,0,0,-3024,46224])
            sage: E.is_global_minimal_model()
            False
            sage: E.non_minimal_primes()
            [2, 3]
            sage: Emin = E.global_minimal_model()
            sage: Emin.is_global_minimal_model()
            True

        A necessary condition to be a global minimal model is that the
        model must be globally integral::

            sage: E = EllipticCurve([0,0,0,1/2,1/3])
            sage: E.is_global_minimal_model()
            False
            sage: Emin.is_global_minimal_model()
            True
            sage: Emin.ainvs()
            (0, 1, 1, -2, 0)
        """
        if not self.is_global_integral_model():
            return False
        return self.non_minimal_primes() == []

    def global_minimality_class(self):
        r"""
        Return the obstruction to this curve having a global minimal model.

        OUTPUT:

        An ideal class of the base number field, which is trivial if
        and only if the elliptic curve has a global minimal model, and
        which can be used to find global and semi-global minimal
        models.

        EXAMPLES:

        A curve defined over a field of class number 2 with no global
        minimal model was a nontrivial minimality class::

            sage: K.<a> = NumberField(x^2-10)
            sage: K.class_number()
            2
            sage: E = EllipticCurve([0, 0, 0, -22500, 750000*a])
            sage: E.global_minimality_class()
            Fractional ideal class (10, 5*a)
            sage: E.global_minimality_class().order()
            2

        Over the same field, a curve defined by a non-minimal model
        has trivial class, showing that a global minimal model does
        exist::

            sage: K.<a> = NumberField(x^2-10)
            sage: E = EllipticCurve([0,0,0,4536*a+14148,-163728*a- 474336])
            sage: E.is_global_minimal_model()
            False
            sage: E.global_minimality_class()
            Trivial principal fractional ideal class

        Over a field of class number 1 the result is always the
        trivial class::

            sage: K.<a> = NumberField(x^2-5)
            sage: E = EllipticCurve([0, 0, 0, K(16), K(64)])
            sage: E.global_minimality_class()
            Trivial principal fractional ideal class

            sage: E = EllipticCurve([0, 0, 0, 16, 64])
            sage: E.base_field()
            Rational Field
            sage: E.global_minimality_class()
            1
        """
        K = self.base_field()
        Cl = K.class_group()
        if K.class_number() == 1:
            return Cl(1)
        D = self.discriminant()
        dat = self.local_data()
        primes = [d.prime() for d in dat]
        vals = [d.discriminant_valuation() for d in dat]
        I = prod([P**((D.valuation(P)-v)//12) for P,v in zip(primes,vals)],
                 K.ideal(1))
        return Cl(I)

    def has_global_minimal_model(self):
        r"""
        Return whether this elliptic curve has a global minimal model.

        OUTPUT:

        Boolean, True iff a global minimal model exists, i.e. an
        integral model which is minimal at every prime.

        EXAMPLES::

            sage: K.<a> = NumberField(x^2-10)
            sage: E = EllipticCurve([0,0,0,4536*a+14148,-163728*a-474336])
            sage: E.is_global_minimal_model()
            False
            sage: E.has_global_minimal_model()
            True
        """
        return self.global_minimality_class().is_one()

    def global_minimal_model(self, proof=None, semi_global=False):
        r"""
        Return a model of self that is integral, and minimal.

        .. NOTE::

            Over fields of class number greater than 1, a global
            minimal model may not exist.  If it does not, set the
            parameter ``semi_global`` to ``True`` to obtain a model
            minimal at all but one prime.

        INPUT:

        - ``proof`` -- whether to only use provably correct methods
          (default controlled by global proof module).  Note that the
          proof module is number_field, not elliptic_curves, since the
          functions that actually need the flag are in number fields.

        - ``semi_global`` (boolean, default False) -- if there is no
          global minimal mode, return a semi-global minimal model
          (minimal at all but one prime) instead, if True; raise an
          error if False.  No effect if a global minimal model exists.

        OUTPUT:

        A global integral and minimal model, or an integral model
        minimal at all but one prime of there is no global minimal
        model and the flag ``semi_global`` is True.

        EXAMPLES::

            sage: K.<a> = NumberField(x^2-38)
            sage: E = EllipticCurve([0,0,0, 21796814856932765568243810*a - 134364590724198567128296995, 121774567239345229314269094644186997594*a - 750668847495706904791115375024037711300])
            sage: E2 = E.global_minimal_model()
            sage: E2
            Elliptic Curve defined by y^2 + a*x*y + (a+1)*y = x^3 + (a+1)*x^2 + (4*a+15)*x + (4*a+21) over Number Field in a with defining polynomial x^2 - 38
            sage: E2.local_data()
            []

        See :trac:`11347`::

            sage: K.<g> = NumberField(x^2 - x - 1)
            sage: E = EllipticCurve(K,[0,0,0,-1/48,161/864]).integral_model().global_minimal_model(); E
            Elliptic Curve defined by y^2 + x*y + y = x^3 + x^2 over Number Field in g with defining polynomial x^2 - x - 1
            sage: [(p.norm(), e) for p, e in E.conductor().factor()]
            [(9, 1), (5, 1)]
            sage: [(p.norm(), e) for p, e in E.discriminant().factor()]
            [(-5, 2), (9, 1)]

        See :trac:`14472`, this used not to work over a relative extension::

            sage: K1.<w> = NumberField(x^2+x+1)
            sage: m = polygen(K1)
            sage: K2.<v> = K1.extension(m^2-w+1)
            sage: E = EllipticCurve([0*v,-432])
            sage: E.global_minimal_model()
            Elliptic Curve defined by y^2 + y = x^3 over Number Field in v with defining polynomial x^2 - w + 1 over its base field

        See :trac:`18662`: for fields of class number greater than 1,
        even when global minimal models did exist, their computation
        was not implemented.  Now it is::

            sage: K.<a> = NumberField(x^2-10)
            sage: K.class_number()
            2
            sage: E = EllipticCurve([0,0,0,-186408*a - 589491, 78055704*a + 246833838])
            sage: E.discriminant().norm()
            16375845905239507992576
            sage: E.discriminant().norm().factor()
            2^31 * 3^27
            sage: E.has_global_minimal_model()
            True
            sage: Emin = E.global_minimal_model(); Emin
            Elliptic Curve defined by y^2 + (a+1)*x*y + (a+1)*y = x^3 + (-a)*x^2 + (a-12)*x + (-2*a+2) over Number Field in a with defining polynomial x^2 - 10
            sage: Emin.discriminant().norm()
            3456
            sage: Emin.discriminant().norm().factor()
            2^7 * 3^3

        If there is no global minimal model, this method will raise an
        error unless you set the parameter ``semi_global`` to ``True``::

            sage: K.<a> = NumberField(x^2-10)
            sage: K.class_number()
            2
            sage: E = EllipticCurve([a,a,0,3*a+8,4*a+3])
            sage: E.has_global_minimal_model()
            False
            sage: E.global_minimal_model()
            Traceback (most recent call last):
            ...
            ValueError: Elliptic Curve defined by y^2 + a*x*y = x^3 + a*x^2 + (3*a+8)*x + (4*a+3) over Number Field in a with defining polynomial x^2 - 10 has no global minimal model!  For a semi-global minimal model use semi_global=True
            sage: E.global_minimal_model(semi_global=True)
            Elliptic Curve defined by y^2 + a*x*y = x^3 + a*x^2 + (3*a+8)*x + (4*a+3) over Number Field in a with defining polynomial x^2 - 10

        An example of a curve with everywhere good reduction but which
        has no model with unit discriminant::

            sage: K.<a> = NumberField(x^2-x-16)
            sage: K.class_number()
            2
            sage: E = EllipticCurve([0,0,0,-15221331*a - 53748576, -79617688290*a - 281140318368])
            sage: Emin = E.global_minimal_model(semi_global=True)
            sage: Emin.ainvs()
            (a, a - 1, a, 605*a - 2728, 15887*a - 71972)
            sage: Emin.discriminant()
            -17*a - 16
            sage: Emin.discriminant().norm()
            -4096
            sage: Emin.minimal_discriminant_ideal()
            Fractional ideal (1)
            sage: E.conductor()
            Fractional ideal (1)
        """
        if proof is None:
            import sage.structure.proof.proof
            # We use the "number_field" flag because the actual proof dependence is in PARI's number field functions.
            proof = sage.structure.proof.proof.get_flag(None, "number_field")

        if self.has_global_minimal_model() or semi_global:
            if self.base_ring().class_number() == 1:
                E = self.global_integral_model()
                for P in E.base_ring()(E.discriminant()).support():
                    E = E.local_data(P,proof, globally=True).minimal_model()
            else:
                from .kraus import semi_global_minimal_model
                E, P = semi_global_minimal_model(self)
            return E._scale_by_units()._reduce_model()

        raise ValueError("%s has no global minimal model!  For a semi-global minimal model use semi_global=True" % self)

    def reduction(self,place):
        r"""
        Return the reduction of the elliptic curve at a place of good reduction.

        INPUT:

        - ``place`` -- a prime ideal in the base field of the curve

        OUTPUT:

        An elliptic curve over a finite field, the residue field of the place.

        EXAMPLES::

            sage: K.<i> = QuadraticField(-1)
            sage: EK = EllipticCurve([0,0,0,i,i+3])
            sage: v = K.fractional_ideal(2*i+3)
            sage: EK.reduction(v)
            Elliptic Curve defined by y^2  = x^3 + 5*x + 8 over Residue field of Fractional ideal (2*i + 3)
            sage: EK.reduction(K.ideal(1+i))
            Traceback (most recent call last):
            ...
            ValueError: The curve must have good reduction at the place.
            sage: EK.reduction(K.ideal(2))
            Traceback (most recent call last):
            ...
            ValueError: The ideal must be prime.
            sage: K=QQ.extension(x^2+x+1,"a")
            sage: E = EllipticCurve([1024*K.0,1024*K.0])
            sage: E.reduction(2*K)
            Elliptic Curve defined by y^2 + (abar+1)*y = x^3 over Residue field in abar of Fractional ideal (2)
        """
        K = self.base_field()
        OK = K.ring_of_integers()
        try:
            place = K.ideal(place)
        except TypeError:
            raise TypeError("The parameter must be an ideal of the base field of the elliptic curve")
        if not place.is_prime():
            raise ValueError("The ideal must be prime.")
        disc = self.discriminant()
        if not K.ideal(disc).valuation(place) == 0:
            local_data = self.local_data(place)
            if local_data.has_good_reduction():
                Fv = OK.residue_field(place)
                return local_data.minimal_model().change_ring(Fv)
            raise ValueError("The curve must have good reduction at the place.")
        Fv = OK.residue_field(place)
        return self.change_ring(Fv)

    @cached_method
    def torsion_subgroup(self):
        r"""
        Return the torsion subgroup of this elliptic curve.

        OUTPUT:

        (``EllipticCurveTorsionSubgroup``) The
        ``EllipticCurveTorsionSubgroup`` associated to this elliptic
        curve.

        EXAMPLES::

            sage: E = EllipticCurve('11a1')
            sage: K.<t> = NumberField(x^4 + x^3 + 11*x^2 + 41*x + 101)
            sage: EK = E.base_extend(K)
            sage: tor = EK.torsion_subgroup()  # long time (2s on sage.math, 2014)
            sage: tor  # long time
            Torsion Subgroup isomorphic to Z/5 + Z/5 associated to the Elliptic Curve defined by y^2 + y = x^3 + (-1)*x^2 + (-10)*x + (-20) over Number Field in t with defining polynomial x^4 + x^3 + 11*x^2 + 41*x + 101
            sage: tor.gens()  # long time
            ((16 : 60 : 1), (t : 1/11*t^3 + 6/11*t^2 + 19/11*t + 48/11 : 1))

        ::

            sage: E = EllipticCurve('15a1')
            sage: K.<t> = NumberField(x^2 + 2*x + 10)
            sage: EK = E.base_extend(K)
            sage: EK.torsion_subgroup()
            Torsion Subgroup isomorphic to Z/4 + Z/4 associated to the Elliptic Curve defined by y^2 + x*y + y = x^3 + x^2 + (-10)*x + (-10) over Number Field in t with defining polynomial x^2 + 2*x + 10

        ::

            sage: E = EllipticCurve('19a1')
            sage: K.<t> = NumberField(x^9-3*x^8-4*x^7+16*x^6-3*x^5-21*x^4+5*x^3+7*x^2-7*x+1)
            sage: EK = E.base_extend(K)
            sage: EK.torsion_subgroup()
            Torsion Subgroup isomorphic to Z/9 associated to the Elliptic Curve defined by y^2 + y = x^3 + x^2 + (-9)*x + (-15) over Number Field in t with defining polynomial x^9 - 3*x^8 - 4*x^7 + 16*x^6 - 3*x^5 - 21*x^4 + 5*x^3 + 7*x^2 - 7*x + 1

        ::

            sage: K.<i> = QuadraticField(-1)
            sage: EK = EllipticCurve([0,0,0,i,i+3])
            sage: EK.torsion_subgroup ()
            Torsion Subgroup isomorphic to Trivial group associated to the Elliptic Curve defined by y^2 = x^3 + i*x + (i+3) over Number Field in i with defining polynomial x^2 + 1 with i = 1*I
        """
        from .ell_torsion import EllipticCurveTorsionSubgroup
        return EllipticCurveTorsionSubgroup(self)

    @cached_method
    def torsion_order(self):
        r"""
        Return the order of the torsion subgroup of this elliptic curve.

        OUTPUT:

        (integer) the order of the torsion subgroup of this elliptic curve.

        EXAMPLES::

            sage: E = EllipticCurve('11a1')
            sage: K.<t> = NumberField(x^4 + x^3 + 11*x^2 + 41*x + 101)
            sage: EK = E.base_extend(K)
            sage: EK.torsion_order()  # long time (2s on sage.math, 2014)
            25

        ::

            sage: E = EllipticCurve('15a1')
            sage: K.<t> = NumberField(x^2 + 2*x + 10)
            sage: EK = E.base_extend(K)
            sage: EK.torsion_order()
            16

        ::

            sage: E = EllipticCurve('19a1')
            sage: K.<t> = NumberField(x^9-3*x^8-4*x^7+16*x^6-3*x^5-21*x^4+5*x^3+7*x^2-7*x+1)
            sage: EK = E.base_extend(K)
            sage: EK.torsion_order()
            9

        ::

            sage: K.<i> = QuadraticField(-1)
            sage: EK = EllipticCurve([0,0,0,i,i+3])
            sage: EK.torsion_order()
            1
         """
        return self.torsion_subgroup().order()

    def torsion_points(self):
        r"""
        Return a list of the torsion points of this elliptic curve.

        OUTPUT:

        (list) A sorted list of the torsion points.

        EXAMPLES::

            sage: E = EllipticCurve('11a1')
            sage: E.torsion_points()
            [(0 : 1 : 0), (5 : -6 : 1), (5 : 5 : 1), (16 : -61 : 1), (16 : 60 : 1)]
            sage: K.<t> = NumberField(x^4 + x^3 + 11*x^2 + 41*x + 101)
            sage: EK = E.base_extend(K)
            sage: EK.torsion_points()  # long time (1s on sage.math, 2014)
            [(0 : 1 : 0),
             (t : 1/11*t^3 + 6/11*t^2 + 19/11*t + 48/11 : 1),
             (1/11*t^3 - 5/11*t^2 + 19/11*t - 40/11 : -6/11*t^3 - 3/11*t^2 - 26/11*t - 321/11 : 1),
             (1/11*t^3 - 5/11*t^2 + 19/11*t - 40/11 : 6/11*t^3 + 3/11*t^2 + 26/11*t + 310/11 : 1),
             (t : -1/11*t^3 - 6/11*t^2 - 19/11*t - 59/11 : 1),
             (16 : 60 : 1),
             (-3/55*t^3 - 7/55*t^2 - 2/55*t - 133/55 : 6/55*t^3 + 3/55*t^2 + 25/11*t + 156/55 : 1),
             (14/121*t^3 - 15/121*t^2 + 90/121*t + 232/121 : 16/121*t^3 - 69/121*t^2 + 293/121*t - 46/121 : 1),
             (-26/121*t^3 + 20/121*t^2 - 219/121*t - 995/121 : -15/121*t^3 - 156/121*t^2 + 232/121*t - 2887/121 : 1),
             (10/121*t^3 + 49/121*t^2 + 168/121*t + 73/121 : -32/121*t^3 - 60/121*t^2 + 261/121*t + 686/121 : 1),
             (5 : 5 : 1),
             (-9/121*t^3 - 21/121*t^2 - 127/121*t - 377/121 : -7/121*t^3 + 24/121*t^2 + 197/121*t + 16/121 : 1),
             (3/55*t^3 + 7/55*t^2 + 2/55*t + 78/55 : 7/55*t^3 - 24/55*t^2 + 9/11*t + 17/55 : 1),
             (-5/121*t^3 + 36/121*t^2 - 84/121*t + 24/121 : -34/121*t^3 + 27/121*t^2 - 305/121*t - 829/121 : 1),
             (5/121*t^3 - 14/121*t^2 - 158/121*t - 453/121 : 49/121*t^3 + 129/121*t^2 + 315/121*t + 86/121 : 1),
             (5 : -6 : 1),
             (5/121*t^3 - 14/121*t^2 - 158/121*t - 453/121 : -49/121*t^3 - 129/121*t^2 - 315/121*t - 207/121 : 1),
             (-5/121*t^3 + 36/121*t^2 - 84/121*t + 24/121 : 34/121*t^3 - 27/121*t^2 + 305/121*t + 708/121 : 1),
             (3/55*t^3 + 7/55*t^2 + 2/55*t + 78/55 : -7/55*t^3 + 24/55*t^2 - 9/11*t - 72/55 : 1),
             (-9/121*t^3 - 21/121*t^2 - 127/121*t - 377/121 : 7/121*t^3 - 24/121*t^2 - 197/121*t - 137/121 : 1),
             (16 : -61 : 1),
             (10/121*t^3 + 49/121*t^2 + 168/121*t + 73/121 : 32/121*t^3 + 60/121*t^2 - 261/121*t - 807/121 : 1),
             (-26/121*t^3 + 20/121*t^2 - 219/121*t - 995/121 : 15/121*t^3 + 156/121*t^2 - 232/121*t + 2766/121 : 1),
             (14/121*t^3 - 15/121*t^2 + 90/121*t + 232/121 : -16/121*t^3 + 69/121*t^2 - 293/121*t - 75/121 : 1),
             (-3/55*t^3 - 7/55*t^2 - 2/55*t - 133/55 : -6/55*t^3 - 3/55*t^2 - 25/11*t - 211/55 : 1)]

        ::

            sage: E = EllipticCurve('15a1')
            sage: K.<t> = NumberField(x^2 + 2*x + 10)
            sage: EK = E.base_extend(K)
            sage: EK.torsion_points()
            [(-7 : -5*t - 2 : 1),
             (-7 : 5*t + 8 : 1),
             (-13/4 : 9/8 : 1),
             (-2 : -2 : 1),
             (-2 : 3 : 1),
             (-t - 2 : -t - 7 : 1),
             (-t - 2 : 2*t + 8 : 1),
             (-1 : 0 : 1),
             (t : t - 5 : 1),
             (t : -2*t + 4 : 1),
             (0 : 1 : 0),
             (1/2 : -5/4*t - 2 : 1),
             (1/2 : 5/4*t + 1/2 : 1),
             (3 : -2 : 1),
             (8 : -27 : 1),
             (8 : 18 : 1)]

        ::

            sage: K.<i> = QuadraticField(-1)
            sage: EK = EllipticCurve(K,[0,0,0,0,-1])
            sage: EK.torsion_points ()
             [(-2 : -3*i : 1), (-2 : 3*i : 1), (0 : -i : 1), (0 : i : 1), (0 : 1 : 0), (1 : 0 : 1)]
         """
        T = self.torsion_subgroup()  # cached
        return sorted(T.points())           # these are also cached in T

    def rank_bounds(self, **kwds):
        r"""
        Return the lower and upper bounds using :meth:`~simon_two_descent`.
        The results of :meth:`~simon_two_descent` are cached.

        .. NOTE::

            The optional parameters control the Simon two descent algorithm;
            see the documentation of :meth:`~simon_two_descent` for more
            details.

        INPUT:

        - ``verbose`` -- 0, 1, 2, or 3 (default: 0), the verbosity level

        - ``lim1``    -- (default: 2) limit on trivial points on quartics

        - ``lim3``  -- (default: 4) limit on points on ELS quartics

        - ``limtriv`` -- (default: 2) limit on trivial points on elliptic curve

        - ``maxprob`` -- (default: 20)

        - ``limbigprime`` -- (default: 30) to distinguish between
          small and large prime numbers. Use probabilistic tests for
          large primes. If 0, do not use probabilistic tests.

        - ``known_points`` -- (default: None) list of known points on
          the curve

        OUTPUT:

        lower and upper bounds for the rank of the Mordell-Weil group

        .. NOTE::

            For non-quadratic number fields, this code does
            return, but it takes a long time.

        EXAMPLES::

            sage: K.<a> = NumberField(x^2 + 23, 'a')
            sage: E = EllipticCurve(K, '37')
            sage: E == loads(dumps(E))
            True
            sage: E.rank_bounds()
            (2, 2)

        Here is a curve with two-torsion, again the bounds coincide::

            sage: Qrt5.<rt5> = NumberField(x^2-5)
            sage: E = EllipticCurve([0,5-rt5,0,rt5,0])
            sage: E.rank_bounds()
            (1, 1)

        Finally an example with non-trivial 2-torsion in Sha. So the
        2-descent will not be able to determine the rank, but can only
        give bounds::

            sage: E = EllipticCurve("15a5")
            sage: K.<t> = NumberField(x^2-6)
            sage: EK = E.base_extend(K)
            sage: EK.rank_bounds(lim1=1,lim3=1,limtriv=1)
            (0, 2)

        IMPLEMENTATION:

        Uses Denis Simon's PARI/GP scripts from
        http://www.math.unicaen.fr/~simon/.
        """
        lower, upper, gens = self.simon_two_descent(**kwds)
        # this was corrected in trac 13593. upper is the dimension
        # of the 2-selmer group, so we can certainly remove the
        # 2-torsion of the Mordell-Weil group.
        upper -= self.two_torsion_rank()
        return lower, upper

    def rank(self, **kwds):
        r"""
        Return the rank of this elliptic curve, if it can be determined.

        .. NOTE::

            The optional parameters control the Simon two descent algorithm;
            see the documentation of :meth:`~simon_two_descent` for more
            details.

        INPUT:

        - ``verbose`` -- 0, 1, 2, or 3 (default: 0), the verbosity level

        - ``lim1``    -- (default: 2) limit on trivial points on quartics

        - ``lim3``  -- (default: 4) limit on points on ELS quartics

        - ``limtriv`` -- (default: 2) limit on trivial points on elliptic curve

        - ``maxprob`` -- (default: 20)

        - ``limbigprime`` -- (default: 30) to distinguish between
          small and large prime numbers. Use probabilistic tests for
          large primes. If 0, do not use probabilistic tests.

        - ``known_points`` -- (default: None) list of known points on
          the curve

        OUTPUT:

        If the upper and lower bounds given by Simon two-descent are
        the same, then the rank has been uniquely identified and we
        return this. Otherwise, we raise a ValueError with an error
        message specifying the upper and lower bounds.

        .. NOTE::

            For non-quadratic number fields, this code does return, but it takes
            a long time.

        EXAMPLES::

            sage: K.<a> = NumberField(x^2 + 23, 'a')
            sage: E = EllipticCurve(K, '37')
            sage: E == loads(dumps(E))
            True
            sage: E.rank()
            2

        Here is a curve with two-torsion in the Tate-Shafarevich group,
        so here the bounds given by the algorithm do not uniquely
        determine the rank::

            sage: E = EllipticCurve("15a5")
            sage: K.<t> = NumberField(x^2-6)
            sage: EK = E.base_extend(K)
            sage: EK.rank(lim1=1, lim3=1, limtriv=1)
            Traceback (most recent call last):
            ...
            ValueError: There is insufficient data to determine the rank -
            2-descent gave lower bound 0 and upper bound 2

        IMPLEMENTATION:

        Uses Denis Simon's PARI/GP scripts from
        http://www.math.unicaen.fr/~simon/.
        """
        lower, upper = self.rank_bounds(**kwds)
        if lower == upper:
            return lower
        else:
            raise ValueError('There is insufficient data to determine the rank - 2-descent gave lower bound %s and upper bound %s' % (lower, upper))

    def gens(self, **kwds):
        r"""
        Return some points of infinite order on this elliptic curve.

        Contrary to what the name of this method suggests, the points
        it returns do not always generate a subgroup of full rank in
        the Mordell-Weil group, nor are they necessarily linearly
        independent.  Moreover, the number of points can be smaller or
        larger than what one could expect after calling :meth:`~rank`
        or :meth:`~rank_bounds`.

        .. NOTE::

            The optional parameters control the Simon two descent algorithm;
            see the documentation of :meth:`~simon_two_descent` for more
            details.

        INPUT:

        - ``verbose`` -- 0, 1, 2, or 3 (default: 0), the verbosity level

        - ``lim1``    -- (default: 2) limit on trivial points on quartics

        - ``lim3``  -- (default: 4) limit on points on ELS quartics

        - ``limtriv`` -- (default: 2) limit on trivial points on elliptic curve

        - ``maxprob`` -- (default: 20)

        - ``limbigprime`` -- (default: 30) to distinguish between
          small and large prime numbers. Use probabilistic tests for
          large primes. If 0, do not use probabilistic tests.

        - ``known_points`` -- (default: None) list of known points on
          the curve

        OUTPUT:

        A set of points of infinite order given by the Simon two-descent.

        .. NOTE::

            For non-quadratic number fields, this code does return, but it takes
            a long time.

        EXAMPLES::

            sage: K.<a> = NumberField(x^2 + 23, 'a')
            sage: E = EllipticCurve(K,[0,0,0,101,0])
            sage: E.gens()
            [(23831509/8669448*a - 2867471/8669448 : 76507317707/18049790736*a - 424166479633/18049790736 : 1),
             (-2031032029/969232392*a + 58813561/969232392 : -15575984630401/21336681877488*a + 451041199309/21336681877488 : 1),
             (-186948623/4656964 : 549438861195/10049728312*a : 1)]

        It can happen that no points are found if the height bounds
        used in the search are too small (see :trac:`10745`)::

            sage: K.<t> = NumberField(x^4 + x^2 - 7)
            sage: E = EllipticCurve(K, [1, 0, 5*t^2 + 16, 0, 0])
            sage: E.gens(lim1=1, lim3=1)
            []
            sage: E.rank()
            1
            sage: gg=E.gens(lim3=13); gg  # long time (about 4s)
            [(... : 1)]

        Check that the the point found has infinite order, and that it is on the curve::

<<<<<<< HEAD
            sage: P=gg[0]; P.order() # long time
            +Infinity
            sage: E.defining_polynomial()(*P) # long time
=======
            sage: P=gg[0]; P.order()  # long time
            +Infinity
            sage: E.defining_polynomial()(*P)  # long time
>>>>>>> 6a4667bb
            0

        Here is a curve of rank 2::

            sage: K.<t> = NumberField(x^2-17)
            sage: E = EllipticCurve(K,[-4,0])
            sage: E.gens()
            [(-1/2*t + 1/2 : -1/2*t + 1/2 : 1), (-t + 3 : -2*t + 10 : 1)]
            sage: E.rank()
            2

        Test that points of finite order are not included (see :trac:`13593`)::

            sage: E = EllipticCurve("17a3")
            sage: K.<t> = NumberField(x^2+3)
            sage: EK = E.base_extend(K)
            sage: EK.rank()
            0
            sage: EK.gens()
            []

        IMPLEMENTATION:

        For curves over quadratic fields which are base-changes from
        `\QQ`, we delegate the work to :meth:`gens_quadratic` where
        methods over `\QQ` suffice.  Otherwise, we use Denis Simon's
        PARI/GP scripts from http://www.math.unicaen.fr/~simon/.
        """
        try:
            return self.gens_quadratic(**kwds)
        except ValueError:
            self.simon_two_descent(**kwds)
            return self._known_points

    def period_lattice(self, embedding):
        r"""
        Return the period lattice of the elliptic curve for the given
        embedding of its base field with respect to the differential
        `dx/(2y + a_1x + a_3)`.

        INPUT:

        - ``embedding`` -- an embedding of the base number field into `\RR` or `\CC`.

        .. NOTE::

            The precision of the embedding is ignored: we only use the
            given embedding to determine which embedding into ``QQbar``
            to use.  Once the lattice has been initialized, periods can
            be computed to arbitrary precision.

        EXAMPLES:

        First define a field with two real embeddings::

            sage: K.<a> = NumberField(x^3-2)
            sage: E = EllipticCurve([0,0,0,a,2])
            sage: embs = K.embeddings(CC); len(embs)
            3

        For each embedding we have a different period lattice::

            sage: E.period_lattice(embs[0])
            Period lattice associated to Elliptic Curve defined by y^2 = x^3 + a*x + 2 over Number Field in a with defining polynomial x^3 - 2 with respect to the embedding Ring morphism:
            From: Number Field in a with defining polynomial x^3 - 2
            To:   Algebraic Field
            Defn: a |--> -0.6299605249474365? - 1.091123635971722?*I

            sage: E.period_lattice(embs[1])
            Period lattice associated to Elliptic Curve defined by y^2 = x^3 + a*x + 2 over Number Field in a with defining polynomial x^3 - 2 with respect to the embedding Ring morphism:
            From: Number Field in a with defining polynomial x^3 - 2
            To:   Algebraic Field
            Defn: a |--> -0.6299605249474365? + 1.091123635971722?*I

            sage: E.period_lattice(embs[2])
            Period lattice associated to Elliptic Curve defined by y^2 = x^3 + a*x + 2 over Number Field in a with defining polynomial x^3 - 2 with respect to the embedding Ring morphism:
            From: Number Field in a with defining polynomial x^3 - 2
            To:   Algebraic Field
            Defn: a |--> 1.259921049894873?

        Although the original embeddings have only the default
        precision, we can obtain the basis with higher precision
        later::

            sage: L=E.period_lattice(embs[0])
            sage: L.basis()
            (1.86405007647981 - 0.903761485143226*I, -0.149344633143919 - 2.06619546272945*I)

            sage: L.basis(prec=100)
            (1.8640500764798108425920506200 - 0.90376148514322594749786960975*I, -0.14934463314391922099120107422 - 2.0661954627294548995621225062*I)
        """
        from sage.schemes.elliptic_curves.period_lattice import PeriodLattice_ell
        return PeriodLattice_ell(self,embedding)


    def real_components(self, embedding):
        """
        Return the number of real components with respect to a real embedding of the base field.

        EXAMPLES::

            sage: K.<a> = QuadraticField(5)
            sage: embs = K.real_embeddings()
            sage: E = EllipticCurve([0,1,1,a,a])
            sage: [e(E.discriminant()) > 0 for e in embs]
            [True, False]
            sage: [E.real_components(e) for e in embs]
            [2, 1]

        TESTS::

            sage: K.<a> = QuadraticField(-1)
            sage: e = K.complex_embeddings()[0]
            sage: E = EllipticCurve([0,1,1,a,a])
            sage: E.real_components(e)
            Traceback (most recent call last):
            ...
            ValueError: invalid embedding specified: should be real

            sage: E.real_components('banana')
            Traceback (most recent call last):
            ...
            ValueError: invalid embedding

            sage: K.<a> = QuadraticField(-1)
            sage: E = EllipticCurve([0,1,1,a,a])
            sage: K1.<a> = QuadraticField(5)
            sage: e = K1.real_embeddings()[0]
            sage: E.real_components(e)
            Traceback (most recent call last):
            ...
            ValueError: invalid embedding specified: should have domain ...
        """
        try:
            if not embedding.domain() is self.base_field():
                raise ValueError("invalid embedding specified: should have domain {}".format(self.base_field()))
            if not isinstance(embedding.codomain(), sage.rings.abc.RealField):
                raise ValueError("invalid embedding specified: should be real")
        except AttributeError:
                raise ValueError("invalid embedding")

        from sage.rings.number_field.number_field import refine_embedding
        from sage.rings.infinity import Infinity
        e = refine_embedding(embedding,Infinity)

        return 2 if e(self.discriminant()) > 0 else 1

    def height_function(self):
        """
        Return the canonical height function attached to self.

        EXAMPLES::

            sage: K.<a> = NumberField(x^2 - 5)
            sage: E = EllipticCurve(K, '11a3')
            sage: E.height_function()
            EllipticCurveCanonicalHeight object associated to Elliptic Curve defined by y^2 + y = x^3 + (-1)*x^2 over Number Field in a with defining polynomial x^2 - 5
        """
        if not hasattr(self, '_height_function'):
            from sage.schemes.elliptic_curves.height import EllipticCurveCanonicalHeight
            self._height_function = EllipticCurveCanonicalHeight(self)
        return self._height_function

    ##########################################################
    # Isogeny class
    ##########################################################
    def isogeny_class(self, reducible_primes=None, algorithm='Billerey', minimal_models=True):
        r"""
        Return the isogeny class of this elliptic curve.

        INPUT:

        - ``reducible_primes`` (list of ints, or None (default)) -- if
          not None then this should be a list of primes; in computing
          the isogeny class, only composites isogenies of these
          degrees will be used.

        - ``algorithm`` (string, default 'Billerey') -- the algorithm
          to use to compute the reducible primes.  Ignored for CM
          curves or if ``reducible_primes`` is provided.  Values are
          'Billerey' (default), 'Larson', and 'heuristic'.

        - ``minimal_models`` (bool, default ``True``) -- if ``True``,
          all curves in the class will be minimal or semi-minimal
          models.  Over fields of larger degree it can be expensive to
          compute these so set to ``False``.

        OUTPUT:

        An instance of the class
        :class:`sage.schemes.elliptic_curves.isogeny_class.IsogenyClass_EC_NumberField`.
        From this object may be obtained a list of curves in the
        class, a matrix of the degrees of the isogenies between them,
        and the isogenies themselves.

        .. NOTE::

            If using the algorithm 'heuristic' for non-CM curves, the
            result is not guaranteed to be the complete isogeny class,
            since only reducible primes up to the default bound in
            :meth:`reducible_primes_naive` (currently 1000) are
            tested.  However, no examples of non-CM elliptic curves
            with reducible primes greater than 100 have yet been
            computed so the output is likely to be correct.

        .. NOTE::

            By default, the curves in the isogeny class will all be
            minimal models if these exist (for example, when the class
            number is `1`); otherwise they will be minimal at all but
            one prime.  This behaviour can be switched off if desired,
            for example over fields where the computation of the class
            group would be too expensive.

        EXAMPLES::

            sage: K.<i> = QuadraticField(-1)
            sage: E = EllipticCurve(K, [0,0,0,0,1])
            sage: C = E.isogeny_class(); C
            Isogeny class of Elliptic Curve defined by y^2 = x^3 + 1 over Number Field in i with defining polynomial x^2 + 1 with i = 1*I

        The curves in the class (sorted)::

            sage: [E1.ainvs() for E1 in C]
            [(0, 0, 0, 0, -27),
            (0, 0, 0, 0, 1),
            (i + 1, i, i + 1, -i + 3, 4*i),
            (i + 1, i, i + 1, -i + 33, -58*i)]

        The matrix of degrees of cyclic isogenies between curves::

            sage: C.matrix()
            [1 3 6 2]
            [3 1 2 6]
            [6 2 1 3]
            [2 6 3 1]

        The array of isogenies themselves is not filled out but only
        contains those used to construct the class, the other entries
        containing the integer 0.  This will be changed when the
        class :class:`EllipticCurveIsogeny` allowed composition.  In
        this case we used `2`-isogenies to go from 0 to 2 and from 1
        to 3, and `3`-isogenies to go from 0 to 1 and from 2 to 3::

            sage: isogs = C.isogenies()
            sage: [((i,j),isogs[i][j].degree()) for i in range(4) for j in range(4) if isogs[i][j]!=0]
            [((0, 1), 3),
            ((0, 3), 2),
            ((1, 0), 3),
            ((1, 2), 2),
            ((2, 1), 2),
            ((2, 3), 3),
            ((3, 0), 2),
            ((3, 2), 3)]
            sage: [((i,j),isogs[i][j].x_rational_map()) for i in range(4) for j in range(4) if isogs[i][j]!=0]
            [((0, 1), (1/9*x^3 - 12)/x^2),
             ((0, 3), (-1/2*i*x^2 + i*x - 12*i)/(x - 3)),
             ((1, 0), (x^3 + 4)/x^2),
             ((1, 2), (-1/2*i*x^2 - i*x - 2*i)/(x + 1)),
             ((2, 1), (1/2*i*x^2 - x)/(x + 3/2*i)),
             ((2, 3), (x^3 + 4*i*x^2 - 10*x - 10*i)/(x^2 + 4*i*x - 4)),
             ((3, 0), (1/2*i*x^2 + x + 4*i)/(x - 5/2*i)),
             ((3, 2), (1/9*x^3 - 4/3*i*x^2 - 34/3*x + 226/9*i)/(x^2 - 8*i*x - 16))]

        The isogeny class may be visualized by obtaining its graph and
        plotting it::

            sage: G = C.graph()
            sage: G.show(edge_labels=True) # long time

            sage: K.<i> = QuadraticField(-1)
            sage: E = EllipticCurve([1+i, -i, i, 1, 0])
            sage: C = E.isogeny_class(); C # long time
            Isogeny class of Elliptic Curve defined by y^2 + (i+1)*x*y + i*y = x^3 + (-i)*x^2 + x over Number Field in i with defining polynomial x^2 + 1 with i = 1*I
            sage: len(C) # long time
            6
            sage: C.matrix() # long time
            [ 1  3  9 18  6  2]
            [ 3  1  3  6  2  6]
            [ 9  3  1  2  6 18]
            [18  6  2  1  3  9]
            [ 6  2  6  3  1  3]
            [ 2  6 18  9  3  1]
            sage: [E1.ainvs() for E1 in C] # long time
            [(i + 1, i - 1, i, -i - 1, -i + 1),
            (i + 1, i - 1, i, 14*i + 4, 7*i + 14),
            (i + 1, i - 1, i, 59*i + 99, 372*i - 410),
            (i + 1, -i, i, -240*i - 399, 2869*i + 2627),
            (i + 1, -i, i, -5*i - 4, 2*i + 5),
            (i + 1, -i, i, 1, 0)]

        An example with CM by `\sqrt{-5}`::

            sage: pol = PolynomialRing(QQ,'x')([1,0,3,0,1])
            sage: K.<c> = NumberField(pol)
            sage: j = 1480640+565760*c^2
            sage: E = EllipticCurve(j=j)
            sage: E.has_cm()
            True
            sage: E.has_rational_cm()
            True
            sage: E.cm_discriminant()
            -20
            sage: C = E.isogeny_class()
            sage: len(C)
            2
            sage: C.matrix()
            [1 2]
            [2 1]
            sage: [E.ainvs() for E in C]
            [(0, 0, 0, 83490*c^2 - 147015, -64739840*c^2 - 84465260),
            (0, 0, 0, -161535*c^2 + 70785, -62264180*c^3 + 6229080*c)]
            sage: C.isogenies()[0][1]
            Isogeny of degree 2 from Elliptic Curve defined by y^2 = x^3 + (83490*c^2-147015)*x + (-64739840*c^2-84465260) over Number Field in c with defining polynomial x^4 + 3*x^2 + 1 to Elliptic Curve defined by y^2 = x^3 + (-161535*c^2+70785)*x + (-62264180*c^3+6229080*c) over Number Field in c with defining polynomial x^4 + 3*x^2 + 1

        An example with CM by `\sqrt{-23}` (class number `3`)::

            sage: pol = PolynomialRing(QQ,'x')([1,-3,5,-5,5,-3,1])
            sage: L.<a> = NumberField(pol)
            sage: js = hilbert_class_polynomial(-23).roots(L,multiplicities=False); len(js)
            3
            sage: E = EllipticCurve(j=js[0])
            sage: E.has_rational_cm()
            True
            sage: len(E.isogenies_prime_degree())  # long time
            3
            sage: C = E.isogeny_class(); len(C)  # long time
            6

        The reason for the isogeny class having size six while the
        class number is only `3` is that the class also contains three
        curves with CM by the order of discriminant `-92=4\cdot(-23)`,
        which also has class number `3`.  The curves in the class are
        sorted first by CM discriminant (then lexicographically using
        a-invariants)::

            sage: [F.cm_discriminant() for F in C]  # long time
            [-23, -23, -23, -92, -92, -92]

        `2` splits in the order with discriminant `-23`, into two
        primes of order `3` in the class group, each of which induces
        a `2`-isogeny to a curve with the same endomorphism ring; the
        third `2`-isogeny is to a curve with the smaller endomorphism
        ring::

            sage: [phi.codomain().cm_discriminant() for phi in E.isogenies_prime_degree()]  # long time
            [-92, -23, -23]

            sage: C.matrix()  # long time # random
            [1 2 2 4 4 2]
            [2 1 2 4 2 4]
            [2 2 1 2 4 4]
            [4 4 2 1 3 3]
            [4 2 4 3 1 3]
            [2 4 4 3 3 1]

        The graph of this isogeny class has a shape which does not
        occur over `\QQ`: a triangular prism.  Note that for curves
        without CM, the graph has an edge between two curves if and
        only if they are connected by an isogeny of prime degree, and
        this degree is uniquely determined by the two curves, but in
        the CM case this property does not hold, since for pairs of
        curves in the class with the same endomorphism ring `O`, the
        set of degrees of isogenies between them is the set of
        integers represented by a primitive integral binary quadratic
        form of discriminant `\text{disc}(O)`, and this form
        represents infinitely many primes.  In the matrix we give a
        small prime represented by the appropriate form.  In this
        example, the matrix is formed by four `3\times3` blocks.  The
        isogenies of degree `2` indicated by the upper left `3\times3`
        block of the matrix could be replaced by isogenies of any
        degree represented by the quadratic form `2x^2+xy+3y^2` of
        discriminant `-23`.  Similarly in the lower right block, the
        entries of `3` could be represented by any integers
        represented by the quadratic form `3x^2+2xy+8y^2` of
        discriminant `-92`.  In the top right block and lower left
        blocks, by contrast, the prime entries `2` are unique
        determined::

            sage: G = C.graph()  # long time
            sage: G.adjacency_matrix()  # long time # random
            [0 1 1 0 0 1]
            [1 0 1 0 1 0]
            [1 1 0 1 0 0]
            [0 0 1 0 1 1]
            [0 1 0 1 0 1]
            [1 0 0 1 1 0]
            sage: Graph(polytopes.simplex(2).prism().adjacency_matrix()).is_isomorphic(G) # long time
            True

        To display the graph without any edge labels::

            sage: G.show()  # not tested

        To display the graph with edge labels: by default, for curves
        with rational CM, the labels are the coefficients of the
        associated quadratic forms::

            sage: G.show(edge_labels=True)  # not tested

        For an alternative view, first relabel the edges using only 2
        labels to distinguish between isogenies between curves with
        the same endomorphism ring and isogenies between curves with
        different endomorphism rings, then use a 3-dimensional plot
        which can be rotated::

            sage: for i,j,l in G.edge_iterator():  # long time
            ....:     G.set_edge_label(i, j, l.count(','))
            sage: G.show3d(color_by_label=True)  # long time

        A class number `6` example.  First we set up the fields: ``pol``
        defines the same field as ``pol26`` but is simpler::

            sage: pol26 = hilbert_class_polynomial(-4*26)
            sage: pol = x^6-x^5+2*x^4+x^3-2*x^2-x-1
            sage: K.<a> = NumberField(pol)
            sage: L.<b> = K.extension(x^2+26)

        Only `2` of the `j`-invariants with discriminant -104 are in
        `K`, though all are in `L`::

            sage: len(pol26.roots(K))
            2
            sage: len(pol26.roots(L))
            6

        We create an elliptic curve defined over `K` with one of the
        `j`-invariants in `K`::

            sage: j1 = pol26.roots(K)[0][0]
            sage: E = EllipticCurve(j=j1)
            sage: E.has_cm()
            True
            sage: E.has_rational_cm()
            False
            sage: E.has_rational_cm(L)
            True

        Over `K` the isogeny class has size `4`, with `2` curves for
        each of the `2` `K`-rational `j`-invariants::

            sage: C = E.isogeny_class(); len(C) # long time (~11s)
            4
            sage: C.matrix()                    # long time
            [ 1 13  2 26]
            [13  1 26  2]
            [ 2 26  1 13]
            [26  2 13  1]
            sage: len(Set([EE.j_invariant() for EE in C.curves]))  # long time
            2

        Over `L`, the isogeny class grows to size `6` (the class
        number)::

            sage: EL = E.change_ring(L)
            sage: CL = EL.isogeny_class(minimal_models=False) # long time
            sage: len(CL) # long time
            6
            sage: s1 = Set([EE.j_invariant() for EE in CL.curves]) # long time
            sage: s2 = Set(pol26.roots(L,multiplicities=False)) # long time
            sage: s1 == s2 # long time
            True

        In each position in the matrix of degrees, we see primes (or
        `1`).  In fact the set of degrees of cyclic isogenies from
        curve `i` to curve `j` is infinite, and is the set of all
        integers represented by one of the primitive binary quadratic
        forms of discriminant `-104`, from which we have selected a
        small prime::

            sage: CL.matrix() # long time # random (see :trac:`19229`)
            [1 2 3 3 5 5]
            [2 1 5 5 3 3]
            [3 5 1 3 2 5]
            [3 5 3 1 5 2]
            [5 3 2 5 1 3]
            [5 3 5 2 3 1]

        To see the array of binary quadratic forms::

            sage: CL.qf_matrix()  # long time # random (see :trac:`19229`)
            [[[1], [2, 0, 13], [3, -2, 9], [3, -2, 9], [5, -4, 6], [5, -4, 6]],
             [[2, 0, 13], [1], [5, -4, 6], [5, -4, 6], [3, -2, 9], [3, -2, 9]],
             [[3, -2, 9], [5, -4, 6], [1], [3, -2, 9], [2, 0, 13], [5, -4, 6]],
             [[3, -2, 9], [5, -4, 6], [3, -2, 9], [1], [5, -4, 6], [2, 0, 13]],
             [[5, -4, 6], [3, -2, 9], [2, 0, 13], [5, -4, 6], [1], [3, -2, 9]],
             [[5, -4, 6], [3, -2, 9], [5, -4, 6], [2, 0, 13], [3, -2, 9], [1]]]

        As in the non-CM case, the isogeny class may be visualized by
        obtaining its graph and plotting it.  Since there are more
        edges than in the non-CM case, it may be preferable to omit
        the edge_labels::

            sage: G = C.graph()
            sage: G.show(edge_labels=False) # long time

        It is possible to display a 3-dimensional plot, with colours
        to represent the different edge labels, in a form which can be
        rotated!::

            sage: G.show3d(color_by_label=True) # long time

        Over larger number fields several options make computations
        tractable.  Here we use algorithm 'heuristic' which avoids a
        rigorous computation of the reducible primes, only testing
        those less than 1000, and setting ``minimal_models`` to
        ``False`` avoid having to compute the class group of `K`.  To
        obtain minimal models set proof.number_field(False); the class
        group computation takes an additional 10s::

            sage: K.<z> = CyclotomicField(53)
            sage: E = EllipticCurve(K,[0,6,0,2,0])
            sage: C = E.isogeny_class(algorithm='heuristic', minimal_models=False); C # long time (10s)
            Isogeny class of Elliptic Curve defined by y^2 = x^3 + 6*x^2 + 2*x over Cyclotomic Field of order 53 and degree 52
            sage: C.curves # long time
            [Elliptic Curve defined by y^2 = x^3 + 6*x^2 + (-8)*x + (-48) over Cyclotomic Field of order 53 and degree 52,
            Elliptic Curve defined by y^2 = x^3 + 6*x^2 + 2*x over Cyclotomic Field of order 53 and degree 52]

        TESTS:

        An example which failed until fixed at :trac:`19229`::

            sage: K.<a> = NumberField(x^2-x+1)
            sage: E = EllipticCurve([a+1,1,1,0,0])
            sage: C = E.isogeny_class(); len(C) # long time
            4
        """
        try:
            return self._isoclass
        except AttributeError:
            from sage.schemes.elliptic_curves.isogeny_class import IsogenyClass_EC_NumberField
            self._isoclass = IsogenyClass_EC_NumberField(self, reducible_primes=reducible_primes, algorithm=algorithm, minimal_models=minimal_models)
            return self._isoclass

    def isogenies_prime_degree(self, l=None, algorithm='Billerey', minimal_models=True):
        r"""
        Return a list of `\ell`-isogenies from self, where `\ell` is a
        prime.

        INPUT:

        - ``l`` -- either None or a prime or a list of primes.

        - ``algorithm`` (string, default 'Billerey') -- the algorithm
          to use to compute the reducible primes when ``l`` is None.
          Ignored for CM curves or if ``l`` is provided.  Values are
          'Billerey' (default), 'Larson', and 'heuristic'.

        - ``minimal_models`` (bool, default ``True``) -- if ``True``,
          all curves computed will be minimal or semi-minimal models.
          Over fields of larger degree it can be expensive to compute
          these so set to ``False``.

        OUTPUT:

        (list) `\ell`-isogenies for the given `\ell` or if `\ell` is None, all
        isogenies of prime degree (see below for the CM case).

        .. NOTE::

            Over `\QQ`, the codomains of the isogenies returned are
            standard minimal models.  Over other number fields they are
            global minimal models if these exist, otherwise models
            which are minimal at all but one prime.

        .. NOTE::

            For curves with rational CM, isogenies of primes degree
            exist for infinitely many primes `\ell`, though there are
            only finitely many isogenous curves up to isomorphism.  The
            list returned only includes one isogeny of prime degree for
            each codomain.

        EXAMPLES::

            sage: K.<i> = QuadraticField(-1)
            sage: E = EllipticCurve(K, [0,0,0,0,1])
            sage: isogs = E.isogenies_prime_degree()
            sage: [phi.degree() for phi in isogs]
            [2, 3]

            sage: pol = PolynomialRing(QQ,'x')([1,-3,5,-5,5,-3,1])
            sage: L.<a> = NumberField(pol)
            sage: js = hilbert_class_polynomial(-23).roots(L,multiplicities=False); len(js)
            3
            sage: E = EllipticCurve(j=js[0])
            sage: len(E.isogenies_prime_degree())  # long time
            3

        Set ``minimal_models`` to False to avoid computing minimal
        models of the isogenous curves, since that can be
        time-consuming since it requires computation of the class
        group::

            sage: proof.number_field(False)
            sage: K.<z> = CyclotomicField(53)
            sage: E = EllipticCurve(K,[0,6,0,2,0])
            sage: E.isogenies_prime_degree(2, minimal_models=False)
            [Isogeny of degree 2 from Elliptic Curve defined by y^2 = x^3 + 6*x^2 + 2*x over Cyclotomic Field of order 53 and degree 52 to Elliptic Curve defined by y^2 = x^3 + 6*x^2 + (-8)*x + (-48) over Cyclotomic Field of order 53 and degree 52]
            sage: E.isogenies_prime_degree(2, minimal_models=True) # not tested (10s)
            [Isogeny of degree 2 from Elliptic Curve defined by y^2 = x^3 + 6*x^2 + 2*x over Cyclotomic Field of order 53 and degree 52 to Elliptic Curve defined by y^2 = x^3 + (-20)*x + (-16) over Cyclotomic Field of order 53 and degree 52]

        TESTS::

            sage: E.isogenies_prime_degree(4)
            Traceback (most recent call last):
            ...
            ValueError: 4 is not prime.
        """
        from .isogeny_small_degree import isogenies_prime_degree

        if l is not None and not isinstance(l, list):
            try:
                l = ZZ(l)
            except TypeError:
                raise ValueError("%s is not a prime integer" % l)
            try:
                if l.is_prime(proof=False):
                    return isogenies_prime_degree(self, l, minimal_models=minimal_models)
                else:
                    raise ValueError("%s is not prime." % l)
            except AttributeError:
                raise ValueError("%s is not prime." % l)

        if l is None:
            from .isogeny_class import possible_isogeny_degrees
            L = possible_isogeny_degrees(self)
            return self.isogenies_prime_degree(L, minimal_models=minimal_models)

        isogs = sum([self.isogenies_prime_degree(p, minimal_models=minimal_models) for p in l],
                    [])

        if self.has_rational_cm():
            # eliminate any endomorphisms and repeated codomains
            isogs = [phi for phi in isogs if not self.is_isomorphic(phi.codomain())]
            codoms = [phi.codomain() for phi in isogs]
            isogs = [phi for i, phi in enumerate(isogs)
                     if not any(E.is_isomorphic(codoms[i])
                                for E in codoms[:i])]
        return isogs

    def is_isogenous(self, other, proof=True, maxnorm=100):
        """
        Return whether or not self is isogenous to other.

        INPUT:

        - ``other`` -- another elliptic curve.

        - ``proof`` (default True) -- If ``False``, the function will
          return ``True`` whenever the two curves have the same
          conductor and are isogenous modulo `p` for all primes `p` of
          norm up to ``maxnorm``.  If ``True``, the function returns
          False when the previous condition does not hold, and if it
          does hold we compute the complete isogeny class to see if
          the curves are indeed isogenous.

        - ``maxnorm`` (integer, default 100) -- The maximum norm of
          primes `p` for which isogeny modulo `p` will be checked.

        OUTPUT:

        (bool) True if there is an isogeny from curve ``self`` to
        curve ``other``.

        EXAMPLES::

            sage: x = polygen(QQ, 'x')
            sage: F = NumberField(x^2 -2, 's'); F
            Number Field in s with defining polynomial x^2 - 2
            sage: E1 = EllipticCurve(F, [7,8])
            sage: E2 = EllipticCurve(F, [0,5,0,1,0])
            sage: E3 = EllipticCurve(F, [0,-10,0,21,0])
            sage: E1.is_isogenous(E2)
            False
            sage: E1.is_isogenous(E1)
            True
            sage: E2.is_isogenous(E2)
            True
            sage: E2.is_isogenous(E1)
            False
            sage: E2.is_isogenous(E3)
            True

        ::

            sage: x = polygen(QQ, 'x')
            sage: F = NumberField(x^2 -2, 's'); F
            Number Field in s with defining polynomial x^2 - 2
            sage: E = EllipticCurve('14a1')
            sage: EE = EllipticCurve('14a2')
            sage: E1 = E.change_ring(F)
            sage: E2 = EE.change_ring(F)
            sage: E1.is_isogenous(E2)
            True

        ::

            sage: x = polygen(QQ, 'x')
            sage: F = NumberField(x^2 -2, 's'); F
            Number Field in s with defining polynomial x^2 - 2
            sage: k.<a> = NumberField(x^3+7)
            sage: E = EllipticCurve(F, [7,8])
            sage: EE = EllipticCurve(k, [2, 2])
            sage: E.is_isogenous(EE)
            Traceback (most recent call last):
            ...
            ValueError: Second argument must be defined over the same number field.

        Some examples from Cremona's 1981 tables::

            sage: K.<i> = QuadraticField(-1)
            sage: E1 = EllipticCurve([i + 1, 0, 1, -240*i - 400, -2869*i - 2627])
            sage: E1.conductor()
            Fractional ideal (-4*i - 7)
            sage: E2 = EllipticCurve([1+i,0,1,0,0])
            sage: E2.conductor()
            Fractional ideal (-4*i - 7)
            sage: E1.is_isogenous(E2) # long time
            True
            sage: E1.is_isogenous(E2, proof=False) # faster  (~170ms)
            True

        In this case E1 and E2 are in fact 9-isogenous, as may be
        deduced from the following::

            sage: E3 = EllipticCurve([i + 1, 0, 1, -5*i - 5, -2*i - 5])
            sage: E3.is_isogenous(E1)
            True
            sage: E3.is_isogenous(E2)
            True
            sage: E1.isogeny_degree(E2) # long time
            9

        TESTS:

        Check that :trac:`15890` is fixed::

            sage: K.<s> = QuadraticField(229)
            sage: c4 = 2173 - 235*(1 - s)/2
            sage: c6 = -124369 + 15988*(1 - s)/2
            sage: c4c = 2173 - 235*(1 + s)/2
            sage: c6c = -124369 + 15988*(1 + s)/2
            sage: E = EllipticCurve_from_c4c6(c4, c6)
            sage: Ec = EllipticCurve_from_c4c6(c4c, c6c)
            sage: E.is_isogenous(Ec)
            True

        Check that :trac:`17295` is fixed::

            sage: k.<s> = QuadraticField(2)
            sage: K.<b> = k.extension(x^2 - 3)
            sage: E = EllipticCurve(k, [-3*s*(4 + 5*s), 2*s*(2 + 14*s + 11*s^2)])
            sage: Ec = EllipticCurve(k, [3*s*(4 - 5*s), -2*s*(2 - 14*s + 11*s^2)])
            sage: EK = E.base_extend(K)
            sage: EcK = Ec.base_extend(K)
            sage: EK.is_isogenous(EcK)      # long time (about 3.5 s)
            True
        """
        if not is_EllipticCurve(other):
            raise ValueError("Second argument is not an Elliptic Curve.")
        if self.is_isomorphic(other):
            return True
        K = self.base_field()
        if K != other.base_field():
            raise ValueError("Second argument must be defined over the same number field.")

        E1 = self.integral_model()
        E2 = other.integral_model()
        N = E1.conductor()
        if N != E2.conductor():
            return False

        PI = K.primes_of_degree_one_iter()
        while True:
            P = next(PI)
            if P.absolute_norm() > maxnorm:
                break
            if not P.divides(N):
                if E1.reduction(P).cardinality() != E2.reduction(P).cardinality():
                    return False

        if not proof:
            return True

        #  We first try the easiest cases: primes for which X_0(l) has genus 0:

        for l in [2, 3, 5, 7, 13]:
            if any(E2.is_isomorphic(f.codomain())
                   for f in E1.isogenies_prime_degree(l)):
                return True

        #  Next we try the primes for which X_0^+(l) has genus 0 for
        #  which isogeny-finding is faster than in general:

        from .isogeny_small_degree import hyperelliptic_primes
        for l in hyperelliptic_primes:
            if any(E2.is_isomorphic(f.codomain())
                   for f in E1.isogenies_prime_degree(l)):
                return True

        # Next we try looking modulo some more primes:

        while True:
            if P.absolute_norm() > 10 * maxnorm:
                break
            if not P.divides(N):
                OP = K.residue_field(P)
                if E1.change_ring(OP).cardinality() != E2.change_ring(OP).cardinality():
                    return False
            P = next(PI)

        # Finally we compute the full isogeny class of E1 and check if
        # E2 is isomorphic to any curve in the class:

        return any(E2.is_isomorphic(E3) for E3 in E1.isogeny_class().curves)

        raise NotImplementedError("Curves appear to be isogenous (same conductor, isogenous modulo all primes of norm up to %s), but no isogeny has been constructed." % (10*maxnorm))

    def isogeny_degree(self, other):
        """
        Return the minimal degree of an isogeny between self and
        other, or 0 if no isogeny exists.

        INPUT:

        - ``other`` -- another elliptic curve.

        OUTPUT:

        (int) The degree of an isogeny from ``self`` to ``other``, or 0.

        EXAMPLES::

            sage: x = QQ['x'].0
            sage: F = NumberField(x^2 -2, 's'); F
            Number Field in s with defining polynomial x^2 - 2
            sage: E = EllipticCurve('14a1')
            sage: EE = EllipticCurve('14a2')
            sage: E1 = E.change_ring(F)
            sage: E2 = EE.change_ring(F)
            sage: E1.isogeny_degree(E2)  # long time
            2
            sage: E2.isogeny_degree(E2)
            1
            sage: E5 = EllipticCurve('14a5').change_ring(F)
            sage: E1.isogeny_degree(E5)  # long time
            6

            sage: E = EllipticCurve('11a1')
            sage: [E2.label() for E2 in cremona_curves([11..20]) if E.isogeny_degree(E2)]
            ['11a1', '11a2', '11a3']

            sage: K.<i> = QuadraticField(-1)
            sage: E = EllipticCurve([1+i, -i, i, 1, 0])
            sage: C = E.isogeny_class() # long time
            sage: [E.isogeny_degree(F) for F in C] # long time
            [2, 6, 18, 9, 3, 1]
        """
        # First deal with some easy cases:
        if self.conductor() != other.conductor():
            return ZZ.zero()

        if self.is_isomorphic(other):
            return ZZ.one()

        C = self.isogeny_class()
        i = C.index(self)  # may not be 0 since curves are sorted
        try:
            return C.matrix()[i][C.index(other)]
        except ValueError:
            return ZZ.zero()

    def reducible_primes(self, algorithm='Billerey', max_l=None,
                         num_l=None, verbose=False):
        r"""
        Return a finite set of primes `\ell` for which `E` has a
        K-rational `\ell`-isogeny.

        For curves without CM the list returned is exactly the finite
        set of primes `\ell` for which the mod-`\ell` Galois
        representation is reducible.  For curves with CM this set is
        infinite; we return a finite list of primes `\ell` such that
        every curve isogenous to this curve can be obtained by a
        finite sequence of isogenies of degree one of the primes in
        the list.

        INPUT:

        - ``algorithm`` (string) -- only relevant for non-CM curves.
          Either 'Billerey", to use the methods of [Bil2011]_,
          'Larson' to use Larson's implementation using Galois
          representations, or 'heuristic' (see below).

        - ``max_l`` (int or ``None``) -- only relevant for non-CM
          curves and algorithms 'Billerey' and 'heuristic.  Controls
          the maximum prime used in either algorithm.  If ``None``,
          use the default for that algorithm.

        - ``num_l`` (int or ``None``) -- only relevant for non-CM
          curves and algorithm 'Billerey'.  Controls the maximum
          number of primes used in the algorithm.  If ``None``, use
          the default for that algorithm.

        .. NOTE::

            The 'heuristic' algorithm only checks primes up to the
            bound ``max_l``.  This is faster but not guaranteed to be
            complete.  Both the Billerey and Larson algorithms are
            rigorous.

        EXAMPLES::

            sage: K = NumberField(x**2 - 29, 'a'); a = K.gen()
            sage: E = EllipticCurve([1, 0, ((5 + a)/2)**2, 0, 0])
            sage: rho = E.galois_representation()
            sage: rho.reducible_primes() # long time
            [3, 5]
            sage: E.reducible_primes() # long time
            [3, 5]
            sage: K = NumberField(x**2 + 1, 'a')
            sage: E = EllipticCurve_from_j(K(1728)) # CM over K
            sage: rho = E.galois_representation()
            sage: rho.reducible_primes() # CM curves always return [0]
            [0]
            sage: E.reducible_primes()
            [2]
            sage: E = EllipticCurve_from_j(K(0)) # CM but NOT over K
            sage: rho = E.galois_representation()
            sage: rho.reducible_primes() # long time
            [2, 3]
            sage: E.reducible_primes()
            [2, 3]
            sage: E = EllipticCurve_from_j(K(2268945/128)).global_minimal_model() # c.f. [Sut2012]
            sage: rho = E.galois_representation()
            sage: rho.isogeny_bound() # ..but there is no 7-isogeny, long time
            [7]
            sage: rho.reducible_primes() # long time
            []
            sage: E.reducible_primes() # long time
            []
        """
        from sage.schemes.elliptic_curves.isogeny_class import possible_isogeny_degrees
        return possible_isogeny_degrees(self, max_l=max_l, num_l=num_l, exact=True, verbose=verbose)

    def lll_reduce(self, points, height_matrix=None, precision=None):
        r"""
        Return an LLL-reduced basis from a given basis, with transform
        matrix.

        INPUT:

        - ``points`` -- a list of points on this elliptic
          curve, which should be independent.

        - ``height_matrix`` -- the height-pairing matrix of
          the points, or ``None``. If ``None``, it will be computed.

        - ``precision`` -- number of bits of precision of intermediate
          computations (default: ``None``, for default RealField
          precision; ignored if ``height_matrix`` is supplied)

        OUTPUT: A tuple (newpoints, U) where U is a unimodular integer
        matrix, new_points is the transform of points by U, such that
        new_points has LLL-reduced height pairing matrix

        .. NOTE::

            If the input points are not independent, the output
            depends on the undocumented behaviour of PARI's
            :pari:`qflllgram` function when applied to a Gram matrix which
            is not positive definite.

        EXAMPLES:

        Some examples over `\QQ`::

            sage: E = EllipticCurve([0, 1, 1, -2, 42])
            sage: Pi = E.gens(); Pi
            [(-4 : 1 : 1), (-3 : 5 : 1), (-11/4 : 43/8 : 1), (-2 : 6 : 1)]
            sage: Qi, U = E.lll_reduce(Pi)
            sage: all(sum(U[i,j]*Pi[i] for i in range(4)) == Qi[j] for j in range(4))
            True
            sage: sorted(Qi)
            [(-4 : 1 : 1), (-3 : 5 : 1), (-2 : 6 : 1), (0 : 6 : 1)]
            sage: U.det()
            1
            sage: E.regulator_of_points(Pi)
            4.59088036960573
            sage: E.regulator_of_points(Qi)
            4.59088036960574

        ::

            sage: E = EllipticCurve([1,0,1,-120039822036992245303534619191166796374,504224992484910670010801799168082726759443756222911415116])
            sage: xi = [2005024558054813068,\
            -4690836759490453344,\
            4700156326649806635,\
            6785546256295273860,\
            6823803569166584943,\
            7788809602110240789,\
            27385442304350994620556,\
            54284682060285253719/4,\
            -94200235260395075139/25,\
            -3463661055331841724647/576,\
            -6684065934033506970637/676,\
            -956077386192640344198/2209,\
            -27067471797013364392578/2809,\
            -25538866857137199063309/3721,\
            -1026325011760259051894331/108241,\
            9351361230729481250627334/1366561,\
            10100878635879432897339615/1423249,\
            11499655868211022625340735/17522596,\
            110352253665081002517811734/21353641,\
            414280096426033094143668538257/285204544,\
            36101712290699828042930087436/4098432361,\
            45442463408503524215460183165/5424617104,\
            983886013344700707678587482584/141566320009,\
            1124614335716851053281176544216033/152487126016]
            sage: points = [E.lift_x(x) for x in xi]
            sage: newpoints, U = E.lll_reduce(points)  # long time (35s on sage.math, 2011)
            sage: [P[0] for P in newpoints]            # long time
            [6823803569166584943, 5949539878899294213, 2005024558054813068, 5864879778877955778, 23955263915878682727/4, 5922188321411938518, 5286988283823825378, 11465667352242779838, -11451575907286171572, 3502708072571012181, 1500143935183238709184/225, 27180522378120223419/4, -5811874164190604461581/625, 26807786527159569093, 7041412654828066743, 475656155255883588, 265757454726766017891/49, 7272142121019825303, 50628679173833693415/4, 6951643522366348968, 6842515151518070703, 111593750389650846885/16, 2607467890531740394315/9, -1829928525835506297]

        An example to show the explicit use of the height pairing matrix::

            sage: E = EllipticCurve([0, 1, 1, -2, 42])
            sage: Pi = E.gens()
            sage: H = E.height_pairing_matrix(Pi,3)
            sage: E.lll_reduce(Pi,height_matrix=H)
            (
                                                                      [1 0 0 1]
                                                                      [0 1 0 1]
                                                                      [0 0 0 1]
            [(-4 : 1 : 1), (-3 : 5 : 1), (-2 : 6 : 1), (1 : -7 : 1)], [0 0 1 1]
            )

        Some examples over number fields (see :trac:`9411`)::

            sage: K.<a> = QuadraticField(-23, 'a')
            sage: E = EllipticCurve(K, [0,0,1,-1,0])
            sage: P = E(-2,-(a+1)/2)
            sage: Q = E(0,-1)
            sage: E.lll_reduce([P,Q])
            (
                                                     [0 1]
            [(0 : -1 : 1), (-2 : -1/2*a - 1/2 : 1)], [1 0]
            )

        ::

            sage: K.<a> = QuadraticField(-5)
            sage: E = EllipticCurve(K,[0,a])
            sage: points = [E.point([-211/841*a - 6044/841,-209584/24389*a + 53634/24389]),E.point([-17/18*a - 1/9, -109/108*a - 277/108]) ]
            sage: E.lll_reduce(points)
            (
            [(-a + 4 : -3*a + 7 : 1), (-17/18*a - 1/9 : 109/108*a + 277/108 : 1)],
            [ 1  0]
            [ 1 -1]
            )
        """
        r = len(points)
        if height_matrix is None:
            height_matrix = self.height_pairing_matrix(points, precision)
        U = height_matrix.__pari__().lllgram().sage()
        new_points = [sum([U[j, i]*points[j] for j in range(r)])
                      for i in range(r)]
        return new_points, U

    def galois_representation(self):
        r"""
        The compatible family of the Galois representation
        attached to this elliptic curve.

        Given an elliptic curve `E` over a number field `K`
        and a rational prime number `p`, the `p^n`-torsion
        `E[p^n]` points of `E` is a representation of the
        absolute Galois group of `K`. As `n` varies
        we obtain the Tate module `T_p E` which is a
        a representation of `G_K` on a free `\ZZ_p`-module
        of rank `2`. As `p` varies the representations
        are compatible.

        EXAMPLES::

            sage: K = NumberField(x**2 + 1, 'a')
            sage: E = EllipticCurve('11a1').change_ring(K)
            sage: rho = E.galois_representation()
            sage: rho
            Compatible family of Galois representations associated to the Elliptic Curve defined by y^2 + y = x^3 + (-1)*x^2 + (-10)*x + (-20) over Number Field in a with defining polynomial x^2 + 1
            sage: rho.is_surjective(3)
            True
            sage: rho.is_surjective(5)  # long time (4s on sage.math, 2014)
            False
            sage: rho.non_surjective()
            [5]
        """
        from .gal_reps_number_field import GaloisRepresentation
        return GaloisRepresentation(self)

    @cached_method
    def cm_discriminant(self):
        """
        Return the CM discriminant of the `j`-invariant of this curve, or 0.

        OUTPUT:

        An integer `D` which is either `0` if this curve `E` does not
        have Complex Multiplication) (CM), or an imaginary quadratic
        discriminant if `j(E)` is the `j`-invariant of the order with
        discriminant `D`.

        .. NOTE::

            If `E` has CM but the discriminant `D` is not a square in
            the base field `K` then the extra endomorphisms will not be
            defined over `K`.  See also :meth:`has_rational_cm`.

        EXAMPLES::

            sage: EllipticCurve(j=0).cm_discriminant()
            -3
            sage: EllipticCurve(j=1).cm_discriminant()
            Traceback (most recent call last):
            ...
            ValueError: Elliptic Curve defined by y^2 + x*y = x^3 + 36*x + 3455 over Rational Field does not have CM
            sage: EllipticCurve(j=1728).cm_discriminant()
            -4
            sage: EllipticCurve(j=8000).cm_discriminant()
            -8
            sage: K.<a> = QuadraticField(5)
            sage: EllipticCurve(j=282880*a + 632000).cm_discriminant()
            -20
            sage: K.<a> = NumberField(x^3 - 2)
            sage: EllipticCurve(j=31710790944000*a^2 + 39953093016000*a + 50337742902000).cm_discriminant()
            -108
        """
        from sage.schemes.elliptic_curves.cm import is_cm_j_invariant
        flag, df = is_cm_j_invariant(self.j_invariant())
        if flag:
            d, f = df
            return d*f**2
        else:  # no CM
            return ZZ.zero()

    @cached_method
    def has_cm(self):
        """
        Return whether or not this curve has a CM `j`-invariant.

        OUTPUT:

        ``True`` if this curve has CM over the algebraic closure
        of the base field, otherwise ``False``.  See also
        :meth:`cm_discriminant` and :meth:`has_rational_cm`.

        .. NOTE::

            Even if `E` has CM in this sense (that its `j`-invariant is
            a CM `j`-invariant), if the associated negative
            discriminant `D` is not a square in the base field `K`, the
            extra endomorphisms will not be defined over `K`.  See also
            the method :meth:`has_rational_cm` which tests whether `E`
            has extra endomorphisms defined over `K` or a given
            extension of `K`.

        EXAMPLES::

            sage: EllipticCurve(j=0).has_cm()
            True
            sage: EllipticCurve(j=1).has_cm()
            False
            sage: EllipticCurve(j=1728).has_cm()
            True
            sage: EllipticCurve(j=8000).has_cm()
            True
            sage: K.<a> = QuadraticField(5)
            sage: EllipticCurve(j=282880*a + 632000).has_cm()
            True
            sage: K.<a> = NumberField(x^3 - 2)
            sage: EllipticCurve(j=31710790944000*a^2 + 39953093016000*a + 50337742902000).has_cm()
            True
        """
        return not self.cm_discriminant().is_zero()

    @cached_method
    def has_rational_cm(self, field=None):
        r"""
        Return whether or not this curve has CM defined over its
        base field or a given extension.

        INPUT:

        - ``field`` -- a field, which should be an extension of the
          base field of the curve.  If ``field`` is ``None`` (the
          default), it is taken to be the base field of the curve.

        OUTPUT:

        ``True`` if the ring of endomorphisms of this curve over
        the given field is larger than `\ZZ`; otherwise ``False``.
        See also :meth:`cm_discriminant` and :meth:`has_cm`.

        .. NOTE::

            If `E` has CM but the discriminant `D` is not a square in
            the given field `K` then the extra endomorphisms will not
            be defined over `K`, and this function will return
            ``False``.  See also :meth:`has_cm`.  To obtain the CM
            discriminant, use :meth:`cm_discriminant`.

        EXAMPLES::

            sage: E = EllipticCurve(j=0)
            sage: E.has_cm()
            True
            sage: E.has_rational_cm()
            False
            sage: D = E.cm_discriminant(); D
            -3
            sage: E.has_rational_cm(QuadraticField(D))
            True

            sage: E = EllipticCurve(j=1728)
            sage: E.has_cm()
            True
            sage: E.has_rational_cm()
            False
            sage: D = E.cm_discriminant(); D
            -4
            sage: E.has_rational_cm(QuadraticField(D))
            True

        Higher degree examples::

            sage: K.<a> = QuadraticField(5)
            sage: E = EllipticCurve(j=282880*a + 632000)
            sage: E.has_cm()
            True
            sage: E.has_rational_cm()
            False
            sage: E.cm_discriminant()
            -20
            sage: E.has_rational_cm(K.extension(x^2+5,'b'))
            True

        An error is raised if a field is given which is not an extension of the base field::

            sage: E.has_rational_cm(QuadraticField(-20))
            Traceback (most recent call last):
            ...
            ValueError: Error in has_rational_cm: Number Field in a with defining polynomial x^2 + 20 with a = 4.472135954999579?*I is not an extension field of Number Field in a with defining polynomial x^2 - 5 with a = 2.236067977499790?

            sage: K.<a> = NumberField(x^3 - 2)
            sage: E = EllipticCurve(j=31710790944000*a^2 + 39953093016000*a + 50337742902000)
            sage: E.has_cm()
            True
            sage: E.has_rational_cm()
            False
            sage: D = E.cm_discriminant(); D
            -108
            sage: E.has_rational_cm(K.extension(x^2+108,'b'))
            True
        """
        D = self.cm_discriminant()
        if D.is_zero():
            return False
        if field is None:
            return self.base_field()(D).is_square()
        if self.base_field().embeddings(field):
            D = field(D)
            return D.is_square()
        raise ValueError("Error in has_rational_cm: %s is not an extension field of %s"
                         % (field,self.base_field()))

    @cached_method
    def is_Q_curve(self, maxp=100, certificate=False, verbose=False):
        r"""
        Return ``True`` if this is a `\QQ`-curve, with optional certificate.

        INPUT:

        - ``maxp`` (int, default 100): bound on primes used for
          checking necessary local conditions.  The result will not
          depend on this, but using a larger value may return
          ``False`` faster.

        - ``certificate`` (bool, default ``False``): if ``True`` then
          a second value is returned giving a certificate for the
          `\QQ`-curve property.

        OUTPUT:

        If ``certificate`` is ``False``: either ``True`` (if `E` is a
        `\QQ`-curve), or ``False``.

        If ``certificate`` is ``True``: a tuple consisting of a boolean
        flag as before and a certificate, defined as follows:

        - when the flag is ``True``, so `E` is a `\QQ`-curve:

            - either {'CM':`D`} where `D` is a negative discriminant, when
              `E` has potential CM with discriminant `D`;

            - otherwise {'CM': `0`, 'core_poly': `f`, 'rho': `\rho`,
              'r': `r`, 'N': `N`}, when `E` is a non-CM `\QQ`-curve,
              where the core polynomial `f` is an irreducible monic
              polynomial over `QQ` of degree `2^\rho`, all of whose
              roots are `j`-invariants of curves isogenous to `E`, the
              core level `N` is a square-free integer with `r` prime
              factors which is the LCM of the degrees of the isogenies
              between these conjugates.  For example, if there exists
              a curve `E'` isogenous to `E` with `j(E')=j\in\QQ`, then
              the certificate is {'CM':0, 'r':0, 'rho':0, 'core_poly':
              x-j, 'N':1}.

        - when the flag is ``False``, so `E` is not a `\QQ`-curve, the
          certificate is a prime `p` such that the reductions of `E`
          at the primes dividing `p` are inconsistent with the
          property of being a `\QQ`-curve.  See the documentation for
          :meth:`sage.src.schemes.elliptic_curves.Qcurves.is_Q_curve`
          for details.

        ALGORITHM:

        See the documentation for
        :meth:`sage.src.schemes.elliptic_curves.Qcurves.is_Q_curve`, and
        [CrNa2020]_ for details.

        EXAMPLES:

        A non-CM curve over `\QQ` and a CM curve over `\QQ` are both
        trivially `\QQ`-curves::

            sage: E = EllipticCurve([1,2,3,4,5])
            sage: flag, cert = E.is_Q_curve(certificate=True)
            sage: flag
            True
            sage: cert
            {'CM': 0, 'N': 1, 'core_poly': x, 'r': 0, 'rho': 0}

            sage: E = EllipticCurve(j=8000)
            sage: flag, cert = E.is_Q_curve(certificate=True)
            sage: flag
            True
            sage: cert
            {'CM': -8}

        A non-`\QQ`-curve over a quartic field.  The local data at bad
        primes above `3` is inconsistent::

            sage: R.<x> = PolynomialRing(QQ)
            sage: K.<a> = NumberField(R([3, 0, -5, 0, 1]))
            sage: E = EllipticCurve([K([-3,-4,1,1]),K([4,-1,-1,0]),K([-2,0,1,0]),K([-621,778,138,-178]),K([9509,2046,-24728,10380])])
            sage: E.is_Q_curve(certificate=True, verbose=True)
            Checking whether Elliptic Curve defined by y^2 + (a^3+a^2-4*a-3)*x*y + (a^2-2)*y = x^3 + (-a^2-a+4)*x^2 + (-178*a^3+138*a^2+778*a-621)*x + (10380*a^3-24728*a^2+2046*a+9509) over Number Field in a with defining polynomial x^4 - 5*x^2 + 3 is a Q-curve
            No: inconsistency at the 2 primes dividing 3
            - potentially multiplicative: [True, False]
            (False, 3)

        A non-`\QQ`-curve over a quadratic field.  The local data at bad
        primes is consistent, but the local test at good primes above `13`
        is not::

            sage: K.<a> = NumberField(R([-10, 0, 1]))
            sage: E = EllipticCurve([K([0,1]),K([-1,-1]),K([0,0]),K([-236,40]),K([-1840,464])])
            sage: E.is_Q_curve(certificate=True, verbose=True)
            Checking whether Elliptic Curve defined by y^2 + a*x*y = x^3 + (-a-1)*x^2 + (40*a-236)*x + (464*a-1840) over Number Field in a with defining polynomial x^2 - 10 is a Q-curve
            Applying local tests at good primes above p<=100
            No: inconsistency at the 2 ordinary primes dividing 13
            - Frobenius discriminants mod squares: [-1, -3]
            No: local test at p=13 failed
            (False, 13)

        A quadratic `\QQ`-curve with CM discriminant `-15`
        (so the `j`-invariant is not in `\QQ`)::

            sage: R.<x> = PolynomialRing(QQ)
            sage: K.<a> = NumberField(R([-1, -1, 1]))
            sage: E = EllipticCurve([K([1,0]),K([-1,0]),K([0,1]),K([0,-2]),K([0,1])])
            sage: E.is_Q_curve(certificate=True, verbose=True)
            Checking whether Elliptic Curve defined by y^2 + x*y + a*y = x^3 + (-1)*x^2 + (-2*a)*x + a over Number Field in a with defining polynomial x^2 - x - 1 is a Q-curve
            Yes: E is CM (discriminant -15)
            (True, {'CM': -15})

        An example over `\QQ(\sqrt{2},\sqrt{3})`.  The `j`-invariant
        is in `\QQ(\sqrt{6})`, so computations will be done over that
        field, and in fact there is an isogenous curve with rational
        `j`, so we have a so-called rational `\QQ`-curve::

            sage: K.<a> = NumberField(R([1, 0, -4, 0, 1]))
            sage: E = EllipticCurve([K([-2,-4,1,1]),K([0,1,0,0]),K([0,1,0,0]),K([-4780,9170,1265,-2463]),K([163923,-316598,-43876,84852])])
            sage: flag, cert = E.is_Q_curve(certificate=True) # long time
            sage: flag # long time
            True
            sage: cert # long time
            {'CM': 0, 'N': 1, 'core_degs': [1], 'core_poly': x - 85184/3, 'r': 0, 'rho': 0}

        Over the same field, a so-called strict `\QQ`-curve which is
        not isogenous to one with rational `j`, but whose core field
        is quadratic. In fact the isogeny class over `K` consists of
        `6` curves, four with conjugate quartic `j`-invariants and `2`
        with quadratic conjugate `j`-invariants in `\QQ(\sqrt{3})`
        (but which are not base-changes from the quadratic subfield)::

            sage: E = EllipticCurve([K([0,-3,0,1]),K([1,4,0,-1]),K([0,0,0,0]),K([-2,-16,0,4]),K([-19,-32,4,8])])
            sage: flag, cert = E.is_Q_curve(certificate=True) # long time
            sage: flag # long time
            True
            sage: cert # long time
            {'CM': 0,
            'N': 2,
            'core_degs': [1, 2],
            'core_poly': x^2 - 840064*x + 1593413632,
            'r': 1,
            'rho': 1}
        """
        from sage.schemes.elliptic_curves.Qcurves import is_Q_curve as isQ
        return isQ(self, maxp, certificate, verbose)

    def saturation(self, points, verbose=False,
                   max_prime=0, one_prime=0, odd_primes_only=False,
                   lower_ht_bound=None, reg=None, debug=False):
        r"""
        Given a list of rational points on `E` over `K`, compute the
        saturation in `E(K)` of the subgroup they generate.

        INPUT:

        - ``points (list)`` -- list of points on E.  Points of finite
          order are ignored; the remaining points should be independent,
          or an error is raised.

        - ``verbose`` (bool) -- (default: ``False``), if ``True``, give
          verbose output.

        - ``max_prime`` (int, default 0) -- saturation is performed
          for all primes up to ``max_prime``. If ``max_prime`` is 0,
          perform saturation at *all* primes, i.e., compute the true
          saturation.

        - ``odd_primes_only`` (bool, default ``False``) -- only do
          saturation at odd primes.

        - ``one_prime`` (int, default 0) -- if nonzero, only do
          saturation at this prime.

        The following two inputs are optional, and may be provided to speed
        up the computation.

        - ``lower_ht_bound`` (real, default ``None``) -- lower bound of
          the regulator `E(K)`, if known.

        - ``reg`` (real, default ``None``) -- regulator of the span of
          points, if known.

        - ``debug`` (int, default 0) -- used for debugging and
          testing.

        OUTPUT:

        - ``saturation`` (list) -- points that form a basis for the
          saturation.

        - ``index`` (int) -- the index of the group generated by the
          input points in their saturation.

        - ``regulator`` (real with default precision, or ``None``) --
          regulator of saturated points.

        EXAMPLES::

            sage: K.<i> = QuadraticField(-1)
            sage: E = EllipticCurve('389a1')
            sage: EK = E.change_ring(K)
            sage: P = EK(-1,1); Q = EK(0,-1)

            sage: EK.saturation([2*P], max_prime=2)
            ([(-1 : 1 : 1)], 2, 0.686667083305587)
            sage: EK.saturation([12*P], max_prime=2)
            ([(26/361 : -5720/6859 : 1)], 4, 6.18000374975028)
            sage: EK.saturation([12*P], lower_ht_bound=0.1)
            ([(-1 : 1 : 1)], 12, 0.686667083305587)
            sage: EK.saturation([2*P, Q], max_prime=2)
            ([(-1 : 1 : 1), (0 : -1 : 1)], 2, 0.152460177943144)
            sage: EK.saturation([P+Q, P-Q], lower_ht_bound=.1, debug=2)
            ([(-1 : 1 : 1), (1 : 0 : 1)], 2, 0.152460177943144)
            sage: EK.saturation([P+Q, 17*Q], lower_ht_bound=0.1)  # long time
            ([(4 : 8 : 1), (0 : -1 : 1)], 17, 0.152460177943143)

            sage: R = EK(i-2,-i-3)
            sage: EK.saturation([P+R, P+Q, Q+R], lower_ht_bound=0.1)
            ([(841/1369*i - 171/1369 : 41334/50653*i - 74525/50653 : 1),
              (4 : 8 : 1),
              (-1/25*i + 18/25 : -69/125*i - 58/125 : 1)],
             2,
             0.103174443217351)
            sage: EK.saturation([26*Q], lower_ht_bound=0.1)
            ([(0 : -1 : 1)], 26, 0.327000773651605)

        Another number field::

            sage: E = EllipticCurve('389a1')
            sage: K.<a> = NumberField(x^3-x+1)
            sage: EK = E.change_ring(K)
            sage: P = EK(-1,1); Q = EK(0,-1)
            sage: EK.saturation([P+Q, P-Q], lower_ht_bound=0.1)
            ([(-1 : 1 : 1), (1 : 0 : 1)], 2, 0.152460177943144)
            sage: EK.saturation([3*P, P+5*Q], lower_ht_bound=0.1)
            ([(-185/2209 : -119510/103823 : 1), (80041/34225 : -26714961/6331625 : 1)],
             15,
             0.152460177943144)

        A different curve::

            sage: K.<a> = QuadraticField(3)
            sage: E = EllipticCurve('37a1')
            sage: EK = E.change_ring(K)
            sage: P = EK(0,0); Q = EK(2-a,2*a-4)
            sage: EK.saturation([3*P-Q, 3*P+Q], lower_ht_bound=.01)
            ([(0 : 0 : 1), (1/2*a : -1/4*a - 1/4 : 1)], 6, 0.0317814530725985)

        The points must be linearly independent::

            sage: EK.saturation([2*P, 3*Q, P-Q])
            Traceback (most recent call last):
            ...
            ValueError: points not linearly independent in saturation()

        Degenerate case::

            sage: EK.saturation([])
            ([], 1, 1.00000000000000)

        ALGORITHM:

        For rank 1 subgroups, simply do trial division up to the maximal
        prime divisor. For higher rank subgroups, perform trial division
        on all linear combinations for small primes, and look for
        projections `E(K) \rightarrow \oplus E(k) \otimes \mathbf{F}_p` which
        are either full rank or provide `p`-divisible linear combinations,
        where the `k` here are residue fields of `K`.

        TESTS::

            sage: K.<i> = QuadraticField(-1)
            sage: E = EllipticCurve('389a1')
            sage: EK = E.change_ring(K)
            sage: P = EK(-1,1); Q = EK(0,-1)

            sage: EK.saturation([P+Q, P-Q], lower_ht_bound=.1, debug=2)
            ([(-1 : 1 : 1), (1 : 0 : 1)], 2, 0.152460177943144)
            sage: EK.saturation([5*P+6*Q, 5*P-3*Q], lower_ht_bound=.1)
            ([(-3/4 : -15/8 : 1), (159965/16129 : -67536260/2048383 : 1)],
            45,
            0.152460177943144)
            sage: EK.saturation([5*P+6*Q, 5*P-3*Q], lower_ht_bound=.1, debug=2)
            ([(-3/4 : -15/8 : 1), (159965/16129 : -67536260/2048383 : 1)],
            45,
            0.152460177943144)

        See :trac:`27387`::

            sage: K.<a> = NumberField(x^2-x-26)
            sage: E = EllipticCurve([a,1-a,0,93-16*a, 3150-560*a])
            sage: P = E([65-35*a/3, (959*a-5377)/9])
            sage: E.saturation([P],one_prime=2)
            ([(-1/4*a + 3/4 : 59/8*a - 317/8 : 1)], 2, 0.344624259712631)
        """
        full_saturation = (max_prime == 0) and (one_prime == 0)
        Plist = (self(P) for P in points)
        Plist = [P for P in Plist if P.has_infinite_order()]
        n = len(Plist)
        index = ZZ.one()

        if n == 0:
            return Plist, index, RealField()(1)

        # compute the list of primes p at which p-saturation is
        # required.

        heights = [P.height() for P in Plist]
        if reg is None:
            reg = self.regulator_of_points(Plist)
        if reg / min(heights) < 1e-6:
            raise ValueError("points not linearly independent in saturation()")
        sat_reg = reg

        from sage.rings.all import prime_range
        if full_saturation:
            if lower_ht_bound is None:
                # TODO (robertwb): verify this for rank > 1
                if verbose:
                    print("Computing lower height bound..")
                lower_ht_bound = self.height_function().min(.1, 5) ** n
                if verbose:
                    print("..done: %s" % lower_ht_bound)
            index_bound = (reg/lower_ht_bound).sqrt()
            if index_bound < 2:
                if verbose:
                    print("Saturation index bound < 2, points are saturated already.")
                return Plist, index, RealField()(1)
            else:
                if verbose:
                    print("p-saturating for primes p < {}".format(index_bound.ceil()))
            prime_list = prime_range(index_bound.ceil())
        else:
            if one_prime:
                prime_list = [one_prime]
            else:
                prime_list = prime_range(max_prime+1)
        if odd_primes_only and 2 in prime_list:
            prime_list.remove(2)

        # Now saturate at each prime in prime_list.  The dict
        # lin_combs keeps the values of linear combinations of the
        # points, indexed by coefficient tuples, for efficiency; it is
        # reset whenever the point list changes.

        from sage.schemes.elliptic_curves.saturation import EllipticCurveSaturator
        saturator = EllipticCurveSaturator(self, verbose)
        for p in prime_list:
            if full_saturation and (p > index_bound):
                break
            if verbose:
                print("Saturating at p=%s" % p)
            newPlist, expo = saturator.full_p_saturation(Plist, p)
            if expo:
                if verbose:
                    print(" --gaining index %s^%s" % (p, expo))
                pe = p**expo
                index *= pe
                if full_saturation:
                    index_bound /= pe
                sat_reg /= pe**2
                Plist = newPlist
            else:
                if verbose:
                    print(" --already %s-saturated" % p)

        return Plist, index, sat_reg

    def gens_quadratic(self, **kwds):
        r"""
        Return generators for the Mordell-Weil group modulo torsion, for a
        curve which is a base change from `\QQ` to a quadratic field.

        EXAMPLES::

            sage: E = EllipticCurve([1,2,3,40,50])
            sage: E.conductor()
            2123582
            sage: E.gens()
            [(5 : 17 : 1)]
            sage: K.<i> = QuadraticField(-1)
            sage: EK = E.change_ring(K)
            sage: EK.gens_quadratic()
            [(5 : 17 : 1), (-13 : 48*i + 5 : 1)]

            sage: E.change_ring(QuadraticField(3, 'a')).gens_quadratic()
            [(5 : 17 : 1), (-1 : 2*a - 1 : 1), (11/4 : 33/4*a - 23/8 : 1)]

            sage: K.<a> = QuadraticField(-7)
            sage: E = EllipticCurve([0,0,0,197,0])
            sage: E.conductor()
            2483776
            sage: E.gens()
            [(47995604297578081/7389879786648100 : -25038161802544048018837479/635266655830129794121000 : 1)]
            sage: K.<a> = QuadraticField(7)
            sage: E.change_ring(K).gens_quadratic()
            [(-1209642055/59583566*a + 1639995844/29791783 : -377240626321899/1720892553212*a + 138577803462855/245841793316 : 1),
             (1/28 : 393/392*a : 1),
             (-61*a + 162 : 1098*a - 2916 : 1)]

            sage: E = EllipticCurve([1, a])
            sage: E.gens_quadratic()
            Traceback (most recent call last):
            ...
            ValueError: gens_quadratic() requires the elliptic curve to be a base change from Q
        """
        if not kwds:
            try:
                return list(self.__gens)
            except AttributeError:
                pass

        K = self.base_ring()
        if K.absolute_degree() != 2:
            raise ValueError("gens_quadratic() requires the base field to be quadratic")

        EE = self.descend_to(QQ)
        if not EE:
            raise ValueError("gens_quadratic() requires the elliptic curve to be a base change from Q")

        # In all cases there are exactly two distinct curves /Q whose
        # base-change to K is the original.  NB These need not be
        # quadratic twists of each other!  For example, '32a1' and
        # '32a2' are not quadratic twists of each other (each is its
        # own twist by -1) but they become isomorphic over
        # Q(sqrt(-1)).

        EQ1 = EE[0]
        EQ2 = EE[1]
        iso1 = EQ1.change_ring(K).isomorphism_to(self)
        iso2 = EQ2.change_ring(K).isomorphism_to(self)
        gens1 = [iso1(P) for P in EQ1.gens(**kwds)]
        gens2 = [iso2(P) for P in EQ2.gens(**kwds)]
        gens = self.saturation(gens1 + gens2, max_prime=2)[0]
        self.__gens = gens
        return gens

    def rational_points(self, **kwds):
        r"""
        Find rational points on the elliptic curve, all arguments are passed
        on to :meth:`sage.schemes.generic.algebraic_scheme.rational_points`.

        EXAMPLES::

            sage: E = EllipticCurve('37a')
            sage: E.rational_points(bound=8) # long time
            [(-1 : -1 : 1),
             (-1 : 0 : 1),
             (0 : -1 : 1),
             (0 : 0 : 1),
             (0 : 1 : 0),
             (1/4 : -5/8 : 1),
             (1/4 : -3/8 : 1),
             (1 : -1 : 1),
             (1 : 0 : 1),
             (2 : -3 : 1),
             (2 : 2 : 1)]

        Check that :trac:`26677` is fixed::

            sage: E = EllipticCurve("11a1")
            sage: E.rational_points(bound=5)
            [(0 : 1 : 0), (5 : 5 : 1)]
            sage: E.rational_points(bound=6) # long time
            [(0 : 1 : 0), (5 : -6 : 1), (5 : 5 : 1)]

        An example over a number field::

            sage: E = EllipticCurve([1,0])
            sage: pts = E.rational_points(bound = 2, F = QuadraticField(-1))
            sage: pts
            [(-a : 0 : 1), (0 : 0 : 1), (0 : 1 : 0), (a : 0 : 1)]
            sage: pts[0] + pts[1]
            (a : 0 : 1)
        """
        from sage.schemes.curves.constructor import Curve
        # we change E to be a plain curve to allow the generic rational
        # points code to reduce mod any prime, whereas an EllipticCurve
        # can only be base changed to good primes.
        E = self
        if 'F' in kwds:
            E = E.change_ring(kwds['F'])

        return [E(pt) for pt in Curve(self).rational_points(**kwds)]

    def is_modular(self, verbose=False):
        r"""Returns `True` if the base field is totally real and modularity of
        this curve can be proved, otherwise `False`.

        INPUT:

        - ``verbose`` (bool, default ``False``) -- if True, outputs a reason for the conclusion.

        .. NOTE::

            When `False` is returned, it does not mean that the curve
            is not modular!  Only that modularity cannot be proved
            with current knowledge and implemented methods.  It is
            expected that the return value will be `True` for all
            curves defined over totally real fields, and for all
            defined over imaginary quadratic fields over which the
            modular curve $X_0(15)$ (with label `15a1`) has rank
            zero.  Any curve defined over totally real fields for
            which the return value is `False` is of interest, as its
            mod `p` Galois representations for the primes 3, 5 and 7
            are simultaneously nonmaximal.

            Note that over half of all imaginary quadratic fields,
            there exist infinitely many elliptic curves (even up to
            twist) whose mod 3 and mod 5 Galois representations are
            both reducible (in other words, which posess rational
            15-isogeny).  Such curves can be proved to be modular, but
            not using the methods implemented here.

            There are currently no theoretical results which allow
            modularity to be proved over fields other than totally
            real fields and imaginary quadratic fields.

        ALGORITHM:

        This is based on code provided by S. Siksek for the totally
        real case, and relies on theorems in the following papers:
        [Chen1996]_, [FLHS2015]_, [Thorne2016]_, [CarNew2023]_.

        EXAMPLES.  Set ``verbose=True`` to see a reason for the conclusion::

            sage: E = EllipticCurve('11a1')
            sage: E.is_modular(verbose=True)
            All elliptic curves over QQ are modular
            True
            sage: K.<a> = QuadraticField(5)
            sage: E = EllipticCurve([0,1,0,a,0])
            sage: E.is_modular(verbose=True)
            All elliptic curves over real quadratic fields are modular
            True
            sage: E = EllipticCurve([0,0,0,a,0])
            sage: E.is_modular(verbose=True)
            All elliptic curves over real quadratic fields are modular
            True
            sage: K.<a> = CyclotomicField(5)
            sage: E = EllipticCurve([0,1,0,a,0])
            sage: E.is_modular(verbose=True)
            Unable to determine modularity except over totally real and imaginary quadratic fields
            False

        Some examples from the LMFDB.  Over a totally real cubic field::

            sage: R.<x> = PolynomialRing(QQ)
            sage: K.<a> = NumberField(R([-3, -7, -1, 1]))
            sage: E = EllipticCurve([K([-4,-1,1]),K([-4,-2,1]),K([-4,-1,1]),K([-2807,-660,446]),K([5874,1376,-933])])
            sage: E.is_modular(verbose=True)
            Modular since the mod 3 Galois image is neither reducible nor split
            True

        Over imaginary quadratic fields `K` over which `X_0(15)` has
        positive rank, there are many curves where current results do
        not imply modularity::

            sage: R.<x> = PolynomialRing(QQ)
            sage: K.<a> = NumberField(R([2, -1, 1]))
            sage: EllipticCurve('15a1').change_ring(K).rank()
            1
            sage: E = EllipticCurve([K([1,0]),K([1,-1]),K([1,1]),K([-105,98]),K([-615,1188])])
            sage: E.is_modular(verbose=True)
            Modularity not established: this curve has small image at 3 and 5
            False
            sage: EllipticCurve('15a1').change_ring(K).rank()
            1

        Nevertheless, over the same field, most curves pass::

            sage: E = EllipticCurve([K([0,0]),K([0,1]),K([1,1]),K([-8,-3]),K([-5,-5])])
            sage: E.is_modular(verbose=True)
            Modular since the mod 3 Galois image is neither reducible nor split
            True

        Over a field which is neither totally real nor imaginary
        quadratic, no conclusion is currently possible::

            sage: R.<x> = PolynomialRing(QQ)
            sage: K.<a> = NumberField(R([1, 0, -1, 1]))
            sage: K.is_totally_real()
            False
            sage: E = EllipticCurve([K([0,0,1]),K([1,0,0]),K([0,0,1]),K([0,0,0]),K([0,0,0])])
            sage: E.is_modular(verbose=True)
            Unable to determine modularity except over totally real and imaginary quadratic fields
            False

        """
        def not_from(group, p, j):
            return len(_modular_polynomial(group, p, j).roots()) == 0

        K = self.base_field()
        d = K.degree()

        if d == 1:
            if verbose:
                print("All elliptic curves over QQ are modular")
            return True

        TR =  K.is_totally_real()

        if TR and d == 2: # real quadratic
            if verbose:
                print("All elliptic curves over real quadratic fields are modular")
            return True

        if d > 2 and not TR:
            if verbose:
                print("Unable to determine modularity except over totally real and imaginary quadratic fields")
            return False # meaning unknown

        # from here either K is totally real (TR True) or imagainary quadratic

        if self.has_cm():
            if verbose:
                print("All CM elliptic curves over totally real and imaginary quadratic fields are modular")
            return True

        j = self.j_invariant()

        if not_from("borel", 3, j) and not_from("split", 3, j):
            if verbose:
                print("Modular since the mod 3 Galois image is neither reducible nor split")
            return True

        if not_from("borel", 5, j):
            if not (TR and K(5).is_square()):
                if verbose:
                    print("Modular since the mod 5 Galois image is irreducible, and 5 not square")
                return True
            if TR and not_from("split", 5, j) and not_from("nonsplit", 5, j):
                if verbose:
                    print("Modular since the mod 5 Galois image is not reducible, split, or nonsplit")
                return True

        if TR and not_from("borel", 7, j) and not_from("split", 7, j) and not_from("nonsplit", 7, j):
            if verbose:
                print("Modular since the mod 7 Galois image is not being reducible, split, or nonsplit")
            return True

        if verbose:
            if TR:
                print("Modularity not established: this curve has small image at 3, 5 and 7")
            else:
                print("Modularity not established: this curve has small image at 3 and 5")

        return False # We've run out of tricks!

def _modular_polynomial(group, p, j):
    r"""Helper function for the method :meth:`is_modular`.

    INPUT:

    - ``group`` (string) -- one of 'borel', 'split', 'nonsplit'.

    - ``p`` (int) -- a prime number, either 3 or 5 or 7.

    - ``j`` -- an(algebraic number, the `j`-invariant of an elliptic curve.

    OUTPUT:

    A polynomial in one variable `x` with coefficients in the parent
    field of ``j`` which has a root if and only if the mod-`p`
    representation of elliptic curves with `j`-invariant ``j`` has
    image contained in a Borel subgroup, the normaliser of a split
    Cartan subgroup, or the normaliser of a non-split Cartan subgroup
    respectively (depending on the ``group`` parameter).

    EXAMPLES::

        sage: from sage.schemes.elliptic_curves.ell_number_field import _modular_polynomial
        sage: E = EllipticCurve('11a1').change_ring(QuadraticField(5, 'a'))
        sage: j = E.j_invariant()
        sage: _modular_polynomial('borel', 3, j)
        x^4 + 36*x^3 + 270*x^2 + 243778492/161051*x + 729
        sage: _modular_polynomial('split', 3, j)
        x^6 - 18*x^5 + 27*x^4 + 243778492/161051*x^3 - 729*x^2 - 13122*x - 19683
        sage: _modular_polynomial('borel', 5, j)
        x^6 + 30*x^5 + 315*x^4 + 1300*x^3 + 1575*x^2 + 242812186/161051*x + 125
        sage: _modular_polynomial('split', 5, j)
        x^15 + 30*x^14 + 390*x^13 + 2800*x^12 + 11175*x^11 + 2658577186/161051*x^10 - 8545073600/161051*x^9 - 3318236600/14641*x^8 + 79768901125/161051*x^7 + 950952612750/161051*x^6 + 3261066516250/161051*x^5 + 5917349970000/161051*x^4 + 5381326371875/161051*x^3 + 45039331250/14641*x^2 - 3377861937500/161051*x - 2135097075000/161051
        sage: _modular_polynomial('nonsplit', 5, j)
        43605793936/161051*x^10 + 609382899680/161051*x^9 + 3805439994680/161051*x^8 + 13957069930640/161051*x^7 + 33226111304085/161051*x^6 + 4866186482686/14641*x^5 + 58961494233415/161051*x^4 + 43734191948140/161051*x^3 + 20843516212195/161051*x^2 + 5741876955930/161051*x + 690283481689/161051
        sage: _modular_polynomial('borel', 7, j)
        x^8 + 28*x^7 + 322*x^6 + 1904*x^5 + 5915*x^4 + 8624*x^3 + 4018*x^2 + 242490084/161051*x + 49
        sage: _modular_polynomial('split', 7, j)
        x^28 - 42*x^27 + 819*x^26 - 9842*x^25 + 81543*x^24 - 493416*x^23 + 2251424*x^22 - 1268191320692/161051*x^21 + 3410611518671/161051*x^20 - 6947130862854/161051*x^19 + 10098387132407/161051*x^18 - 8011521604618/161051*x^17 - 509395128662/14641*x^16 + 32582181402218/161051*x^15 - 62691210143713/161051*x^14 + 73259301822126/161051*x^13 - 46379791168053/161051*x^12 - 6277600417172/161051*x^11 + 46742832789352/161051*x^10 - 49641085864608/161051*x^9 + 2343504014803/14641*x^8 - 861578737314/161051*x^7 - 12167703919007/161051*x^6 + 14278547318070/161051*x^5 - 9423834664881/161051*x^4 + 3112085963896/161051*x^3 - 457632005824/161051*x^2 + 30845635072/161051*x + 122023936/161051
        sage: _modular_polynomial('nonsplit', 7, j)
        400320064/161051*x^21 + 13029623152/161051*x^20 + 228088753900/161051*x^19 + 2408913460821/161051*x^18 + 16642817648786/161051*x^17 + 80889087315407/161051*x^16 + 291040779803200/161051*x^15 + 801917686416123/161051*x^14 + 1729396406547138/161051*x^13 + 2959141014912537/161051*x^12 + 4049663724749832/161051*x^11 + 4450611572214360/161051*x^10 + 3931865527421272/161051*x^9 + 2786855392905248/161051*x^8 + 1576387623537152/161051*x^7 + 704811439294144/161051*x^6 + 22297037611520/14641*x^5 + 5896572491264/14641*x^4 + 12558313746944/161051*x^3 + 152158103552/14641*x^2 + 136821293056/161051*x + 5155295232/161051

    TESTS::

        sage: _modular_polynomial('banana', 7, j)
        Traceback (most recent call last):
        ...
        ValueError: (group, p) must be one of ...
        sage: _modular_polynomial('borel', 101, j)
        Traceback (most recent call last):
        ...
        ValueError: (group, p) must be one of ...
    """
    valid_parameters = [("borel", 3), ("borel", 5), ("borel", 7),
                       ("split", 3), ("split", 5), ("split", 7),
                       ("nonsplit", 5), ("nonsplit", 7)]
    if (group, p) not in valid_parameters:
        raise ValueError("(group, p) must be one of {}".format(valid_parameters))

    from sage.rings.polynomial.polynomial_ring import polygen
    x = polygen(j.parent())
    if group == "borel":
        from sage.schemes.elliptic_curves.isogeny_small_degree import Fricke_polynomial
        return Fricke_polynomial(p)(x)-j*x
    if group == "split":
        if p == 3:
            return (x-9)**3*(x+3)**3-j*x**3
        if p == 5:
            return ((x**2-5)*(x**2+5*x+10)*(x+5))**3-j*(x**2+5*x+5)**5
        if p == 7:
            return ((x**2-5*x+8)*(x**2-5*x+1)*(x**4-5*x**3+8*x**2-7*x+7)*(x+1))**3*x-j*(x**3-4*x**2+3*x+1)**7
    if group == "nonsplit":
        if p == 5:
            return 5**4*(2*x+1)*(x+1)**3*(6*x**2+21*x+19)**3-j*(x**2+x-1)**5
        if p == 7:
            return ((4*x**2+5*x+2)*(x**2+3*x+4)*(x**2+10*x+4)*(3*x+1))**3-j*(x**3+x**2-2*x-1)**7

    raise RuntimeError # cannot happen -- the assertion would have failed.<|MERGE_RESOLUTION|>--- conflicted
+++ resolved
@@ -2306,15 +2306,9 @@
 
         Check that the the point found has infinite order, and that it is on the curve::
 
-<<<<<<< HEAD
-            sage: P=gg[0]; P.order() # long time
-            +Infinity
-            sage: E.defining_polynomial()(*P) # long time
-=======
             sage: P=gg[0]; P.order()  # long time
             +Infinity
             sage: E.defining_polynomial()(*P)  # long time
->>>>>>> 6a4667bb
             0
 
         Here is a curve of rank 2::
