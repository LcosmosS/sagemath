--- conflicted
+++ resolved
@@ -1032,15 +1032,6 @@
             sage: f = EllipticCurve('37b')
             sage: f.modular_symbol_space()
             Modular Symbols subspace of dimension 1 of Modular Symbols space
-<<<<<<< HEAD
-            of dimension 3 for Gamma_0(37) of weight 2 with sign 1 over Rational Field
-            sage: f.modular_symbol_space(-1)
-            Modular Symbols subspace of dimension 1 of Modular Symbols space
-            of dimension 2 for Gamma_0(37) of weight 2 with sign -1 over Rational Field
-            sage: f.modular_symbol_space(0, bound=3)
-            Modular Symbols subspace of dimension 2 of Modular Symbols space
-            of dimension 5 for Gamma_0(37) of weight 2 with sign 0 over Rational Field
-=======
              of dimension 3 for Gamma_0(37) of weight 2 with sign 1 over Rational Field
             sage: f.modular_symbol_space(-1)
             Modular Symbols subspace of dimension 1 of Modular Symbols space
@@ -1048,7 +1039,6 @@
             sage: f.modular_symbol_space(0, bound=3)
             Modular Symbols subspace of dimension 2 of Modular Symbols space
              of dimension 5 for Gamma_0(37) of weight 2 with sign 0 over Rational Field
->>>>>>> 08060ed1
 
         .. NOTE::
 
@@ -1193,11 +1183,7 @@
             sage: E = EllipticCurve('37a1')
             sage: M = E.modular_symbol(); M
             Modular symbol with sign 1 over Rational Field attached to
-<<<<<<< HEAD
-            Elliptic Curve defined by y^2 + y = x^3 - x over Rational Field
-=======
              Elliptic Curve defined by y^2 + y = x^3 - x over Rational Field
->>>>>>> 08060ed1
             sage: M(1/2)
             0
             sage: M(1/5)
@@ -1275,20 +1261,12 @@
             sage: E = EllipticCurve('11a1')
             sage: Mplus = E.modular_symbol(+1); Mplus
             Modular symbol with sign 1 over Rational Field attached to
-<<<<<<< HEAD
-            Elliptic Curve defined by y^2 + y = x^3 - x^2 - 10*x - 20 over Rational Field
-=======
              Elliptic Curve defined by y^2 + y = x^3 - x^2 - 10*x - 20 over Rational Field
->>>>>>> 08060ed1
             sage: [Mplus(1/i) for i in [1..11]]
             [1/5, -4/5, -3/10, 7/10, 6/5, 6/5, 7/10, -3/10, -4/5, 1/5, 0]
             sage: Mminus = E.modular_symbol(-1); Mminus
             Modular symbol with sign -1 over Rational Field attached to
-<<<<<<< HEAD
-            Elliptic Curve defined by y^2 + y = x^3 - x^2 - 10*x - 20 over Rational Field
-=======
              Elliptic Curve defined by y^2 + y = x^3 - x^2 - 10*x - 20 over Rational Field
->>>>>>> 08060ed1
             sage: [Mminus(1/i) for i in [1..11]]
             [0, 0, 1/2, 1/2, 0, 0, -1/2, -1/2, 0, 0, 0]
 
@@ -2262,11 +2240,7 @@
             sage: E = EllipticCurve('389a1')
             sage: E1 = E.change_weierstrass_model([1/20,0,0,0]); E1
             Elliptic Curve defined by y^2 + 8000*y = x^3 + 400*x^2 - 320000*x
-<<<<<<< HEAD
-            over Rational Field
-=======
              over Rational Field
->>>>>>> 08060ed1
             sage: E1.gens() # random (if database not used)
             [(-400 : 8000 : 1), (0 : -8000 : 1)]
         """
@@ -3303,11 +3277,7 @@
             sage: E = EllipticCurve('37a')
             sage: E.period_lattice()
             Period lattice associated to
-<<<<<<< HEAD
-            Elliptic Curve defined by y^2 + y = x^3 - x over Rational Field
-=======
              Elliptic Curve defined by y^2 + y = x^3 - x over Rational Field
->>>>>>> 08060ed1
         """
         try:
             return self._period_lattice
@@ -4111,17 +4081,10 @@
 
             sage: EllipticCurve('11a').torsion_subgroup()
             Torsion Subgroup isomorphic to Z/5 associated to the
-<<<<<<< HEAD
-            Elliptic Curve defined by y^2 + y = x^3 - x^2 - 10*x - 20 over Rational Field
-            sage: EllipticCurve('37b').torsion_subgroup()
-            Torsion Subgroup isomorphic to Z/3 associated to the
-            Elliptic Curve defined by y^2 + y = x^3 + x^2 - 23*x - 50 over Rational Field
-=======
              Elliptic Curve defined by y^2 + y = x^3 - x^2 - 10*x - 20 over Rational Field
             sage: EllipticCurve('37b').torsion_subgroup()
             Torsion Subgroup isomorphic to Z/3 associated to the
              Elliptic Curve defined by y^2 + y = x^3 + x^2 - 23*x - 50 over Rational Field
->>>>>>> 08060ed1
 
         ::
 
@@ -4732,35 +4695,17 @@
             sage: E.isogenies_prime_degree()
             [Isogeny of degree 163
               from Elliptic Curve defined by y^2 + y = x^3 - 2174420*x + 1234136692 over Rational Field
-<<<<<<< HEAD
-              to   Elliptic Curve defined by y^2 + y = x^3 - 57772164980*x - 5344733777551611 over Rational Field]
-=======
                 to Elliptic Curve defined by y^2 + y = x^3 - 57772164980*x - 5344733777551611 over Rational Field]
->>>>>>> 08060ed1
             sage: E1 = E.quadratic_twist(6584935282)
             sage: E1.isogenies_prime_degree()
             [Isogeny of degree 163
               from Elliptic Curve defined by y^2 = x^3 - 94285835957031797981376080*x + 352385311612420041387338054224547830898 over Rational Field
-<<<<<<< HEAD
-              to   Elliptic Curve defined by y^2 = x^3 - 2505080375542377840567181069520*x - 1526091631109553256978090116318797845018020806 over Rational Field]
-=======
                 to Elliptic Curve defined by y^2 = x^3 - 2505080375542377840567181069520*x - 1526091631109553256978090116318797845018020806 over Rational Field]
->>>>>>> 08060ed1
 
             sage: E = EllipticCurve('14a1')
             sage: E.isogenies_prime_degree(2)
             [Isogeny of degree 2
               from Elliptic Curve defined by y^2 + x*y + y = x^3 + 4*x - 6 over Rational Field
-<<<<<<< HEAD
-              to   Elliptic Curve defined by y^2 + x*y + y = x^3 - 36*x - 70 over Rational Field]
-            sage: E.isogenies_prime_degree(3)
-            [Isogeny of degree 3
-              from Elliptic Curve defined by y^2 + x*y + y = x^3 + 4*x - 6 over Rational Field
-              to   Elliptic Curve defined by y^2 + x*y + y = x^3 - x over Rational Field,
-             Isogeny of degree 3
-              from Elliptic Curve defined by y^2 + x*y + y = x^3 + 4*x - 6 over Rational Field
-              to   Elliptic Curve defined by y^2 + x*y + y = x^3 - 171*x - 874 over Rational Field]
-=======
                 to Elliptic Curve defined by y^2 + x*y + y = x^3 - 36*x - 70 over Rational Field]
             sage: E.isogenies_prime_degree(3)
             [Isogeny of degree 3
@@ -4769,7 +4714,6 @@
              Isogeny of degree 3
               from Elliptic Curve defined by y^2 + x*y + y = x^3 + 4*x - 6 over Rational Field
                 to Elliptic Curve defined by y^2 + x*y + y = x^3 - 171*x - 874 over Rational Field]
->>>>>>> 08060ed1
             sage: E.isogenies_prime_degree(5)
             []
             sage: E.isogenies_prime_degree(11)
@@ -5285,13 +5229,8 @@
 
             sage: rho = EllipticCurve('11a1').galois_representation()
             sage: rho
-<<<<<<< HEAD
-            Compatible family of Galois representations associated to
-            the Elliptic Curve defined by y^2 + y = x^3 - x^2 - 10*x - 20 over Rational Field
-=======
             Compatible family of Galois representations associated to the
              Elliptic Curve defined by y^2 + y = x^3 - x^2 - 10*x - 20 over Rational Field
->>>>>>> 08060ed1
             sage: rho.is_irreducible(7)
             True
             sage: rho.is_irreducible(5)
@@ -5547,11 +5486,7 @@
             sage: S = E.sha()
             sage: S
             Tate-Shafarevich group for the Elliptic Curve
-<<<<<<< HEAD
-            defined by y^2 + y = x^3 - x over Rational Field
-=======
              defined by y^2 + y = x^3 - x over Rational Field
->>>>>>> 08060ed1
             sage: S.bound_kolyvagin()
             ([2], 1)
         """
@@ -5640,11 +5575,7 @@
             sage: e = EllipticCurve('130a1')
             sage: e.tate_curve(2)
             2-adic Tate curve associated to the Elliptic Curve
-<<<<<<< HEAD
-            defined by y^2 + x*y + y = x^3 - 33*x + 68 over Rational Field
-=======
              defined by y^2 + x*y + y = x^3 - 33*x + 68 over Rational Field
->>>>>>> 08060ed1
 
         The input curve must have multiplicative reduction at the prime.
 
@@ -5659,11 +5590,7 @@
 
             sage: T = e.tate_curve(5); T
             5-adic Tate curve associated to the Elliptic Curve
-<<<<<<< HEAD
-            defined by y^2 + x*y + y = x^3 - 33*x + 68 over Rational Field
-=======
              defined by y^2 + x*y + y = x^3 - 33*x + 68 over Rational Field
->>>>>>> 08060ed1
 
         We find the Tate parameter `q`::
 
