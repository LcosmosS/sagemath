--- conflicted
+++ resolved
@@ -56,13 +56,7 @@
 from sage.rings.number_field.number_field import NumberField
 from sage.rings.rational_field import QQ
 from sage.sets.set import Set
-<<<<<<< HEAD
-from sage.rings.all import Integer, ZZ, QQ, Infinity
-from sage.rings.polynomial.polynomial_ring import polygen
-=======
 from sage.structure.sage_object import SageObject
-
->>>>>>> 4430e4cc
 
 class GaloisRepresentation(SageObject):
     r"""
