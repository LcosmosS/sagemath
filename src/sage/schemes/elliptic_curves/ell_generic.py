r"""
Elliptic curves over a general ring

Sage defines an elliptic curve over a ring `R` as a *Weierstrass Model* with
five coefficients `[a_1,a_2,a_3,a_4,a_6]` in `R` given by

.. MATH::

    y^2 + a_1 xy + a_3 y = x^3 + a_2 x^2 + a_4 x + a_6.

Note that the (usual) scheme-theoretic definition of an elliptic curve over `R`
would require the discriminant to be a unit in `R`; Sage only imposes that the
discriminant is non-zero. Also note that in Magma, "Weierstrass Model" refers
to a model with `a_1=a_2=a_3=0`, which is called *Short Weierstrass Model* in
Sage; these do not always exist in characteristics 2 and 3.

EXAMPLES:

We construct an elliptic curve over an elaborate base ring::

    sage: p, a, b = 97, 1, 3
    sage: R.<u> = GF(p)[]                                                               # optional - sage.rings.finite_rings
    sage: S.<v> = R[]                                                                   # optional - sage.rings.finite_rings
    sage: T = S.fraction_field()                                                        # optional - sage.rings.finite_rings
    sage: E = EllipticCurve(T, [a, b]); E                                               # optional - sage.rings.finite_rings
    Elliptic Curve defined by y^2  = x^3 + x + 3 over Fraction Field of Univariate
    Polynomial Ring in v over Univariate Polynomial Ring in u over Finite Field of size 97
    sage: latex(E)                                                                      # optional - sage.rings.finite_rings
    y^2  = x^{3} + x + 3

AUTHORS:

- William Stein (2005): Initial version

- Robert Bradshaw et al....

- John Cremona (2008-01): isomorphisms, automorphisms and twists in all characteristics

- Julian Rueth (2014-04-11): improved caching

- Lorenz Panny (2022-04-14): added ``.montgomery_model()``
"""

# ****************************************************************************
#       Copyright (C) 2005 William Stein <wstein@gmail.com>
#       Copyright (C) 2014 Julian Rueth <julian.rueth@fsfe.org>
#
# This program is free software: you can redistribute it and/or modify
# it under the terms of the GNU General Public License as published by
# the Free Software Foundation, either version 2 of the License, or
# (at your option) any later version.
#                  https://www.gnu.org/licenses/
# ****************************************************************************

import math

import sage.rings.abc
from sage.rings.polynomial.polynomial_ring_constructor import PolynomialRing
from sage.rings.polynomial.polynomial_ring import polygen, polygens
from sage.rings.polynomial.polynomial_element import polynomial_is_variable
from sage.rings.polynomial.polynomial_quotient_ring_element import PolynomialQuotientRingElement
from sage.rings.finite_rings.finite_field_base import FiniteField
import sage.groups.additive_abelian.additive_abelian_group as groups
import sage.groups.generic as generic

from sage.arith.functions import lcm
import sage.rings.all as rings
from sage.misc.cachefunc import cached_method
from sage.misc.fast_methods import WithEqualityById

# Schemes
import sage.schemes.projective.projective_space as projective_space
from sage.schemes.projective.projective_homset import SchemeHomset_points_abelian_variety_field
import sage.schemes.curves.projective_curve as plane_curve

from . import ell_point
from . import ell_torsion
from . import constructor
from . import formal_group
from . import weierstrass_morphism as wm

sqrt = math.sqrt
exp = math.exp

oo = rings.infinity       # infinity
O = rings.O         # big oh


def is_EllipticCurve(x):
    r"""
    Utility function to test if ``x`` is an instance of an Elliptic Curve class.

    EXAMPLES::

        sage: from sage.schemes.elliptic_curves.ell_generic import is_EllipticCurve
        sage: E = EllipticCurve([1,2,3/4,7,19])
        sage: is_EllipticCurve(E)
        True
        sage: is_EllipticCurve(0)
        False
    """
    return isinstance(x, EllipticCurve_generic)


class EllipticCurve_generic(WithEqualityById, plane_curve.ProjectivePlaneCurve):
    r"""
    Elliptic curve over a generic base ring.

    EXAMPLES::

        sage: E = EllipticCurve([1,2,3/4,7,19]); E
        Elliptic Curve defined by y^2 + x*y + 3/4*y = x^3 + 2*x^2 + 7*x + 19 over Rational Field
        sage: loads(E.dumps()) == E
        True
        sage: E = EllipticCurve([1,3])
        sage: P = E([-1,1,1])
        sage: -5*P
        (179051/80089 : -91814227/22665187 : 1)
    """
    def __init__(self, K, ainvs):
        r"""
        Construct an elliptic curve from Weierstrass `a`-coefficients.

        INPUT:

        - ``K`` -- a ring

        - ``ainvs`` -- a list or tuple `[a_1, a_2, a_3, a_4, a_6]` of
          Weierstrass coefficients.

        .. NOTE::

            This class should not be called directly; use
            :class:`sage.constructor.EllipticCurve` to construct
            elliptic curves.

        EXAMPLES::

            sage: E = EllipticCurve([1,2,3,4,5]); E
            Elliptic Curve defined by y^2 + x*y + 3*y = x^3 + 2*x^2 + 4*x + 5
            over Rational Field
            sage: E = EllipticCurve(GF(7), [1,2,3,4,5]); E                              # optional - sage.rings.finite_rings
            Elliptic Curve defined by y^2 + x*y + 3*y = x^3 + 2*x^2 + 4*x + 5
            over Finite Field of size 7

        Constructor from `[a_4,a_6]` sets `a_1=a_2=a_3=0`::

            sage: EllipticCurve([4,5]).ainvs()
            (0, 0, 0, 4, 5)

        The base ring need not be a field::

            sage: EllipticCurve(IntegerModRing(91), [1,2,3,4,5])
            Elliptic Curve defined by y^2 + x*y + 3*y = x^3 + 2*x^2 + 4*x + 5
            over Ring of integers modulo 91
        """
        self.__base_ring = K
        self.__ainvs = tuple(K(a) for a in ainvs)
        if self.discriminant() == 0:
            raise ArithmeticError(self._equation_string() + " defines a singular curve")
        PP = projective_space.ProjectiveSpace(2, K, names='xyz')
        x, y, z = PP.coordinate_ring().gens()
        a1, a2, a3, a4, a6 = ainvs
        f = y**2*z + (a1*x + a3*z)*y*z \
            - (x**3 + a2*x**2*z + a4*x*z**2 + a6*z**3)
        plane_curve.ProjectivePlaneCurve.__init__(self, PP, f)

        self.__divpolys = (dict(), dict(), dict())

        # See #1975: we deliberately set the class to
        # EllipticCurvePoint_finite_field for finite rings, so that we
        # can do some arithmetic on points over Z/NZ, for teaching
        # purposes.
        if isinstance(K, sage.rings.abc.IntegerModRing):
            self._point = ell_point.EllipticCurvePoint_finite_field

    _point = ell_point.EllipticCurvePoint

    def _defining_params_(self):
        r"""
        Internal function. Return a tuple of the base ring of this
        elliptic curve and its `a`-invariants, from which it can be
        reconstructed.

        EXAMPLES::

            sage: E = EllipticCurve(QQ,[1,1])
            sage: E._defining_params_()
            (Rational Field, [0, 0, 0, 1, 1])
            sage: EllipticCurve(*E._defining_params_()) == E
            True
        """
        return (self.__base_ring, list(self.__ainvs))

    def _equation_string(self):
        """
        String representation of the equation of elliptic curve.

        EXAMPLES::

            sage: E = EllipticCurve([1,2,3,4,5]); E._equation_string()
            'y^2 + x*y + 3*y = x^3 + 2*x^2 + 4*x + 5'
        """
        b = self.ainvs()
        a = [z._coeff_repr() for z in b]
        s = "y^2"
        if a[0] == "-1":
            s += " - x*y"
        elif a[0] == '1':
            s += " + x*y"
        elif b[0]:
            s += " + %s*x*y" % a[0]
        if a[2] == "-1":
            s += " - y"
        elif a[2] == '1':
            s += " + y"
        elif b[2]:
            s += " + %s*y" % a[2]
        s += " = x^3"
        if a[1] == "-1":
            s += " - x^2"
        elif a[1] == '1':
            s += " + x^2"
        elif b[1]:
            s += " + %s*x^2" % a[1]
        if a[3] == "-1":
            s += " - x"
        elif a[3] == '1':
            s += " + x"
        elif b[3]:
            s += " + %s*x" % a[3]
        if a[4] == '-1':
            s += " - 1"
        elif a[4] == '1':
            s += " + 1"
        elif b[4]:
            s += " + %s" % a[4]
        return s.replace("+ -","- ")

    def _repr_(self):
        """
        String representation of elliptic curve.

        EXAMPLES::

            sage: E = EllipticCurve([1,2,3,4,5]); E._repr_()
            'Elliptic Curve defined by y^2 + x*y + 3*y = x^3 + 2*x^2 + 4*x + 5 over Rational Field'

        ::

            sage: R.<x> = QQ['x']
            sage: K.<a> = NumberField(x^3 - 17)                                         # optional - sage.rings.number_field
            sage: EllipticCurve([a^2 - 3, -2/3*a + 3])                                  # optional - sage.rings.number_field
            Elliptic Curve defined by y^2 = x^3 + (a^2-3)*x + (-2/3*a+3)
            over Number Field in a
            with defining polynomial x^3 - 17
        """
        s = "Elliptic Curve defined by "
        s += self._equation_string()
        s += " over %s" % self.base_ring()
        return s

    def _latex_(self):
        """
        Internal function. Return a latex string for this elliptic curve.

        Users will normally use latex() instead.

        EXAMPLES::

            sage: E = EllipticCurve(QQ, [1,1])
            sage: E._latex_()
            'y^2 = x^{3} + x + 1 '

            sage: E = EllipticCurve(QQ, [1,2,3,4,5])
            sage: E._latex_()
            'y^2 + x y + 3 y = x^{3} + 2 x^{2} + 4 x + 5 '

        Check that :trac:`12524` is solved::

            sage: K.<phi> = NumberField(x^2 - x - 1)                                    # optional - sage.rings.number_field
            sage: E = EllipticCurve([0, 0, phi, 27*phi - 43, -80*phi + 128])            # optional - sage.rings.number_field
            sage: E._latex_()                                                           # optional - sage.rings.number_field
            'y^2 + \\phi y = x^{3} + \\left(27 \\phi - 43\\right) x - 80 \\phi + 128 '
        """
        from sage.rings.polynomial.polynomial_ring import polygen
        a = self.ainvs()
        x, y = polygen(self.base_ring(), 'x, y')
        s = "y^2"
        if a[0] or a[2]:
            s += " + " + (a[0]*x*y + a[2]*y)._latex_()
        s += " = "
        s += (x**3 + a[1]*x**2 + a[3]*x + a[4])._latex_()
        s += " "
        s = s.replace("+ -","- ")
        return s

    def _pari_init_(self):
        """
        Internal function. Return a string to initialize this elliptic
        curve in the PARI system.

        EXAMPLES::

            sage: E = EllipticCurve(QQ,[1,1])
            sage: E._pari_init_()
            'ellinit([0/1,0/1,0/1,1/1,1/1])'
        """
        return 'ellinit([%s])' % (','.join(x._pari_init_()
                                           for x in self.ainvs()))

    def _magma_init_(self, magma):
        """
        Internal function. Return a string to initialize this elliptic
        curve in the Magma subsystem.

        EXAMPLES::

            sage: E = EllipticCurve(QQ, [1,1])
            sage: E._magma_init_(magma)                             # optional - magma
            'EllipticCurve([_sage_ref...|0/1,0/1,0/1,1/1,1/1])'
            sage: E = EllipticCurve(GF(41), [2,5])                                      # optional - sage.rings.finite_rings
            sage: E._magma_init_(magma)                             # optional - magma  # optional - sage.rings.finite_rings
            'EllipticCurve([_sage_ref...|GF(41)!0,GF(41)!0,GF(41)!0,GF(41)!2,GF(41)!5])'
            sage: E = EllipticCurve(GF(25,'a'), [0,0,1,4,0])                            # optional - sage.rings.finite_rings
            sage: magma(E)                                          # optional - magma  # optional - sage.rings.finite_rings
            Elliptic Curve defined by y^2 + y = x^3 + 4*x over GF(5^2)
            sage: magma(EllipticCurve([1/2,2/3,-4/5,6/7,8/9]))      # optional - magma
            Elliptic Curve defined by y^2 + 1/2*x*y - 4/5*y = x^3 + 2/3*x^2 + 6/7*x + 8/9 over Rational Field
            sage: R.<x> = Frac(QQ['x'])
            sage: magma(EllipticCurve([x, 1 + x]))                  # optional - magma
            Elliptic Curve defined by y^2 = x^3 + x*x + (x + 1)
            over Univariate rational function field over Rational Field
        """
        kmn = magma(self.base_ring())._ref()
        return 'EllipticCurve([%s|%s])' % (kmn,','.join(x._magma_init_(magma)
                                                        for x in self.ainvs()))

    def _symbolic_(self, SR):
        r"""
        Many elliptic curves can be converted into a symbolic expression
        using the ``symbolic_expression`` command.

        EXAMPLES: We find a torsion point on 11a.

        ::

            sage: E = EllipticCurve('11a')
            sage: E._symbolic_(SR)                                                      # optional - sage.symbolic
            y^2 + y == x^3 - x^2 - 10*x - 20
            sage: E.torsion_subgroup().gens()                                           # optional - sage.symbolic
            ((5 : 5 : 1),)

        We find the corresponding symbolic equality::

            sage: eqn = symbolic_expression(E); eqn                                     # optional - sage.symbolic
            y^2 + y == x^3 - x^2 - 10*x - 20

        We verify that the given point is on the curve::

            sage: eqn(x=5, y=5)                                                         # optional - sage.symbolic
            30 == 30
            sage: bool(eqn(x=5, y=5))                                                   # optional - sage.symbolic
            True

        We create a single expression::

            sage: F = eqn.lhs() - eqn.rhs(); F                                          # optional - sage.symbolic
            -x^3 + x^2 + y^2 + 10*x + y + 20
            sage: y = var('y')                                                          # optional - sage.symbolic
            sage: F.solve(y)                                                            # optional - sage.symbolic
            [y == -1/2*sqrt(4*x^3 - 4*x^2 - 40*x - 79) - 1/2,
             y == 1/2*sqrt(4*x^3 - 4*x^2 - 40*x - 79) - 1/2]

        You can also solve for x in terms of y, but the result is
        horrendous. Continuing with the above example, we can explicitly
        find points over random fields by substituting in values for x::

            sage: v = F.solve(y)[0].rhs(); v                                            # optional - sage.symbolic
            -1/2*sqrt(4*x^3 - 4*x^2 - 40*x - 79) - 1/2
            sage: v = v.function(x)                                                     # optional - sage.symbolic
            sage: v(3)                                                                  # optional - sage.symbolic
            -1/2*sqrt(-127) - 1/2
            sage: v(7)                                                                  # optional - sage.symbolic
            -1/2*sqrt(817) - 1/2
            sage: v(-7)                                                                 # optional - sage.symbolic
            -1/2*sqrt(-1367) - 1/2
            sage: v(sqrt(2))                                                            # optional - sage.symbolic
            -1/2*sqrt(-32*sqrt(2) - 87) - 1/2

        We can even do arithmetic with them, as follows::

            sage: E2 = E.change_ring(SR); E2                                            # optional - sage.symbolic
            Elliptic Curve defined by y^2 + y = x^3 + (-1)*x^2 + (-10)*x + (-20)
            over Symbolic Ring
            sage: P = E2.point((3, v(3), 1), check=False) # the check=False option doesn't verify that y^2 = f(x)   # optional - sage.symbolic
            sage: P                                                                     # optional - sage.symbolic
            (3 : -1/2*sqrt(-127) - 1/2 : 1)
            sage: P + P                                                                 # optional - sage.symbolic
            (-756/127 : 41143/32258*sqrt(-127) - 1/2 : 1)

        We can even throw in a transcendental::

            sage: w = E2.point((pi,v(pi),1), check=False); w                            # optional - sage.symbolic
            (pi : -1/2*sqrt(-40*pi + 4*pi^3 - 4*pi^2 - 79) - 1/2 : 1)
            sage: x, y, z = w; ((y^2 + y) - (x^3 - x^2 - 10*x - 20)).expand()           # optional - sage.symbolic
            0

            sage: 2*w                                                                   # optional - sage.symbolic
            (-2*pi - (2*pi - 3*pi^2 + 10)^2/(40*pi - 4*pi^3 + 4*pi^2 + 79) + 1 : (3*pi + (2*pi - 3*pi^2 + 10)^2/(40*pi - 4*pi^3 + 4*pi^2 + 79) - 1)*(2*pi - 3*pi^2 + 10)/sqrt(-40*pi + 4*pi^3 - 4*pi^2 - 79) + 1/2*sqrt(-40*pi + 4*pi^3 - 4*pi^2 - 79) - 1/2 : 1)

            sage: x, y, z = 2*w; temp = ((y^2 + y) - (x^3 - x^2 - 10*x - 20))           # optional - sage.symbolic

        This is a point on the curve::

            sage: bool(temp == 0)                                                       # optional - sage.symbolic
            True
        """
        a = [SR(x) for x in self.a_invariants()]
        x, y = SR.var('x, y')
        return y**2 + a[0]*x*y + a[2]*y == x**3 + a[1]*x**2 + a[3]*x + a[4]

    def __contains__(self, P):
        """
        Return True if and only if P is a point on the elliptic curve.

        P just has to be something that can be coerced to a point.

        EXAMPLES::

            sage: E = EllipticCurve([0, 0, 1, -1, 0])
            sage: (0,0) in E
            True
            sage: (1,3) in E
            False
            sage: E = EllipticCurve([GF(7)(0), 1])                                      # optional - sage.rings.finite_rings
            sage: [0,0] in E                                                            # optional - sage.rings.finite_rings
            False
            sage: [0,8] in E                                                            # optional - sage.rings.finite_rings
            True
            sage: P = E(0,8)                                                            # optional - sage.rings.finite_rings
            sage: P                                                                     # optional - sage.rings.finite_rings
            (0 : 1 : 1)
            sage: P in E                                                                # optional - sage.rings.finite_rings
            True
        """
        if not isinstance(P, ell_point.EllipticCurvePoint):
            try:
                P = self(P)
            except TypeError:
                return False
        if P.curve() == self:
            return True
        x, y, a = P[0], P[1], self.ainvs()
        return y**2 + a[0]*x*y + a[2]*y == x**3 + a[1]*x**2 + a[3]*x + a[4]

    def __call__(self, *args, **kwds):
        r"""
        EXAMPLES::

            sage: E = EllipticCurve([0, 0, 1, -1, 0])

        The point at infinity, which is the 0 element of the group::

            sage: E(0)
            (0 : 1 : 0)

        The origin is a point on our curve::

            sage: P = E([0,0])
            sage: P
            (0 : 0 : 1)

        The curve associated to a point::

            sage: P.curve()
            Elliptic Curve defined by y^2 + y = x^3 - x over Rational Field

        Points can be specified by given a 2-tuple or 3-tuple::

            sage: E([0,0])
            (0 : 0 : 1)
            sage: E([0,1,0])
            (0 : 1 : 0)

        Over a field, points are normalized so the 3rd entry (if non-zero)
        is 1::

            sage: E(105, -69, 125)
            (21/25 : -69/125 : 1)

        We create points on an elliptic curve over a prime finite field::

            sage: E = EllipticCurve([GF(7)(0), 1])                                      # optional - sage.rings.finite_rings
            sage: E([2,3])                                                              # optional - sage.rings.finite_rings
            (2 : 3 : 1)
            sage: E([0,0])                                                              # optional - sage.rings.finite_rings
            Traceback (most recent call last):
            ...
            TypeError: Coordinates [0, 0, 1] do not define a point
            on Elliptic Curve defined by y^2 = x^3 + 1 over Finite Field of size 7

        We create a point on an elliptic curve over a number field::

            sage: x = polygen(RationalField())
            sage: K = NumberField(x**3 + x + 1, 'a'); a = K.gen()                       # optional - sage.rings.number_field
            sage: E = EllipticCurve([a, a])                                             # optional - sage.rings.number_field
            sage: E                                                                     # optional - sage.rings.number_field
            Elliptic Curve defined by y^2 = x^3 + a*x + a
            over Number Field in a with defining polynomial x^3 + x + 1
            sage: E = EllipticCurve([K(1), 1])                                          # optional - sage.rings.number_field
            sage: E                                                                     # optional - sage.rings.number_field
            Elliptic Curve defined by y^2 = x^3 + x + 1
            over Number Field in a with defining polynomial x^3 + x + 1
            sage: P = E([a,0,1])                                                        # optional - sage.rings.number_field
            sage: P                                                                     # optional - sage.rings.number_field
            (a : 0 : 1)
            sage: P + P                                                                 # optional - sage.rings.number_field
            (0 : 1 : 0)

        Another example involving p-adics::

            sage: E = EllipticCurve('37a1')
            sage: P = E([0,0]); P
            (0 : 0 : 1)
            sage: R = pAdicField(3, 20)                                                 # optional - sage.rings.padics
            sage: Ep = E.base_extend(R); Ep                                             # optional - sage.rings.padics
            Elliptic Curve defined by
            y^2 + (1+O(3^20))*y = x^3 + (2+2*3+2*3^2+2*3^3+2*3^4+2*3^5+2*3^6+2*3^7+2*3^8+2*3^9+2*3^10+2*3^11+2*3^12+2*3^13+2*3^14+2*3^15+2*3^16+2*3^17+2*3^18+2*3^19+O(3^20))*x
            over 3-adic Field with capped relative precision 20
            sage: Ep(P)
            (0 : 0 : 1 + O(3^20))

        Constructing points from the torsion subgroup (which is an abstract
        abelian group)::

            sage: E = EllipticCurve('14a1')
            sage: T = E.torsion_subgroup()
            sage: [E(t) for t in T]
            [(0 : 1 : 0),
            (9 : 23 : 1),
            (2 : 2 : 1),
            (1 : -1 : 1),
            (2 : -5 : 1),
            (9 : -33 : 1)]

        ::

            sage: E = EllipticCurve([0,0,0,-49,0])
            sage: T = E.torsion_subgroup()
            sage: [E(t) for t in T]
            [(0 : 1 : 0), (0 : 0 : 1), (-7 : 0 : 1), (7 : 0 : 1)]

        ::

            sage: E = EllipticCurve('37a1')
            sage: T = E.torsion_subgroup()
            sage: [E(t) for t in T]
            [(0 : 1 : 0)]
        """
        if len(args) == 1 and args[0] == 0:
            R = self.base_ring()
            return self.point([R(0),R(1),R(0)], check=False)
        P = args[0]
        if isinstance(P, groups.AdditiveAbelianGroupElement) and isinstance(P.parent(),ell_torsion.EllipticCurveTorsionSubgroup):
            return self(P.element())
        if isinstance(args[0],
                      (ell_point.EllipticCurvePoint_field,
                       ell_point.EllipticCurvePoint_number_field,
                       ell_point.EllipticCurvePoint)):
            if P.curve() is self:
                return P
            # check if denominator of the point contains a factor of the
            # characteristic of the base ring. if so, coerce the point to
            # infinity.
            characteristic = self.base_ring().characteristic()
            if characteristic != 0 and isinstance(args[0][0], rings.Rational) and isinstance(args[0][1], rings.Rational):
                if rings.mod(args[0][0].denominator(),characteristic) == 0 or rings.mod(args[0][1].denominator(),characteristic) == 0:
                    return self._reduce_point(args[0], characteristic)
            args = tuple(args[0])

        return plane_curve.ProjectivePlaneCurve.__call__(self, *args, **kwds)

    def _reduce_point(self, R, p):
        r"""
        Reduces a point R on an elliptic curve to the corresponding point on
        the elliptic curve reduced modulo p.

        Used to coerce points between
        curves when p is a factor of the denominator of one of the
        coordinates.

        This functionality is used internally in the ``call`` method for
        elliptic curves.

        INPUT:

        - R -- a point on an elliptic curve
        - p -- a prime

        OUTPUT:

        S -- the corresponding point of the elliptic curve containing
             R, but reduced modulo p

        EXAMPLES:

        Suppose we have a point with large height on a rational elliptic curve
        whose denominator contains a factor of 11::

            sage: E = EllipticCurve([1,-1,0,94,9])
            sage: R = E([0,3]) + 5*E([8,31])
            sage: factor(R.xy()[0].denominator())
            2^2 * 11^2 * 1457253032371^2

        Since 11 is a factor of the denominator, this point corresponds to the
        point at infinity on the same curve but reduced modulo 11. The reduce
        function tells us this::

            sage: E11 = E.change_ring(GF(11))                                           # optional - sage.rings.finite_rings
            sage: S = E11._reduce_point(R, 11)                                          # optional - sage.rings.finite_rings
            sage: E11(S)                                                                # optional - sage.rings.finite_rings
            (0 : 1 : 0)

        The 0 point reduces as expected::

            sage: E11._reduce_point(E(0), 11)                                           # optional - sage.rings.finite_rings
            (0 : 1 : 0)

        Note that one need not explicitly call
        \code{EllipticCurve._reduce_point}
        """
        if R.is_zero():
            return R.curve().change_ring(rings.GF(p))(0)
        x, y = R.xy()
        d = lcm(x.denominator(), y.denominator())
        return R.curve().change_ring(rings.GF(p))([x*d, y*d, d])

    def is_x_coord(self, x):
        r"""
        Return True if ``x`` is the `x`-coordinate of a point on this curve.

        .. NOTE::

            See also :meth:`lift_x` to find the point(s) with a given
            `x`-coordinate.  This function may be useful in cases where
            testing an element of the base field for being a square is
            faster than finding its square root.

        EXAMPLES::

            sage: E = EllipticCurve('37a'); E
            Elliptic Curve defined by y^2 + y = x^3 - x over Rational Field
            sage: E.is_x_coord(1)
            True
            sage: E.is_x_coord(2)
            True

        There are no rational points with x-coordinate 3::

            sage: E.is_x_coord(3)
            False

        However, there are such points in `E(\RR)`::

            sage: E.change_ring(RR).is_x_coord(3)
            True

        And of course it always works in `E(\CC)`::

            sage: E.change_ring(RR).is_x_coord(-3)
            False
            sage: E.change_ring(CC).is_x_coord(-3)
            True

        AUTHORS:

        - John Cremona (2008-08-07): adapted from :meth:`lift_x`

        TESTS::

            sage: E = EllipticCurve('5077a1')
            sage: [x for x in srange(-10,10) if E.is_x_coord (x)]
            [-3, -2, -1, 0, 1, 2, 3, 4, 8]

        ::

            sage: F = GF(32,'a')                                                                    # optional - sage.rings.finite_rings
            sage: E = EllipticCurve(F,[1,0,0,0,1])                                                  # optional - sage.rings.finite_rings
            sage: set(P[0] for P in E.points() if P!=E(0)) == set(x for x in F if E.is_x_coord(x))  # optional - sage.rings.finite_rings
            True
        """
        K = self.base_ring()
        try:
            x = K(x)
        except TypeError:
            raise TypeError('x must be coercible into the base ring of the curve')
        a1, a2, a3, a4, a6 = self.ainvs()
        fx = ((x + a2) * x + a4) * x + a6
        if a1.is_zero() and a3.is_zero():
            return fx.is_square()
        b = (a1*x + a3)
        if K.characteristic() == 2:
            R = PolynomialRing(K, 'y')
            F = R([-fx,b,1])
            return bool(F.roots())
        D = b*b + 4*fx
        return D.is_square()

    def lift_x(self, x, all=False, extend=False):
        r"""
        Return one or all points with given `x`-coordinate.

        INPUT:

        - ``x`` -- an element of the base ring of the curve, or of an extension.

        - ``all`` (bool, default False) -- if True, return a (possibly
          empty) list of all points; if False, return just one point,
          or raise a ValueError if there are none.

        - ``extend`` (bool, default False) --

          - if ``False``, extend the base if necessary and possible to
            include `x`, and only return point(s) defined over this
            ring, or raise an error when there are none with this
            `x`-coordinate;

          - If ``True``, the base ring will be extended if necessary
            to contain the `y`-coordinates of the point(s) with this
            `x`-coordinate, in addition to a possible base change to
            include `x`.

        OUTPUT:

        A point or list of up to 2 points on this curve, or a
        base-change of this curve to a larger ring.

        .. SEEALSO::

            :meth:`is_x_coord`

        EXAMPLES::

            sage: E = EllipticCurve('37a'); E
            Elliptic Curve defined by y^2 + y = x^3 - x over Rational Field
            sage: E.lift_x(1)
            (1 : 0 : 1)
            sage: E.lift_x(2)
            (2 : 2 : 1)
            sage: E.lift_x(1/4, all=True)
            [(1/4 : -3/8 : 1), (1/4 : -5/8 : 1)]

        There are no rational points with `x`-coordinate 3::

            sage: E.lift_x(3)
            Traceback (most recent call last):
            ...
            ValueError: No point with x-coordinate 3
            on Elliptic Curve defined by y^2 + y = x^3 - x over Rational Field

        We can use the ``extend`` parameter to make the necessary
        quadratic extension.  Note that in such cases the returned
        point is a point on a new curve object, the result of changing
        the base ring to the parent of `x`::

            sage: P = E.lift_x(3, extend=True); P                                       # optional - sage.rings.number_field
            (3 : y : 1)
            sage: P.curve()                                                             # optional - sage.rings.number_field
            Elliptic Curve defined by y^2 + y = x^3 + (-1)*x
            over Number Field in y with defining polynomial y^2 + y - 24

        Or we can extend scalars.  There are two such points in `E(\RR)`::

            sage: E.change_ring(RR).lift_x(3, all=True)
            [(3.00000000000000 : 4.42442890089805 : 1.00000000000000),
             (3.00000000000000 : -5.42442890089805 : 1.00000000000000)]

        And of course it always works in `E(\CC)`::

            sage: E.change_ring(RR).lift_x(.5, all=True)
            []
            sage: E.change_ring(CC).lift_x(.5)
            (0.500000000000000 : -0.500000000000000 + 0.353553390593274*I : 1.00000000000000)

        In this example we start with a curve defined over `\QQ`
        which has no rational points with `x=0`, but using
        ``extend = True`` we can construct such a point over a quadratic
        field::

            sage: E = EllipticCurve([0,0,0,0,2]); E
            Elliptic Curve defined by y^2 = x^3 + 2 over Rational Field
            sage: P = E.lift_x(0, extend=True); P                                       # optional - sage.rings.number_field
            (0 : y : 1)
            sage: P.curve()                                                             # optional - sage.rings.number_field
            Elliptic Curve defined by y^2 = x^3 + 2
            over Number Field in y with defining polynomial y^2 - 2

        We can perform these operations over finite fields too::

            sage: E = EllipticCurve('37a').change_ring(GF(17)); E                       # optional - sage.rings.finite_rings
            Elliptic Curve defined by y^2 + y = x^3 + 16*x over Finite Field of size 17
            sage: E.lift_x(7)                                                           # optional - sage.rings.finite_rings
            (7 : 11 : 1)
            sage: E.lift_x(3)                                                           # optional - sage.rings.finite_rings
            Traceback (most recent call last):
            ...
            ValueError: No point with x-coordinate 3 on
            Elliptic Curve defined by y^2 + y = x^3 + 16*x over Finite Field of size 17

        Note that there is only one lift with `x`-coordinate 10 in
        `E(\GF{17})`::

            sage: E.lift_x(10, all=True)                                                # optional - sage.rings.finite_rings
            [(10 : 8 : 1)]

        We can lift over more exotic rings too. If the supplied x
        value is in an extension of the base, note that the point
        returned is on the base-extended curve::

            sage: E = EllipticCurve('37a')
            sage: P = E.lift_x(pAdicField(17, 5)(6)); P                                 # optional - sage.rings.padics
            (6 + O(17^5) : 2 + 16*17 + 16*17^2 + 16*17^3 + 16*17^4 + O(17^5) : 1 + O(17^5))
            sage: P.curve()                                                             # optional - sage.rings.padics
            Elliptic Curve defined by
            y^2 + (1+O(17^5))*y = x^3 + (16+16*17+16*17^2+16*17^3+16*17^4+O(17^5))*x
            over 17-adic Field with capped relative precision 5
            sage: K.<t> = PowerSeriesRing(QQ, 't', 5)
            sage: P = E.lift_x(1 + t); P
            (1 + t : 2*t - t^2 + 5*t^3 - 21*t^4 + O(t^5) : 1)
            sage: K.<a> = GF(16)                                                        # optional - sage.rings.finite_rings
            sage: P = E.change_ring(K).lift_x(a^3); P                                   # optional - sage.rings.finite_rings
            (a^3 : a^3 + a : 1)
            sage: P.curve()                                                             # optional - sage.rings.finite_rings
            Elliptic Curve defined by y^2 + y = x^3 + x over Finite Field in a of size 2^4

        We can extend the base field to include the associated `y` value(s)::

            sage: E = EllipticCurve([0,0,0,0,2]); E
            Elliptic Curve defined by y^2 = x^3 + 2 over Rational Field
            sage: x = polygen(QQ)
            sage: P = E.lift_x(x, extend=True); P
            (x : y : 1)

        This point is a generic point on E::

            sage: P.curve()
            Elliptic Curve defined by y^2 = x^3 + 2
            over Univariate Quotient Polynomial Ring in y
            over Fraction Field of Univariate Polynomial Ring in x over Rational Field
            with modulus y^2 - x^3 - 2
            sage: -P
            (x : -y : 1)
            sage: 2*P
            ((1/4*x^4 - 4*x)/(x^3 + 2) : ((1/8*x^6 + 5*x^3 - 4)/(x^6 + 4*x^3 + 4))*y : 1)

        Check that :trac:`30297` is fixed::

            sage: K = Qp(5)                                                             # optional - sage.rings.padics
            sage: E = EllipticCurve([K(0), K(1)])                                       # optional - sage.rings.padics
            sage: E.lift_x(1, extend=True)                                              # optional - sage.rings.padics
            (1 + O(5^20) : y + O(5^20) : 1 + O(5^20))

        AUTHORS:

        - Robert Bradshaw (2007-04-24)
        - John Cremona (2017-11-10)

        TESTS::

            sage: E = EllipticCurve('37a').short_weierstrass_model().change_ring(GF(17))    # optional - sage.rings.finite_rings
            sage: E.lift_x(3, all=True)                                                     # optional - sage.rings.finite_rings
            []
            sage: E.lift_x(7, all=True)                                                     # optional - sage.rings.finite_rings
            [(7 : 3 : 1), (7 : 14 : 1)]
        """
        K = self.base_ring()
        L = x.parent()
        E = self

        # Check that the x-coordinate is in K and extend otherwise if possible:
        phi = K.coerce_map_from(L)
        if phi:
            x = phi(x)
            L = K  # new parent of x
        else:
            if L.coerce_map_from(K):
                E = E.change_ring(L)
                L = E.base_ring()
                x = L(x)
            else:
                raise TypeError("Unable to construct a point with x in {} over {}".format(L,K))

        # Now E is defined over L, possibly an extension of K, and x is in L

        a1, a2, a3, a4, a6 = E.ainvs()
        b = (a1*x + a3)
        f = ((x + a2) * x + a4) * x + a6

        # If possible find the associated y coorindates in L:

        if K.characteristic() == 2:
            R = PolynomialRing(L, 'y')
            F = R([-f,b,1])
            ys = F.roots(L, multiplicities=False)
        else:
            D = b*b+4*f
            ys = []
            if D.is_square():  # avoid automatic creation of sqrts
                ys = [(-b+d)/2 for d in D.sqrt(all=True)]

        # Return the point(s) if any:

        if ys:
            one = L.one()
            if all:
                return [E.point([x, y, one], check=False) for y in ys]
            else:
                return E.point([x, ys[0], one], check=False)

        # otherwise if the additional extension was not requested return the empty list or raise an error:

        if not extend:
            if all:
                return []
            else:
                raise ValueError("No point with x-coordinate {} on {}".format(x, self))

        # Now make the extension needed to contain the y-coordinates:

        if K.characteristic() != 2:  # else we already defined F
            R = PolynomialRing(L, 'y')
            F = R([-f,b,1])
        M = L.fraction_field().extension(F, names='y')
        EM = E.change_ring(M)
        y1 = M.gen()
        y2 = -b-y1
        if y2 == y1:
            ys = [y1]
        else:
            ys = [y1, y2]
        one = M.one()
        if all:
            return [EM.point([x, y, one], check=False) for y in ys]
        else:
            return EM.point([x, ys[0], one], check=False)

    def _point_homset(self, *args, **kwds):
        r"""
        Internal function. Return the (abstract) group of points on this
        elliptic curve over a ring.

        EXAMPLES::

            sage: E = EllipticCurve(GF(5),[1,1])                                            # optional - sage.rings.finite_rings
            sage: E._point_homset(Spec(GF(5^10,'a'), GF(5)), E)                             # optional - sage.rings.finite_rings
            Abelian group of points on Elliptic Curve defined
            by y^2 = x^3 + x + 1 over Finite Field in a of size 5^10

        Point sets of elliptic curves are unique (see :trac:`17008`)::

            sage: E = EllipticCurve([2, 3])
            sage: E.point_homset() is E.point_homset(QQ)
            True

            sage: @fork
            ....: def compute_E():
            ....:     E = EllipticCurve([2, 3])
            ....:     p = E(3, 6, 1)
            ....:     return p
            sage: p = compute_E()
            sage: 2*p
            (-23/144 : 2827/1728 : 1)
        """
        return SchemeHomset_points_abelian_variety_field(*args, **kwds)

    def __getitem__(self, n):
        r"""
        Placeholder for standard indexing function.

        EXAMPLES::

            sage: E = EllipticCurve(QQ,[1,1])
            sage: E[2]
            Traceback (most recent call last):
            ...
            NotImplementedError: not implemented.
        """
        raise NotImplementedError("not implemented.")

    def __is_over_RationalField(self):
        r"""
        Internal function. Return true iff the base ring of this elliptic
        curve is the field of rational numbers.

        EXAMPLES::

            sage: E = EllipticCurve(QQ,[1,1])
            sage: E._EllipticCurve_generic__is_over_RationalField()
            True
            sage: E = EllipticCurve(GF(5),[1,1])                                            # optional - sage.rings.finite_rings
            sage: E._EllipticCurve_generic__is_over_RationalField()                         # optional - sage.rings.finite_rings
            False
        """
        return isinstance(self.base_ring(), rings.RationalField)

    def is_on_curve(self, x, y):
        r"""
        Return True if `(x,y)` is an affine point on this curve.

        INPUT:

        - ``x``, ``y`` -- elements of the base ring of the curve.

        EXAMPLES::

            sage: E = EllipticCurve(QQ,[1,1])
            sage: E.is_on_curve(0,1)
            True
            sage: E.is_on_curve(1,1)
            False
        """
        a = self.ainvs()
        return y**2 + a[0]*x*y + a[2]*y == x**3 + a[1]*x**2 + a[3]*x + a[4]

    def a_invariants(self):
        r"""
        The `a`-invariants of this elliptic curve, as a tuple.

        OUTPUT:

        (tuple) - a 5-tuple of the `a`-invariants of this elliptic curve.

        EXAMPLES::

            sage: E = EllipticCurve([1,2,3,4,5])
            sage: E.a_invariants()
            (1, 2, 3, 4, 5)

            sage: E = EllipticCurve([0,1]); E
            Elliptic Curve defined by y^2 = x^3 + 1 over Rational Field
            sage: E.a_invariants()
            (0, 0, 0, 0, 1)

            sage: E = EllipticCurve([GF(7)(3),5])                                       # optional - sage.rings.finite_rings
            sage: E.a_invariants()                                                      # optional - sage.rings.finite_rings
            (0, 0, 0, 3, 5)

        TESTS::

            sage: E = EllipticCurve([1,0,0,0,1])
            sage: E.a_invariants()[0] = 100000000
            Traceback (most recent call last):
            ...
            TypeError: 'tuple' object does not support item assignment
        """
        return self.__ainvs

    ainvs = a_invariants

    def a1(self):
        r"""
        Return the `a_1` invariant of this elliptic curve.

        EXAMPLES::

            sage: E = EllipticCurve([1,2,3,4,6])
            sage: E.a1()
            1
        """
        return self.__ainvs[0]

    def a2(self):
        r"""
        Return the `a_2` invariant of this elliptic curve.

        EXAMPLES::

            sage: E = EllipticCurve([1,2,3,4,6])
            sage: E.a2()
            2
        """
        return self.__ainvs[1]

    def a3(self):
        r"""
        Return the `a_3` invariant of this elliptic curve.

        EXAMPLES::

            sage: E = EllipticCurve([1,2,3,4,6])
            sage: E.a3()
            3
        """
        return self.__ainvs[2]

    def a4(self):
        r"""
        Return the `a_4` invariant of this elliptic curve.

        EXAMPLES::

            sage: E = EllipticCurve([1,2,3,4,6])
            sage: E.a4()
            4
        """
        return self.__ainvs[3]

    def a6(self):
        r"""
        Return the `a_6` invariant of this elliptic curve.

        EXAMPLES::

            sage: E = EllipticCurve([1,2,3,4,6])
            sage: E.a6()
            6
        """
        return self.__ainvs[4]

    @cached_method
    def b_invariants(self):
        r"""
        Return the `b`-invariants of this elliptic curve, as a tuple.

        OUTPUT:

        (tuple) - a 4-tuple of the `b`-invariants of this elliptic curve.

        This method is cached.

        EXAMPLES::

            sage: E = EllipticCurve([0, -1, 1, -10, -20])
            sage: E.b_invariants()
            (-4, -20, -79, -21)

            sage: E = EllipticCurve([-4,0])
            sage: E.b_invariants()
            (0, -8, 0, -16)

            sage: E = EllipticCurve([1,2,3,4,5])
            sage: E.b_invariants()
            (9, 11, 29, 35)
            sage: E.b2()
            9
            sage: E.b4()
            11
            sage: E.b6()
            29
            sage: E.b8()
            35

        ALGORITHM:

        These are simple functions of the `a`-invariants.

        AUTHORS:

        - William Stein (2005-04-25)
        """
        a1, a2, a3, a4, a6 = self.ainvs()
        return (a1*a1 + 4*a2,
                a1*a3 + 2*a4,
                a3**2 + 4*a6,
                a1**2 * a6 + 4*a2*a6 - a1*a3*a4 + a2*a3**2 - a4**2)

    def b2(self):
        r"""
        Return the `b_2` invariant of this elliptic curve.

        EXAMPLES::

            sage: E = EllipticCurve([1,2,3,4,5])
            sage: E.b2()
            9
        """
        return self.b_invariants()[0]

    def b4(self):
        r"""
        Return the `b_4` invariant of this elliptic curve.

        EXAMPLES::

            sage: E = EllipticCurve([1,2,3,4,5])
            sage: E.b4()
            11
        """
        return self.b_invariants()[1]

    def b6(self):
        r"""
        Return the `b_6` invariant of this elliptic curve.

        EXAMPLES::

            sage: E = EllipticCurve([1,2,3,4,5])
            sage: E.b6()
            29
        """
        return self.b_invariants()[2]

    def b8(self):
        r"""
        Return the `b_8` invariant of this elliptic curve.

        EXAMPLES::

            sage: E = EllipticCurve([1,2,3,4,5])
            sage: E.b8()
            35
        """
        return self.b_invariants()[3]

    @cached_method
    def c_invariants(self):
        r"""
        Return the `c`-invariants of this elliptic curve, as a tuple.

        This method is cached.

        OUTPUT:

        (tuple) - a 2-tuple of the `c`-invariants of the elliptic curve.

        EXAMPLES::

            sage: E = EllipticCurve([0, -1, 1, -10, -20])
            sage: E.c_invariants()
            (496, 20008)

            sage: E = EllipticCurve([-4,0])
            sage: E.c_invariants()
            (192, 0)

        ALGORITHM:

        These are simple functions of the `a`-invariants.

        AUTHORS:

        - William Stein (2005-04-25)
        """
        b2, b4, b6, b8 = self.b_invariants()
        # note: c6 is wrong in Silverman, but right in Cremona
        return (b2**2 - 24*b4,
                -b2**3 + 36*b2*b4 - 216*b6)

    def c4(self):
        r"""
        Return the `c_4` invariant of this elliptic curve.

        EXAMPLES::

            sage: E = EllipticCurve([0, -1, 1, -10, -20])
            sage: E.c4()
            496
        """
        return self.c_invariants()[0]

    def c6(self):
        r"""
        Return the `c_6` invariant of this elliptic curve.

        EXAMPLES::

            sage: E = EllipticCurve([0, -1, 1, -10, -20])
            sage: E.c6()
            20008
        """
        return self.c_invariants()[1]

    @cached_method
    def discriminant(self):
        r"""
        Return the discriminant of this elliptic curve.

        This method is cached.

        EXAMPLES::

            sage: E = EllipticCurve([0,0,1,-1,0])
            sage: E.discriminant()
            37

            sage: E = EllipticCurve([0, -1, 1, -10, -20])
            sage: E.discriminant()
            -161051

            sage: E = EllipticCurve([GF(7)(2),1])                                       # optional - sage.rings.finite_rings
            sage: E.discriminant()                                                      # optional - sage.rings.finite_rings
            1
        """
        b2, b4, b6, b8 = self.b_invariants()
        return -b2**2*b8 - 8*b4**3 - 27*b6**2 + 9*b2*b4*b6

    @cached_method
    def j_invariant(self):
        r"""
        Return the `j`-invariant of this elliptic curve.

        This method is cached.

        EXAMPLES::

            sage: E = EllipticCurve([0,0,1,-1,0])
            sage: E.j_invariant()
            110592/37

            sage: E = EllipticCurve([0, -1, 1, -10, -20])
            sage: E.j_invariant()
            -122023936/161051

            sage: E = EllipticCurve([-4,0])
            sage: E.j_invariant()
            1728

            sage: E = EllipticCurve([GF(7)(2),1])                                       # optional - sage.rings.finite_rings
            sage: E.j_invariant()                                                       # optional - sage.rings.finite_rings
            1
        """
        c4, _ = self.c_invariants()
        return c4**3 / self.discriminant()

    def base_extend(self, R):
        r"""
        Return the base extension of ``self`` to `R`.

        INPUT:

        - ``R`` -- either a ring into which the `a`-invariants of
          ``self`` may be converted, or a morphism which may be
          applied to them.

        OUTPUT:

        An elliptic curve over the new ring whose `a`-invariants are
        the images of the `a`-invariants of ``self``.

        EXAMPLES::

            sage: E = EllipticCurve(GF(5), [1,1]); E                                    # optional - sage.rings.finite_rings
            Elliptic Curve defined by y^2 = x^3 + x + 1 over Finite Field of size 5
            sage: E1 = E.base_extend(GF(125,'a')); E1                                   # optional - sage.rings.finite_rings
            Elliptic Curve defined by y^2 = x^3 + x + 1 over Finite Field in a of size 5^3

        TESTS:

        Check that we are correctly keeping track of known
        cardinalities when extending the base field::

            sage: E = EllipticCurve(j=GF(7)(5))                                         # optional - sage.rings.finite_rings
            sage: E.cardinality()                                                       # optional - sage.rings.finite_rings
            10
            sage: EE = E.base_extend(GF(7^2))                                           # optional - sage.rings.finite_rings
            sage: EE._order                                                             # optional - sage.rings.finite_rings
            60

        Changing to a smaller field should not cache orders::

            sage: EE = EllipticCurve(j=GF(7^3)(6))                                      # optional - sage.rings.finite_rings
            sage: hasattr(EE.change_ring(GF(7)), '_order')                              # optional - sage.rings.finite_rings
            False

        Changing to a field of different characteristic should
        not cache orders::

            sage: Elift = E.change_ring(QQ)                                             # optional - sage.rings.finite_rings
            sage: hasattr(Elift, '_order')                                              # optional - sage.rings.finite_rings
            False
        """
        E = constructor.EllipticCurve([R(a) for a in self.a_invariants()])

        if isinstance(R, FiniteField) and hasattr(self, '_order') and self.__base_ring.is_subring(R):
            # The cardinality over an extension field follows easily
            # from the cardinality over the smaller field.
            n = R.cardinality().log(self.__base_ring.cardinality())
            E._order = self.cardinality(extension_degree=n)

        return E

    def change_ring(self, R):
        """
        Return the base change of ``self`` to `R`.

        This has the same effect as ``self.base_extend(R)``.

        EXAMPLES::

            sage: F2 = GF(5^2,'a'); a = F2.gen()                                        # optional - sage.rings.finite_rings
            sage: F4 = GF(5^4,'b'); b = F4.gen()                                        # optional - sage.rings.finite_rings
            sage: roots = a.charpoly().roots(ring=F4, multiplicities=False)             # optional - sage.rings.finite_rings
<<<<<<< HEAD
            sage: h = F2.hom([a[0]], F4)                                                # optional - sage.rings.finite_rings
=======
            sage: h = F2.hom([roots[0]], F4)                                            # optional - sage.rings.finite_rings
>>>>>>> a36b1230
            sage: E = EllipticCurve(F2, [1,a]); E                                       # optional - sage.rings.finite_rings
            Elliptic Curve defined by y^2 = x^3 + x + a
            over Finite Field in a of size 5^2
            sage: E.change_ring(h)                                                      # optional - sage.rings.finite_rings
            Elliptic Curve defined by y^2 = x^3 + x + (4*b^3+4*b^2+4*b+3)
            over Finite Field in b of size 5^4
        """
        return self.base_extend(R)

    def base_ring(self):
        r"""
        Return the base ring of the elliptic curve.

        EXAMPLES::

            sage: E = EllipticCurve(GF(49, 'a'), [3,5])                                 # optional - sage.rings.finite_rings
            sage: E.base_ring()                                                         # optional - sage.rings.finite_rings
            Finite Field in a of size 7^2

        ::

            sage: E = EllipticCurve([1,1])
            sage: E.base_ring()
            Rational Field

        ::

            sage: E = EllipticCurve(ZZ, [3,5])
            sage: E.base_ring()
            Integer Ring
        """
        return self.__base_ring

    def gens(self):
        r"""
        Placeholder function to return generators of an elliptic curve.

        .. NOTE::

            This functionality is implemented in certain derived
            classes, such as EllipticCurve_rational_field.

        EXAMPLES::

            sage: R.<a1,a2,a3,a4,a6> = QQ[]
            sage: E = EllipticCurve([a1,a2,a3,a4,a6])
            sage: E.gens()
            Traceback (most recent call last):
            ...
            NotImplementedError: not implemented.
            sage: E = EllipticCurve(QQ, [1,1])
            sage: E.gens()
            [(0 : 1 : 1)]
        """
        raise NotImplementedError("not implemented.")

    def gen(self, i):
        r"""
        Function returning the i'th generator of this elliptic curve.

        .. NOTE::

            Relies on gens() being implemented.

        EXAMPLES::

            sage: R.<a1,a2,a3,a4,a6> = QQ[]
            sage: E = EllipticCurve([a1,a2,a3,a4,a6])
            sage: E.gen(0)
            Traceback (most recent call last):
            ...
            NotImplementedError: not implemented.
        """
        return self.gens()[i]

    def rst_transform(self, r, s, t):
        r"""
        Return the transform of the curve by `(r,s,t)` (with `u=1`).

        INPUT:

        - ``r``, ``s``, ``t`` -- three elements of the base ring.

        OUTPUT:

        The elliptic curve obtained from ``self`` by the standard
        Weierstrass transformation `(u,r,s,t)` with `u=1`.

        .. NOTE::

            This is just a special case of
            :meth:`change_weierstrass_model`, with `u=1`.

        EXAMPLES::

            sage: R.<r,s,t> = QQ[]
            sage: E = EllipticCurve([1,2,3,4,5])
            sage: E.rst_transform(r, s, t)
            Elliptic Curve defined by y^2 + (2*s+1)*x*y + (r+2*t+3)*y
            = x^3 + (-s^2+3*r-s+2)*x^2 + (3*r^2-r*s-2*s*t+4*r-3*s-t+4)*x
              + (r^3+2*r^2-r*t-t^2+4*r-3*t+5)
            over Multivariate Polynomial Ring in r, s, t over Rational Field
        """
        return self.change_weierstrass_model(1, r, s, t)

    def scale_curve(self, u):
        r"""
        Return the transform of the curve by scale factor `u`.

        INPUT:

        - ``u`` -- an invertible element of the base ring.

        OUTPUT:

        The elliptic curve obtained from ``self`` by the standard
        Weierstrass transformation `(u,r,s,t)` with `r=s=t=0`.

        .. NOTE::

            This is just a special case of
            :meth:`change_weierstrass_model`, with `r=s=t=0`.

        EXAMPLES::

            sage: K = Frac(PolynomialRing(QQ, 'u'))
            sage: u = K.gen()
            sage: E = EllipticCurve([1,2,3,4,5])
            sage: E.scale_curve(u)
            Elliptic Curve defined by
            y^2 + u*x*y + 3*u^3*y = x^3 + 2*u^2*x^2 + 4*u^4*x + 5*u^6
            over Fraction Field of Univariate Polynomial Ring in u over Rational Field
        """
        if isinstance(u, int):
            u = self.base_ring()(u)     # because otherwise 1/u would round!
        return self.change_weierstrass_model(1/u, 0, 0, 0)

# ###########################################################
#
# Explanation of the division (also known as torsion) polynomial
# functions in Sage.
#
# The main user function division_polynomial() (also aliased as
# torsion_polynomial()) is used to compute polynomials whose roots
# determine the m-torsion points on the curve.  Three options are
# available, which effect the result when m is even and also the
# parent ring of the returned value.  The function can return either a
# polynomial or the evaluation of that polynomial at a point,
# depending on the input.  Values are cached.
#
# The options are controlled by the value of the parameter
# two_torsion_multiplicity, which may be 0, 1 or 2.  If it is 0 or 2,
# then a univariate polynomial will be returned (or evaluated at the
# parameter x if x is not None).  This is the polynomial whose roots
# are the values of x(P) at the nonzero points P where m*P=0
# (when two_torsion_multiplicity==2), or the points where m*P=0 but
# 2*P\not=0 (when two_torsion_multiplicity==0).
#
# If two_torsion_multiplicity==1, then a bivariate polynomial is
# returned, which (as a function on the curve) has a simple zero at
# each nonzero point P such that m*P=0.  When m is odd this is a
# polynomial in x alone, but is still returned as an element of a
# polynomial ring in two variables; when m is even it has a factor
# 2y+a_1x+a_3.  In this case if the parameter x is not None then it
# should be a tuple of length 2, or a point P on the curve, and the
# returned value is the value of the bivariate polynomial at this
# point.
#
# Comparison with Magma: Magma's function DivisionPolynomial(E,m)
# returns a triple of univariate polynomials f,g,h where f is
# \code{E.division_polynomial(m,two_torsion_multiplicity=2)}, g is
# \code{E.division_polynomial(m,two_torsion_multiplicity=0)} and h
# is the quotient, so that h=1 when m is odd.

# ###########################################################

    def division_polynomial_0(self, n, x=None):
        r"""
        Return the `n^{th}` torsion (division) polynomial, without
        the 2-torsion factor if `n` is even, as a polynomial in `x`.

        These are the polynomials `g_n` defined in [MT1991]_, but with
        the sign flipped for even `n`, so that the leading coefficient is
        always positive.

        .. NOTE::

            This function is intended for internal use; users should use
            :meth:`division_polynomial`.

        .. SEEALSO::

            - :meth:`division_polynomial`
            - :meth:`_multiple_x_numerator`
            - :meth:`_multiple_x_denominator`

        INPUT:

        - ``n`` -- positive integer, or the special values ``-1`` and ``-2``
          which mean `B_6 = (2y + a_1 x + a_3)^2` and `B_6^2` respectively (in
          the notation of [MT1991]_); or a list of integers.

        - ``x`` -- a ring element to use as the "x" variable or ``None``
          (default: ``None``). If ``None``, then a new polynomial ring will
          be constructed over the base ring of the elliptic curve, and its
          generator will be used as ``x``. Note that ``x`` does not need to
          be a generator of a polynomial ring; any ring element is ok. This
          permits fast calculation of the torsion polynomial *evaluated* on
          any element of a ring.

        ALGORITHM:

        Recursion described in [MT1991]_. The recursive
        formulae are evaluated `O(\log^2 n)` times.

        AUTHORS:

        - David Harvey (2006-09-24): initial version

        - John Cremona (2008-08-26): unified division polynomial code

        EXAMPLES::

            sage: E = EllipticCurve("37a")
            sage: E.division_polynomial_0(1)
            1
            sage: E.division_polynomial_0(2)
            1
            sage: E.division_polynomial_0(3)
            3*x^4 - 6*x^2 + 3*x - 1
            sage: E.division_polynomial_0(4)
            2*x^6 - 10*x^4 + 10*x^3 - 10*x^2 + 2*x + 1
            sage: E.division_polynomial_0(5)
            5*x^12 - 62*x^10 + 95*x^9 - 105*x^8 - 60*x^7 + 285*x^6 - 174*x^5 - 5*x^4 - 5*x^3 + 35*x^2 - 15*x + 2
            sage: E.division_polynomial_0(6)
            3*x^16 - 72*x^14 + 168*x^13 - 364*x^12 + 1120*x^10 - 1144*x^9 + 300*x^8 - 540*x^7 + 1120*x^6 - 588*x^5 - 133*x^4 + 252*x^3 - 114*x^2 + 22*x - 1
            sage: E.division_polynomial_0(7)
            7*x^24 - 308*x^22 + 986*x^21 - 2954*x^20 + 28*x^19 + 17171*x^18 - 23142*x^17 + 511*x^16 - 5012*x^15 + 43804*x^14 - 7140*x^13 - 96950*x^12 + 111356*x^11 - 19516*x^10 - 49707*x^9 + 40054*x^8 - 124*x^7 - 18382*x^6 + 13342*x^5 - 4816*x^4 + 1099*x^3 - 210*x^2 + 35*x - 3
            sage: E.division_polynomial_0(8)
            4*x^30 - 292*x^28 + 1252*x^27 - 5436*x^26 + 2340*x^25 + 39834*x^24 - 79560*x^23 + 51432*x^22 - 142896*x^21 + 451596*x^20 - 212040*x^19 - 1005316*x^18 + 1726416*x^17 - 671160*x^16 - 954924*x^15 + 1119552*x^14 + 313308*x^13 - 1502818*x^12 + 1189908*x^11 - 160152*x^10 - 399176*x^9 + 386142*x^8 - 220128*x^7 + 99558*x^6 - 33528*x^5 + 6042*x^4 + 310*x^3 - 406*x^2 + 78*x - 5

        ::

            sage: E.division_polynomial_0(18) % E.division_polynomial_0(6) == 0
            True

        An example to illustrate the relationship with torsion points::

            sage: F = GF(11)                                                            # optional - sage.rings.finite_rings
            sage: E = EllipticCurve(F, [0, 2]); E                                       # optional - sage.rings.finite_rings
            Elliptic Curve defined by y^2  = x^3 + 2 over Finite Field of size 11
            sage: f = E.division_polynomial_0(5); f                                     # optional - sage.rings.finite_rings
            5*x^12 + x^9 + 8*x^6 + 4*x^3 + 7
            sage: f.factor()                                                            # optional - sage.rings.finite_rings
            (5) * (x^2 + 5) * (x^2 + 2*x + 5) * (x^2 + 5*x + 7)
             * (x^2 + 7*x + 7) * (x^2 + 9*x + 5) * (x^2 + 10*x + 7)

        This indicates that the `x`-coordinates of all the 5-torsion points of
        `E` are in `\GF{11^2}`, and therefore the `y`-coordinates are in
        `\GF{11^4}`::

            sage: K = GF(11^4, 'a')                                                     # optional - sage.rings.finite_rings
            sage: X = E.change_ring(K)                                                  # optional - sage.rings.finite_rings
            sage: f = X.division_polynomial_0(5)                                        # optional - sage.rings.finite_rings
            sage: x_coords = f.roots(multiplicities=False); x_coords                    # optional - sage.rings.finite_rings
            [10*a^3 + 4*a^2 + 5*a + 6,
             9*a^3 + 8*a^2 + 10*a + 8,
             8*a^3 + a^2 + 4*a + 10,
             8*a^3 + a^2 + 4*a + 8,
             8*a^3 + a^2 + 4*a + 4,
             6*a^3 + 9*a^2 + 3*a + 4,
             5*a^3 + 2*a^2 + 8*a + 7,
             3*a^3 + 10*a^2 + 7*a + 8,
             3*a^3 + 10*a^2 + 7*a + 3,
             3*a^3 + 10*a^2 + 7*a + 1,
             2*a^3 + 3*a^2 + a + 7,
             a^3 + 7*a^2 + 6*a]

        Now we check that these are exactly the `x`-coordinates of the
        5-torsion points of `E`::

            sage: for x in x_coords:                                                    # optional - sage.rings.finite_rings
            ....:     assert X.lift_x(x).order() == 5

        The roots of the polynomial are the `x`-coordinates of the points `P`
        such that `mP=0` but `2P\not=0`::

            sage: E = EllipticCurve('14a1')
            sage: T = E.torsion_subgroup()
            sage: [n*T.0 for n in range(6)]
            [(0 : 1 : 0),
            (9 : 23 : 1),
            (2 : 2 : 1),
            (1 : -1 : 1),
            (2 : -5 : 1),
            (9 : -33 : 1)]
            sage: pol = E.division_polynomial_0(6)
            sage: xlist = pol.roots(multiplicities=False); xlist
            [9, 2, -1/3, -5]
            sage: [E.lift_x(x, all=True) for x in xlist]
            [[(9 : 23 : 1), (9 : -33 : 1)], [(2 : 2 : 1), (2 : -5 : 1)], [], []]

        .. NOTE::

            The point of order 2 and the identity do not appear.
            The points with `x=-1/3` and `x=-5` are not rational.
        """
        if x is None:
            # The generic division polynomials should be cached "forever".
            cache = self.__divpolys[0]
            x = polygen(self.base_ring())
        else:
            # For other inputs, we use a temporary cache.
            cache = dict()

        b2, b4, b6, b8 = self.b_invariants()

        def poly(n):
            try:
                return cache[n]
            except KeyError:
                pass
            if n == -2:
                ret = poly(-1)**2
            elif n == -1:
                ret = 4*x**3 + b2*x**2 + 2*b4*x + b6
            elif n <= 0:
                raise ValueError("n must be a positive integer (or -1 or -2)")
            elif n == 1 or n == 2:
                ret = x.parent().one()
            elif n == 3:
                ret = 3*x**4 + b2*x**3 + 3*b4*x**2 + 3*b6*x + b8
            elif n == 4:
                ret = -poly(-2) + (6*x**2 + b2*x + b4) * poly(3)
            elif n % 2 == 0:
                m = (n-2) // 2
                ret = poly(m+1) * (poly(m+3) * poly(m)**2 - poly(m-1) * poly(m+2)**2)
            else:
                m = (n-1) // 2
                if m % 2 == 0:
                    ret = poly(-2) * poly(m+2) * poly(m)**3 - poly(m-1) * poly(m+1)**3
                else:
                    ret = poly(m+2) * poly(m)**3 - poly(-2) * poly(m-1) * poly(m+1)**3
            cache[n] = ret
            return ret

        if not isinstance(n, (list, tuple)):
            return poly(int(n))
        else:
            return [poly(int(k)) for k in n]

    def two_division_polynomial(self, x=None):
        r"""
        Return the 2-division polynomial of this elliptic curve evaluated
        at ``x``.

        INPUT:

        - ``x`` -- optional ring element to use as the `x` variable.
          If ``x`` is ``None``, then a new polynomial ring will be
          constructed over the base ring of the elliptic curve, and
          its generator will be used as ``x``. Note that ``x`` does
          not need to be a generator of a polynomial ring; any ring
          element is acceptable. This permits fast calculation of the
          torsion polynomial *evaluated* on any element of a ring.

        EXAMPLES::

            sage: E = EllipticCurve('5077a1')
            sage: E.two_division_polynomial()
            4*x^3 - 28*x + 25
            sage: E = EllipticCurve(GF(3^2,'a'), [1,1,1,1,1])                           # optional - sage.rings.finite_rings
            sage: E.two_division_polynomial()                                           # optional - sage.rings.finite_rings
            x^3 + 2*x^2 + 2
            sage: E.two_division_polynomial().roots()                                   # optional - sage.rings.finite_rings
            [(2, 1), (2*a, 1), (a + 2, 1)]
        """
        return self.division_polynomial_0(-1,x)

    def division_polynomial(self, m, x=None, two_torsion_multiplicity=2, force_evaluate=None):
        r"""
        Return the `m^{th}` division polynomial of this elliptic
        curve evaluated at `x`.

        The division polynomial is cached if `x` is ``None``.

        INPUT:

        - ``m`` -- positive integer.

        - ``x`` -- optional ring element to use as the `x` variable.
          If `x` is ``None`` (omitted), then a new polynomial ring will be
          constructed over the base ring of the elliptic curve, and its
          generator will be used as `x`. Note that `x` does not need to
          be a generator of a polynomial ring; any ring element works. This
          permits fast calculation of the torsion polynomial *evaluated* on
          any element of a ring.

        - ``two_torsion_multiplicity`` -- 0, 1, or 2

          If 0: For even `m` when `x` is ``None``, a univariate polynomial
          over the base ring of the curve is returned, which omits factors
          whose roots are the `x`-coordinates of the `2`-torsion points.
          When `x` is not ``None``, the evaluation of such a polynomial at
          `x` is returned.

          If 2: For even `m` when `x` is ``None``, a univariate polynomial
          over the base ring of the curve is returned, which includes a
          factor of degree 3 whose roots are the `x`-coordinates of the
          `2`-torsion points.
          Similarly, when `x` is not ``None``, the evaluation of such a
          polynomial at `x` is returned.

          If 1: For even `m` when `x` is ``None``, a bivariate polynomial
          over the base ring of the curve is returned, which includes a
          factor `2y+a_1x+a_3` having simple zeros at the `2`-torsion points.
          When `x` is not ``None``, it should be a tuple of length 2, and
          the evaluation of such a polynomial at `x` is returned.

        - ``force_evaluate`` (optional) -- 0, 1, or 2

          By default, this method makes use of previously cached generic
          division polynomials to compute the value of the polynomial at
          a given element `x` whenever it appears beneficial to do so.
          Explicitly setting this flag overrides the default behavior.

          Note that the complexity of evaluating a generic division
          polynomial scales much worse than that of computing the value
          at a point directly (using the recursive formulas), hence
          setting this flag can be detrimental to performance.

          If 0: Do not use cached generic division polynomials.

          If 1: If the generic division polynomial for this `m` has been
          cached before, evaluate it at `x` to compute the result.

          If 2: Compute the value at `x` by evaluating the generic
          division polynomial. If the generic `m`-division polynomial
          has not yet been cached, compute and cache it first.

        EXAMPLES::

            sage: E = EllipticCurve([0,0,1,-1,0])
            sage: E.division_polynomial(1)
            1
            sage: E.division_polynomial(2, two_torsion_multiplicity=0)
            1
            sage: E.division_polynomial(2, two_torsion_multiplicity=1)
            2*y + 1
            sage: E.division_polynomial(2, two_torsion_multiplicity=2)
            4*x^3 - 4*x + 1
            sage: E.division_polynomial(2)
            4*x^3 - 4*x + 1
            sage: [E.division_polynomial(3, two_torsion_multiplicity=i) for i in range(3)]
            [3*x^4 - 6*x^2 + 3*x - 1, 3*x^4 - 6*x^2 + 3*x - 1, 3*x^4 - 6*x^2 + 3*x - 1]
            sage: [type(E.division_polynomial(3, two_torsion_multiplicity=i)) for i in range(3)]
            [<... 'sage.rings.polynomial.polynomial_rational_flint.Polynomial_rational_flint'>,
             <... 'sage.rings.polynomial.multi_polynomial_libsingular.MPolynomial_libsingular'>,
             <... 'sage.rings.polynomial.polynomial_rational_flint.Polynomial_rational_flint'>]

        ::

            sage: E = EllipticCurve([0, -1, 1, -10, -20])
            sage: R.<z> = PolynomialRing(QQ)
            sage: E.division_polynomial(4, z, 0)
            2*z^6 - 4*z^5 - 100*z^4 - 790*z^3 - 210*z^2 - 1496*z - 5821
            sage: E.division_polynomial(4, z)
            8*z^9 - 24*z^8 - 464*z^7 - 2758*z^6 + 6636*z^5 + 34356*z^4
             + 53510*z^3 + 99714*z^2 + 351024*z + 459859

        This does not work, since when two_torsion_multiplicity is 1, we
        compute a bivariate polynomial, and must evaluate at a tuple of
        length 2::

            sage: E.division_polynomial(4,z,1)
            Traceback (most recent call last):
            ...
            ValueError: x should be a tuple of length 2 (or None)
            when two_torsion_multiplicity is 1
            sage: R.<z,w> = PolynomialRing(QQ, 2)
            sage: E.division_polynomial(4, (z,w), 1).factor()
            (2*w + 1) * (2*z^6 - 4*z^5 - 100*z^4 - 790*z^3 - 210*z^2 - 1496*z - 5821)

        We can also evaluate this bivariate polynomial at a point::

            sage: P = E(5,5)
            sage: E.division_polynomial(4,P,two_torsion_multiplicity=1)
            -1771561

        TESTS:

        Check that :trac:`33164` is fixed::

            sage: E = EllipticCurve('11a3')
            sage: R.<X> = QQ[]
            sage: S.<Y> = R.quotient(X^2)
            sage: E.division_polynomial(5, x=Y)
            -5*Y
            sage: E.division_polynomial(5, x=X)
            5*X^12 - 20*X^11 + 16*X^10 + 95*X^9 - 285*X^8 + 360*X^7 - 255*X^6 + 94*X^5 + 15*X^4 - 45*X^3 + 25*X^2 - 5*X

        Tests for the ``force_evaluate`` argument::

            sage: E.division_polynomial(5, x=Y, force_evaluate=0)
            -5*Y
            sage: E.division_polynomial(5, x=Y, force_evaluate=1)
            -5*Y
            sage: E.division_polynomial(5, x=Y, force_evaluate=2)
            -5*Y
            sage: E._EllipticCurve_generic__divpolys[2]
            {5: 5*x^12 - 20*x^11 + 16*x^10 + 95*x^9 - 285*x^8 + 360*x^7 - 255*x^6 + 94*x^5 + 15*x^4 - 45*x^3 + 25*x^2 - 5*x}
            sage: E._EllipticCurve_generic__divpolys[2][5] += 1  # poison cache
            sage: E.division_polynomial(5, x=Y, force_evaluate=0)
            -5*Y
            sage: E.division_polynomial(5, x=Y, force_evaluate=1)
            -5*Y + 1
            sage: E.division_polynomial(5, x=Y, force_evaluate=2)
            -5*Y + 1
        """
        if two_torsion_multiplicity not in (0, 1, 2):
            raise ValueError("two_torsion_multiplicity must be 0, 1, or 2")

        if x is not None and two_torsion_multiplicity == 1:
            if isinstance(x, ell_point.EllipticCurvePoint_field):
                x = x.xy()
            if not (isinstance(x, tuple) and len(x) == 2):
                raise ValueError("x should be a tuple of length 2 (or None) when two_torsion_multiplicity is 1")

        m = rings.Integer(m)

        if x is None:
            try:
                return self.__divpolys[two_torsion_multiplicity][m]
            except KeyError:
                pass

        evaluate = False
        if force_evaluate is not None:
            evaluate = force_evaluate
        elif x is not None:
            # Univariate polynomials are much faster---this signals that the
            # result should first be computed as an univariate polynomial and
            # only then converted, even if it is not yet cached.
            if polynomial_is_variable(x) and x.base_ring() is self.base_ring():
                evaluate = 2

            # Evaluating a precomputed polynomial is linear in the degree,
            # while the recursive definition is only logarithmic. For small
            # inputs, evaluation can be better nevertheless.
            # The following cutoffs were estimated based on experiments in
            # January 2022 (using Sage version 9.5.rc0).
            elif x in self.base_ring():
                evaluate = m < 100
            elif isinstance(x, PolynomialQuotientRingElement) and x.lift().is_gen() \
                    and x.lift().base_ring() is self.base_ring():
                d = x.parent().modulus().degree()
                evaluate = m < 220 or \
                    (d < 10 and m < 420) or (d < 15 and m < 340) or \
                    (d < 30 and m < 280) or (d < 100 and m < 250) or \
                    m <= min(250, d)

        # Check if we should (attempt to) compute the result by simply
        # evaluating a cached polynomial at the given input.
        if evaluate:
            try:
                return self.__divpolys[two_torsion_multiplicity][m](x)
            except KeyError:
                if evaluate == 2:
                    return self.division_polynomial(m, two_torsion_multiplicity=two_torsion_multiplicity)(x)

        # If not, .division_polynomial_0() will do the real work for us.
        if two_torsion_multiplicity == 0:
            return self.division_polynomial_0(m, x)

        should_cache = x is None

        if two_torsion_multiplicity == 1:
            x,y = x if x is not None else (None,None)

        if evaluate and m in self.__divpolys[0]:
            f = self.__divpolys[0][m](x)
        else:
            f = self.division_polynomial_0(m, x)

        if two_torsion_multiplicity == 2:
            if m % 2 == 0:
                f *= self.division_polynomial_0(-1, x)
        elif two_torsion_multiplicity == 1:
            if x is y is None:
                x,y = polygens(self.base_ring(), 'x,y')
                f = f(x)
            if m % 2 == 0:
                f *= 2*y + self.a1()*x + self.a3()

        if should_cache:
            self.__divpolys[two_torsion_multiplicity][m] = f
        return f

    torsion_polynomial = division_polynomial

    def _multiple_x_numerator(self, n, x=None):
        r"""
        Return the numerator of the `x`-coordinate of the `n\th` multiple of a
        point, using torsion polynomials (division polynomials).

        INPUT:

        - ``n``, ``x`` -- as described in :meth:`division_polynomial_0`.

        If ``x`` is ``None``, the result is cached.  This is so that on calling
        ``P.division_points(n)`` for the same `n` and different points `P` (on
        the same curve), we do not have to recompute the polynomials.

        .. WARNING::

            There may of course be cancellation between the numerator and the
            denominator (:meth:`_multiple_x_denominator`). Be careful. E.g. if
            a point on an elliptic curve with coefficients in `\ZZ` reduces to
            a singular point modulo a prime, then there will be cancellation,
            otherwise not, see [Wu2004]_.

        .. SEEALSO::

            :meth:`_multiple_x_denominator`

        AUTHORS:

        - David Harvey (2006-09-24)

        EXAMPLES::

            sage: E = EllipticCurve([1,2])
            sage: E._multiple_x_numerator(3)
            x^9 - 12*x^7 - 192*x^6 + 30*x^5 - 48*x^4 + 228*x^3 + 96*x^2 + 393*x + 528
            sage: E._multiple_x_numerator(-3)
            x^9 - 12*x^7 - 192*x^6 + 30*x^5 - 48*x^4 + 228*x^3 + 96*x^2 + 393*x + 528

        ::

            sage: E = EllipticCurve("37a")
            sage: P = E.gens()[0]
            sage: x = P[0]

        ::

            sage: (35*P)[0]
            -804287518035141565236193151/1063198259901027900600665796
            sage: E._multiple_x_numerator(35, x)
            -804287518035141565236193151
            sage: E._multiple_x_denominator(35, x)
            1063198259901027900600665796

        ::

            sage: (36*P)[0]
            54202648602164057575419038802/15402543997324146892198790401
            sage: E._multiple_x_numerator(36, x)
            54202648602164057575419038802
            sage: E._multiple_x_denominator(36, x)
            15402543997324146892198790401

        An example where cancellation occurs::

            sage: E = EllipticCurve("88a1")
            sage: P = E([2,2])   # fixed choice of generator
            sage: n = E._multiple_x_numerator(11, P[0]); n
            442446784738847563128068650529343492278651453440
            sage: d = E._multiple_x_denominator(11, P[0]); d
            1427247692705959881058285969449495136382746624
            sage: n/d
            310
            sage: 11*P
            (310 : -5458 : 1)

        TESTS:

        Check that the results are cached::

            sage: E = EllipticCurve("88a1")
            sage: E._multiple_x_numerator(11) is E._multiple_x_numerator(11)
            True

        Check for :trac:`33156`::

            sage: E = EllipticCurve(GF(65537), [5,5])                                   # optional - sage.rings.finite_rings
            sage: R.<x> = E.base_field()[]                                              # optional - sage.rings.finite_rings
            sage: E._multiple_x_numerator(5, x=R.quotient(x^2).gen())                   # optional - sage.rings.finite_rings
            10220*xbar + 42539
            sage: E._multiple_x_numerator(5)                                            # optional - sage.rings.finite_rings
            x^25 + 65037*x^23 + 55137*x^22 + ... + 813*x^2 + 10220*x + 42539
        """
        n = rings.Integer(n).abs()
        if not n:
            raise ValueError("n must be nonzero")

        if x is None:
            try:
                cache = self.__mulxnums
            except AttributeError:
                cache = self.__mulxnums = dict()
            try:
                return cache[n]
            except KeyError:
                pass
            xx = polygen(self.base_ring())
        else:
            cache = None
            xx = x

        if n == 1:
            return xx

        polys = self.division_polynomial_0([-2,-1,n-1,n,n+1], x)

        if n % 2 == 0:
            ret = xx * polys[1] * polys[3]**2 - polys[2] * polys[4]
        else:
            ret = xx * polys[3]**2 - polys[1] * polys[2] * polys[4]

        if cache is not None:
            cache[n] = ret
        return ret

    def _multiple_x_denominator(self, n, x=None):
        r"""
        Return the denominator of the `x`-coordinate of the `n\th` multiple of
        a point, using torsion polynomials (division polynomials).

        INPUT:

        - ``n``, ``x`` -- as described in :meth:`division_polynomial_0`.

        If ``x`` is ``None``, the result is cached.  This is so that on calling
        ``P.division_points(n)`` for the same `n` and different points `P` (on
        the same curve), we do not have to recompute the polynomials.

        AUTHORS:

        - David Harvey (2006-09-24)

        .. SEEALSO::

            :meth:`multiple_x_numerator`

        .. TODO::

            The numerator and denominator versions share a calculation, namely
            squaring `\psi_n`. Maybe would be good to offer a combined version
            to make this more efficient.

        EXAMPLES::

            sage: E = EllipticCurve([1,2])
            sage: E._multiple_x_denominator(3)
            9*x^8 + 36*x^6 + 144*x^5 + 30*x^4 + 288*x^3 + 564*x^2 - 48*x + 1
            sage: E._multiple_x_denominator(-3)
            9*x^8 + 36*x^6 + 144*x^5 + 30*x^4 + 288*x^3 + 564*x^2 - 48*x + 1

        ::

            sage: E = EllipticCurve("43a")
            sage: P = E.gens()[0]
            sage: x = P[0]
            sage: (31*P)[0]
            -33058398375463796474831580/154693637754223970056975321
            sage: E._multiple_x_numerator(31, x)
            -33058398375463796474831580
            sage: E._multiple_x_denominator(31, x)
            154693637754223970056975321

        TESTS:

        Check that the results are cached::

            sage: E = EllipticCurve("88a1")
            sage: E._multiple_x_denominator(11) is E._multiple_x_denominator(11)
            True

        Check for :trac:`33156`::

            sage: E = EllipticCurve(GF(65537), [5,5])                                   # optional - sage.rings.finite_rings
            sage: R.<x> = E.base_field()[]                                              # optional - sage.rings.finite_rings
            sage: E._multiple_x_denominator(5, x=R.quotient(x^2).gen())                 # optional - sage.rings.finite_rings
            52039*xbar + 56726
            sage: E._multiple_x_denominator(5)                                          # optional - sage.rings.finite_rings
            25*x^24 + 3100*x^22 + 19000*x^21 + ... + 24111*x^2 + 52039*x + 56726
        """
        n = rings.Integer(n).abs()
        if not n:
            raise ValueError("n must be nonzero")

        if x is None:
            try:
                cache = self.__mulxdens
            except AttributeError:
                cache = self.__mulxdens = dict()
            try:
                return cache[n]
            except KeyError:
                pass
        else:
            cache = None

        ret = self.division_polynomial_0(n, x)**2
        if n % 2 == 0:
            ret *= self.division_polynomial_0(-1, x)

        if cache is not None:
            cache[n] = ret
        return ret

    def multiplication_by_m(self, m, x_only=False):
        r"""
        Return the multiplication-by-`m` map from ``self`` to ``self``

        The result is a pair of rational functions in two variables
        `x`, `y` (or a rational function in one variable `x` if
        ``x_only`` is ``True``).

        INPUT:

        - ``m`` -- a nonzero integer

        - ``x_only`` -- boolean (default: ``False``) if ``True``, return
          only the `x`-coordinate of the map (as a rational function
          in one variable).

        OUTPUT:

        - a pair `(f(x), g(x,y))`, where `f` and `g` are rational
          functions with the degree of `y` in `g(x,y)` exactly 1,

        - or just `f(x)` if ``x_only`` is ``True``

        .. NOTE::

            - The result is not cached.

            - ``m`` is allowed to be negative (but not 0).

        EXAMPLES::

            sage: E = EllipticCurve([-1,3])

        We verify that multiplication by 1 is just the identity::

            sage: E.multiplication_by_m(1)
            (x, y)

        Multiplication by 2 is more complicated::

            sage: f = E.multiplication_by_m(2)
            sage: f
            ((x^4 + 2*x^2 - 24*x + 1)/(4*x^3 - 4*x + 12),
             (8*x^6*y - 40*x^4*y + 480*x^3*y - 40*x^2*y + 96*x*y - 568*y)/(64*x^6 - 128*x^4 + 384*x^3 + 64*x^2 - 384*x + 576))

        Grab only the x-coordinate (less work)::

            sage: mx = E.multiplication_by_m(2, x_only=True); mx
            (1/4*x^4 + 1/2*x^2 - 6*x + 1/4)/(x^3 - x + 3)
            sage: mx.parent()
            Fraction Field of Univariate Polynomial Ring in x over Rational Field

        We check that it works on a point::

            sage: P = E([2,3])
            sage: eval = lambda f,P: [fi(P[0],P[1]) for fi in f]
            sage: assert E(eval(f,P)) == 2*P

        We do the same but with multiplication by 3::

            sage: f = E.multiplication_by_m(3)
            sage: assert E(eval(f,P)) == 3*P

        And the same with multiplication by 4::

            sage: f = E.multiplication_by_m(4)
            sage: assert E(eval(f,P)) == 4*P

        And the same with multiplication by -1,-2,-3,-4::

            sage: for m in [-1,-2,-3,-4]:
            ....:     f = E.multiplication_by_m(m)
            ....:     assert E(eval(f,P)) == m*P

        TESTS:

        Verify for this fairly random looking curve and point that
        multiplication by m returns the right result for the first 10
        integers::

            sage: E = EllipticCurve([23,-105])
            sage: P = E([129/4, 1479/8])
            sage: for n in [1..10]:
            ....:     f = E.multiplication_by_m(n)
            ....:     Q = n*P
            ....:     assert Q == E(eval(f,P))
            ....:     f = E.multiplication_by_m(-n)
            ....:     Q = -n*P
            ....:     assert Q == E(eval(f,P))

        The following test shows that :trac:`4364` is indeed fixed::

            sage: p = next_prime(2^30-41)                                               # optional - sage.rings.finite_rings
            sage: a = GF(p)(1)                                                          # optional - sage.rings.finite_rings
            sage: b = GF(p)(1)                                                          # optional - sage.rings.finite_rings
            sage: E = EllipticCurve([a, b])                                             # optional - sage.rings.finite_rings
            sage: P = E.random_point()                                                  # optional - sage.rings.finite_rings
            sage: my_eval = lambda f,P: [fi(P[0],P[1]) for fi in f]                     # optional - sage.rings.finite_rings
            sage: f = E.multiplication_by_m(2)                                          # optional - sage.rings.finite_rings
            sage: assert(E(eval(f,P)) == 2*P)                                           # optional - sage.rings.finite_rings
        """
        # Coerce the input m to be an integer
        m = rings.Integer(m)
        if m == 0:
            raise ValueError("m must be a non-zero integer")

        if x_only:
            x = polygen(self.base_ring(), 'x')
        else:
            x, y = polygens(self.base_ring(), 'x,y')

        # Special case of multiplication by 1 is easy.
        if m == 1:
            if not x_only:
                return (x, y)
            else:
                return x

        # Grab curve invariants
        a1, a2, a3, a4, a6 = self.a_invariants()

        if m == -1:
            if not x_only:
                return (x, -y-a1*x-a3)
            else:
                return x

        # the x-coordinate does not depend on the sign of m.  The work
        # here is done by functions defined earlier:

        mx = (x.parent()(self._multiple_x_numerator(m.abs(), x))
              / x.parent()(self._multiple_x_denominator(m.abs(), x)))

        if x_only:
            # Return it if the optional parameter x_only is set.
            return mx

        #  Consideration of the invariant differential
        #  w=dx/(2*y+a1*x+a3) shows that m*w = d(mx)/(2*my+a1*mx+a3)
        #  and hence 2*my+a1*mx+a3 = (1/m)*(2*y+a1*x+a3)*d(mx)/dx

        my = ((2*y+a1*x+a3)*mx.derivative(x)/m - a1*mx-a3)/2

        return mx, my

    def multiplication_by_m_isogeny(self, m):
        r"""
        Return the ``EllipticCurveIsogeny`` object associated to the
        multiplication-by-`m` map on this elliptic curve.

        The resulting isogeny will
        have the associated rational maps (i.e., those returned by
        :meth:`multiplication_by_m`) already computed.

        NOTE: This function is currently *much* slower than the
        result of ``self.multiplication_by_m()``, because
        constructing an isogeny precomputes a significant amount
        of information. See :trac:`7368` and :trac:`8014` for the
        status of improving this situation.

        INPUT:

        - ``m`` -- a nonzero integer

        OUTPUT:

        - An ``EllipticCurveIsogeny`` object associated to the
          multiplication-by-`m` map on this elliptic curve.

        EXAMPLES::

            sage: E = EllipticCurve('11a1')
            sage: E.multiplication_by_m_isogeny(7)
            doctest:warning ... DeprecationWarning: ...
            Isogeny of degree 49
             from Elliptic Curve defined by y^2 + y = x^3 - x^2 - 10*x - 20
                   over Rational Field
             to   Elliptic Curve defined by y^2 + y = x^3 - x^2 - 10*x - 20
                   over Rational Field

        TESTS:

        Tests for :trac:`32490`::

            sage: E = EllipticCurve(QQbar, [1,0])                                       # optional - sage.rings.number_field
            sage: E.multiplication_by_m_isogeny(1).rational_maps()                      # optional - sage.rings.number_field
            (x, y)

        ::

            sage: E = EllipticCurve_from_j(GF(31337).random_element())                  # optional - sage.rings.finite_rings
            sage: P = E.random_point()                                                  # optional - sage.rings.finite_rings
            sage: [E.multiplication_by_m_isogeny(m)(P) == m*P for m in (1,2,3,5,7,9)]   # optional - sage.rings.finite_rings
            [True, True, True, True, True, True]

        ::

            sage: E = EllipticCurve('99.a1')
            sage: E.multiplication_by_m_isogeny(5)
            Isogeny of degree 25 from Elliptic Curve defined by y^2 + x*y + y = x^3 - x^2 - 17*x + 30 over Rational Field to Elliptic Curve defined by y^2 + x*y + y = x^3 - x^2 - 17*x + 30 over Rational Field
            sage: E.multiplication_by_m_isogeny(2).rational_maps()
            ((1/4*x^4 + 33/4*x^2 - 121/2*x + 363/4)/(x^3 - 3/4*x^2 - 33/2*x + 121/4),
             (-1/256*x^7 + 1/128*x^6*y - 7/256*x^6 - 3/256*x^5*y - 105/256*x^5 - 165/256*x^4*y + 1255/256*x^4 + 605/128*x^3*y - 473/64*x^3 - 1815/128*x^2*y - 10527/256*x^2 + 2541/128*x*y + 4477/32*x - 1331/128*y - 30613/256)/(1/16*x^6 - 3/32*x^5 - 519/256*x^4 + 341/64*x^3 + 1815/128*x^2 - 3993/64*x + 14641/256))

        Test for :trac:`34727`::

            sage: E = EllipticCurve([5,5])
            sage: E.multiplication_by_m_isogeny(-1)
            Isogeny of degree 1
             from Elliptic Curve defined by y^2 = x^3 + 5*x + 5 over Rational Field
             to Elliptic Curve defined by y^2 = x^3 + 5*x + 5 over Rational Field
            sage: E.multiplication_by_m_isogeny(-2)
            Isogeny of degree 4
             from Elliptic Curve defined by y^2 = x^3 + 5*x + 5 over Rational Field
             to Elliptic Curve defined by y^2 = x^3 + 5*x + 5 over Rational Field
            sage: E.multiplication_by_m_isogeny(-3)
            Isogeny of degree 9
             from Elliptic Curve defined by y^2 = x^3 + 5*x + 5 over Rational Field
             to Elliptic Curve defined by y^2 = x^3 + 5*x + 5 over Rational Field
            sage: mu = E.multiplication_by_m_isogeny
            sage: all(mu(-m) == -mu(m) for m in (1,2,3,5,7))
            True
        """
        from sage.misc.superseded import deprecation
        deprecation(32826, 'The .multiplication_by_m_isogeny() method is superseded by .scalar_multiplication().')

        mx, my = self.multiplication_by_m(m)

        torsion_poly = self.torsion_polynomial(abs(m)).monic()
        phi = self.isogeny(torsion_poly, codomain=self)
        phi._EllipticCurveIsogeny__initialize_rational_maps(precomputed_maps=(mx, my))

        # trac 32490: using codomain=self can give a wrong isomorphism
        for aut in self.automorphisms():
            psi = aut * phi
            if psi.rational_maps() == (mx, my):
                return psi

        assert False, 'bug in multiplication_by_m_isogeny()'

    def scalar_multiplication(self, m):
        r"""
        Return the scalar-multiplication map `[m]` on this elliptic
        curve as a
        :class:`sage.schemes.elliptic_curves.hom_scalar.EllipticCurveHom_scalar`
        object.

        EXAMPLES::

            sage: E = EllipticCurve('77a1')
            sage: m = E.scalar_multiplication(-7); m
            Scalar-multiplication endomorphism [-7]
            of Elliptic Curve defined by y^2 + y = x^3 + 2*x over Rational Field
            sage: m.degree()
            49
            sage: P = E(2,3)
            sage: m(P)
            (-26/225 : -2132/3375 : 1)
            sage: m.rational_maps() == E.multiplication_by_m(-7)
            True
        """
        from sage.schemes.elliptic_curves.hom_scalar import EllipticCurveHom_scalar
        return EllipticCurveHom_scalar(self, m)

    def frobenius_isogeny(self, n=1):
        r"""
        Return the `n`-power Frobenius isogeny from this curve to
        its Galois conjugate.

        The Frobenius *endo*\morphism is the special case where `n`
        is divisible by the degree of the base ring of the curve.

        .. SEEALSO::

            :meth:`~sage.schemes.elliptic_curves.ell_finite_field.EllipticCurve_finite_field.frobenius_endomorphism`

        EXAMPLES::

            sage: z3, = GF(13^3).gens()                                                 # optional - sage.rings.finite_rings
            sage: E = EllipticCurve([z3, z3^2])                                         # optional - sage.rings.finite_rings
            sage: E.frobenius_isogeny()                                                 # optional - sage.rings.finite_rings
            Frobenius isogeny of degree 13:
              From: Elliptic Curve defined by y^2 = x^3 + z3*x + z3^2
                     over Finite Field in z3 of size 13^3
              To:   Elliptic Curve defined by y^2 = x^3 + (5*z3^2+7*z3+11)*x + (5*z3^2+12*z3+1)
                     over Finite Field in z3 of size 13^3
            sage: E.frobenius_isogeny(3)                                                # optional - sage.rings.finite_rings
            Frobenius endomorphism of degree 2197 = 13^3:
              From: Elliptic Curve defined by y^2 = x^3 + z3*x + z3^2
                     over Finite Field in z3 of size 13^3
              To:   Elliptic Curve defined by y^2 = x^3 + z3*x + z3^2
                     over Finite Field in z3 of size 13^3
        """
        p = self.base_ring().characteristic()
        if not p:
            raise ValueError('Frobenius isogeny only exists in positive characteristic')
        from sage.schemes.elliptic_curves.hom_frobenius import EllipticCurveHom_frobenius
        return EllipticCurveHom_frobenius(self, n)

    def isomorphism_to(self, other):
        """
        Given another weierstrass model ``other`` of ``self``, return an
        isomorphism from ``self`` to ``other``.

        INPUT:

        - ``other`` -- an elliptic curve isomorphic to ``self``.

        OUTPUT:

        (Weierstrassmorphism) An isomorphism from ``self`` to ``other``.

        .. NOTE::

            If the curves in question are not isomorphic, a ``ValueError``
            is raised.

        EXAMPLES::

            sage: E = EllipticCurve('37a')
            sage: F = E.short_weierstrass_model()
            sage: w = E.isomorphism_to(F); w
            Elliptic-curve morphism:
              From: Elliptic Curve defined by y^2 + y = x^3 - x over Rational Field
              To:   Elliptic Curve defined by y^2  = x^3 - 16*x + 16 over Rational Field
              Via:  (u,r,s,t) = (1/2, 0, 0, -1/2)
            sage: P = E(0,-1,1)
            sage: w(P)
            (0 : -4 : 1)
            sage: w(5*P)
            (1 : 1 : 1)
            sage: 5*w(P)
            (1 : 1 : 1)
            sage: 120*w(P) == w(120*P)
            True

        We can also handle injections to different base rings::

            sage: K.<a> = NumberField(x^3 - 7)                                          # optional - sage.rings.number_field
            sage: E.isomorphism_to(E.change_ring(K))                                    # optional - sage.rings.number_field
            Elliptic-curve morphism:
              From: Elliptic Curve defined by y^2 + y = x^3 - x over Rational Field
              To:   Elliptic Curve defined by y^2 + y = x^3 + (-1)*x
                     over Number Field in a with defining polynomial x^3 - 7
              Via:  (u,r,s,t) = (1, 0, 0, 0)
        """
        return wm.WeierstrassIsomorphism(self, None, other)

    def automorphisms(self, field=None):
        """
        Return the set of isomorphisms from ``self`` to itself (as a list).

        The identity and negation morphisms are guaranteed to appear
        as the first and second entry of the returned list.

        INPUT:

        - ``field`` (default ``None``) -- a field into which the
          coefficients of the curve may be coerced (by default, uses
          the base field of the curve).

        OUTPUT:

        (list) A list of :class:`~wm.WeierstrassIsomorphism` objects
        consisting of all the isomorphisms from the curve ``self`` to
        itself defined over ``field``.

        EXAMPLES::

            sage: E = EllipticCurve_from_j(QQ(0))  # a curve with j=0 over QQ
            sage: E.automorphisms()
            [Elliptic-curve endomorphism of Elliptic Curve defined by y^2 + y = x^3
              over Rational Field
               Via:  (u,r,s,t) = (1, 0, 0, 0),
             Elliptic-curve endomorphism of Elliptic Curve defined by y^2 + y = x^3
              over Rational Field
               Via:  (u,r,s,t) = (-1, 0, 0, -1)]

        We can also find automorphisms defined over extension fields::

            sage: K.<a> = NumberField(x^2 + 3)  # adjoin roots of unity                 # optional - sage.rings.number_field
            sage: E.automorphisms(K)                                                    # optional - sage.rings.number_field
            [Elliptic-curve endomorphism of Elliptic Curve defined by y^2 + y = x^3
              over Number Field in a with defining polynomial x^2 + 3
               Via:  (u,r,s,t) = (1, 0, 0, 0),
             Elliptic-curve endomorphism of Elliptic Curve defined by y^2 + y = x^3
              over Number Field in a with defining polynomial x^2 + 3
               Via:  (u,r,s,t) = (-1, 0, 0, -1),
             Elliptic-curve endomorphism of Elliptic Curve defined by y^2 + y = x^3
              over Number Field in a with defining polynomial x^2 + 3
               Via:  (u,r,s,t) = (-1/2*a - 1/2, 0, 0, 0),
             Elliptic-curve endomorphism of Elliptic Curve defined by y^2 + y = x^3
              over Number Field in a with defining polynomial x^2 + 3
               Via:  (u,r,s,t) = (1/2*a + 1/2, 0, 0, -1),
             Elliptic-curve endomorphism of Elliptic Curve defined by y^2 + y = x^3
              over Number Field in a with defining polynomial x^2 + 3
               Via:  (u,r,s,t) = (1/2*a - 1/2, 0, 0, 0),
             Elliptic-curve endomorphism of Elliptic Curve defined by y^2 + y = x^3
              over Number Field in a with defining polynomial x^2 + 3
               Via:  (u,r,s,t) = (-1/2*a + 1/2, 0, 0, -1)]

        ::

            sage: [len(EllipticCurve_from_j(GF(q,'a')(0)).automorphisms())              # optional - sage.rings.finite_rings
            ....:  for q in [2,4,3,9,5,25,7,49]]
            [2, 24, 2, 12, 2, 6, 6, 6]

        TESTS:

        Random testing::

            sage: p = random_prime(100)
            sage: k = randrange(1,30)
            sage: F.<t> = GF((p,k))                                                     # optional - sage.rings.finite_rings
            sage: while True:                                                           # optional - sage.rings.finite_rings
            ....:     try:
            ....:         E = EllipticCurve(list((F^5).random_element()))
            ....:     except ArithmeticError:
            ....:         continue
            ....:     break
            sage: Aut = E.automorphisms()                                               # optional - sage.rings.finite_rings
            sage: Aut[0] == E.scalar_multiplication(1)                                  # optional - sage.rings.finite_rings
            True
            sage: Aut[1] == E.scalar_multiplication(-1)                                 # optional - sage.rings.finite_rings
            True
            sage: sorted(Aut) == Aut                                                    # optional - sage.rings.finite_rings
            True
        """
        if field is not None:
            self = self.change_ring(field)
        return self.isomorphisms(self)

    def isomorphisms(self, other, field=None):
        """
        Return the set of isomorphisms from ``self`` to ``other`` (as a list).

        INPUT:

        - ``other`` -- another elliptic curve.

        - ``field`` (default ``None``) -- a field into which the
          coefficients of the curves may be coerced (by default, uses
          the base field of the curves).

        OUTPUT:

        (list) A list of :class:`~wm.WeierstrassIsomorphism` objects consisting of all
        the isomorphisms from the curve ``self`` to the curve
        ``other`` defined over ``field``.

        EXAMPLES::

            sage: E = EllipticCurve_from_j(QQ(0)) # a curve with j=0 over QQ
            sage: F = EllipticCurve('27a3') # should be the same one
            sage: E.isomorphisms(F)
            [Elliptic-curve endomorphism of Elliptic Curve defined by y^2 + y = x^3
              over Rational Field
               Via:  (u,r,s,t) = (1, 0, 0, 0),
             Elliptic-curve endomorphism of Elliptic Curve defined by y^2 + y = x^3
              over Rational Field
               Via:  (u,r,s,t) = (-1, 0, 0, -1)]

        We can also find isomorphisms defined over extension fields::

            sage: E = EllipticCurve(GF(7), [0,0,0,1,1])                                 # optional - sage.rings.finite_rings
            sage: F = EllipticCurve(GF(7), [0,0,0,1,-1])                                # optional - sage.rings.finite_rings
            sage: E.isomorphisms(F)                                                     # optional - sage.rings.finite_rings
            []
            sage: E.isomorphisms(F, GF(49,'a'))                                         # optional - sage.rings.finite_rings
            [Elliptic-curve morphism:
               From: Elliptic Curve defined by y^2 = x^3 + x + 1
                     over Finite Field in a of size 7^2
               To:   Elliptic Curve defined by y^2 = x^3 + x + 6
                     over Finite Field in a of size 7^2
               Via:  (u,r,s,t) = (a + 3, 0, 0, 0),
             Elliptic-curve morphism:
               From: Elliptic Curve defined by y^2 = x^3 + x + 1
                     over Finite Field in a of size 7^2
               To:   Elliptic Curve defined by y^2 = x^3 + x + 6
                     over Finite Field in a of size 7^2
               Via:  (u,r,s,t) = (6*a + 4, 0, 0, 0)]
        """
        if field is not None:
            self = self.change_ring(field)
            other = other.change_ring(field)
        return sorted(wm.WeierstrassIsomorphism(self, urst, other)
                      for urst in wm._isomorphisms(self, other))

    def is_isomorphic(self, other, field=None):
        """
        Return whether or not ``self`` is isomorphic to ``other``.

        INPUT:

        - ``other`` -- another elliptic curve.

        - ``field`` (default None) -- a field into which the
          coefficients of the curves may be coerced (by default, uses
          the base field of the curves).

        OUTPUT:

        (bool) True if there is an isomorphism from curve ``self`` to
        curve ``other`` defined over ``field``.

        EXAMPLES::

            sage: E = EllipticCurve('389a')
            sage: F = E.change_weierstrass_model([2,3,4,5]); F
            Elliptic Curve defined by y^2 + 4*x*y + 11/8*y = x^3 - 3/2*x^2 - 13/16*x
            over Rational Field
            sage: E.is_isomorphic(F)
            True
            sage: E.is_isomorphic(F.change_ring(CC))
            False
        """
        if not is_EllipticCurve(other):
            return False
        if field is None:
            if self.base_ring() != other.base_ring():
                return False
        else:
            self = self.base_extend(field)
            other = other.base_extend(field)
        if self.j_invariant() != other.j_invariant():  # easy check
            return False
        try:
            next(wm._isomorphisms(self, other))
        except StopIteration:
            return False
        return True

    def change_weierstrass_model(self, *urst):
        r"""
        Return a new Weierstrass model of ``self`` under the standard transformation `(u,r,s,t)`

        .. MATH::

             (x,y) \mapsto (x',y') = (u^2x + r , u^3y + su^2x + t).

        EXAMPLES::

            sage: E = EllipticCurve('15a')
            sage: F1 = E.change_weierstrass_model([1/2,0,0,0]); F1
            Elliptic Curve defined by y^2 + 2*x*y + 8*y = x^3 + 4*x^2 - 160*x - 640
            over Rational Field
            sage: F2 = E.change_weierstrass_model([7,2,1/3,5]); F2
            Elliptic Curve defined by
            y^2 + 5/21*x*y + 13/343*y = x^3 + 59/441*x^2 - 10/7203*x - 58/117649
            over Rational Field
            sage: F1.is_isomorphic(F2)
            True
        """
        if isinstance(urst[0], (tuple, list)):
            urst = urst[0]
        return constructor.EllipticCurve((wm.baseWI(*urst))(self.ainvs()))

    def short_weierstrass_model(self, complete_cube=True):
        """
        Return a short Weierstrass model for self.

        INPUT:

        - ``complete_cube`` -- boolean (default: True); for
          meaning, see below.

        OUTPUT:

        An elliptic curve.

        If ``complete_cube=True``: Return a model of the form
        `y^2 = x^3 + a*x + b` for this curve. The characteristic
        must not be 2; in characteristic 3, it is only possible if `b_2=0`.

        If ``complete_cube=False``: Return a model of the form
        `y^2 = x^3 + ax^2 + bx + c` for this curve. The
        characteristic must not be 2.

        EXAMPLES::

            sage: E = EllipticCurve([1,2,3,4,5])
            sage: E
            Elliptic Curve defined by y^2 + x*y + 3*y = x^3 + 2*x^2 + 4*x + 5 over Rational Field
            sage: F = E.short_weierstrass_model()
            sage: F
            Elliptic Curve defined by y^2  = x^3 + 4941*x + 185166 over Rational Field
            sage: E.is_isomorphic(F)
            True
            sage: F = E.short_weierstrass_model(complete_cube=False)
            sage: F
            Elliptic Curve defined by y^2  = x^3 + 9*x^2 + 88*x + 464 over Rational Field
            sage: E.is_isomorphic(F)
            True

        ::

            sage: E = EllipticCurve(GF(3), [1,2,3,4,5])                                 # optional - sage.rings.finite_rings
            sage: E.short_weierstrass_model(complete_cube=False)                        # optional - sage.rings.finite_rings
            Elliptic Curve defined by y^2 = x^3 + x + 2 over Finite Field of size 3

        This used to be different see :trac:`3973`::

            sage: E.short_weierstrass_model()                                           # optional - sage.rings.finite_rings
            Elliptic Curve defined by y^2 = x^3 + x + 2 over Finite Field of size 3

        More tests in characteristic 3::

            sage: E = EllipticCurve(GF(3), [0,2,1,2,1])                                 # optional - sage.rings.finite_rings
            sage: E.short_weierstrass_model()                                           # optional - sage.rings.finite_rings
            Traceback (most recent call last):
            ...
            ValueError: short_weierstrass_model(): no short model for Elliptic Curve
            defined by y^2 + y = x^3 + 2*x^2 + 2*x + 1 over Finite Field of size 3
            (characteristic is 3)
            sage: E.short_weierstrass_model(complete_cube=False)                        # optional - sage.rings.finite_rings
            Elliptic Curve defined by y^2 = x^3 + 2*x^2 + 2*x + 2
            over Finite Field of size 3
            sage: E.short_weierstrass_model(complete_cube=False).is_isomorphic(E)       # optional - sage.rings.finite_rings
            True
        """
        from . import constructor
        K = self.base_ring()

        # any curve of the form y^2 = x^3 +.. is singular in characteristic 2
        if K.characteristic() == 2:
            raise ValueError("short_weierstrass_model(): no short model for %s (characteristic is %s)" % (self, K.characteristic()))

        # in characteristic 3 we can complete the square but we can only complete the cube if b2 is 0
        if K.characteristic() == 3:
            b2, b4, b6,_ = self.b_invariants()
            if complete_cube and b2 != 0:
                raise ValueError("short_weierstrass_model(): no short model for %s (characteristic is %s)" % (self,K.characteristic()))
            else:
                return constructor.EllipticCurve([0,b2,0,8*b4,16*b6])

        a1,a2,a3,_,_ = self.a_invariants()
        if complete_cube:
            if a1 == 0 and a2 == 0 and a3 == 0:
                return self
            else:
                b2, b4, b6, _ = self.b_invariants()
                if b2 == 0:
                    return constructor.EllipticCurve([0,0,0,8*b4,16*b6])
                else:
                    c4, c6 = self.c_invariants()
                    return constructor.EllipticCurve([0,0,0,-27*c4, -54*c6])
        else:
            if a1 == 0 and a3 == 0:
                return self
            else:
                b2, b4, b6, _ = self.b_invariants()
                return constructor.EllipticCurve([0,b2,0,8*b4,16*b6])

    def montgomery_model(self, twisted=False, morphism=False):
        r"""
        Return a (twisted or untwisted) Montgomery model for this
        elliptic curve, if possible.

        A Montgomery curve is a smooth projective curve of the form

        .. MATH::

            BY^2 = X^3 + AX^2 + X.

        The Montgomery curve is called *untwisted* if `B=1`.

        INPUT:

        - ``twisted`` -- boolean (default: ``False``); allow `B \neq 1`

        - ``morphism`` -- boolean (default: ``False``); also return an
          isomorphism from this curve to the computed Montgomery model

        OUTPUT:

        If ``twisted`` is ``False`` (the default), an
        :class:`EllipticCurve_generic` object encapsulating an untwisted
        Montgomery curve.  Otherwise, a
        :class:`~sage.schemes.curves.projective_curve.ProjectivePlaneCurve`
        object encapsulating a (potentially twisted) Montgomery curve.

        If ``morphism`` is ``True``, this method returns a tuple consisting of
        such a curve together with an isomorphism of suitable type (either
        :class:`~sage.schemes.elliptic_curves.weierstrass_morphism.WeierstrassIsomorphism`
        or
        :class:`~sage.schemes.elliptic_curves.weierstrass_transform.WeierstrassTransformationWithInverse`)
        from this curve to the Montgomery model.

        EXAMPLES::

            sage: E = EllipticCurve(QQbar, '11a1')                                      # optional - sage.rings.number_field
            sage: E.montgomery_model()                                                  # optional - sage.rings.number_field
            Elliptic Curve defined by y^2 = x^3 + (-1.953522420987248?)*x^2 + x
            over Algebraic Field

        ::

            sage: E = EllipticCurve(GF(431^2), [7,7])                                   # optional - sage.rings.finite_rings
            sage: E.montgomery_model()                                                  # optional - sage.rings.finite_rings
            Elliptic Curve defined by y^2 = x^3 + (51*z2+190)*x^2 + x
            over Finite Field in z2 of size 431^2

        An isomorphism between the Montgomery and Weierstrass form can
        be obtained using the ``morphism`` parameter::

            sage: E.montgomery_model(morphism=True)                                     # optional - sage.rings.finite_rings
            (Elliptic Curve defined by y^2 = x^3 + (51*z2+190)*x^2 + x
              over Finite Field in z2 of size 431^2,
             Elliptic-curve morphism:
               From: Elliptic Curve defined by y^2 = x^3 + 7*x + 7
                     over Finite Field in z2 of size 431^2
               To:   Elliptic Curve defined by y^2 = x^3 + (51*z2+190)*x^2 + x
                     over Finite Field in z2 of size 431^2
               Via:  (u,r,s,t) = (64*z2 + 407, 159, 0, 0))

        Not all elliptic curves have a Montgomery model over their field
        of definition::

            sage: E = EllipticCurve(GF(257), [1,1])                                     # optional - sage.rings.finite_rings
            sage: E.montgomery_model()                                                  # optional - sage.rings.finite_rings
            Traceback (most recent call last):
            ...
            ValueError: Elliptic Curve defined by y^2 = x^3 + x + 1
            over Finite Field of size 257 has no Montgomery model

        ::

            sage: E = EllipticCurve(GF(257), [10,10])                                   # optional - sage.rings.finite_rings
            sage: E.montgomery_model()                                                  # optional - sage.rings.finite_rings
            Traceback (most recent call last):
            ...
            ValueError: Elliptic Curve defined by y^2 = x^3 + 10*x + 10
            over Finite Field of size 257 has no untwisted Montgomery model

        However, as hinted by the error message, the latter curve does
        admit a *twisted* Montgomery model, which can be computed by
        passing ``twisted=True``::

            sage: E.montgomery_model(twisted=True)                                      # optional - sage.rings.finite_rings
            Projective Plane Curve over Finite Field of size 257
            defined by -x^3 + 8*x^2*z - 127*y^2*z - x*z^2

        Since Sage internally represents elliptic curves as (long) Weierstrass
        curves, which do not feature the Montgomery `B` coefficient, the
        returned curve in this case is merely a
        :class:`~sage.schemes.curves.projective_curve.ProjectivePlaneCurve`
        rather than the usual :class:`EllipticCurve_generic`.

        Arithmetic on curves of this type is not implemented natively,
        but can easily be emulated by mapping back and forth to the
        corresponding Weierstrass curve::

            sage: C, f = E.montgomery_model(twisted=True, morphism=True)                # optional - sage.rings.finite_rings
            sage: f                                                                     # optional - sage.rings.finite_rings
            Scheme morphism:
              From: Elliptic Curve defined by y^2 = x^3 + 10*x + 10
                    over Finite Field of size 257
              To:   Projective Plane Curve over Finite Field of size 257
                    defined by -x^3 + 8*x^2*z - 127*y^2*z - x*z^2
              Defn: Defined on coordinates by sending (x : y : z) to
                    (x + 116*z : -y : -85*z)
            sage: g = f.inverse(); g                                                    # optional - sage.rings.finite_rings
            Scheme morphism:
              From: Projective Plane Curve over Finite Field of size 257
                    defined by -x^3 + 8*x^2*z - 127*y^2*z - x*z^2
              To:   Elliptic Curve defined by y^2 = x^3 + 10*x + 10
                    over Finite Field of size 257
              Defn: Defined on coordinates by sending (x : y : z) to
                    (-85*x - 116*z : 85*y : z)
            sage: P = C(70, 8)                                                          # optional - sage.rings.finite_rings
            sage: Q = C(17, 17)                                                         # optional - sage.rings.finite_rings
            sage: P + Q             # this doesn't work...                              # optional - sage.rings.finite_rings
            Traceback (most recent call last):
            ...
            TypeError: unsupported operand parent(s) for +: ...
            sage: f(g(P) + g(Q))    # ...but this does                                  # optional - sage.rings.finite_rings
            (107 : 168 : 1)

        Using the fact that the Weil pairing satisfies `e(\psi(P),\psi(Q)) =
        e(P,Q)^{\deg\psi}`, even pairings can be emulated in this way (note
        that isomorphisms have degree `1`)::

            sage: F.<z2> = GF(257^2)                                                    # optional - sage.rings.finite_rings
            sage: C_ = C.change_ring(F)                                                 # optional - sage.rings.finite_rings
            sage: g_ = g.change_ring(F)                                                 # optional - sage.rings.finite_rings
            sage: g_(P).order()                                                         # optional - sage.rings.finite_rings
            12
            sage: T = C_(-7 * z2 - 57, 31 * z2 - 52, 1)                                 # optional - sage.rings.finite_rings
            sage: g_(T).order()                                                         # optional - sage.rings.finite_rings
            12
            sage: g_(P).weil_pairing(g_(T), 12)                                         # optional - sage.rings.finite_rings
            15*z2 + 204

        Another alternative is to simply extend the base field enough
        for the curve to have an untwisted Montgomery model::

            sage: C_ = E.change_ring(F).montgomery_model(); C_                          # optional - sage.rings.finite_rings
            Elliptic Curve defined by y^2 = x^3 + 249*x^2 + x
            over Finite Field in z2 of size 257^2
            sage: h = C.defining_polynomial().change_ring(F); h                         # optional - sage.rings.finite_rings
            -x^3 + 8*x^2*z - 127*y^2*z - x*z^2
            sage: C_.is_isomorphic(EllipticCurve_from_cubic(h).codomain())              # optional - sage.rings.finite_rings
            True

        .. SEEALSO::

            The inverse conversion --- computing a Weierstrass model for a
            given Montgomery curve --- can be performed using
            :func:`~sage.schemes.elliptic_curves.constructor.EllipticCurve_from_cubic`.

        ALGORITHM: [CS2018]_, §2.4

        REFERENCES:

        - Original publication: [Mont1987]_, §10.3.1
        - More recent survey article: [CS2018]_
        """
        Ew = self.short_weierstrass_model()
        _, _, _, a, b = Ew.a_invariants()

        R = self.base_ring()
        P = PolynomialRing(R, 'v')

        sols = []
        for r in P([b, a, 0, 1]).roots(multiplicities=False):
            for s in P([3 * r**2 + a, 0, -1]).roots(multiplicities=False):
                sols.append((r,s))

        if not sols:
            raise ValueError(f'{self} has no Montgomery model')

        # square s allows us to take B=1
        r,s = max(sols, key=lambda t: t[1].is_square())

        A = 3 * r / s
        B = R.one() if s.is_square() else ~s

        if not twisted:
            if B != 1:
                raise ValueError(f'{self} has no untwisted Montgomery model')
            from sage.schemes.elliptic_curves.constructor import EllipticCurve
            E = EllipticCurve([0, A, 0, 1, 0])
            if morphism:
                return E, self.isomorphism_to(E)
            return E

        P2, (x, y, z) = self.ambient_space().objgens()
        f = B * y**2*z - x * (x * (x + A*z) + z**2)
        C = plane_curve.ProjectivePlaneCurve(P2, f)

        if not morphism:
            return C

        t = ~(B * s).sqrt()
        iso_maps = (x - r * z, t * y, s * z)
        inv_maps = (x * s + r * z, s * y / t, z)

        w = self.isomorphism_to(Ew)
        wmap, winv = w.rational_maps(), (~w).rational_maps()
        wmap, winv = (tuple(f(x, y) for f in fs) + (z,) for fs in (wmap, winv))

        iso = [f(*wmap) for f in iso_maps]
        inv = [f(*inv_maps) for f in winv]

        from sage.schemes.elliptic_curves.weierstrass_transform \
            import WeierstrassTransformationWithInverse as WTI
        iso = WTI(self, C, iso, 1, inv, s**-3)
        return C, iso

    def plot(self, xmin=None, xmax=None, components='both', **args):
        """
        Draw a graph of this elliptic curve.

        The plot method is only implemented when there is a natural coercion
        from the base ring of ``self`` to ``RR``. In this case, ``self`` is
        plotted as if it was defined over ``RR``.

        INPUT:

        - ``xmin, xmax`` -- (optional) points will be computed at
          least within this range, but possibly farther.

        - ``components`` -- a string, one of the following:

          - ``both`` -- (default), scale so that both bounded and
            unbounded components appear

          - ``bounded`` -- scale the plot to show the bounded
            component.  Raises an error if there is only one real
            component.

          - ``unbounded`` -- scale the plot to show the unbounded
            component, including the two flex points.

        - ``plot_points`` -- passed to
          :func:`sage.plot.generate_plot_points`

        - ``adaptive_tolerance`` -- passed to
          :func:`sage.plot.generate_plot_points`

        - ``adaptive_recursion`` -- passed to
          :func:`sage.plot.generate_plot_points`

        - ``randomize`` -- passed to
          :func:`sage.plot.generate_plot_points`

        - ``**args`` -- all other options are passed to
          :class:`sage.plot.line.Line`

        EXAMPLES::

            sage: E = EllipticCurve([0, -1])
            sage: plot(E, rgbcolor=hue(0.7))                                            # optional - sage.plot
            Graphics object consisting of 1 graphics primitive
            sage: E = EllipticCurve('37a')
            sage: plot(E)                                                               # optional - sage.plot
            Graphics object consisting of 2 graphics primitives
            sage: plot(E, xmin=25, xmax=26)                                             # optional - sage.plot
            Graphics object consisting of 2 graphics primitives

        With :trac:`12766` we added the components keyword::

            sage: E.real_components()
            2
            sage: E.plot(components='bounded')                                          # optional - sage.plot
            Graphics object consisting of 1 graphics primitive
            sage: E.plot(components='unbounded')                                        # optional - sage.plot
            Graphics object consisting of 1 graphics primitive

        If there is only one component then specifying
        components='bounded' raises a ValueError::

            sage: E = EllipticCurve('9990be2')
            sage: E.plot(components='bounded')                                          # optional - sage.plot
            Traceback (most recent call last):
            ...
            ValueError: no bounded component for this curve

        An elliptic curve defined over the Complex Field can not be plotted::

            sage: E = EllipticCurve(CC, [0,0,1,-1,0])
            sage: E.plot()                                                              # optional - sage.plot
            Traceback (most recent call last):
            ...
            NotImplementedError: plotting of curves over Complex Field
            with 53 bits of precision is not implemented yet
        """
        RR = rings.RealField()
        K = self.base_ring()
        if not RR.has_coerce_map_from(K):
            raise NotImplementedError("plotting of curves over %s is not implemented yet" % K)
        if components not in ['both', 'bounded', 'unbounded']:
            raise ValueError("component must be one of 'both', 'bounded' or 'unbounded'")

        a1, a2, a3, a4, a6 = self.ainvs()
        d = self.division_polynomial(2)

        def f1(z):
            # Internal function for plotting first branch of the curve
            return (-(a1*z + a3) + sqrt(abs(d(z))))/2

        def f2(z):
            # Internal function for plotting second branch of the curve
            return (-(a1*z + a3) - sqrt(abs(d(z))))/2

        r = sorted(d.roots(RR, multiplicities=False))
        if components == 'bounded' and len(r) == 1:
            raise ValueError("no bounded component for this curve")
        if isinstance(xmin, (tuple, list)):
            if xmax is not None:
                raise ValueError("xmax must be None if xmin is a tuple")
            if len(xmin) != 2:
                raise ValueError("if xmin is a tuple it must have length 2")
            xmin, xmax = xmin
        if xmin is None or xmax is None:
            xmins = []
            xmaxs = []
            if components in ['both','bounded'] and len(r) > 1:
                xmins.append(r[0])
                xmaxs.append(r[1])

            # The following 3 is an aesthetic choice.  It's possible
            # that we should compute both of the following when
            # components=='both' and len(r) > 1 and take the maximum
            # generated xmax.
            if components == 'unbounded' or components == 'both' and (len(r) == 1 or r[2] - r[1] > 3*(r[1] - r[0])):
                flex = sorted(self.division_polynomial(3).roots(RR, multiplicities=False))
                flex = flex[-1]
                xmins.append(r[-1])
                # The doubling here is an aesthetic choice
                xmaxs.append(flex + 2*(flex - r[-1]))
            elif components == 'both':
                # First the easy part.
                xmins.append(r[-1])
                # There are two components and the unbounded component
                # is not too far from the bounded one.  We scale so
                # that the unbounded component is twice as tall as the
                # bounded component.  The y values corresponding to
                # horizontal tangent lines are determined as follows.
                # We implicitly differentiate the equation for this
                # curve and get
                # 2 yy' + a1 y + a1 xy' + a3 y' = 3 x^2 + 2a2 x + a4

                R = RR['x']
                x = R.gen()
                if a1 == 0:
                    # a horizontal tangent line can only occur at a root of
                    Ederiv = 3*x**2 + 2*a2*x + a4
                else:
                    # y' = 0  ==>  y = (3*x^2 + 2*a2*x + a4) / a1
                    y = (3*x**2 + 2*a2*x + a4) / a1
                    Ederiv = y**2 + a1*x*y + a3*y - (x**3 + a2*x**2 + a4*x + a6)
                critx = [a for a in Ederiv.roots(RR, multiplicities=False)
                         if r[0] < a < r[1]]
                if not critx:
                    raise RuntimeError("No horizontal tangent lines on bounded component")
                # The 2.5 here is an aesthetic choice
                ymax = 2.5 * max([f1(a) for a in critx])
                ymin = 2.5 * min([f2(a) for a in critx])
                top_branch = ymax**2 + a1*x*ymax + a3*ymax - (x**3 + a2*x**2 + a4*x + a6)
                bottom_branch = ymin**2 + a1*x*ymin + a3*ymin - (x**3 + a2*x**2 + a4*x + a6)
                xmaxs.append(max(top_branch.roots(RR,multiplicities=False) + bottom_branch.roots(RR,multiplicities=False)))
            xmins = min(xmins)
            xmaxs = max(xmaxs)
            span = xmaxs - xmins
            if xmin is None:
                xmin = xmins - .02*span
            if xmax is None:
                xmax = xmaxs + .02*span
        elif xmin >= xmax:
            raise ValueError("xmin must be less than xmax")

        I = []
        if components in ['unbounded', 'both'] and xmax > r[-1]:
            # one real root; 1 component
            if xmin <= r[-1]:
                I.append((r[-1],xmax,'<'))
            else:
                I.append((xmin, xmax,'='))
        if components in ['bounded','both'] and len(r) > 1 and (xmin < r[1] or xmax > r[0]):
            if xmin <= r[0]:
                if xmax >= r[1]:
                    I.append((r[0],r[1],'o'))
                else:
                    I.append((r[0],xmax,'<'))
            elif xmax >= r[1]:
                I.append((xmin, r[1], '>'))
            else:
                I.append((xmin, xmax, '='))

        from sage.plot.graphics import Graphics
        from sage.plot.line import line
        from sage.plot.plot import generate_plot_points

        g = Graphics()
        plot_points = int(args.pop('plot_points',200))
        adaptive_tolerance = args.pop('adaptive_tolerance',0.01)
        adaptive_recursion = args.pop('adaptive_recursion',5)
        randomize = args.pop('randomize',True)
        for j in range(len(I)):
            a, b, shape = I[j]
            v = generate_plot_points(f1, (a, b), plot_points, adaptive_tolerance, adaptive_recursion, randomize)
            w = generate_plot_points(f2, (a, b), plot_points, adaptive_tolerance, adaptive_recursion, randomize)
            if shape == 'o':
                g += line(v + list(reversed(w)) + [v[0]], **args)
            elif shape == '<':
                g += line(list(reversed(v)) + w, **args)
            elif shape == '>':
                g += line(v + list(reversed(w)), **args)
            else:
                g += line(v, **args)
                g += line(w, **args)
        return g

    @cached_method
    def formal_group(self):
        r"""
        Return the formal group associated to this elliptic curve.

        This method is cached.

        EXAMPLES::

            sage: E = EllipticCurve("37a")
            sage: E.formal_group()
            Formal Group associated to the Elliptic Curve
            defined by y^2 + y = x^3 - x over Rational Field
        """
        return formal_group.EllipticCurveFormalGroup(self)

    formal = formal_group

    def _p_primary_torsion_basis(self, p, m=None):
        r"""
        Find a basis for the `p`-primary part of the torsion
        subgroup of this elliptic curve.

        INPUT:

        - ``p`` (integer) -- a prime number.

        - ``m`` (integer or None) -- if not None, the `p`-primary torsion will
          be assumed to have order at most `p^m`.

        OUTPUT:

        A list of 0, 1 or 2 pairs `[T,k]` where `T` is a generator of
        order `p^k`. That is, either `[]` or `[[T_1,k_1]]` or
        `[[T_1,k_1],[T_2,k_2]]` with `[]`, `[T_1]`, or `[T_1,T_2]` a
        basis and `p^{k_1} \ge p^{k_2} \ge 1` their orders.

        .. WARNING::

            1. Do not call this on a curve whose group is
               `p`-divisible (i.e., whose `p`-primary part
               is infinite)!

            2. The code uses division polynomials and will be slow for
               large `p`.

        EXAMPLES::

            sage: E = EllipticCurve('11a1')
            sage: E._p_primary_torsion_basis(5)
            [[(5 : -6 : 1), 1]]
            sage: K.<t> = NumberField(x^4 + x^3 + 11*x^2 + 41*x + 101)                  # optional - sage.rings.number_field
            sage: EK = E.base_extend(K)                                                 # optional - sage.rings.number_field
            sage: EK._p_primary_torsion_basis(5)  # long time (2s on sage.math, 2011)   # optional - sage.rings.number_field
            [[(16 : 60 : 1), 1], [(t : 1/11*t^3 + 6/11*t^2 + 19/11*t + 48/11 : 1), 1]]
            sage: EF = E.change_ring(GF(101))                                           # optional - sage.rings.finite_rings
            sage: EF._p_primary_torsion_basis(5)                                        # optional - sage.rings.finite_rings
            [[(0 : 13 : 1), 1], [(5 : 5 : 1), 1]]

            sage: F.<z> = CyclotomicField(21)                                           # optional - sage.rings.number_field
            sage: E = EllipticCurve([2, -z^7, -z^7, 0, 0])                              # optional - sage.rings.number_field
            sage: E._p_primary_torsion_basis(7,2)  # long time (8s on sage.math, 2011)  # optional - sage.rings.number_field
            [[(0 : z^7 : 1), 1],
            [(z^7 - z^6 + z^4 - z^3 + z^2 - 1
              : z^8 - 2*z^7 + z^6 + 2*z^5 - 3*z^4 + 2*z^3 - 2*z + 2 : 1), 1]]

        TESTS:

        This shows that the bug at :trac:`4937` is fixed::

            sage: a = 804515977734860566494239770982282063895480484302363715494873
            sage: b = 584772221603632866665682322899297141793188252000674256662071
            sage: E = EllipticCurve(GF(10^60+3201), [0,a,0,b,0])                                            # optional - sage.rings.finite_rings
            sage: [t[1] for t in E._p_primary_torsion_basis(2)]  # long time (3s on sage.math, 2011)        # optional - sage.rings.finite_rings
            [16, 1]
        """
        p = rings.Integer(p)
        if not p.is_prime():
            raise ValueError("p (=%s) should be prime" % p)

        if m is None:
            from sage.rings.infinity import Infinity
            m = Infinity

        if m == 0:
            return []

        # First find the p-torsion:
        Ep = self(0).division_points(p)
        p_rank = rings.Integer(len(Ep)).exact_log(p)
        assert p_rank in [0, 1, 2]

        if p_rank == 0:
            return []

        if p_rank == 1:
            P = Ep[0]
            if P.is_zero():
                P = Ep[1]
            k = 1
            if m == 1:
                return [[P, k]]
            pts = P.division_points(p)  # length 0 or p
            while pts:
                k += 1
                P = pts[0]
                if m <= k:
                    return [[P, k]]
                pts = P.division_points(p)
            # now P generates the p-power-torsion and has order p^k
            return [[P, k]]

        Epi = iter(Ep)  # used to iterate through Ep
        # Find P1,P2 which generate the p-torsion:
        P1 = next(Epi)
        while P1.is_zero():
            P1 = next(Epi)
        P2 = next(Epi)
        while generic.linear_relation(P1, P2, '+')[0] != 0:
            P2 = next(Epi)

        k = 1
        log_order = 2
        if m <= log_order:
            return [[P1, 1], [P2, 1]]

        pts1 = P1.division_points(p)
        pts2 = P2.division_points(p)
        while pts1 and pts2:
            k += 1
            P1 = pts1[0]
            P2 = pts2[0]
            log_order += 2
            if m <= log_order:
                return [[P1, k], [P2, k]]
            pts1 = P1.division_points(p)
            pts2 = P2.division_points(p)

        # Now P1,P2 are a basis for the p^k torsion, which is
        # isomorphic to (Z/p^k)^2, and k is the maximal integer for
        # which this is the case.

        # We now determine whether a combination (P2 or P1+a*P2 for
        # some a) can be further divided for some a mod p; if so,
        # replace P1 by that combination, set pts to be the list of
        # solutions Q to p*Q=P1.  If no combination can be divided,
        # then the structure is (p^k,p^k) and we can stop.

        if pts1:
            pts = pts1
        elif pts2:
            P1, P2 = P2, P1
            pts = pts2
        else:
            for Q in generic.multiples(P2, p-1, P1 + P2, operation='+'):
                # Q runs through P1+a*P2 for a=1,2,...,p-1
                pts = Q.division_points(p)
                if pts:
                    P1 = Q
                    break

        if not pts:
            return [[P1, k], [P2, k]]

        # Now the structure is (p^n,p^k) for some n>k.  We need to
        # replace P1 by an element of maximal order p^n.  So far we
        # have pts = list of Q satisfying p*Q=P1, and all such Q have
        # order p^{k+1}.

        # We keep trying to divide P1 by p.  At each step, if we
        # succeed, replace P1 by any of the results and increment n.
        # If we fails try again with P1+a*P2 for a in [1..p-1]. If any
        # succeed, replace P1 by one of the resulting divided points.
        # If all fail, the structure is (p^n,p^k) and P1,P2 are
        # generators.

        n = k
        while True:
            P1 = pts[0]
            n += 1
            log_order += 1
            if m <= log_order:
                return [[P1, n], [P2, k]]
            pts = P1.division_points(p)
            if not pts:
                for Q in generic.multiples(P2, p-1, P1+P2, operation='+'):
                    # Q runs through P1+a*P2 for a=1,2,...,p-1
                    pts = Q.division_points(p)
                    if pts:
                        break
                if not pts:
                    return [[P1, n], [P2, k]]

    def hyperelliptic_polynomials(self):
        r"""
        Return a pair of polynomials `g(x)`, `h(x)` such that this elliptic
        curve can be defined by the standard hyperelliptic equation

        .. MATH::

            y^2 + h(x)y = g(x).

        EXAMPLES::

            sage: R.<a1,a2,a3,a4,a6>=QQ[]
            sage: E = EllipticCurve([a1,a2,a3,a4,a6])
            sage: E.hyperelliptic_polynomials()
            (x^3 + a2*x^2 + a4*x + a6, a1*x + a3)
        """
        K = self.base_ring()
        R = PolynomialRing(K, 'x')
        a1, a2, a3, a4, a6 = self.ainvs()
        return R([a6, a4, a2, 1]), R([a3, a1])

    # This caching is important since PARI also caches certain
    # things. This wouldn't work if we would call ellinit()
    # every time.
    @cached_method
    def pari_curve(self):
        """
        Return the PARI curve corresponding to this elliptic curve.

        The result is cached.

        EXAMPLES::

            sage: E = EllipticCurve([RR(0), RR(0), RR(1), RR(-1), RR(0)])
            sage: e = E.pari_curve()                                                    # optional - sage.libs.pari
            sage: type(e)                                                               # optional - sage.libs.pari
            <... 'cypari2.gen.Gen'>
            sage: e.type()                                                              # optional - sage.libs.pari
            't_VEC'
            sage: e.disc()                                                              # optional - sage.libs.pari
            37.0000000000000

        Over a finite field::

            sage: EllipticCurve(GF(41), [2,5]).pari_curve()                             # optional - sage.libs.pari sage.rings.finite_rings
            [Mod(0, 41), Mod(0, 41), Mod(0, 41), Mod(2, 41), Mod(5, 41),
             Mod(0, 41), Mod(4, 41), Mod(20, 41), Mod(37, 41), Mod(27, 41),
             Mod(26, 41), Mod(4, 41), Mod(11, 41),
             Vecsmall([3]),
             [41, [9, 31, [6, 0, 0, 0]]], [0, 0, 0, 0]]

        Over a `p`-adic field::

            sage: Qp = pAdicField(5, prec=3)                                            # optional - sage.libs.pari sage.rings.padics
            sage: E = EllipticCurve(Qp, [3, 4])                                         # optional - sage.libs.pari sage.rings.padics
            sage: E.pari_curve()                                                        # optional - sage.libs.pari sage.rings.padics
            [0, 0, 0, 3, 4, 0, 6, 16, -9, -144, -3456, -8640, 1728/5,
             Vecsmall([2]), [O(5^3)], [0, 0]]
            sage: E.j_invariant()                                                       # optional - sage.libs.pari sage.rings.padics
            3*5^-1 + O(5)

        Over a number field::

            sage: K.<a> = QuadraticField(2)                                             # optional - sage.libs.pari sage.rings.number_field
            sage: E = EllipticCurve([1,a])                                              # optional - sage.libs.pari sage.rings.number_field
            sage: E.pari_curve()                                                        # optional - sage.libs.pari sage.rings.number_field
            [0, 0, 0, Mod(1, y^2 - 2),
             Mod(y, y^2 - 2), 0, Mod(2, y^2 - 2), Mod(4*y, y^2 - 2),
             Mod(-1, y^2 - 2), Mod(-48, y^2 - 2), Mod(-864*y, y^2 - 2),
             Mod(-928, y^2 - 2), Mod(3456/29, y^2 - 2),
             Vecsmall([5]),
             [[y^2 - 2, [2, 0], 8, 1, [[1, -1.41421356237310; 1, 1.41421356237310],
             [1, -1.41421356237310; 1, 1.41421356237310],
             [16, -23; 16, 23], [2, 0; 0, 4], [4, 0; 0, 2], [2, 0; 0, 1],
             [2, [0, 2; 1, 0]], [2]], [-1.41421356237310, 1.41421356237310],
             [1, y], [1, 0; 0, 1], [1, 0, 0, 2; 0, 1, 1, 0]]], [0, 0, 0, 0, 0]]

        PARI no longer requires that the `j`-invariant has negative `p`-adic valuation::

            sage: E = EllipticCurve(Qp,[1, 1])                                          # optional - sage.libs.pari sage.rings.padics
            sage: E.j_invariant() # the j-invariant is a p-adic integer                 # optional - sage.libs.pari sage.rings.padics
            2 + 4*5^2 + O(5^3)
            sage: E.pari_curve()                                                        # optional - sage.libs.pari sage.rings.padics
            [0, 0, 0, 1, 1, 0, 2, 4, -1, -48, -864, -496, 6912/31,
             Vecsmall([2]), [O(5^3)], [0, 0]]
        """
        from sage.categories.number_fields import NumberFields
        from sage.libs.pari import pari
        if self.base_ring() in NumberFields():
            return pari.ellinit(self.a_invariants(), self.base_ring())
        else:
            return pari.ellinit(self.a_invariants())

    # This method is defined so that pari(E) returns exactly the same
    # as E.pari_curve().  This works even for classes that inherit from
    # EllipticCurve_generic, such as EllipticCurve_rational_field.
    def __pari__(self):
        """
        Return the PARI curve corresponding to this elliptic curve.

        EXAMPLES::

            sage: E = EllipticCurve('11a1')
            sage: pari(E)                                                               # optional - sage.libs.pari
            [0, -1, 1, -10, -20, -4, -20, -79, -21, 496, 20008, -161051, -122023936/161051, Vecsmall([1]), [Vecsmall([64, -1])], [0, 0, 0, 0, 0, 0, 0, 0]]

        Over a finite field::

            sage: EllipticCurve(GF(2), [0,0,1,1,1]).__pari__()                          # optional - sage.libs.pari sage.rings.finite_rings
            [0, 0, 1, 1, 1, 0, 0, 1, 1, 0, 0, 1, 0, Vecsmall([4]), [1, [[Vecsmall([0, 1]), Vecsmall([0, 1]), Vecsmall([0, 1])], Vecsmall([0, 1]), [Vecsmall([0, 1]), Vecsmall([0]), Vecsmall([0]), Vecsmall([0])]]], [0, 0, 0, 0]]
        """
        return self.pari_curve()<|MERGE_RESOLUTION|>--- conflicted
+++ resolved
@@ -1391,11 +1391,7 @@
             sage: F2 = GF(5^2,'a'); a = F2.gen()                                        # optional - sage.rings.finite_rings
             sage: F4 = GF(5^4,'b'); b = F4.gen()                                        # optional - sage.rings.finite_rings
             sage: roots = a.charpoly().roots(ring=F4, multiplicities=False)             # optional - sage.rings.finite_rings
-<<<<<<< HEAD
-            sage: h = F2.hom([a[0]], F4)                                                # optional - sage.rings.finite_rings
-=======
             sage: h = F2.hom([roots[0]], F4)                                            # optional - sage.rings.finite_rings
->>>>>>> a36b1230
             sage: E = EllipticCurve(F2, [1,a]); E                                       # optional - sage.rings.finite_rings
             Elliptic Curve defined by y^2 = x^3 + x + a
             over Finite Field in a of size 5^2
