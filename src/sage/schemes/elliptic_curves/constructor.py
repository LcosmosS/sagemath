--- conflicted
+++ resolved
@@ -391,12 +391,8 @@
 
         TESTS::
 
-<<<<<<< HEAD
-            sage: var('x', 'y', 'v', 'w')                                               # needs sage.symbolic
-=======
             sage: # needs sage.symbolic
             sage: var('x', 'y', 'v', 'w')
->>>>>>> 3e2de54f
             (x, y, v, w)
             sage: EllipticCurve(y^2 + y > x^3 + x - 9)                                  # needs sage.symbolic
             Traceback (most recent call last):
@@ -1026,10 +1022,6 @@
 
     An example over a finite field, using a flex::
 
-<<<<<<< HEAD
-        sage: # needs sage.rings.finite_rings
-=======
->>>>>>> 3e2de54f
         sage: K = GF(17)
         sage: R.<x,y,z> = K[]
         sage: cubic = 2*x^3 + 3*y^3 + 4*z^3
@@ -1043,10 +1035,6 @@
 
     An example in characteristic 3::
 
-<<<<<<< HEAD
-        sage: # needs sage.rings.finite_rings
-=======
->>>>>>> 3e2de54f
         sage: K = GF(3)
         sage: R.<x,y,z> = K[]
         sage: cubic = x^3 + y^3 + z^3 + x*y*z
