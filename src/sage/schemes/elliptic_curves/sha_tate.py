--- conflicted
+++ resolved
@@ -79,37 +79,23 @@
 #  the License, or (at your option) any later version.
 #                  https://www.gnu.org/licenses/
 # ****************************************************************************
+
 from math import sqrt
 
-<<<<<<< HEAD
-from math import sqrt
-
 import sage.arith.all as arith
 
 from sage.misc.lazy_import import lazy_import
-=======
-from sage.functions.log import log
->>>>>>> 12e324aa
 from sage.misc.verbose import verbose
 from sage.modules.free_module_element import vector
 from sage.rings.integer import Integer
 from sage.rings.integer_ring import ZZ
-<<<<<<< HEAD
-from sage.rings.rational_field import RationalField
-from sage.rings.real_mpfi import RIF
-from sage.rings.real_mpfr import RealField
-from sage.structure.sage_object import SageObject
-
-lazy_import("sage.functions.log", "log")
-lazy_import("sage.rings.padics.factory", "Qp")
-=======
-from sage.rings.padics.factory import Qp
 from sage.rings.rational_field import Q
 from sage.rings.real_mpfi import RIF
 from sage.rings.real_mpfr import RealField
 from sage.structure.sage_object import SageObject
-import sage.arith.all as arith
->>>>>>> 12e324aa
+
+lazy_import("sage.functions.log", "log")
+lazy_import("sage.rings.padics.factory", "Qp")
 
 factor = arith.factor
 valuation = arith.valuation
