--- conflicted
+++ resolved
@@ -79,29 +79,22 @@
 #                  https://www.gnu.org/licenses/
 # ****************************************************************************
 
-from sage.structure.sage_object import SageObject
-<<<<<<< HEAD
-from sage.rings.all import (
-    Integer,
-    RealField,
-    RationalField,
-    RIF,
-    ZZ)
+from math import sqrt
+
+import sage.arith.all as arith
+
 from sage.misc.lazy_import import lazy_import
-lazy_import("sage.functions.log", "log")
-=======
+from sage.misc.verbose import verbose
+from sage.modules.free_module_element import vector
 from sage.rings.integer import Integer
+from sage.rings.padics.factory import Qp
 from sage.rings.real_mpfr import RealField
 from sage.rings.rational_field import RationalField
 from sage.rings.real_mpfi import RIF
 from sage.rings.integer_ring import ZZ
-from sage.functions.log import log
->>>>>>> 4ab50706
-from math import sqrt
-from sage.misc.verbose import verbose
-import sage.arith.all as arith
-from sage.rings.padics.factory import Qp
-from sage.modules.free_module_element import vector
+from sage.structure.sage_object import SageObject
+
+lazy_import("sage.functions.log", "log")
 
 factor = arith.factor
 valuation = arith.valuation
