--- conflicted
+++ resolved
@@ -61,15 +61,10 @@
     sage: pi = EllipticCurveHom_frobenius(E)
     sage: pihat = pi.dual(); pihat
     Isogeny of degree 17
-<<<<<<< HEAD
-     from Elliptic Curve defined by y^2 = x^3 + (15*z6^5+5*z6^4+8*z6^3+12*z6^2+11*z6+7)*x over Finite Field in z6 of size 17^6
-     to Elliptic Curve defined by y^2 = x^3 + z6*x over Finite Field in z6 of size 17^6
-=======
      from Elliptic Curve defined by y^2 = x^3 + (15*z6^5+5*z6^4+8*z6^3+12*z6^2+11*z6+7)*x
           over Finite Field in z6 of size 17^6
        to Elliptic Curve defined by y^2 = x^3 + z6*x
           over Finite Field in z6 of size 17^6
->>>>>>> 08060ed1
     sage: pihat.is_separable()
     True
     sage: pihat * pi == EllipticCurveHom_scalar(E,17)   # known bug -- #6413
