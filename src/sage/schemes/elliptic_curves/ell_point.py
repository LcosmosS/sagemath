--- conflicted
+++ resolved
@@ -174,11 +174,7 @@
         (0 : 0 : 1)
         sage: E(0,0)               # brackets are optional
         (0 : 0 : 1)
-<<<<<<< HEAD
-        sage: E([GF(5)(0), 0])     # entries are coerced                                # needs sage.rings.finite_rings
-=======
         sage: E([GF(5)(0), 0])     # entries are coerced
->>>>>>> 3e2de54f
         (0 : 0 : 1)
 
         sage: E(0.000, 0)
@@ -424,10 +420,6 @@
 
         Try the same over a finite field::
 
-<<<<<<< HEAD
-            sage: # needs sage.rings.finite_rings
-=======
->>>>>>> 3e2de54f
             sage: E = EllipticCurve(GF(11), [0,0,0,3,0])
             sage: O = E(0)
             sage: P = E.point([1,2])
@@ -439,11 +431,7 @@
         We no longer need to explicitly call ``pari(O)`` and ``pari(P)``
         after :trac:`11868`::
 
-<<<<<<< HEAD
-            sage: pari(E).elladd(O, P)                                                  # needs sage.rings.finite_rings
-=======
             sage: pari(E).elladd(O, P)
->>>>>>> 3e2de54f
             [Mod(1, 11), Mod(2, 11)]
         """
         if self[2]:
@@ -825,10 +813,6 @@
 
         A finite field example::
 
-<<<<<<< HEAD
-            sage: # needs sage.rings.finite_rings
-=======
->>>>>>> 3e2de54f
             sage: E = EllipticCurve(GF(101), [23,34])
             sage: E.cardinality().factor()
             2 * 53
@@ -1001,18 +985,6 @@
             sage: # needs sage.rings.number_field
             sage: E = EllipticCurve('19a1')
             sage: x = polygen(ZZ, 'x')
-<<<<<<< HEAD
-            sage: K.<t> = NumberField(x^9 - 3*x^8 - 4*x^7 + 16*x^6 - 3*x^5              # needs sage.rings.number_field
-            ....:                     - 21*x^4 + 5*x^3 + 7*x^2 - 7*x + 1)
-            sage: EK = E.base_extend(K)                                                 # needs sage.rings.number_field
-            sage: E(0).division_points(3)                                               # needs sage.rings.number_field
-            [(0 : 1 : 0), (5 : -10 : 1), (5 : 9 : 1)]
-            sage: EK(0).division_points(3)                                              # needs sage.rings.number_field
-            [(0 : 1 : 0), (5 : 9 : 1), (5 : -10 : 1)]
-            sage: E(0).division_points(9)                                               # needs sage.rings.number_field
-            [(0 : 1 : 0), (5 : -10 : 1), (5 : 9 : 1)]
-            sage: EK(0).division_points(9)                                              # needs sage.rings.number_field
-=======
             sage: K.<t> = NumberField(x^9 - 3*x^8 - 4*x^7 + 16*x^6 - 3*x^5
             ....:                     - 21*x^4 + 5*x^3 + 7*x^2 - 7*x + 1)
             sage: EK = E.base_extend(K)
@@ -1023,7 +995,6 @@
             sage: E(0).division_points(9)
             [(0 : 1 : 0), (5 : -10 : 1), (5 : 9 : 1)]
             sage: EK(0).division_points(9)
->>>>>>> 3e2de54f
             [(0 : 1 : 0), (5 : 9 : 1), (5 : -10 : 1), (-150/121*t^8 + 414/121*t^7 + 1481/242*t^6 - 2382/121*t^5 - 103/242*t^4 + 629/22*t^3 - 367/242*t^2 - 1307/121*t + 625/121 : 35/484*t^8 - 133/242*t^7 + 445/242*t^6 - 799/242*t^5 + 373/484*t^4 + 113/22*t^3 - 2355/484*t^2 - 753/242*t + 1165/484 : 1), (-150/121*t^8 + 414/121*t^7 + 1481/242*t^6 - 2382/121*t^5 - 103/242*t^4 + 629/22*t^3 - 367/242*t^2 - 1307/121*t + 625/121 : -35/484*t^8 + 133/242*t^7 - 445/242*t^6 + 799/242*t^5 - 373/484*t^4 - 113/22*t^3 + 2355/484*t^2 + 753/242*t - 1649/484 : 1), (-1383/484*t^8 + 970/121*t^7 + 3159/242*t^6 - 5211/121*t^5 + 37/484*t^4 + 654/11*t^3 - 909/484*t^2 - 4831/242*t + 6791/484 : 927/121*t^8 - 5209/242*t^7 - 8187/242*t^6 + 27975/242*t^5 - 1147/242*t^4 - 1729/11*t^3 + 1566/121*t^2 + 12873/242*t - 10871/242 : 1), (-1383/484*t^8 + 970/121*t^7 + 3159/242*t^6 - 5211/121*t^5 + 37/484*t^4 + 654/11*t^3 - 909/484*t^2 - 4831/242*t + 6791/484 : -927/121*t^8 + 5209/242*t^7 + 8187/242*t^6 - 27975/242*t^5 + 1147/242*t^4 + 1729/11*t^3 - 1566/121*t^2 - 12873/242*t + 10629/242 : 1), (-4793/484*t^8 + 6791/242*t^7 + 10727/242*t^6 - 18301/121*t^5 + 2347/484*t^4 + 2293/11*t^3 - 7311/484*t^2 - 17239/242*t + 26767/484 : 30847/484*t^8 - 21789/121*t^7 - 34605/121*t^6 + 117164/121*t^5 - 10633/484*t^4 - 29437/22*t^3 + 39725/484*t^2 + 55428/121*t - 176909/484 : 1), (-4793/484*t^8 + 6791/242*t^7 + 10727/242*t^6 - 18301/121*t^5 + 2347/484*t^4 + 2293/11*t^3 - 7311/484*t^2 - 17239/242*t + 26767/484 : -30847/484*t^8 + 21789/121*t^7 + 34605/121*t^6 - 117164/121*t^5 + 10633/484*t^4 + 29437/22*t^3 - 39725/484*t^2 - 55428/121*t + 176425/484 : 1)]
 
         TESTS:
@@ -1256,10 +1227,6 @@
 
         ::
 
-<<<<<<< HEAD
-            sage: # needs sage.rings.finite_rings
-=======
->>>>>>> 3e2de54f
             sage: E = EllipticCurve(GF(7), [0, 1])  # This curve has order 12
             sage: G = E(5, 0)
             sage: G.set_order(2)
@@ -1280,16 +1247,6 @@
             sage: p = 2^521 - 1
             sage: prev_proof_state = proof.arithmetic()
             sage: proof.arithmetic(False)  # turn off primality checking
-<<<<<<< HEAD
-            sage: F = GF(p)                                                             # needs sage.rings.finite_rings
-            sage: A = p - 3
-            sage: B = 1093849038073734274511112390766805569936207598951683748994586394495953116150735016013708737573759623248592132296706313309438452531591012912142327488478985984
-            sage: q = 6864797660130609714981900799081393217269435300143305409394463459185543183397655394245057746333217197532963996371363321113864768612440380340372808892707005449
-            sage: E = EllipticCurve([F(A), F(B)])                                       # needs sage.rings.finite_rings
-            sage: G = E.random_point()                                                  # needs sage.rings.finite_rings
-            sage: G.set_order(q)                                                        # needs sage.rings.finite_rings
-            sage: G.order() * G  # This takes practically no time.                      # needs sage.rings.finite_rings
-=======
             sage: F = GF(p)
             sage: A = p - 3
             sage: B = 1093849038073734274511112390766805569936207598951683748994586394495953116150735016013708737573759623248592132296706313309438452531591012912142327488478985984
@@ -1298,7 +1255,6 @@
             sage: G = E.random_point()
             sage: G.set_order(q)
             sage: G.order() * G  # This takes practically no time.
->>>>>>> 3e2de54f
             (0 : 1 : 0)
             sage: proof.arithmetic(prev_proof_state) # restore state
 
@@ -1346,11 +1302,7 @@
 
             sage: E = EllipticCurve(GF(7), [0, 1])  # This curve has order 12
             sage: G = E(5, 0)   # G has order 2
-<<<<<<< HEAD
-            sage: G.set_order(11)                                                       # needs sage.rings.finite_rings
-=======
             sage: G.set_order(11)
->>>>>>> 3e2de54f
             Traceback (most recent call last):
             ...
             ValueError: Value 11 illegal: 11 * (5 : 0 : 1) is not the identity
@@ -1358,10 +1310,6 @@
         However, ``set_order`` can be fooled. For instance, the order
         can be set to a multiple the actual order::
 
-<<<<<<< HEAD
-            sage: # needs sage.rings.finite_rings
-=======
->>>>>>> 3e2de54f
             sage: E = EllipticCurve(GF(7), [0, 1])  # This curve has order 12
             sage: G = E(5, 0)   # G has order 2
             sage: G.set_order(8)
@@ -1577,10 +1525,6 @@
         `n=1`, which is trivial: the function is the constant
         1::
 
-<<<<<<< HEAD
-            sage: # needs sage.rings.finite_rings
-=======
->>>>>>> 3e2de54f
             sage: E = EllipticCurve([GF(7)(0), 2])
             sage: P = E(5, 1); Q = E(0, 3); I = E(0)
             sage: I._miller_(P, 1)
@@ -1590,10 +1534,6 @@
 
         A two-torsion example. In this case `f_{n,P}(Q) = x_Q - x_P`::
 
-<<<<<<< HEAD
-            sage: # needs sage.rings.finite_rings
-=======
->>>>>>> 3e2de54f
             sage: E = EllipticCurve([GF(7)(-1), 0])
             sage: P = E(0,0); Q = E(1, 0);
             sage: P._miller_(P, 2)
@@ -1639,15 +1579,6 @@
 
             sage: # needs sage.rings.finite_rings
             sage: p = 2017; A = 1; B = 30; r = 29; t = -70; k = 7
-<<<<<<< HEAD
-            sage: F = GF(p); R.<x> = F[]                                                # needs sage.rings.finite_rings
-            sage: E = EllipticCurve([F(A), F(B)]); P = E(369, 716)                      # needs sage.rings.finite_rings
-            sage: K.<a> = GF(p^k, modulus=x^k+2); EK = E.base_extend(K)                 # needs sage.rings.finite_rings
-            sage: Qx = 1226*a^6 + 1778*a^5 + 660*a^4 + 1791*a^3 + 1750*a^2 + 867*a + 770            # needs sage.rings.finite_rings
-            sage: Qy = 1764*a^6 + 198*a^5 + 1206*a^4 + 406*a^3 + 1200*a^2 + 273*a + 1712            # needs sage.rings.finite_rings
-            sage: Q = EK(Qx, Qy)                                                        # needs sage.rings.finite_rings
-            sage: Q._miller_(P, t - 1)                                                  # needs sage.rings.finite_rings
-=======
             sage: F = GF(p); R.<x> = F[]
             sage: E = EllipticCurve([F(A), F(B)]); P = E(369, 716)
             sage: K.<a> = GF(p^k, modulus=x^k+2); EK = E.base_extend(K)
@@ -1655,7 +1586,6 @@
             sage: Qy = 1764*a^6 + 198*a^5 + 1206*a^4 + 406*a^3 + 1200*a^2 + 273*a + 1712
             sage: Q = EK(Qx, Qy)
             sage: Q._miller_(P, t - 1)
->>>>>>> 3e2de54f
             1311*a^6 + 1362*a^5 + 1177*a^4 + 807*a^3 + 1331*a^2 + 1530*a + 1931
 
         ALGORITHM:
@@ -1905,20 +1835,6 @@
         A simple example, pairing a point with itself, and pairing a point with
         another rational point::
 
-<<<<<<< HEAD
-            sage: p = 103; A = 1; B = 18; E = EllipticCurve(GF(p), [A, B])              # needs sage.rings.finite_rings
-            sage: P = E(33, 91); n = P.order(); n                                       # needs sage.rings.finite_rings
-            19
-            sage: k = GF(n)(p).multiplicative_order(); k                                # needs sage.rings.finite_rings
-            6
-            sage: P.tate_pairing(P, n, k)                                               # needs sage.rings.finite_rings
-            1
-            sage: Q = E(87, 51)                                                         # needs sage.rings.finite_rings
-            sage: P.tate_pairing(Q, n, k)                                               # needs sage.rings.finite_rings
-            1
-            sage: set_random_seed(35)
-            sage: P.tate_pairing(P, n, k)                                               # needs sage.rings.finite_rings
-=======
             sage: p = 103; A = 1; B = 18; E = EllipticCurve(GF(p), [A, B])
             sage: P = E(33, 91); n = P.order(); n
             19
@@ -1931,7 +1847,6 @@
             1
             sage: set_random_seed(35)
             sage: P.tate_pairing(P, n, k)
->>>>>>> 3e2de54f
             1
 
         We now let `Q` be a point on the same curve as above, but defined over
@@ -2082,18 +1997,6 @@
 
             sage: # needs sage.rings.finite_rings
             sage: p = 7549; A = 0; B = 1; n = 157; k = 6; t = 14
-<<<<<<< HEAD
-            sage: F = GF(p); E = EllipticCurve(F, [A, B])                               # needs sage.rings.finite_rings
-            sage: R.<x> = F[]; K.<a> = GF((p,k), modulus=x^k+2)                         # needs sage.rings.finite_rings
-            sage: EK = E.base_extend(K)                                                 # needs sage.rings.finite_rings
-            sage: P = EK(3050, 5371); Q = EK(6908*a^4, 3231*a^3)                        # needs sage.rings.finite_rings
-            sage: P.ate_pairing(Q, n, k, t)                                             # needs sage.rings.finite_rings
-            6708*a^5 + 4230*a^4 + 4350*a^3 + 2064*a^2 + 4022*a + 6733
-            sage: s = Integer(randrange(1, n))                                          # needs sage.rings.finite_rings
-            sage: (s*P).ate_pairing(Q, n, k, t) == P.ate_pairing(s*Q, n, k, t)          # needs sage.rings.finite_rings
-            True
-            sage: P.ate_pairing(s*Q, n, k, t) == P.ate_pairing(Q, n, k, t)^s            # needs sage.rings.finite_rings
-=======
             sage: F = GF(p); E = EllipticCurve(F, [A, B])
             sage: R.<x> = F[]; K.<a> = GF((p,k), modulus=x^k+2)
             sage: EK = E.base_extend(K)
@@ -2104,28 +2007,12 @@
             sage: (s*P).ate_pairing(Q, n, k, t) == P.ate_pairing(s*Q, n, k, t)
             True
             sage: P.ate_pairing(s*Q, n, k, t) == P.ate_pairing(Q, n, k, t)^s
->>>>>>> 3e2de54f
             True
 
         Another example with embedding degree 7 and positive trace::
 
             sage: # needs sage.rings.finite_rings
             sage: p = 2213; A = 1; B = 49; n = 1093; k = 7; t = 28
-<<<<<<< HEAD
-            sage: F = GF(p); E = EllipticCurve(F, [A, B])                               # needs sage.rings.finite_rings
-            sage: R.<x> = F[]; K.<a> = GF((p,k), modulus=x^k+2)                         # needs sage.rings.finite_rings
-            sage: EK = E.base_extend(K)                                                 # needs sage.rings.finite_rings
-            sage: P = EK(1583, 1734)                                                    # needs sage.rings.finite_rings
-            sage: Qx = 1729*a^6+1767*a^5+245*a^4+980*a^3+1592*a^2+1883*a+722            # needs sage.rings.finite_rings
-            sage: Qy = 1299*a^6+1877*a^5+1030*a^4+1513*a^3+1457*a^2+309*a+1636          # needs sage.rings.finite_rings
-            sage: Q = EK(Qx, Qy)                                                        # needs sage.rings.finite_rings
-            sage: P.ate_pairing(Q, n, k, t)                                             # needs sage.rings.finite_rings
-            1665*a^6 + 1538*a^5 + 1979*a^4 + 239*a^3 + 2134*a^2 + 2151*a + 654
-            sage: s = Integer(randrange(1, n))                                          # needs sage.rings.finite_rings
-            sage: (s*P).ate_pairing(Q, n, k, t) == P.ate_pairing(s*Q, n, k, t)          # needs sage.rings.finite_rings
-            True
-            sage: P.ate_pairing(s*Q, n, k, t) == P.ate_pairing(Q, n, k, t)^s            # needs sage.rings.finite_rings
-=======
             sage: F = GF(p); E = EllipticCurve(F, [A, B])
             sage: R.<x> = F[]; K.<a> = GF((p,k), modulus=x^k+2)
             sage: EK = E.base_extend(K)
@@ -2139,28 +2026,12 @@
             sage: (s*P).ate_pairing(Q, n, k, t) == P.ate_pairing(s*Q, n, k, t)
             True
             sage: P.ate_pairing(s*Q, n, k, t) == P.ate_pairing(Q, n, k, t)^s
->>>>>>> 3e2de54f
             True
 
         Another example with embedding degree 7 and negative trace::
 
             sage: # needs sage.rings.finite_rings
             sage: p = 2017; A = 1; B = 30; n = 29; k = 7; t = -70
-<<<<<<< HEAD
-            sage: F = GF(p); E = EllipticCurve(F, [A, B])                               # needs sage.rings.finite_rings
-            sage: R.<x> = F[]; K.<a> = GF((p,k), modulus=x^k+2)                         # needs sage.rings.finite_rings
-            sage: EK = E.base_extend(K)                                                 # needs sage.rings.finite_rings
-            sage: P = EK(369, 716)                                                      # needs sage.rings.finite_rings
-            sage: Qx = 1226*a^6+1778*a^5+660*a^4+1791*a^3+1750*a^2+867*a+770            # needs sage.rings.finite_rings
-            sage: Qy = 1764*a^6+198*a^5+1206*a^4+406*a^3+1200*a^2+273*a+1712            # needs sage.rings.finite_rings
-            sage: Q = EK(Qx, Qy)                                                        # needs sage.rings.finite_rings
-            sage: P.ate_pairing(Q, n, k, t)                                             # needs sage.rings.finite_rings
-            1794*a^6 + 1161*a^5 + 576*a^4 + 488*a^3 + 1950*a^2 + 1905*a + 1315
-            sage: s = Integer(randrange(1, n))                                          # needs sage.rings.finite_rings
-            sage: (s*P).ate_pairing(Q, n, k, t) == P.ate_pairing(s*Q, n, k, t)          # needs sage.rings.finite_rings
-            True
-            sage: P.ate_pairing(s*Q, n, k, t) == P.ate_pairing(Q, n, k, t)^s            # needs sage.rings.finite_rings
-=======
             sage: F = GF(p); E = EllipticCurve(F, [A, B])
             sage: R.<x> = F[]; K.<a> = GF((p,k), modulus=x^k+2)
             sage: EK = E.base_extend(K)
@@ -2174,7 +2045,6 @@
             sage: (s*P).ate_pairing(Q, n, k, t) == P.ate_pairing(s*Q, n, k, t)
             True
             sage: P.ate_pairing(s*Q, n, k, t) == P.ate_pairing(Q, n, k, t)^s
->>>>>>> 3e2de54f
             True
 
         Using the same data, we show that the ate pairing is a power of the
@@ -2194,20 +2064,6 @@
         `F`-rational, (it is the homomorphic image of an `F`-rational point) it
         is nonetheless in `ker(\pi-1)`, and so is a legitimate input::
 
-<<<<<<< HEAD
-            sage: q = 2^5; F.<a> = GF(q)                                                # needs sage.rings.finite_rings
-            sage: n = 41; k = 4; t = -8                                                 # needs sage.rings.finite_rings
-            sage: E = EllipticCurve(F,[0,0,1,1,1])                                      # needs sage.rings.finite_rings
-            sage: P = E(a^4 + 1, a^3)                                                   # needs sage.rings.finite_rings
-            sage: Fx.<b> = GF(q^k)                                                      # needs sage.rings.finite_rings
-            sage: Ex = EllipticCurve(Fx, [0,0,1,1,1])                                   # needs sage.rings.finite_rings
-            sage: phi = Hom(F, Fx)(F.gen().minpoly().roots(Fx)[0][0])                   # needs sage.rings.finite_rings
-            sage: Px = Ex(phi(P.xy()[0]), phi(P.xy()[1]))                               # needs sage.rings.finite_rings
-            sage: Qx = Ex(b^19+b^18+b^16+b^12+b^10+b^9+b^8+b^5+b^3+1,                   # needs sage.rings.finite_rings
-            ....:         b^18+b^13+b^10+b^8+b^5+b^4+b^3+b)
-            sage: Qx = Ex(Qx[0]^q, Qx[1]^q) - Qx  # ensure Qx is in ker(pi - q)         # needs sage.rings.finite_rings
-            sage: Px.ate_pairing(Qx, n, k, t)                                           # needs sage.rings.finite_rings
-=======
             sage: # needs sage.rings.finite_rings
             sage: q = 2^5; F.<a> = GF(q)
             sage: n = 41; k = 4; t = -8
@@ -2221,27 +2077,10 @@
             ....:         b^18+b^13+b^10+b^8+b^5+b^4+b^3+b)
             sage: Qx = Ex(Qx[0]^q, Qx[1]^q) - Qx  # ensure Qx is in ker(pi - q)
             sage: Px.ate_pairing(Qx, n, k, t)
->>>>>>> 3e2de54f
             Traceback (most recent call last):
             ...
             ValueError: Unexpected field degree: set keyword argument q equal to
             the size of the base field (big field is GF(q^4)).
-<<<<<<< HEAD
-            sage: Px.ate_pairing(Qx, n, k, t, q)                                        # needs sage.rings.finite_rings
-            b^19 + b^18 + b^17 + b^16 + b^15 + b^14 + b^13 + b^12
-            + b^11 + b^9 + b^8 + b^5 + b^4 + b^2 + b + 1
-            sage: s = Integer(randrange(1, n))
-            sage: (s*Px).ate_pairing(Qx, n, k, t, q) == Px.ate_pairing(s*Qx, n, k, t, q)            # needs sage.rings.finite_rings
-            True
-            sage: Px.ate_pairing(s*Qx, n, k, t, q) == Px.ate_pairing(Qx, n, k, t, q)^s  # needs sage.rings.finite_rings
-            True
-            sage: c = (k*q^(k-1)).mod(n); T = t - 1                                     # needs sage.rings.finite_rings
-            sage: N = gcd(T^k - 1, q^k - 1)                                             # needs sage.rings.finite_rings
-            sage: s = Integer(N/n)                                                      # needs sage.rings.finite_rings
-            sage: L = Integer((T^k - 1)/N)                                              # needs sage.rings.finite_rings
-            sage: M = (L*s*c.inverse_mod(n)).mod(n)                                     # needs sage.rings.finite_rings
-            sage: Px.ate_pairing(Qx, n, k, t, q) == Qx.tate_pairing(Px, n, k, q)^M      # needs sage.rings.finite_rings
-=======
             sage: Px.ate_pairing(Qx, n, k, t, q)
             b^19 + b^18 + b^17 + b^16 + b^15 + b^14 + b^13 + b^12
             + b^11 + b^9 + b^8 + b^5 + b^4 + b^2 + b + 1
@@ -2256,7 +2095,6 @@
             sage: L = Integer((T^k - 1)/N)
             sage: M = (L*s*c.inverse_mod(n)).mod(n)
             sage: Px.ate_pairing(Qx, n, k, t, q) == Qx.tate_pairing(Px, n, k, q)^M
->>>>>>> 3e2de54f
             True
 
         It is an error if `Q` is not in the kernel of `\pi - p`, where `\pi` is
@@ -2277,19 +2115,11 @@
 
             sage: # needs sage.rings.finite_rings
             sage: p = 29; A = 1; B = 0; n = 5; k = 2; t = 10
-<<<<<<< HEAD
-            sage: F = GF(p); R.<x> = F[]                                                # needs sage.rings.finite_rings
-            sage: E = EllipticCurve(F, [A, B]);                                         # needs sage.rings.finite_rings
-            sage: K.<a> = GF((p,k), modulus=x^k+2); EK = E.base_extend(K)               # needs sage.rings.finite_rings
-            sage: P = EK(14, 10*a); Q = EK(13, 21)                                      # needs sage.rings.finite_rings
-            sage: P.ate_pairing(Q, n, k, t)                                             # needs sage.rings.finite_rings
-=======
             sage: F = GF(p); R.<x> = F[]
             sage: E = EllipticCurve(F, [A, B]);
             sage: K.<a> = GF((p,k), modulus=x^k+2); EK = E.base_extend(K)
             sage: P = EK(14, 10*a); Q = EK(13, 21)
             sage: P.ate_pairing(Q, n, k, t)
->>>>>>> 3e2de54f
             Traceback (most recent call last):
             ...
             ValueError: This point (14 : 10*a : 1) is not in Ker(pi - 1)
@@ -2359,11 +2189,7 @@
         (0 : 0 : 1)
         sage: E(0,0)               # brackets are optional
         (0 : 0 : 1)
-<<<<<<< HEAD
-        sage: E([GF(5)(0), 0])     # entries are coerced                                # needs sage.rings.finite_rings
-=======
         sage: E([GF(5)(0), 0])     # entries are coerced
->>>>>>> 3e2de54f
         (0 : 0 : 1)
 
         sage: E(0.000, 0)
@@ -3826,11 +3652,7 @@
 
             sage: E = EllipticCurve(GF(17), [1,-1])
             sage: P = E([13, 4])
-<<<<<<< HEAD
-            sage: P._magma_init_(magma)         # optional - magma                      # needs sage.rings.finite_rings
-=======
             sage: P._magma_init_(magma)         # optional - magma
->>>>>>> 3e2de54f
             'EllipticCurve([_sage_ref...|GF(17)!0,GF(17)!0,GF(17)!0,GF(17)!1,GF(17)!16])![13,4]'
         """
         E = self.curve()._magma_init_(magma)
@@ -3954,19 +3776,11 @@
             sage: sz = randint(8,32)
             sage: e = randint(1,3)
             sage: p = random_prime(ceil(2**(sz/e)))
-<<<<<<< HEAD
-            sage: E = EllipticCurve(j=GF((p,e),'a').random_element())                   # needs sage.rings.finite_rings
-            sage: P = E.random_point()                                                  # needs sage.rings.finite_rings
-            sage: Q = randrange(2**999) * P                                             # needs sage.rings.finite_rings
-            sage: x = P.discrete_log(Q)                                                 # needs sage.rings.finite_rings
-            sage: x*P == Q                                                              # needs sage.rings.finite_rings
-=======
             sage: E = EllipticCurve(j=GF((p,e),'a').random_element())
             sage: P = E.random_point()
             sage: Q = randrange(2**999) * P
             sage: x = P.discrete_log(Q)
             sage: x*P == Q
->>>>>>> 3e2de54f
             True
 
         Doctest deprecation::
@@ -4027,15 +3841,6 @@
 
         EXAMPLES::
 
-<<<<<<< HEAD
-            sage: p=235322474717419
-            sage: b=8856682
-            sage: E = EllipticCurve(GF(p), [0, b])                                      # needs sage.rings.finite_rings
-            sage: P = E(200673830421813, 57025307876612)                                # needs sage.rings.finite_rings
-            sage: Q = E(40345734829479, 211738132651297)                                # needs sage.rings.finite_rings
-            sage: x = P.padic_elliptic_logarithm(Q, p)                                  # needs sage.rings.finite_rings sage.rings.padics
-            sage: x * P == Q                                                            # needs sage.rings.finite_rings sage.rings.padics
-=======
             sage: # needs sage.rings.finite_rings
             sage: p = 235322474717419
             sage: b = 8856682
@@ -4044,7 +3849,6 @@
             sage: Q = E(40345734829479, 211738132651297)
             sage: x = P.padic_elliptic_logarithm(Q, p)                                  # needs sage.rings.padics
             sage: x * P == Q                                                            # needs sage.rings.padics
->>>>>>> 3e2de54f
             True
 
         TESTS:
@@ -4055,19 +3859,11 @@
             sage: a = 49850651047495986645822557378918223
             sage: b = 21049438014429831351540675253466229
             sage: p = 54283205379427155782089046839411711
-<<<<<<< HEAD
-            sage: E = EllipticCurve(GF(p), [a, b])                                      # needs sage.rings.finite_rings
-            sage: P = E.random_point()                                                  # needs sage.rings.finite_rings
-            sage: Q = randrange(0, p-1) * P                                             # needs sage.rings.finite_rings
-            sage: x = P.padic_elliptic_logarithm(Q, p)                                  # needs sage.rings.finite_rings sage.rings.padics
-            sage: x*P == Q                                                              # needs sage.rings.finite_rings sage.rings.padics
-=======
             sage: E = EllipticCurve(GF(p), [a, b])
             sage: P = E.random_point()
             sage: Q = randrange(0, p-1) * P
             sage: x = P.padic_elliptic_logarithm(Q, p)                                  # needs sage.rings.padics
             sage: x*P == Q                                                              # needs sage.rings.padics
->>>>>>> 3e2de54f
             True
         """
         E = self.curve()
@@ -4151,63 +3947,36 @@
 
             sage: # needs sage.rings.finite_rings
             sage: p = next_prime(2^150)
-<<<<<<< HEAD
-            sage: E = EllipticCurve(GF(p), [1,1])                                       # needs sage.rings.finite_rings
-            sage: P = E(831623307675610677632782670796608848711856078,                  # needs sage.rings.finite_rings
-            ....:       42295786042873366706573292533588638217232964)
-            sage: P.order()                                                             # needs sage.rings.finite_rings
-            1427247692705959881058262545272474300628281448
-            sage: P.order() == E.cardinality()                                          # needs sage.rings.finite_rings
-=======
             sage: E = EllipticCurve(GF(p), [1,1])
             sage: P = E(831623307675610677632782670796608848711856078,
             ....:       42295786042873366706573292533588638217232964)
             sage: P.order()
             1427247692705959881058262545272474300628281448
             sage: P.order() == E.cardinality()
->>>>>>> 3e2de54f
             True
 
         The next example has `j(E)=0`::
 
             sage: # needs sage.rings.finite_rings
             sage: p = 33554501
-<<<<<<< HEAD
-            sage: F.<u> = GF((p,2))                                                     # needs sage.rings.finite_rings
-            sage: E = EllipticCurve(F, [0,1])                                           # needs sage.rings.finite_rings
-            sage: E.j_invariant()                                                       # needs sage.rings.finite_rings
-            0
-            sage: P = E.random_point()                                                  # needs sage.rings.finite_rings
-            sage: P.order()  # random                                                   # needs sage.rings.finite_rings
-=======
             sage: F.<u> = GF((p,2))
             sage: E = EllipticCurve(F, [0,1])
             sage: E.j_invariant()
             0
             sage: P = E.random_point()
             sage: P.order()  # random
->>>>>>> 3e2de54f
             16777251
 
         Similarly when `j(E)=1728`::
 
             sage: # needs sage.rings.finite_rings
             sage: p = 33554473
-<<<<<<< HEAD
-            sage: F.<u> = GF((p,2))                                                     # needs sage.rings.finite_rings
-            sage: E = EllipticCurve(F, [1,0])                                           # needs sage.rings.finite_rings
-            sage: E.j_invariant()                                                       # needs sage.rings.finite_rings
-            1728
-            sage: P = E.random_point()                                                  # needs sage.rings.finite_rings
-            sage: P.order()  # random                                                   # needs sage.rings.finite_rings
-=======
             sage: F.<u> = GF((p,2))
             sage: E = EllipticCurve(F, [1,0])
             sage: E.j_invariant()
             1728
             sage: P = E.random_point()
             sage: P.order()  # random
->>>>>>> 3e2de54f
             46912611635760
 
         TESTS:
