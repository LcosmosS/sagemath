# -*- coding: utf-8 -*-
r"""
Points on elliptic curves

The base class ``EllipticCurvePoint_field``, derived from
``AdditiveGroupElement``, provides support for points on elliptic
curves defined over general fields.  The derived classes
``EllipticCurvePoint_number_field`` and
``EllipticCurvePoint_finite_field`` provide further support for point
on curves defined over number fields (including the rational field
`\QQ`) and over finite fields.

The class ``EllipticCurvePoint``, which is based on
``SchemeMorphism_point_projective_ring``, currently has little extra
functionality.

EXAMPLES:

An example over `\QQ`::

    sage: E = EllipticCurve('389a1')
    sage: P = E(-1,1); P
    (-1 : 1 : 1)
    sage: Q = E(0,-1); Q
    (0 : -1 : 1)
    sage: P+Q
    (4 : 8 : 1)
    sage: P-Q
    (1 : 0 : 1)
    sage: 3*P-5*Q
    (328/361 : -2800/6859 : 1)

An example over a number field::

    sage: K.<i> = QuadraticField(-1)                                                    # optional - sage.rings.number_field
    sage: E = EllipticCurve(K, [1,0,0,0,-1])                                            # optional - sage.rings.number_field
    sage: P = E(0,i); P                                                                 # optional - sage.rings.number_field
    (0 : i : 1)
    sage: P.order()                                                                     # optional - sage.rings.number_field
    +Infinity
    sage: 101*P - 100*P == P                                                            # optional - sage.rings.number_field
    True

An example over a finite field::

    sage: K.<a> = GF((101,3))                                                           # optional - sage.rings.finite_rings
    sage: E = EllipticCurve(K, [1,0,0,0,-1])                                            # optional - sage.rings.finite_rings
    sage: P = E(40*a^2 + 69*a + 84 , 58*a^2 + 73*a + 45)                                # optional - sage.rings.finite_rings
    sage: P.order()                                                                     # optional - sage.rings.finite_rings
    1032210
    sage: E.cardinality()                                                               # optional - sage.rings.finite_rings
    1032210

Arithmetic with a point over an extension of a finite field::

    sage: k.<a> = GF((5,2))                                                             # optional - sage.rings.finite_rings
    sage: E = EllipticCurve(k,[1,0]); E                                                 # optional - sage.rings.finite_rings
    Elliptic Curve defined by y^2 = x^3 + x over Finite Field in a of size 5^2
    sage: P = E([a,2*a+4])                                                              # optional - sage.rings.finite_rings
    sage: 5*P                                                                           # optional - sage.rings.finite_rings
    (2*a + 3 : 2*a : 1)
    sage: P*5                                                                           # optional - sage.rings.finite_rings
    (2*a + 3 : 2*a : 1)
    sage: P + P + P + P + P                                                             # optional - sage.rings.finite_rings
    (2*a + 3 : 2*a : 1)

::

    sage: F = Zmod(3)
    sage: E = EllipticCurve(F, [1,0]);
    sage: P = E([2,1])
    sage: import sys
    sage: n = sys.maxsize
    sage: P*(n+1)-P*n == P
    True

Arithmetic over `\ZZ/N\ZZ` with composite `N` is supported.  When an
operation tries to invert a non-invertible element, a
:class:`ZeroDivisionError` is raised and a factorization of the modulus appears
in the error message::

    sage: N = 1715761513
    sage: E = EllipticCurve(Integers(N), [3,-13])
    sage: P = E(2,1)
    sage: LCM([2..60])*P
    Traceback (most recent call last):
    ...
    ZeroDivisionError: Inverse of 26927 does not exist
    (characteristic = 1715761513 = 26927*63719)

AUTHORS:

- William Stein (2005) -- Initial version

- Robert Bradshaw et al....

- John Cremona (Feb 2008) -- Point counting and group structure for
  non-prime fields, Frobenius endomorphism and order, elliptic logs

- John Cremona (Aug 2008) -- Introduced ``EllipticCurvePoint_number_field`` class

- Tobias Nagel, Michael Mardaus, John Cremona (Dec 2008) -- `p`-adic elliptic logarithm over `\QQ`

- David Hansen (Jan 2009) -- Added ``weil_pairing`` function to ``EllipticCurvePoint_finite_field`` class

- Mariah Lenox (March 2011) -- Added ``tate_pairing`` and ``ate_pairing``
  functions to ``EllipticCurvePoint_finite_field`` class

"""

# ****************************************************************************
#       Copyright (C) 2005 William Stein <wstein@gmail.com>
#
#  Distributed under the terms of the GNU General Public License (GPL)
#  as published by the Free Software Foundation; either version 2 of
#  the License, or (at your option) any later version.
#                  https://www.gnu.org/licenses/
# ****************************************************************************

import math

from sage.rings.padics.factory import Qp
from sage.rings.padics.precision_error import PrecisionError

import sage.rings.all as rings
import sage.rings.abc
from sage.rings.integer import Integer
from sage.rings.integer_ring import ZZ
import sage.groups.generic as generic
from sage.libs.pari.all import pari, PariError
from cypari2.pari_instance import prec_words_to_bits
from sage.structure.sequence import Sequence
from sage.structure.richcmp import richcmp

from sage.structure.coerce_actions import IntegerMulAction

from sage.schemes.curves.projective_curve import Hasse_bounds
from sage.schemes.projective.projective_point import (SchemeMorphism_point_projective_ring,
                                                      SchemeMorphism_point_abelian_variety_field)
from sage.schemes.generic.morphism import is_SchemeMorphism

from .constructor import EllipticCurve

oo = rings.infinity       # infinity


class EllipticCurvePoint(SchemeMorphism_point_projective_ring):
    """
    A point on an elliptic curve.
    """
    pass


class EllipticCurvePoint_field(SchemeMorphism_point_abelian_variety_field):
    """
    A point on an elliptic curve over a field.  The point has coordinates
    in the base field.

    EXAMPLES::

        sage: E = EllipticCurve('37a')
        sage: E([0,0])
        (0 : 0 : 1)
        sage: E(0,0)               # brackets are optional
        (0 : 0 : 1)
        sage: E([GF(5)(0), 0])     # entries are coerced                                # optional - sage.rings.finite_rings
        (0 : 0 : 1)

        sage: E(0.000, 0)
        (0 : 0 : 1)

        sage: E(1,0,0)
        Traceback (most recent call last):
        ...
        TypeError: Coordinates [1, 0, 0] do not define a point on
        Elliptic Curve defined by y^2 + y = x^3 - x over Rational Field

    ::

        sage: E = EllipticCurve([0,0,1,-1,0])
        sage: S = E(QQ); S
        Abelian group of points on
<<<<<<< HEAD
        Elliptic Curve defined by y^2 + y = x^3 - x over Rational Field
=======
         Elliptic Curve defined by y^2 + y = x^3 - x over Rational Field
>>>>>>> 08060ed1

        sage: K.<i> = NumberField(x^2 + 1)                                              # optional - sage.rings.number_field
        sage: E = EllipticCurve(K, [0,1,0,-160,308])                                    # optional - sage.rings.number_field
        sage: P = E(26, -120)                                                           # optional - sage.rings.number_field
        sage: Q = E(2+12*i, -36+48*i)                                                   # optional - sage.rings.number_field
        sage: P.order() == Q.order() == 4  # long time (3s)                             # optional - sage.rings.number_field
        True
        sage: 2*P == 2*Q                                                                # optional - sage.rings.number_field
        False

    ::

        sage: K.<t> = FractionField(PolynomialRing(QQ,'t'))
        sage: E = EllipticCurve([0,0,0,0,t^2])
        sage: P = E(0,t)
        sage: P, 2*P, 3*P
        ((0 : t : 1), (0 : -t : 1), (0 : 1 : 0))

    TESTS::

        sage: loads(S.dumps()) == S
        True
        sage: E = EllipticCurve('37a')
        sage: P = E(0,0); P
        (0 : 0 : 1)
        sage: loads(P.dumps()) == P
        True
        sage: T = 100*P
        sage: loads(T.dumps()) == T
        True

    Test pickling an elliptic curve that has known points on it::

        sage: e = EllipticCurve([0, 0, 1, -1, 0]); g = e.gens(); loads(dumps(e)) == e
        True

    Test that the refactoring from :trac:`14711` did preserve the behaviour
    of domain and codomain::

        sage: E = EllipticCurve(QQ,[1,1])
        sage: P = E(0,1)
        sage: P.domain()
        Spectrum of Rational Field
        sage: K.<a> = NumberField(x^2 - 3, 'a')                                         # optional - sage.rings.number_field
        sage: P = E.base_extend(K)(1,a)                                                 # optional - sage.rings.number_field
        sage: P.domain()                                                                # optional - sage.rings.number_field
        Spectrum of Number Field in a with defining polynomial x^2 - 3
        sage: P.codomain()                                                              # optional - sage.rings.number_field
<<<<<<< HEAD
        Elliptic Curve defined by y^2 = x^3 + x + 1 over Number Field in a with defining polynomial x^2 - 3
=======
        Elliptic Curve defined by y^2 = x^3 + x + 1
         over Number Field in a with defining polynomial x^2 - 3
>>>>>>> 08060ed1
        sage: P.codomain() == P.curve()                                                 # optional - sage.rings.number_field
        True
    """
    def __init__(self, curve, v, check=True):
        """
        Constructor for a point on an elliptic curve.

        INPUT:

        - curve -- an elliptic curve
        - v -- data determining a point (another point, the integer
                 0, or a tuple of coordinates)

        EXAMPLES::

            sage: E = EllipticCurve('43a')
            sage: P = E([2, -4, 2]); P
            (1 : -2 : 1)
            sage: P == E([1,-2])
            True
            sage: P = E(0); P
            (0 : 1 : 0)
            sage: P=E(2, -4, 2); P
            (1 : -2 : 1)
        """
        point_homset = curve.point_homset()
        R = point_homset.value_ring()
        if is_SchemeMorphism(v) or isinstance(v, EllipticCurvePoint_field):
            v = list(v)
        elif v == 0:
            v = (R.zero(), R.one(), R.zero())
        if check:
            # mostly from SchemeMorphism_point_projective_field
            d = point_homset.codomain().ambient_space().ngens()
            if not isinstance(v, (list, tuple)):
                raise TypeError("Argument v (= %s) must be a scheme point, list, or tuple." % str(v))
            if len(v) != d and len(v) != d-1:
                raise TypeError("v (=%s) must have %s components" % (v, d))
            v = Sequence(v, R)
            if len(v) == d-1:     # very common special case
                v.append(v.universe()(1))

            n = len(v)
            all_zero = True
            for i in range(n):
                c = v[n-1-i]
                if c:
                    all_zero = False
                    if c == 1:
                        break
                    for j in range(n-i):
                        v[j] /= c
                    break
            if all_zero:
                raise ValueError("%s does not define a valid point "
                                 "since all entries are 0" % repr(v))

            x, y, z = v
            if z == 0:
                test = x
            else:
                a1, a2, a3, a4, a6 = curve.ainvs()
                test = y**2 + (a1*x+a3)*y - (((x+a2)*x+a4)*x+a6)
            if not test == 0:
                raise TypeError("Coordinates %s do not define a point on %s" % (list(v), curve))

        SchemeMorphism_point_abelian_variety_field.__init__(self, point_homset, v, check=False)
        # AdditiveGroupElement.__init__(self, point_homset)

    def _repr_(self):
        """
        Return a string representation of this point.

        EXAMPLES::

            sage: E = EllipticCurve('39a')
            sage: P = E([-2, 1, 1])
            sage: P._repr_()
            '(-2 : 1 : 1)'
        """
        return self.codomain().ambient_space()._repr_generic_point(self._coords)

    def _latex_(self):
        """
        Return a LaTeX representation of this point.

        EXAMPLES::

            sage: E = EllipticCurve('40a')
            sage: P = E([3, 0])
            sage: P._latex_()
            '\\left(3 : 0 : 1\\right)'
        """
        return self.codomain().ambient_space()._latex_generic_point(self._coords)

    def __getitem__(self, n):
        """
        Return the n'th coordinate of this point.

        EXAMPLES::

            sage: E = EllipticCurve('42a')
            sage: P = E([-17, -51, 17])
            sage: [P[i] for i in [2,1,0]]
            [1, -3, -1]
        """
        return self._coords[n]

    def __iter__(self):
        """
        Return the coordinates of this point as a list.

        EXAMPLES::

            sage: E = EllipticCurve('37a')
            sage: list(E([0,0]))
            [0, 0, 1]
        """
        return iter(self._coords)

    def __tuple__(self):
        """
        Return the coordinates of this point as a tuple.

        EXAMPLES::

            sage: E = EllipticCurve('44a')
            sage: P = E([1, -2, 1])
            sage: P.__tuple__()
            (1, -2, 1)
        """
        return tuple(self._coords)  # Warning: _coords is a list!

    def _richcmp_(self, other, op):
        """
        Comparison function for points to allow sorting and equality testing.

        EXAMPLES::

            sage: E = EllipticCurve('45a')
            sage: P = E([2, -1, 1])
            sage: P == E(0)
            False
            sage: P+P == E(0)
            True
        """
        if not isinstance(other, EllipticCurvePoint_field):
            try:
                other = self.codomain().ambient_space()(other)
            except TypeError:
                return NotImplemented
        return richcmp(self._coords, other._coords, op)

    def __pari__(self):
        r"""
        Converts this point to PARI format.

        EXAMPLES::

            sage: E = EllipticCurve([0,0,0,3,0])
            sage: O = E(0)
            sage: P = E.point([1,2])
            sage: O.__pari__()
            [0]
            sage: P.__pari__()
            [1, 2]

        The following implicitly calls O.__pari__() and P.__pari__()::

            sage: pari(E).elladd(O,P)
            [1, 2]

        TESTS:

        Try the same over a finite field::

            sage: E = EllipticCurve(GF(11), [0,0,0,3,0])                                # optional - sage.rings.finite_rings
            sage: O = E(0)                                                              # optional - sage.rings.finite_rings
            sage: P = E.point([1,2])                                                    # optional - sage.rings.finite_rings
            sage: O.__pari__()                                                          # optional - sage.rings.finite_rings
            [0]
            sage: P.__pari__()                                                          # optional - sage.rings.finite_rings
            [Mod(1, 11), Mod(2, 11)]

        We no longer need to explicitly call ``pari(O)`` and ``pari(P)``
        after :trac:`11868`::

            sage: pari(E).elladd(O, P)                                                  # optional - sage.rings.finite_rings
            [Mod(1, 11), Mod(2, 11)]
        """
        if self[2]:
            return pari([self[0]/self[2], self[1]/self[2]])
        else:
            return pari([0])

    def scheme(self):
        """
        Return the scheme of this point, i.e., the curve it is on.
        This is synonymous with :meth:`curve` which is perhaps more
        intuitive.

        EXAMPLES::

            sage: E = EllipticCurve(QQ,[1,1])
            sage: P = E(0,1)
            sage: P.scheme()
            Elliptic Curve defined by y^2 = x^3 + x + 1 over Rational Field
            sage: P.scheme() == P.curve()
            True
            sage: K.<a> = NumberField(x^2 - 3,'a')                                      # optional - sage.rings.number_field
            sage: P = E.base_extend(K)(1, a)                                            # optional - sage.rings.number_field
            sage: P.scheme()                                                            # optional - sage.rings.number_field
            Elliptic Curve defined by y^2 = x^3 + x + 1
            over Number Field in a with defining polynomial x^2 - 3
        """
        # The following text is just not true: it applies to the class
        # EllipticCurvePoint, which appears to be never used, but does
        # not apply to EllipticCurvePoint_field which is simply derived
        # from AdditiveGroupElement.
        #
        # "Technically, points on curves in Sage are scheme maps from
        #  the domain Spec(F) where F is the base field of the curve to
        #  the codomain which is the curve.  See also domain() and
        #  codomain()."

        return self.codomain()

    def order(self):
        r"""
        Return the order of this point on the elliptic curve.

        If the point is zero, returns 1, otherwise raise a
        :class:`NotImplementedError`.

        For curves over number fields and finite fields, see below.

        .. NOTE::

            :meth:`additive_order` is a synonym for :meth:`order`

        EXAMPLES::

            sage: K.<t> = FractionField(PolynomialRing(QQ,'t'))
            sage: E = EllipticCurve([0, 0, 0, -t^2, 0])
            sage: P = E(t,0)
            sage: P.order()
            Traceback (most recent call last):
            ...
            NotImplementedError: Computation of order of a point not implemented
            over general fields.
            sage: E(0).additive_order()
            1
            sage: E(0).order() == 1
            True
        """
        try:
            return self._order
        except AttributeError:
            pass
        if self.is_zero():
            self._order = Integer(1)
            return self._order
        raise NotImplementedError("Computation of order of a point "
                                  "not implemented over general fields.")

    additive_order = order

    def curve(self):
        """
        Return the curve that this point is on.

        EXAMPLES::

            sage: E = EllipticCurve('389a')
            sage: P = E([-1,1])
            sage: P.curve()
            Elliptic Curve defined by y^2 + y = x^3 + x^2 - 2*x over Rational Field
        """
        return self.scheme()

    def __bool__(self):
        """
        Return ``True`` if this is not the zero point on the curve.

        EXAMPLES::

            sage: E = EllipticCurve('37a')
            sage: P = E(0); P
            (0 : 1 : 0)
            sage: P.is_zero()
            True
            sage: P = E.gens()[0]
            sage: P.is_zero()
            False
        """
        return bool(self[2])



    def has_finite_order(self):
        """
        Return ``True`` if this point has finite additive order as an
        element of the group of points on this curve.

        For fields other than number fields and finite fields, this is
        NotImplemented unless self.is_zero().

        EXAMPLES::

            sage: K.<t> = FractionField(PolynomialRing(QQ,'t'))
            sage: E = EllipticCurve([0, 0, 0, -t^2, 0])
            sage: P = E(0)
            sage: P.has_finite_order()
            True
            sage: P = E(t,0)
            sage: P.has_finite_order()
            Traceback (most recent call last):
            ...
            NotImplementedError: Computation of order of a point not implemented
            over general fields.
            sage: (2*P).is_zero()
            True
        """
        if self.is_zero():
            return True
        return self.order() != oo

    is_finite_order = has_finite_order  # for backward compatibility

    def has_infinite_order(self):
        """
        Return True if this point has infinite additive order as an element
        of the group of points on this curve.

        For fields other than number fields and finite fields, this is
        NotImplemented unless self.is_zero().

        EXAMPLES::

            sage: K.<t> = FractionField(PolynomialRing(QQ,'t'))
            sage: E = EllipticCurve([0, 0, 0, -t^2, 0])
            sage: P = E(0)
            sage: P.has_infinite_order()
            False
            sage: P = E(t,0)
            sage: P.has_infinite_order()
            Traceback (most recent call last):
            ...
            NotImplementedError: Computation of order of a point not implemented over general fields.
            sage: (2*P).is_zero()
            True
        """
        if self.is_zero():
            return False
        return self.order() == oo

    def plot(self, **args):
        """
        Plot this point on an elliptic curve.

        INPUT:

        - ``**args`` -- all arguments get passed directly onto the point
          plotting function.

        EXAMPLES::

            sage: E = EllipticCurve('389a')
            sage: P = E([-1,1])
            sage: P.plot(pointsize=30, rgbcolor=(1,0,0))                                # optional - sage.plot
            Graphics object consisting of 1 graphics primitive
        """
        from sage.plot.point import point
        from sage.plot.text import text

        if self.is_zero():
            return text("$\\infty$", (-3, 3), **args)
        else:
            return point((self[0], self[1]), **args)

    def _add_(self, right):
        """
        Add self to right.

        EXAMPLES::

            sage: E = EllipticCurve('389a')
            sage: P = E([-1,1]); Q = E([0,0])
            sage: P + Q
            (1 : 0 : 1)
            sage: P._add_(Q) == P + Q
            True

        Example to show that bug :trac:`4820` is fixed::

            sage: [type(c) for c in 2*EllipticCurve('37a1').gen(0)]
            [<... 'sage.rings.rational.Rational'>,
            <... 'sage.rings.rational.Rational'>,
            <... 'sage.rings.rational.Rational'>]

        Checks that :trac:`15964` is fixed::

            sage: N = 1715761513
            sage: E = EllipticCurve(Integers(N), [3,-13])
            sage: P = E(2,1)
            sage: LCM([2..60])*P
            Traceback (most recent call last):
            ...
            ZeroDivisionError: Inverse of 26927 does not exist
            (characteristic = 1715761513 = 26927*63719)

            sage: N = 35
            sage: E = EllipticCurve(Integers(N), [5,1])
            sage: P = E(0,1)
            sage: 4*P
            Traceback (most recent call last):
            ...
            ZeroDivisionError: Inverse of 7 does not exist
            (characteristic = 35 = 7*5)

        Checks that :trac:`34681` is fixed::

            sage: P+P
            (15 : 14 : 1)
            sage: 2*P
            (15 : 14 : 1)
        """
        # Use Prop 7.1.7 of Cohen "A Course in Computational Algebraic
        # Number Theory"
        if self.is_zero():
            return right
        if right.is_zero():
            return self
        E = self.curve()
        a1, a2, a3, a4, a6 = E.ainvs()
        x1, y1 = self[0], self[1]
        x2, y2 = right[0], right[1]
        if x1 == x2 and y1 == -y2 - a1*x2 - a3:
            return E(0)  # point at infinity

        if x1 == x2 and y1 == y2:
            try:
                m = (3*x1*x1 + 2*a2*x1 + a4 - a1*y1) / (2*y1 + a1*x1 + a3)
            except ZeroDivisionError:
                R = E.base_ring()
                if R.is_finite():
                    N = R.characteristic()
                    N1 = N.gcd(Integer(2*y1 + a1*x1 + a3))
                    N2 = N//N1
                    raise ZeroDivisionError("Inverse of %s does not exist (characteristic = %s = %s*%s)" % (2*y1 + a1*x1 + a3, N, N1, N2))
                else:
                    raise ZeroDivisionError("Inverse of %s does not exist" % (2*y1 + a1*x1 + a3))
        else:
            try:
                m = (y1-y2)/(x1-x2)
            except ZeroDivisionError:
                R = E.base_ring()
                if R.is_finite():
                    N = R.characteristic()
                    N1 = N.gcd(Integer(x1-x2))
                    N2 = N//N1
                    raise ZeroDivisionError("Inverse of %s does not exist (characteristic = %s = %s*%s)" % (x1-x2, N, N1, N2))
                else:
                    raise ZeroDivisionError("Inverse of %s does not exist" % (x1-x2))

        x3 = -x1 - x2 - a2 + m*(m+a1)
        y3 = -y1 - a3 - a1*x3 + m*(x1-x3)
        # See trac #4820 for why we need to coerce 1 into the base ring here:
        return E.point([x3, y3, E.base_ring()(1)], check=False)

    def _sub_(self, right):
        """
        Subtract right from  self.

        EXAMPLES::

            sage: E = EllipticCurve('389a')
            sage: P = E([-1,1]); Q = E([0,0])
            sage: P - Q
            (4 : 8 : 1)
            sage: P - Q == P._sub_(Q)
            True
            sage: (P - Q) + Q
            (-1 : 1 : 1)
            sage: P
            (-1 : 1 : 1)
        """
        return self + (-right)

    def __neg__(self):
        """
        Return the additive inverse of this point.

        EXAMPLES::

            sage: E = EllipticCurve('389a')
            sage: P = E([-1,1])
            sage: Q = -P; Q
            (-1 : -2 : 1)
            sage: Q + P
            (0 : 1 : 0)

        Example to show that bug :trac:`4820` is fixed::

            sage: [type(c) for c in -EllipticCurve('37a1').gen(0)]
            [<... 'sage.rings.rational.Rational'>,
             <... 'sage.rings.rational.Rational'>,
             <... 'sage.rings.rational.Rational'>]
        """
        if self.is_zero():
            return self
        E, x, y = self.curve(), self[0], self[1]
        # See trac #4820 for why we need to coerce 1 into the base ring here:
        return E.point([x, -y - E.a1()*x - E.a3(), E.base_ring()(1)], check=False)

    def xy(self):
        """
        Return the `x` and `y` coordinates of this point, as a 2-tuple.
        If this is the point at infinity, a :class:`ZeroDivisionError` is raised.

        EXAMPLES::

            sage: E = EllipticCurve('389a')
            sage: P = E([-1,1])
            sage: P.xy()
            (-1, 1)
            sage: Q = E(0); Q
            (0 : 1 : 0)
            sage: Q.xy()
            Traceback (most recent call last):
            ...
            ZeroDivisionError: rational division by zero
        """
        if self[2] == 1:
            return self[0], self[1]
        else:
            return self[0]/self[2], self[1]/self[2]

    def is_divisible_by(self, m):
        """
        Return True if there exists a point `Q` defined over the same
        field as self such that `mQ` == self.

        INPUT:

        - ``m`` -- a positive integer.

        OUTPUT:

        (bool) -- True if there is a solution, else False.

        .. WARNING::

            This function usually triggers the computation of the
            `m`-th division polynomial of the associated elliptic
            curve, which will be expensive if `m` is large, though it
            will be cached for subsequent calls with the same `m`.

        EXAMPLES::

            sage: E = EllipticCurve('389a')
            sage: Q = 5*E(0,0); Q
            (-2739/1444 : -77033/54872 : 1)
            sage: Q.is_divisible_by(4)
            False
            sage: Q.is_divisible_by(5)
            True

        A finite field example::

            sage: E = EllipticCurve(GF(101), [23,34])                                   # optional - sage.rings.finite_rings
            sage: E.cardinality().factor()                                              # optional - sage.rings.finite_rings
            2 * 53
            sage: Set([T.order() for T in E.points()])                                  # optional - sage.rings.finite_rings
            {1, 106, 2, 53}
            sage: len([T for T in E.points() if T.is_divisible_by(2)])                  # optional - sage.rings.finite_rings
            53
            sage: len([T for T in E.points() if T.is_divisible_by(3)])                  # optional - sage.rings.finite_rings
            106

        TESTS:

        This shows that the bug reported at :trac:`10076` is fixed::

            sage: K = QuadraticField(8,'a')                                             # optional - sage.rings.number_field
            sage: E = EllipticCurve([K(0),0,0,-1,0])                                    # optional - sage.rings.number_field
            sage: P = E([-1,0])                                                         # optional - sage.rings.number_field
            sage: P.is_divisible_by(2)                                                  # optional - sage.rings.number_field
            False
            sage: P.division_points(2)                                                  # optional - sage.rings.number_field
            []

        Note that it is not sufficient to test that
        ``self.division_points(m,poly_only=True)`` has roots::

            sage: P.division_points(2, poly_only=True).roots()                          # optional - sage.rings.number_field
            [(1/2*a - 1, 1), (-1/2*a - 1, 1)]

            sage: tor = E.torsion_points(); len(tor)                                    # optional - sage.rings.number_field
            8
            sage: [T.order() for T in tor]                                              # optional - sage.rings.number_field
            [2, 4, 4, 2, 1, 2, 4, 4]
            sage: all(T.is_divisible_by(3) for T in tor)                                # optional - sage.rings.number_field
            True
            sage: sorted(T for T in tor if T.is_divisible_by(2))                        # optional - sage.rings.number_field
            [(0 : 1 : 0), (1 : 0 : 1)]
            sage: sorted(Set([2*T for T in tor]))                                       # optional - sage.rings.number_field
            [(0 : 1 : 0), (1 : 0 : 1)]
        """
        # Coerce the input m to an integer
        m = Integer(m)

        # Check for trivial cases of m = 1, -1 and 0.
        if m == 1 or m == -1:
            return True
        if m == 0:
            return self == 0  # then m*self=self for all m!
        m = m.abs()

        # Now the following line would of course be correct, but we
        # work harder to be more efficient:
        # return len(self.division_points(m)) > 0

        P = self

        # If P has finite order n and gcd(m,n)=1 then the result is
        # True.  However, over general fields computing P.order() is
        # not implemented.

        try:
            n = P.order()
            if not n == oo:
                if m.gcd(n) == 1:
                    return True
        except NotImplementedError:
            pass

        P_is_2_torsion = (P == -P)
        g = P.division_points(m, poly_only=True)

        if not P_is_2_torsion:
            # In this case deg(g)=m^2, and each root in K lifts to two
            # points Q,-Q both in E(K), of which exactly one is a
            # solution.  So we just check the existence of roots:
            return len(g.roots()) > 0

        # Now 2*P==0

        if m % 2 == 1:
            return True  # P itself is a solution when m is odd

        # Now m is even and 2*P=0.  Roots of g in K may or may not
        # lift to solutions in E(K), so we fall back to the default.
        # Note that division polynomials are cached so this is not
        # inefficient:

        return len(self.division_points(m)) > 0

    def division_points(self, m, poly_only=False):
        r"""
        Return a list of all points `Q` such that `mQ=P` where `P` = ``self``.

        Only points on the elliptic curve containing self and defined
        over the base field are included.

        INPUT:

        - ``m`` -- a positive integer

        - ``poly_only`` -- bool (default: False); if True return
          polynomial whose roots give all possible `x`-coordinates of
          `m`-th roots of ``self``.

        OUTPUT:

        (list) -- a (possibly empty) list of solutions `Q` to `mQ=P`,
        where `P` = self.

        EXAMPLES:

        We find the five 5-torsion points on an elliptic curve::

            sage: E = EllipticCurve('11a'); E
            Elliptic Curve defined by y^2 + y = x^3 - x^2 - 10*x - 20 over Rational Field
            sage: P = E(0); P
            (0 : 1 : 0)
            sage: P.division_points(5)
            [(0 : 1 : 0), (5 : -6 : 1), (5 : 5 : 1), (16 : -61 : 1), (16 : 60 : 1)]

        Note above that 0 is included since [5]*0 = 0.

        We create a curve of rank 1 with no torsion and do a consistency check::

            sage: E = EllipticCurve('11a').quadratic_twist(-7)
            sage: Q = E([44,-270])
            sage: (4*Q).division_points(4)
            [(44 : -270 : 1)]

        We create a curve over a non-prime finite field with group of
        order `18`::

            sage: k.<a> = GF((5,2))                                                     # optional - sage.rings.finite_rings
            sage: E = EllipticCurve(k, [1,2+a,3,4*a,2])                                 # optional - sage.rings.finite_rings
            sage: P = E([3, 3*a+4])                                                     # optional - sage.rings.finite_rings
            sage: factor(E.order())                                                     # optional - sage.rings.finite_rings
            2 * 3^2
            sage: P.order()                                                             # optional - sage.rings.finite_rings
            9

        We find the `1`-division points as a consistency check -- there
        is just one, of course::

            sage: P.division_points(1)                                                  # optional - sage.rings.finite_rings
            [(3 : 3*a + 4 : 1)]

        The point `P` has order coprime to 2 but divisible by 3, so::

            sage: P.division_points(2)                                                  # optional - sage.rings.finite_rings
            [(2*a + 1 : 3*a + 4 : 1), (3*a + 1 : a : 1)]

        We check that each of the 2-division points works as claimed::

            sage: [2*Q for Q in P.division_points(2)]                                   # optional - sage.rings.finite_rings
            [(3 : 3*a + 4 : 1), (3 : 3*a + 4 : 1)]

        Some other checks::

            sage: P.division_points(3)                                                  # optional - sage.rings.finite_rings
            []
            sage: P.division_points(4)                                                  # optional - sage.rings.finite_rings
            [(0 : 3*a + 2 : 1), (1 : 0 : 1)]
            sage: P.division_points(5)                                                  # optional - sage.rings.finite_rings
            [(1 : 1 : 1)]

        An example over a number field (see :trac:`3383`)::

            sage: E = EllipticCurve('19a1')
            sage: K.<t> = NumberField(x^9 - 3*x^8 - 4*x^7 + 16*x^6 - 3*x^5              # optional - sage.rings.number_field
            ....:                     - 21*x^4 + 5*x^3 + 7*x^2 - 7*x + 1)
            sage: EK = E.base_extend(K)                                                 # optional - sage.rings.number_field
            sage: E(0).division_points(3)                                               # optional - sage.rings.number_field
            [(0 : 1 : 0), (5 : -10 : 1), (5 : 9 : 1)]
            sage: EK(0).division_points(3)                                              # optional - sage.rings.number_field
            [(0 : 1 : 0), (5 : 9 : 1), (5 : -10 : 1)]
            sage: E(0).division_points(9)                                               # optional - sage.rings.number_field
            [(0 : 1 : 0), (5 : -10 : 1), (5 : 9 : 1)]
            sage: EK(0).division_points(9)                                              # optional - sage.rings.number_field
            [(0 : 1 : 0), (5 : 9 : 1), (5 : -10 : 1), (-150/121*t^8 + 414/121*t^7 + 1481/242*t^6 - 2382/121*t^5 - 103/242*t^4 + 629/22*t^3 - 367/242*t^2 - 1307/121*t + 625/121 : 35/484*t^8 - 133/242*t^7 + 445/242*t^6 - 799/242*t^5 + 373/484*t^4 + 113/22*t^3 - 2355/484*t^2 - 753/242*t + 1165/484 : 1), (-150/121*t^8 + 414/121*t^7 + 1481/242*t^6 - 2382/121*t^5 - 103/242*t^4 + 629/22*t^3 - 367/242*t^2 - 1307/121*t + 625/121 : -35/484*t^8 + 133/242*t^7 - 445/242*t^6 + 799/242*t^5 - 373/484*t^4 - 113/22*t^3 + 2355/484*t^2 + 753/242*t - 1649/484 : 1), (-1383/484*t^8 + 970/121*t^7 + 3159/242*t^6 - 5211/121*t^5 + 37/484*t^4 + 654/11*t^3 - 909/484*t^2 - 4831/242*t + 6791/484 : 927/121*t^8 - 5209/242*t^7 - 8187/242*t^6 + 27975/242*t^5 - 1147/242*t^4 - 1729/11*t^3 + 1566/121*t^2 + 12873/242*t - 10871/242 : 1), (-1383/484*t^8 + 970/121*t^7 + 3159/242*t^6 - 5211/121*t^5 + 37/484*t^4 + 654/11*t^3 - 909/484*t^2 - 4831/242*t + 6791/484 : -927/121*t^8 + 5209/242*t^7 + 8187/242*t^6 - 27975/242*t^5 + 1147/242*t^4 + 1729/11*t^3 - 1566/121*t^2 - 12873/242*t + 10629/242 : 1), (-4793/484*t^8 + 6791/242*t^7 + 10727/242*t^6 - 18301/121*t^5 + 2347/484*t^4 + 2293/11*t^3 - 7311/484*t^2 - 17239/242*t + 26767/484 : 30847/484*t^8 - 21789/121*t^7 - 34605/121*t^6 + 117164/121*t^5 - 10633/484*t^4 - 29437/22*t^3 + 39725/484*t^2 + 55428/121*t - 176909/484 : 1), (-4793/484*t^8 + 6791/242*t^7 + 10727/242*t^6 - 18301/121*t^5 + 2347/484*t^4 + 2293/11*t^3 - 7311/484*t^2 - 17239/242*t + 26767/484 : -30847/484*t^8 + 21789/121*t^7 + 34605/121*t^6 - 117164/121*t^5 + 10633/484*t^4 + 29437/22*t^3 - 39725/484*t^2 - 55428/121*t + 176425/484 : 1)]

        TESTS:

        Check that :trac:`24844` is fixed::

            sage: p = next_prime(1000000)                                               # optional - sage.rings.finite_rings
            sage: E = EllipticCurve(GF(p), 123, 456)                                    # optional - sage.rings.finite_rings
            sage: pts = E(0).division_points(3)                                         # optional - sage.rings.finite_rings
            sage: P = pts[1]; P                                                         # optional - sage.rings.finite_rings
            (389063 : 124244 : 1)
            sage: P._order                                                              # optional - sage.rings.finite_rings
            3

        When we successfully divide a point known to have infinite
        order, the points returned know that they also have infinite
        order::

            sage: E = EllipticCurve([0,0,1,-1,0])
            sage: P = E(-1,0)
            sage: P.order()
            +Infinity
            sage: pts = P.division_points(3);  len(pts)
            1
            sage: [(Q,Q._order) for Q in pts]
            [((0 : -1 : 1), +Infinity)]

        When we successfully divide a point of known finite order `n`,
        the points returned know that they also have finite order `nk`
        for some divisor `k` of `m`::

          sage: E = EllipticCurve([1, 0, 1, -19, 26])
          sage: [(Q,Q._order) for Q in E(0).division_points(12)]
          [((-5 : 2 : 1), 2),
           ((-2 : -7 : 1), 6),
           ((-2 : 8 : 1), 6),
           ((0 : 1 : 0), 1),
           ((1 : -4 : 1), 6),
           ((1 : 2 : 1), 6),
           ((7/4 : -11/8 : 1), 2),
           ((3 : -2 : 1), 2),
           ((4 : -7 : 1), 3),
           ((4 : 2 : 1), 3),
           ((13 : -52 : 1), 6),
           ((13 : 38 : 1), 6)]
          sage: P = E(4,-7)
          sage: P.order()
          3
          sage: [(Q,Q._order) for Q in P.division_points(4)]
          [((-2 : -7 : 1), 6), ((1 : 2 : 1), 6), ((4 : -7 : 1), 3), ((13 : 38 : 1), 6)]
        """
        # Coerce the input m to an integer
        m = Integer(m)
        # Check for trivial cases of m = 1, -1 and 0.
        if m == 1 or m == -1:
            return [self]
        if m == 0:
            if self == 0:  # then every point Q is a solution, but...
                return [self]
            else:
                return []

        # ans will contain the list of division points.
        ans = []

        # We compute a polynomial g whose roots give all possible x
        # coordinates of the m-division points.  The number of
        # solutions (over the algebraic closure) is m^2, assuming that
        # the characteristic does not divide m.

        E = self.curve()
        P = self
        nP = -P
        P_is_2_torsion = (P == nP)

        # If self is the 0, then self is a solution, and the correct
        # poly is the m'th division polynomial
        if P == 0:
            ans.append(P)
            g = E.division_polynomial(m)
        else:
            # The poly g here is 0 at x(Q) iff x(m*Q) = x(P).
            g = E._multiple_x_numerator(m) - P[0]*E._multiple_x_denominator(m)

            # When 2*P=0, then -Q is a solution iff Q is.  For even m,
            # no 2-torsion point is a solution, so that g is the
            # square of a polynomial g1 of degree m^2/2, and each root
            # of g1 leads to a pair of solutions Q, -Q to m*Q=P.  For
            # odd m, P itself is the only 2-torsion solution, so g has
            # the form (x-x(P))*g1(x)^2 where g1 has degree (m^2-1)/2
            # and each root of g1 leads to a pair Q, -Q.

            if P_is_2_torsion:
                if m % 2 == 0:
                    # This computes g.sqrt() which is not implemented
                    g = g.gcd(g.derivative())*g.leading_coefficient().sqrt()

            # When 2*P!=0, then for each solution Q to m*Q=P, -Q is
            # not a solution (and points of order 2 are not
            # solutions).  Hence the roots of g are distinct and each
            # gives rise to precisely one solution Q.

                else:
                    g0 = g.variables()[0] - P[0]
                    g = g // g0
                    g = g.gcd(g.derivative())*g.leading_coefficient().sqrt()
                    g = g0*g

        if poly_only:
            return g

        for x in g.roots(multiplicities=False):
            if E.is_x_coord(x):
                # Make a point on the curve with this x coordinate.
                Q = E.lift_x(x)
                nQ = -Q
                mQ = m*Q
                # if P==-P then Q works iff -Q works, so we include
                # both unless they are equal:
                if P_is_2_torsion:
                    if mQ == P:
                        ans.append(Q)
                        if nQ != Q:
                            ans.append(nQ)
                else:
                    # P is not 2-torsion so at most one of Q, -Q works
                    # and we must try both:
                    if mQ == P:
                        ans.append(Q)
                    elif mQ == nP:
                        ans.append(nQ)

        if not ans:
            return ans

        # set orders of points found when self's order is known:
        if self.is_zero():
            self._order = Integer(1)
        try:
            n = self._order  # do not compute, just use if already known
            if n == oo:
                for Q in ans:
                    Q._order = oo
            else:
                mfac = m.factor()
                for Q in ans:
                    R = n * Q
                    Q._order = n * generic.order_from_multiple(R, m, factorization=mfac, operation='+')
        except AttributeError:  # do nothing about order if self's order unknown
            pass

        # Finally, sort and return
        ans.sort()
        return ans

    def _divide_out(self, p):
        r"""
        Return `(Q,k)` where `p^kQ` == self and `Q` cannot be divided by `p`.

        .. WARNING::

            It is up to the caller to make sure that this does not loop
            endlessly.  It is used in
            ``EllipticCurve_generic._p_primary_torsion_basis()``, when
            self will always have (finite) order which is a power of `p`,
            so that the order of `Q` increases by a factor of `p` at each
            stage.

            Since it will clearly be in danger of looping when
            self.is_zero(), this case is caught, but otherwise caveat
            user.

        EXAMPLES::

            sage: E = EllipticCurve('37a1')
            sage: P = E([0, 0])
            sage: R = 12*P
            sage: R._divide_out(2)
            ((-1 : -1 : 1), 2)
            sage: R._divide_out(3)
            ((2 : -3 : 1), 1)
            sage: R._divide_out(5)
            ((1357/841 : 28888/24389 : 1), 0)
            sage: R._divide_out(12)
            Traceback (most recent call last):
            ...
            ValueError: p (=12) should be prime.
        """
        p = Integer(p)
        if not p.is_prime():
            raise ValueError("p (=%s) should be prime." % p)

        if self.is_zero():
            raise ValueError("self must not be 0.")

        k = 0
        Q = self
        pts = Q.division_points(p)
        while pts:
            Q = pts[0]
            k += 1
            pts = Q.division_points(p)
        return (Q, k)

    def set_order(self, value, *, check=True):
        r"""
        Set the value of ``self._order`` to ``value``.

        Use this when you know a priori the order of this point to avoid a
        potentially expensive order calculation.

        INPUT:

        - ``value`` -- positive integer

        OUTPUT: ``None``

        EXAMPLES:

        This example illustrates basic usage.

        ::

            sage: E = EllipticCurve(GF(7), [0, 1])  # This curve has order 12           # optional - sage.rings.finite_rings
            sage: G = E(5, 0)                                                           # optional - sage.rings.finite_rings
            sage: G.set_order(2)                                                        # optional - sage.rings.finite_rings
            sage: 2*G                                                                   # optional - sage.rings.finite_rings
            (0 : 1 : 0)

        We now give a more interesting case, the NIST-P521 curve. Its
        order is too big to calculate with Sage, and takes a long time
        using other packages, so it is very useful here.

        ::

            sage: p = 2^521 - 1
            sage: prev_proof_state = proof.arithmetic()
            sage: proof.arithmetic(False)  # turn off primality checking
            sage: F = GF(p)                                                             # optional - sage.rings.finite_rings
            sage: A = p - 3
            sage: B = 1093849038073734274511112390766805569936207598951683748994586394495953116150735016013708737573759623248592132296706313309438452531591012912142327488478985984
            sage: q = 6864797660130609714981900799081393217269435300143305409394463459185543183397655394245057746333217197532963996371363321113864768612440380340372808892707005449
            sage: E = EllipticCurve([F(A), F(B)])                                       # optional - sage.rings.finite_rings
            sage: G = E.random_point()                                                  # optional - sage.rings.finite_rings
            sage: G.set_order(q)                                                        # optional - sage.rings.finite_rings
            sage: G.order() * G  # This takes practically no time.                      # optional - sage.rings.finite_rings
            (0 : 1 : 0)
            sage: proof.arithmetic(prev_proof_state) # restore state

        It is an error to pass a `value` equal to `0`::

            sage: E = EllipticCurve(GF(7), [0, 1])  # This curve has order 12           # optional - sage.rings.finite_rings
            sage: G = E.random_point()                                                  # optional - sage.rings.finite_rings
            sage: G.set_order(0)                                                        # optional - sage.rings.finite_rings
            Traceback (most recent call last):
            ...
            ValueError: Value 0 illegal for point order
            sage: G.set_order(1000)                                                     # optional - sage.rings.finite_rings
            Traceback (most recent call last):
            ...
            ValueError: Value 1000 illegal: outside max Hasse bound

        It is also very likely an error to pass a value which is not the actual
        order of this point. How unlikely is determined by the factorization of
        the actual order, and the actual group structure::

            sage: E = EllipticCurve(GF(7), [0, 1])  # This curve has order 12           # optional - sage.rings.finite_rings
            sage: G = E(5, 0)   # G has order 2                                         # optional - sage.rings.finite_rings
            sage: G.set_order(11)                                                       # optional - sage.rings.finite_rings
            Traceback (most recent call last):
            ...
            ValueError: Value 11 illegal: 11 * (5 : 0 : 1) is not the identity

        However, ``set_order`` can be fooled, though it's not likely in "real cases
        of interest". For instance, the order can be set to a multiple the
        actual order::

            sage: E = EllipticCurve(GF(7), [0, 1])  # This curve has order 12           # optional - sage.rings.finite_rings
            sage: G = E(5, 0)   # G has order 2                                         # optional - sage.rings.finite_rings
            sage: G.set_order(8)                                                        # optional - sage.rings.finite_rings
            sage: G.order()                                                             # optional - sage.rings.finite_rings
            8

        AUTHORS:

        - Mariah Lenox (2011-02-16)
        """
        value = Integer(value)

        if check:
            if value <= 0:
                raise ValueError('Value %s illegal for point order' % value)
            E = self.curve()
            q = E.base_ring().cardinality()
            low, hi = Hasse_bounds(q)
            if value > hi:
                raise ValueError('Value %s illegal: outside max Hasse bound' % value)
            if value * self != E(0):
                raise ValueError('Value %s illegal: %s * %s is not the identity' % (value, value, self))
        self._order = value

    # #############################  end  ################################

    def _line_(self, R, Q):
        r"""
        Computes the value at `Q` of a straight line through points
        self and `R`.

        INPUT:

        - ``R, Q`` -- points on self.curve() with ``Q`` nonzero.

        OUTPUT:

        An element of the base field self.curve().base_field().
        A ValueError is raised if ``Q`` is zero.

        EXAMPLES::

            sage: F.<a> = GF((2,5))                                                     # optional - sage.rings.finite_rings
            sage: E = EllipticCurve(F,[0,0,1,1,1])                                      # optional - sage.rings.finite_rings
            sage: P = E(a^4 + 1, a^3)                                                   # optional - sage.rings.finite_rings
            sage: Q = E(a^4, a^4 + a^3)                                                 # optional - sage.rings.finite_rings
            sage: O = E(0)                                                              # optional - sage.rings.finite_rings
            sage: P._line_(P,-2*P) == 0                                                 # optional - sage.rings.finite_rings
            True
            sage: P._line_(Q,-(P+Q)) == 0                                               # optional - sage.rings.finite_rings
            True
            sage: O._line_(O,Q) == F(1)                                                 # optional - sage.rings.finite_rings
            True
            sage: P._line_(O,Q) == a^4 - a^4 + 1                                        # optional - sage.rings.finite_rings
            True
            sage: P._line_(13*P,Q) == a^4                                               # optional - sage.rings.finite_rings
            True
            sage: P._line_(P,Q) == a^4 + a^3 + a^2 + 1                                  # optional - sage.rings.finite_rings
            True

        See :trac:`7116`::

            sage: P._line_ (Q,O)                                                        # optional - sage.rings.finite_rings
            Traceback (most recent call last):
            ...
            ValueError: Q must be nonzero.

        .. NOTE::

            This function is used in _miller_ algorithm.

        AUTHORS:

        - David Hansen (2009-01-25)
        """
        if Q.is_zero():
            raise ValueError("Q must be nonzero.")

        if self.is_zero() or R.is_zero():
            if self == R:
                return self.curve().base_field().one()
            if self.is_zero():
                return Q[0] - R[0]
            if R.is_zero():
                return Q[0] - self[0]
        elif self != R:
            if self[0] == R[0]:
                return Q[0] - self[0]
            else:
                l = (R[1] - self[1])/(R[0] - self[0])
                return Q[1] - self[1] - l * (Q[0] - self[0])
        else:
            a1, a2, a3, a4, a6 = self.curve().a_invariants()
            numerator = (3*self[0]**2 + 2*a2*self[0] + a4 - a1*self[1])
            denominator = (2*self[1] + a1*self[0] + a3)
            if denominator == 0:
                return Q[0] - self[0]
            else:
                l = numerator/denominator
                return Q[1] - self[1] - l * (Q[0] - self[0])

    def _miller_(self, Q, n):
        r"""
        Return the value at `Q` of the rational function `f_{n,P}`, where the
        divisor of `f_{n,P}` is `n[P]-[nP]-(n-1)[O]`.

        INPUT:

        - ``Q`` -- a nonzero point on self.curve().

        - ``n`` -- an nonzero integer. If `n<0` then return `Q`
                   evaluated at `1/(v_{nP}*f_{n,P})` (used in the ate pairing).

        OUTPUT:

        An element in the base field ``self.curve().base_field()``.
        A :class:`ValueError` is raised if `Q` is zero.

        EXAMPLES::

            sage: F.<a> = GF((2,5))                                                     # optional - sage.rings.finite_rings
            sage: E = EllipticCurve(F, [0,0,1,1,1])                                     # optional - sage.rings.finite_rings
            sage: P = E(a^4 + 1, a^3)                                                   # optional - sage.rings.finite_rings
            sage: Fx.<b> = GF((2,(4*5)))                                                # optional - sage.rings.finite_rings
            sage: Ex = EllipticCurve(Fx, [0,0,1,1,1])                                   # optional - sage.rings.finite_rings
            sage: phi = Hom(F,Fx)(F.gen().minpoly().roots(Fx)[0][0])                    # optional - sage.rings.finite_rings
            sage: Px = Ex(phi(P.xy()[0]), phi(P.xy()[1]))                               # optional - sage.rings.finite_rings
            sage: Qx = Ex(b^19 + b^18 + b^16 + b^12 + b^10 + b^9 + b^8 + b^5 + b^3 + 1, # optional - sage.rings.finite_rings
            ....:         b^18 + b^13 + b^10 + b^8 + b^5 + b^4 + b^3 + b)
            sage: Px._miller_(Qx,41) == b^17 + b^13 + b^12 + b^9 + b^8 + b^6 + b^4 + 1  # optional - sage.rings.finite_rings
            True
            sage: Qx._miller_(Px,41) == b^13 + b^10 + b^8 + b^7 + b^6 + b^5             # optional - sage.rings.finite_rings
            True
            sage: P._miller_(E(0),41)                                                   # optional - sage.rings.finite_rings
            Traceback (most recent call last):
            ...
            ValueError: Q must be nonzero.

        An example of even order::

            sage: F.<a> = GF((19,4))                                                    # optional - sage.rings.finite_rings
            sage: E = EllipticCurve(F, [-1,0])                                          # optional - sage.rings.finite_rings
            sage: P = E(15*a^3 + 17*a^2 + 14*a + 13,16*a^3 + 7*a^2 + a + 18)            # optional - sage.rings.finite_rings
            sage: Q = E(10*a^3 + 16*a^2 + 4*a + 2, 6*a^3 + 4*a^2 + 3*a + 2)             # optional - sage.rings.finite_rings
            sage: x = P.weil_pairing(Q, 360)                                            # optional - sage.rings.finite_rings
            sage: x^360 == F(1)                                                         # optional - sage.rings.finite_rings
            True

        You can use the _miller_ function on linearly dependent
        points, but with the risk of a dividing with zero::

            sage: Px._miller_(2*Px, 41)                                                 # optional - sage.rings.finite_rings
            Traceback (most recent call last):
            ...
            ZeroDivisionError: division by zero in finite field

        A small example of embedding degree 6::

            sage: q = 401; F = GF(q); a = 146; b = 400; k = 6                           # optional - sage.rings.finite_rings
            sage: E = EllipticCurve([F(a), F(b)])                                       # optional - sage.rings.finite_rings
            sage: R.<x> = F[]                                                           # optional - sage.rings.finite_rings
            sage: K.<a> = GF(q^k, modulus=x^6 + 4*x^4 + 115*x^3 + 81*x^2 + 51*x + 3)    # optional - sage.rings.finite_rings
            sage: EK = E.base_extend(K)                                                 # optional - sage.rings.finite_rings
            sage: P = E([F(338), F(227)])                                               # optional - sage.rings.finite_rings
            sage: Q_x = 333*a^5 + 391*a^4 + 160*a^3 + 335*a^2 + 71*a + 93               # optional - sage.rings.finite_rings
            sage: Q_y = 343*a^5 + 273*a^4 + 26*a^3 + 342*a^2 + 340*a + 210              # optional - sage.rings.finite_rings
            sage: Q = EK([Q_x, Q_y])                                                    # optional - sage.rings.finite_rings
            sage: P._miller_(Q, 127)                                                    # optional - sage.rings.finite_rings
            371*a^5 + 39*a^4 + 355*a^3 + 233*a^2 + 20*a + 275

        A series of small examples and small torsions.  We start with
        `n=1`, which is trivial: the function is the constant
        1::

            sage: E = EllipticCurve([GF(7)(0), 2])                                      # optional - sage.rings.finite_rings
            sage: P = E(5, 1); Q = E(0, 3); I = E(0)                                    # optional - sage.rings.finite_rings
            sage: I._miller_(P, 1)                                                      # optional - sage.rings.finite_rings
            1
            sage: I._miller_(Q, 1)                                                      # optional - sage.rings.finite_rings
            1

        A two-torsion example. In this case `f_{n,P}(Q) = x_Q - x_P`::

            sage: E = EllipticCurve([GF(7)(-1), 0])                                     # optional - sage.rings.finite_rings
            sage: P = E(0,0); Q = E(1, 0);                                              # optional - sage.rings.finite_rings
            sage: P._miller_(P, 2)                                                      # optional - sage.rings.finite_rings
            0
            sage: Q._miller_(Q, 2)                                                      # optional - sage.rings.finite_rings
            0
            sage: P._miller_(Q, 2)                                                      # optional - sage.rings.finite_rings
            1
            sage: Q._miller_(P, 2)                                                      # optional - sage.rings.finite_rings
            6

        A three-torsion example::

            sage: E = EllipticCurve([GF(7)(0), 2])                                      # optional - sage.rings.finite_rings
            sage: P = E(5, 1); Q = E(0, 3);                                             # optional - sage.rings.finite_rings
            sage: P._miller_(Q, 3)                                                      # optional - sage.rings.finite_rings
            4

        A 4-torsion example::

            sage: E = EllipticCurve([GF(7)(-1), 0])                                     # optional - sage.rings.finite_rings
            sage: P = E(5, 1); Q = E(4, 2)                                              # optional - sage.rings.finite_rings
            sage: P._miller_(Q, 4)                                                      # optional - sage.rings.finite_rings
            3

        A 5-torsion example::

            sage: E = EllipticCurve([GF(7)(-1), 4])                                     # optional - sage.rings.finite_rings
            sage: P = E(4, 1); Q = E(6, 5)                                              # optional - sage.rings.finite_rings
            sage: P._miller_(Q, 5)                                                      # optional - sage.rings.finite_rings
            1

        A 6-torsion example::

            sage: E = EllipticCurve([GF(7)(3), 1])                                      # optional - sage.rings.finite_rings
            sage: P = E(5, 1); Q = E(3, 3)                                              # optional - sage.rings.finite_rings
            sage: P._miller_(Q, 6)                                                      # optional - sage.rings.finite_rings
            5

        An example which is part of an ate pairing calculation. The trace of
        the curve is negative, so it should exercise the `n<0` case in the
        code::

<<<<<<< HEAD
            sage: p = 2017; A = 1; B = 30; r = 29; t = -70; k = 7;
=======
            sage: p = 2017; A = 1; B = 30; r = 29; t = -70; k = 7
>>>>>>> 08060ed1
            sage: F = GF(p); R.<x> = F[]                                                    # optional - sage.rings.finite_rings
            sage: E = EllipticCurve([F(A), F(B)]); P = E(369, 716)                          # optional - sage.rings.finite_rings
            sage: K.<a> = GF(p^k, modulus=x^k+2); EK = E.base_extend(K)                     # optional - sage.rings.finite_rings
            sage: Qx = 1226*a^6 + 1778*a^5 + 660*a^4 + 1791*a^3 + 1750*a^2 + 867*a + 770    # optional - sage.rings.finite_rings
            sage: Qy = 1764*a^6 + 198*a^5 + 1206*a^4 + 406*a^3 + 1200*a^2 + 273*a + 1712    # optional - sage.rings.finite_rings
            sage: Q = EK(Qx, Qy)                                                            # optional - sage.rings.finite_rings
<<<<<<< HEAD
            sage: Q._miller_(P, t-1)                                                        # optional - sage.rings.finite_rings
=======
            sage: Q._miller_(P, t - 1)                                                      # optional - sage.rings.finite_rings
>>>>>>> 08060ed1
            1311*a^6 + 1362*a^5 + 1177*a^4 + 807*a^3 + 1331*a^2 + 1530*a + 1931

        ALGORITHM:

            Double-and-add. See also [Mil2004]_.

        AUTHORS:

        - David Hansen (2009-01-25)
        - Mariah Lenox (2011-03-07) -- Added more doctests and support for
          negative n.
        """
        if Q.is_zero():
            raise ValueError("Q must be nonzero.")
        if n.is_zero():
            raise ValueError("n must be nonzero.")
        n_is_negative = False
        if n < 0:
            n = n.abs()
            n_is_negative = True

        one = self.curve().base_field().one()
        t = one
        V = self
        nbin = n.bits()
        i = n.nbits() - 2
        while i > -1:
            S = 2*V
            ell = V._line_(V, Q)
            vee = S._line_(-S, Q)
            t = (t**2)*(ell/vee)
            V = S
            if nbin[i] == 1:
                S = V+self
                ell = V._line_(self, Q)
                vee = S._line_(-S, Q)
                t = t*(ell/vee)
                V = S
            i = i-1
        if n_is_negative:
            vee = V._line_(-V, Q)
            t = 1/(t*vee)
        return t

    def weil_pairing(self, Q, n, algorithm=None):
        r"""
        Compute the Weil pairing of this point with another point `Q`
        on the same curve.

        INPUT:

        - ``Q`` -- another point on the same curve as ``self``.

        - ``n`` -- an integer `n` such that `nP = nQ = (0:1:0)`, where
          `P` is ``self``.

        - ``algorithm`` (default: ``None``) -- choices are ``pari``
          and ``sage``. PARI is usually significantly faster, but it
          only works over finite fields. When ``None`` is given, a
          suitable algorithm is chosen automatically.

        OUTPUT:

        An `n`'th root of unity in the base field of the curve.

        EXAMPLES::

            sage: F.<a> = GF((2,5))                                                     # optional - sage.rings.finite_rings
            sage: E = EllipticCurve(F, [0,0,1,1,1])                                     # optional - sage.rings.finite_rings
            sage: P = E(a^4 + 1, a^3)                                                   # optional - sage.rings.finite_rings
            sage: Fx.<b> = GF((2, 4*5))                                                 # optional - sage.rings.finite_rings
            sage: Ex = EllipticCurve(Fx, [0,0,1,1,1])                                   # optional - sage.rings.finite_rings
            sage: phi = Hom(F, Fx)(F.gen().minpoly().roots(Fx)[0][0])                   # optional - sage.rings.finite_rings
            sage: Px = Ex(phi(P.xy()[0]), phi(P.xy()[1]))                               # optional - sage.rings.finite_rings
            sage: O = Ex(0)                                                             # optional - sage.rings.finite_rings
            sage: Qx = Ex(b^19 + b^18 + b^16 + b^12 + b^10 + b^9 + b^8 + b^5 + b^3 + 1,             # optional - sage.rings.finite_rings
            ....:         b^18 + b^13 + b^10 + b^8 + b^5 + b^4 + b^3 + b)
            sage: Px.weil_pairing(Qx, 41) == b^19 + b^15 + b^9 + b^8 + b^6 + b^4 + b^3 + b^2 + 1    # optional - sage.rings.finite_rings
            True
            sage: Px.weil_pairing(17*Px, 41) == Fx(1)                                   # optional - sage.rings.finite_rings
            True
            sage: Px.weil_pairing(O, 41) == Fx(1)                                       # optional - sage.rings.finite_rings
            True

        An error is raised if either point is not `n`-torsion::

            sage: Px.weil_pairing(O, 40)                                                # optional - sage.rings.finite_rings
            Traceback (most recent call last):
            ...
            ValueError: points must both be n-torsion

        A larger example (see :trac:`4964`)::

            sage: P, Q = EllipticCurve(GF((19,4),'a'), [-1,0]).gens()                   # optional - sage.rings.finite_rings
            sage: P.order(), Q.order()                                                  # optional - sage.rings.finite_rings
            (360, 360)
            sage: z = P.weil_pairing(Q, 360)                                            # optional - sage.rings.finite_rings
            sage: z.multiplicative_order()                                              # optional - sage.rings.finite_rings
            360

        An example over a number field::

            sage: E = EllipticCurve('11a1').change_ring(CyclotomicField(5))             # optional - sage.rings.number_field
            sage: P, Q = E.torsion_subgroup().gens()                                    # optional - sage.rings.number_field
            sage: P, Q = (P.element(), Q.element())                                     # optional - sage.rings.number_field
            sage: (P.order(), Q.order())                                                # optional - sage.rings.number_field
            (5, 5)
            sage: P.weil_pairing(Q, 5)                                                  # optional - sage.rings.number_field
            zeta5^2
            sage: Q.weil_pairing(P, 5)                                                  # optional - sage.rings.number_field
            zeta5^3

        TESTS:

        Check that the original Sage implementation still works::

            sage: GF(65537^2).inject_variables()                                        # optional - sage.rings.finite_rings
            Defining z2
            sage: E = EllipticCurve(GF(65537^2), [0,1])                                 # optional - sage.rings.finite_rings
            sage: P = E(22, 28891)                                                      # optional - sage.rings.finite_rings
            sage: Q = E(-93, 40438*z2 + 31573)                                          # optional - sage.rings.finite_rings
            sage: P.weil_pairing(Q, 7282, algorithm='sage')                             # optional - sage.rings.finite_rings
            19937*z2 + 65384

        Passing an unknown ``algorithm=`` argument should fail::

            sage: P.weil_pairing(Q, 7282, algorithm='_invalid_')                        # optional - sage.rings.finite_rings
            Traceback (most recent call last):
            ...
            ValueError: unknown algorithm

        ALGORITHM:

        - For ``algorithm='pari'``: :pari:`ellweilpairing`.

        - For ``algorithm='sage'``:
          Implemented using Proposition 8 in [Mil2004]_.  The value 1 is
          returned for linearly dependent input points.  This condition
          is caught via a :class:`ZeroDivisionError`, since the use of a
          discrete logarithm test for linear dependence is much too slow
          for large `n`.

        AUTHORS:

        - David Hansen (2009-01-25)
        - Lorenz Panny (2022): ``algorithm='pari'``
        """
        P = self
        E = P.curve()

        if Q.curve() is not E:
            raise ValueError("points must both be on the same curve")

        if algorithm is None:
            if E.base_field().is_finite():
                algorithm = 'pari'
            else:
                algorithm = 'sage'

        if algorithm == 'pari':
            if pari.ellmul(E,P,n) != [0] or pari.ellmul(E,Q,n) != [0]:
                raise ValueError("points must both be n-torsion")
            return E.base_field()(pari.ellweilpairing(E, P, Q, n))

        if algorithm != 'sage':
            raise ValueError('unknown algorithm')

        # Test if P, Q are both in E[n]
        if n*P or n*Q:
            raise ValueError("points must both be n-torsion")

        one = E.base_field().one()

        # Case where P = Q
        if P == Q:
            return one

        # Case where P = O or Q = O
        if P.is_zero() or Q.is_zero():
            return one

        # The non-trivial case P != Q

        # Note (2010-12-29): The following code block should not be
        # used.  It attempts to reduce the pairing calculation to order
        # d = gcd(|P|,|Q|) instead of order n, but this approach is
        # counterproductive, since calculating |P| and |Q| is much
        # slower than calculating the pairing [BGN05].
        #
        # [BGN05] D. Boneh, E. Goh, and K. Nissim, "Evaluating 2-DNF
        # Formulas on Ciphertexts", TCC 2005, LNCS 3378, pp. 325-341.
        #
        # Reduction to order d = gcd(|P|,|Q|); value is a d'th root of unity
        # try:
        #     nP = P.order()
        # except AttributeError:
        #     nP = generic.order_from_multiple(P,n,operation='+')
        # try:
        #     nQ = Q.order()
        # except AttributeError:
        #     nQ = generic.order_from_multiple(Q,n,operation='+')
        # d = arith.gcd(nP,nQ)
        # if d==1:
        #     return one
        #
        # P = (nP//d)*P # order d
        # Q = (nQ//d)*Q # order d
        # n = d

        try:
            return ((-1)**n.test_bit(0))*(P._miller_(Q, n)/Q._miller_(P, n))
        except ZeroDivisionError:
            return one

    def tate_pairing(self, Q, n, k, q=None):
        r"""
        Return Tate pairing of `n`-torsion point `P = self` and point `Q`.

        The value returned is `f_{n,P}(Q)^e` where `f_{n,P}` is a function with
        divisor `n[P]-n[O].`. This is also known as the "modified Tate
        pairing". It is a well-defined bilinear map.

        INPUT:

        - ``P=self`` -- Elliptic curve point having order n

        - ``Q`` -- Elliptic curve point on same curve as P (can be any order)

        - ``n`` -- positive integer: order of P

        - ``k`` -- positive integer: embedding degree

        - ``q`` -- positive integer: size of base field (the "big"
          field is `GF(q^k)`. `q` needs to be set only if its value
          cannot be deduced.)

        OUTPUT:

        An `n`'th root of unity in the base field ``self.curve().base_field()``

        EXAMPLES:

        A simple example, pairing a point with itself, and pairing a point with
        another rational point::

            sage: p = 103; A = 1; B = 18; E = EllipticCurve(GF(p), [A, B])              # optional - sage.rings.finite_rings
            sage: P = E(33, 91); n = P.order(); n                                       # optional - sage.rings.finite_rings
            19
            sage: k = GF(n)(p).multiplicative_order(); k                                # optional - sage.rings.finite_rings
            6
            sage: P.tate_pairing(P, n, k)                                               # optional - sage.rings.finite_rings
            1
            sage: Q = E(87, 51)                                                         # optional - sage.rings.finite_rings
            sage: P.tate_pairing(Q, n, k)                                               # optional - sage.rings.finite_rings
            1
            sage: set_random_seed(35)
            sage: P.tate_pairing(P, n, k)                                               # optional - sage.rings.finite_rings
            1

        We now let `Q` be a point on the same curve as above, but defined over
        the pairing extension field, and we also demonstrate the bilinearity of
        the pairing::

            sage: K.<a> = GF((p,k))                                                     # optional - sage.rings.finite_rings
            sage: EK = E.base_extend(K); P = EK(P)                                      # optional - sage.rings.finite_rings
            sage: Qx = 69*a^5 + 96*a^4 + 22*a^3 + 86*a^2 + 6*a + 35                     # optional - sage.rings.finite_rings
            sage: Qy = 34*a^5 + 24*a^4 + 16*a^3 + 41*a^2 + 4*a + 40                     # optional - sage.rings.finite_rings
            sage: Q = EK(Qx, Qy);                                                       # optional - sage.rings.finite_rings

        Multiply by cofactor so Q has order n::

            sage: h = 551269674; Q = h*Q                                                # optional - sage.rings.finite_rings
            sage: P = EK(P); P.tate_pairing(Q, n, k)                                    # optional - sage.rings.finite_rings
            24*a^5 + 34*a^4 + 3*a^3 + 69*a^2 + 86*a + 45
            sage: s = Integer(randrange(1,n))                                           # optional - sage.rings.finite_rings
            sage: ans1 = (s*P).tate_pairing(Q, n, k)                                    # optional - sage.rings.finite_rings
            sage: ans2 = P.tate_pairing(s*Q, n, k)                                      # optional - sage.rings.finite_rings
            sage: ans3 = P.tate_pairing(Q, n, k)^s                                      # optional - sage.rings.finite_rings
            sage: ans1 == ans2 == ans3                                                  # optional - sage.rings.finite_rings
            True
            sage: (ans1 != 1) and (ans1^n == 1)                                         # optional - sage.rings.finite_rings
            True

        Here is an example of using the Tate pairing to compute the Weil
        pairing (using the same data as above)::

            sage: e = Integer((p^k-1)/n); e                                             # optional - sage.rings.finite_rings
            62844857712
            sage: P.weil_pairing(Q, n)^e                                                # optional - sage.rings.finite_rings
            94*a^5 + 99*a^4 + 29*a^3 + 45*a^2 + 57*a + 34
            sage: P.tate_pairing(Q, n, k) == P._miller_(Q, n)^e                         # optional - sage.rings.finite_rings
            True
            sage: Q.tate_pairing(P, n, k) == Q._miller_(P, n)^e                         # optional - sage.rings.finite_rings
            True
            sage: P.tate_pairing(Q, n, k)/Q.tate_pairing(P, n, k)                       # optional - sage.rings.finite_rings
            94*a^5 + 99*a^4 + 29*a^3 + 45*a^2 + 57*a + 34

        An example where we have to pass the base field size (and we again have
        agreement with the Weil pairing)::

            sage: F.<a> = GF((2,5))                                                     # optional - sage.rings.finite_rings
            sage: E = EllipticCurve(F, [0,0,1,1,1])                                     # optional - sage.rings.finite_rings
            sage: P = E(a^4 + 1, a^3)                                                   # optional - sage.rings.finite_rings
            sage: Fx.<b> = GF((2,4*5))                                                  # optional - sage.rings.finite_rings
            sage: Ex = EllipticCurve(Fx,[0,0,1,1,1])                                    # optional - sage.rings.finite_rings
            sage: phi = Hom(F, Fx)(F.gen().minpoly().roots(Fx)[0][0])                   # optional - sage.rings.finite_rings
            sage: Px = Ex(phi(P.xy()[0]), phi(P.xy()[1]))                               # optional - sage.rings.finite_rings
            sage: Qx = Ex(b^19 + b^18 + b^16 + b^12 + b^10 + b^9 + b^8 + b^5 + b^3 + 1,     # optional - sage.rings.finite_rings
            ....:         b^18 + b^13 + b^10 + b^8 + b^5 + b^4 + b^3 + b)
            sage: Px.tate_pairing(Qx, n=41, k=4)                                        # optional - sage.rings.finite_rings
            Traceback (most recent call last):
            ...
            ValueError: Unexpected field degree: set keyword argument q equal to
            the size of the base field (big field is GF(q^4)).
            sage: num = Px.tate_pairing(Qx, n=41, k=4, q=32); num                       # optional - sage.rings.finite_rings
            b^19 + b^14 + b^13 + b^12 + b^6 + b^4 + b^3
            sage: den = Qx.tate_pairing(Px, n=41, k=4, q=32); den                       # optional - sage.rings.finite_rings
            b^19 + b^17 + b^16 + b^15 + b^14 + b^10 + b^6 + b^2 + 1
            sage: e = Integer((32^4-1)/41); e                                           # optional - sage.rings.finite_rings
            25575
            sage: Px.weil_pairing(Qx, 41)^e == num/den                                  # optional - sage.rings.finite_rings
            True

        .. NOTE::

            This function uses Miller's algorithm, followed by a naive
            exponentiation. It does not do anything fancy. In the case
            that there is an issue with `Q` being on one of the lines
            generated in the `r*P` calculation, `Q` is offset by a random
            point `R` and ``P.tate_pairing(Q+R,n,k)/P.tate_pairing(R,n,k)``
            is returned.

        AUTHORS:

        - Mariah Lenox (2011-03-07)
        """
        P = self
        E = P.curve()

        if not Q.curve() is E:
            raise ValueError("Points must both be on the same curve")

        K = E.base_ring()
        d = K.degree()
        if q is None:
            if d == 1:
                q = K.order()
            elif d == k:
                q = K.base_ring().order()
            else:
                raise ValueError("Unexpected field degree: set keyword argument q equal to the size of the base field (big field is GF(q^%s))." % k)

        if n*P != E(0):
            raise ValueError('This point is not of order n=%s' % n)

        # In small cases, or in the case of pairing an element with
        # itself, Q could be on one of the lines in the Miller
        # algorithm. If this happens we try again, with an offset of a
        # random point.
        try:
            ret = self._miller_(Q, n)
            e = Integer((q**k - 1)/n)
            ret = ret**e
        except (ZeroDivisionError, ValueError):
            R = E.random_point()
            ret = self.tate_pairing(Q + R, n, k)/self.tate_pairing(R, n, k)
        return ret

    def ate_pairing(self, Q, n, k, t, q=None):
        r"""
        Return ate pairing of `n`-torsion points `P` (``=self``) and `Q`.

        Also known as the `n`-th modified ate pairing. `P` is `GF(q)`-rational,
        and `Q` must be an element of `Ker(\pi-p)`, where `\pi` is the
        `q`-frobenius map (and hence `Q` is `GF(q^k)`-rational).

        INPUT:

        - `P` (``=self``) -- a point of order `n`, in `ker(\pi-1)`, where
          `\pi` is the `q`-Frobenius map (e.g., `P` is `q`-rational).

        - ``Q`` -- a point of order `n` in `ker(\pi-q)`

        - ``n`` -- the order of `P` and `Q`.

        - ``k`` -- the embedding degree.

        - ``t`` -- the trace of Frobenius of the curve over `GF(q)`.

        - ``q`` -- (default: None) the size of base field (the "big"
          field is `GF(q^k)`). `q` needs to be set only if its value
          cannot be deduced.

        OUTPUT:

        FiniteFieldElement in `GF(q^k)` -- the ate pairing of `P` and `Q`.

        EXAMPLES:

        An example with embedding degree 6::

            sage: p = 7549; A = 0; B = 1; n = 157; k = 6; t = 14
            sage: F = GF(p); E = EllipticCurve(F, [A, B])                               # optional - sage.rings.finite_rings
            sage: R.<x> = F[]; K.<a> = GF((p,k), modulus=x^k+2)                         # optional - sage.rings.finite_rings
            sage: EK = E.base_extend(K)                                                 # optional - sage.rings.finite_rings
            sage: P = EK(3050, 5371); Q = EK(6908*a^4, 3231*a^3)                        # optional - sage.rings.finite_rings
            sage: P.ate_pairing(Q, n, k, t)                                             # optional - sage.rings.finite_rings
            6708*a^5 + 4230*a^4 + 4350*a^3 + 2064*a^2 + 4022*a + 6733
            sage: s = Integer(randrange(1, n))                                          # optional - sage.rings.finite_rings
            sage: (s*P).ate_pairing(Q, n, k, t) == P.ate_pairing(s*Q, n, k, t)          # optional - sage.rings.finite_rings
            True
            sage: P.ate_pairing(s*Q, n, k, t) == P.ate_pairing(Q, n, k, t)^s            # optional - sage.rings.finite_rings
            True

        Another example with embedding degree 7 and positive trace::

            sage: p = 2213; A = 1; B = 49; n = 1093; k = 7; t = 28
            sage: F = GF(p); E = EllipticCurve(F, [A, B])                               # optional - sage.rings.finite_rings
            sage: R.<x> = F[]; K.<a> = GF((p,k), modulus=x^k+2)                         # optional - sage.rings.finite_rings
            sage: EK = E.base_extend(K)                                                 # optional - sage.rings.finite_rings
            sage: P = EK(1583, 1734)                                                    # optional - sage.rings.finite_rings
            sage: Qx = 1729*a^6+1767*a^5+245*a^4+980*a^3+1592*a^2+1883*a+722            # optional - sage.rings.finite_rings
            sage: Qy = 1299*a^6+1877*a^5+1030*a^4+1513*a^3+1457*a^2+309*a+1636          # optional - sage.rings.finite_rings
            sage: Q = EK(Qx, Qy)                                                        # optional - sage.rings.finite_rings
            sage: P.ate_pairing(Q, n, k, t)                                             # optional - sage.rings.finite_rings
            1665*a^6 + 1538*a^5 + 1979*a^4 + 239*a^3 + 2134*a^2 + 2151*a + 654
            sage: s = Integer(randrange(1, n))                                          # optional - sage.rings.finite_rings
            sage: (s*P).ate_pairing(Q, n, k, t) == P.ate_pairing(s*Q, n, k, t)          # optional - sage.rings.finite_rings
            True
            sage: P.ate_pairing(s*Q, n, k, t) == P.ate_pairing(Q, n, k, t)^s            # optional - sage.rings.finite_rings
            True

        Another example with embedding degree 7 and negative trace::

            sage: p = 2017; A = 1; B = 30; n = 29; k = 7; t = -70
            sage: F = GF(p); E = EllipticCurve(F, [A, B])                               # optional - sage.rings.finite_rings
            sage: R.<x> = F[]; K.<a> = GF((p,k), modulus=x^k+2)                         # optional - sage.rings.finite_rings
            sage: EK = E.base_extend(K)                                                 # optional - sage.rings.finite_rings
            sage: P = EK(369, 716)                                                      # optional - sage.rings.finite_rings
            sage: Qx = 1226*a^6+1778*a^5+660*a^4+1791*a^3+1750*a^2+867*a+770            # optional - sage.rings.finite_rings
            sage: Qy = 1764*a^6+198*a^5+1206*a^4+406*a^3+1200*a^2+273*a+1712            # optional - sage.rings.finite_rings
            sage: Q = EK(Qx, Qy)                                                        # optional - sage.rings.finite_rings
            sage: P.ate_pairing(Q, n, k, t)                                             # optional - sage.rings.finite_rings
            1794*a^6 + 1161*a^5 + 576*a^4 + 488*a^3 + 1950*a^2 + 1905*a + 1315
            sage: s = Integer(randrange(1, n))                                          # optional - sage.rings.finite_rings
            sage: (s*P).ate_pairing(Q, n, k, t) == P.ate_pairing(s*Q, n, k, t)          # optional - sage.rings.finite_rings
            True
            sage: P.ate_pairing(s*Q, n, k, t) == P.ate_pairing(Q, n, k, t)^s            # optional - sage.rings.finite_rings
            True

        Using the same data, we show that the ate pairing is a power of the
        Tate pairing (see [HSV2006]_ end of section 3.1)::

            sage: c = (k*p^(k-1)).mod(n); T = t - 1                                     # optional - sage.rings.finite_rings
            sage: N = gcd(T^k - 1, p^k - 1)                                             # optional - sage.rings.finite_rings
            sage: s = Integer(N/n)                                                      # optional - sage.rings.finite_rings
            sage: L = Integer((T^k - 1)/N)                                              # optional - sage.rings.finite_rings
            sage: M = (L*s*c.inverse_mod(n)).mod(n)                                     # optional - sage.rings.finite_rings
            sage: P.ate_pairing(Q, n, k, t) == Q.tate_pairing(P, n, k)^M                # optional - sage.rings.finite_rings
            True

        An example where we have to pass the base field size (and we again have
        agreement with the Tate pairing). Note that though `Px` is not
        `F`-rational, (it is the homomorphic image of an `F`-rational point) it
        is nonetheless in `ker(\pi-1)`, and so is a legitimate input::

            sage: q = 2^5; F.<a> = GF(q)                                                # optional - sage.rings.finite_rings
            sage: n = 41; k = 4; t = -8                                                 # optional - sage.rings.finite_rings
            sage: E = EllipticCurve(F,[0,0,1,1,1])                                      # optional - sage.rings.finite_rings
            sage: P = E(a^4 + 1, a^3)                                                   # optional - sage.rings.finite_rings
            sage: Fx.<b> = GF(q^k)                                                      # optional - sage.rings.finite_rings
            sage: Ex = EllipticCurve(Fx, [0,0,1,1,1])                                   # optional - sage.rings.finite_rings
            sage: phi = Hom(F, Fx)(F.gen().minpoly().roots(Fx)[0][0])                   # optional - sage.rings.finite_rings
            sage: Px = Ex(phi(P.xy()[0]), phi(P.xy()[1]))                               # optional - sage.rings.finite_rings
            sage: Qx = Ex(b^19+b^18+b^16+b^12+b^10+b^9+b^8+b^5+b^3+1,                   # optional - sage.rings.finite_rings
            ....:         b^18+b^13+b^10+b^8+b^5+b^4+b^3+b)
            sage: Qx = Ex(Qx[0]^q, Qx[1]^q) - Qx  # ensure Qx is in ker(pi - q)         # optional - sage.rings.finite_rings
            sage: Px.ate_pairing(Qx, n, k, t)                                           # optional - sage.rings.finite_rings
            Traceback (most recent call last):
            ...
            ValueError: Unexpected field degree: set keyword argument q equal to
            the size of the base field (big field is GF(q^4)).
            sage: Px.ate_pairing(Qx, n, k, t, q)                                        # optional - sage.rings.finite_rings
            b^19 + b^18 + b^17 + b^16 + b^15 + b^14 + b^13 + b^12
            + b^11 + b^9 + b^8 + b^5 + b^4 + b^2 + b + 1
            sage: s = Integer(randrange(1, n))
            sage: (s*Px).ate_pairing(Qx, n, k, t, q) == Px.ate_pairing(s*Qx, n, k, t, q)    # optional - sage.rings.finite_rings
            True
            sage: Px.ate_pairing(s*Qx, n, k, t, q) == Px.ate_pairing(Qx, n, k, t, q)^s      # optional - sage.rings.finite_rings
            True
            sage: c = (k*q^(k-1)).mod(n); T = t - 1                                         # optional - sage.rings.finite_rings
            sage: N = gcd(T^k - 1, q^k - 1)                                                 # optional - sage.rings.finite_rings
            sage: s = Integer(N/n)                                                          # optional - sage.rings.finite_rings
            sage: L = Integer((T^k - 1)/N)                                                  # optional - sage.rings.finite_rings
            sage: M = (L*s*c.inverse_mod(n)).mod(n)                                         # optional - sage.rings.finite_rings
            sage: Px.ate_pairing(Qx, n, k, t, q) == Qx.tate_pairing(Px, n, k, q)^M          # optional - sage.rings.finite_rings
            True

        It is an error if `Q` is not in the kernel of `\pi - p`, where `\pi` is
        the Frobenius automorphism::

            sage: p = 29; A = 1; B = 0; n = 5; k = 2; t = 10                            # optional - sage.rings.finite_rings
            sage: F = GF(p); R.<x> = F[]                                                # optional - sage.rings.finite_rings
            sage: E = EllipticCurve(F, [A, B]);                                         # optional - sage.rings.finite_rings
            sage: K.<a> = GF((p,k), modulus=x^k+2); EK = E.base_extend(K)               # optional - sage.rings.finite_rings
            sage: P = EK(13, 8); Q = EK(13, 21)                                         # optional - sage.rings.finite_rings
            sage: P.ate_pairing(Q, n, k, t)                                             # optional - sage.rings.finite_rings
            Traceback (most recent call last):
            ...
            ValueError: Point (13 : 21 : 1) not in Ker(pi - q)

        It is also an error if `P` is not in the kernel os `\pi - 1`::

            sage: p = 29; A = 1; B = 0; n = 5; k = 2; t = 10
            sage: F = GF(p); R.<x> = F[]                                                # optional - sage.rings.finite_rings
            sage: E = EllipticCurve(F, [A, B]);                                         # optional - sage.rings.finite_rings
            sage: K.<a> = GF((p,k), modulus=x^k+2); EK = E.base_extend(K)               # optional - sage.rings.finite_rings
            sage: P = EK(14, 10*a); Q = EK(13, 21)                                      # optional - sage.rings.finite_rings
            sage: P.ate_pairing(Q, n, k, t)                                             # optional - sage.rings.finite_rings
            Traceback (most recent call last):
            ...
            ValueError: This point (14 : 10*a : 1) is not in Ker(pi - 1)

        .. NOTE::

            First defined in the paper of [HSV2006]_, the ate pairing
            can be computationally effective in those cases when the
            trace of the curve over the base field is significantly
            smaller than the expected value. This implementation is
            simply Miller's algorithm followed by a naive
            exponentiation, and makes no claims towards efficiency.

        AUTHORS:

        - Mariah Lenox (2011-03-08)
        """
        P = self
        # check for same curve
        E = P.curve()
        O = E(0)
        if not Q.curve() is E:
            raise ValueError("Points must both be on the same curve")

        # set q to be the order of the base field
        K = E.base_ring()
        if q is None:
            d = K.degree()
            if d == k:
                q = K.base_ring().order()
            else:
                raise ValueError("Unexpected field degree: set keyword argument q equal to the size of the base field (big field is GF(q^%s))." % k)

        # check order of P
        if n*P != O:
            raise ValueError('This point %s is not of order n=%s' % (P, n))

        # check for P in kernel pi - 1:
        piP = E(P[0]**q, P[1]**q)
        if piP - P != O:
            raise ValueError('This point %s is not in Ker(pi - 1)' % P)

        # check for Q in kernel pi - q:
        piQ = E(Q[0]**q, Q[1]**q)
        if piQ - q*Q != O:
            raise ValueError('Point %s not in Ker(pi - q)' % Q)

        T = t-1
        ret = Q._miller_(P, T)
        e = Integer((q**k - 1)/n)
        ret = ret**e
        return ret


class EllipticCurvePoint_number_field(EllipticCurvePoint_field):
    """
    A point on an elliptic curve over a number field.

    Most of the functionality is derived from the parent class
    :class:`EllipticCurvePoint_field`.  In addition we have support for
    orders, heights, reduction modulo primes, and elliptic logarithms.

    EXAMPLES::

        sage: E = EllipticCurve('37a')
        sage: E([0,0])
        (0 : 0 : 1)
        sage: E(0,0)               # brackets are optional
        (0 : 0 : 1)
        sage: E([GF(5)(0), 0])     # entries are coerced                                # optional - sage.rings.finite_rings
        (0 : 0 : 1)

        sage: E(0.000, 0)
        (0 : 0 : 1)

        sage: E(1,0,0)
        Traceback (most recent call last):
        ...
        TypeError: Coordinates [1, 0, 0] do not define a point on
        Elliptic Curve defined by y^2 + y = x^3 - x over Rational Field

    ::

        sage: E = EllipticCurve([0,0,1,-1,0])
        sage: S = E(QQ); S
        Abelian group of points on
        Elliptic Curve defined by y^2 + y = x^3 - x over Rational Field

    TESTS::

        sage: loads(S.dumps()) == S
        True
        sage: P = E(0,0); P
        (0 : 0 : 1)
        sage: loads(P.dumps()) == P
        True
        sage: T = 100*P
        sage: loads(T.dumps()) == T
        True

    Test pickling an elliptic curve that has known points on it::

        sage: e = EllipticCurve([0, 0, 1, -1, 0]); g = e.gens(); loads(dumps(e)) == e
        True
    """

    def order(self):
        r"""
        Return the order of this point on the elliptic curve.

        If the point has infinite order, returns +Infinity.  For
        curves defined over `\QQ`, we call PARI; over other
        number fields we implement the function here.

        .. NOTE::

            :meth:`additive_order` is a synonym for :meth:`order`

        EXAMPLES::

            sage: E = EllipticCurve([0,0,1,-1,0])
            sage: P = E([0,0]); P
            (0 : 0 : 1)
            sage: P.order()
            +Infinity

        ::

            sage: E = EllipticCurve([0,1])
            sage: P = E([-1,0])
            sage: P.order()
            2
            sage: P.additive_order()
            2
        """
        try:
            return self._order
        except AttributeError:
            pass

        if self.is_zero():
            self._order = Integer(1)
            return self._order

        E = self.curve()

        # First try PARI
        try:
            n = E.pari_curve().ellorder(self)
            if n:
                n = Integer(n)
            else:
                n = oo
            self._order = n
            return n
        except PariError:
            pass

        # Get the torsion order if known, else a bound on (multiple
        # of) the order.  We do not compute the torsion if it is not
        # already known, since computing the bound is faster (and is
        # also cached).

        try:
            N = E._torsion_order
        except AttributeError:
            N = E._torsion_bound()

        # Now self is a torsion point iff it is killed by N:
        if not (N*self).is_zero():
            self._order = oo
            return self._order

        # Finally we find the exact order using the generic code:
        self._order = generic.order_from_multiple(self, N, operation='+')
        return self._order

    additive_order = order

    def has_finite_order(self):
        """
        Return ``True`` iff this point has finite order on the elliptic curve.

        EXAMPLES::

            sage: E = EllipticCurve([0,0,1,-1,0])
            sage: P = E([0,0]); P
            (0 : 0 : 1)
            sage: P.has_finite_order()
            False

        ::

            sage: E = EllipticCurve([0,1])
            sage: P = E([-1,0])
            sage: P.has_finite_order()
            True
        """
        if self.is_zero():
            return True
        return self.order() != oo

    def has_infinite_order(self):
        r"""
        Return True iff this point has infinite order on the elliptic curve.

        EXAMPLES::

            sage: E = EllipticCurve([0,0,1,-1,0])
            sage: P = E([0,0]); P
            (0 : 0 : 1)
            sage: P.has_infinite_order()
            True

        ::

            sage: E = EllipticCurve([0,1])
            sage: P = E([-1,0])
            sage: P.has_infinite_order()
            False
        """
        if self.is_zero():
            return False
        return self.order() == oo

    def is_on_identity_component(self, embedding=None):
        r"""
        Return True iff this point is on the identity component of
        its curve with respect to a given (real or complex) embedding.

        INPUT:

        - ``self`` -- a point on a curve over any ordered field (e.g. `\QQ`)

        - ``embedding`` -- an embedding from the base_field of the
          point's curve into `\RR` or `\CC`; if ``None`` (the
          default) it uses the first embedding of the base_field into
          `\RR` if any, else the first embedding into `\CC`.

        OUTPUT:

        (bool) -- ``True`` iff the point is on the identity component of
        the curve.  (If the point is zero then the result is True.)

        EXAMPLES:

        For `K=\QQ` there is no need to specify an embedding::

            sage: E = EllipticCurve('5077a1')
            sage: [E.lift_x(x).is_on_identity_component() for x in srange(-3,5)]
            [False, False, False, False, False, True, True, True]

        An example over a field with two real embeddings::

            sage: L.<a> = QuadraticField(2)                                             # optional - sage.rings.number_field
            sage: E = EllipticCurve(L, [0,1,0,a,a])                                     # optional - sage.rings.number_field
            sage: P = E(-1,0)                                                           # optional - sage.rings.number_field
            sage: [P.is_on_identity_component(e) for e in L.embeddings(RR)]             # optional - sage.rings.number_field
            [False, True]

        We can check this as follows::

            sage: [e(E.discriminant()) > 0 for e in L.embeddings(RR)]                   # optional - sage.rings.number_field
            [True, False]
            sage: e = L.embeddings(RR)[0]                                               # optional - sage.rings.number_field
            sage: E1 = EllipticCurve(RR, [e(ai) for ai in E.ainvs()])                   # optional - sage.rings.number_field
            sage: e1, e2, e3 = E1.two_division_polynomial().roots(RR,                   # optional - sage.rings.number_field
            ....:                                                 multiplicities=False)
            sage: e1 < e2 < e3 and e(P[0]) < e3                                         # optional - sage.rings.number_field
            True
        """
        if self.is_zero():       # trivial case
            return True

        e = embedding
        # It is also trivially true if we have a complex embedding
        if e is not None:
            if not isinstance(e.codomain(), sage.rings.abc.RealField):
                return True

        # find a suitable embedding if none was supplied:
        E = self.curve()
        K = E.base_field()
        if e is None:
            try:
                e = K.embeddings(rings.RealField())[0]
            except IndexError:
                e = K.embeddings(rings.ComplexField())[0]

        # If there is only one component, the result is True:
        if not isinstance(e.codomain(), sage.rings.abc.RealField):  # complex embedding
            return True
        if e(E.discriminant()) < 0:  # only one component
            return True

        # Now we have a real embedding and two components and have to work:
        gx = E.two_division_polynomial()
        gxd = gx.derivative()
        gxdd = gxd.derivative()
        return (e(gxd(self[0])) > 0 and e(gxdd(self[0])) > 0)

    def has_good_reduction(self, P=None):
        r"""
        Returns True iff this point has good reduction modulo a prime.

        INPUT:

        - ``P`` -- a prime of the base_field of the point's curve, or
          ``None`` (default)

        OUTPUT:

        (bool) If a prime `P` of the base field is specified, returns
        True iff the point has good reduction at `P`; otherwise,
        return true if the point has god reduction at all primes in
        the support of the discriminant of this model.

        EXAMPLES::

            sage: E = EllipticCurve('990e1')
            sage: P = E.gen(0); P
            (15 : 51 : 1)
            sage: [E.has_good_reduction(p) for p in [2,3,5,7]]
            [False, False, False, True]
            sage: [P.has_good_reduction(p) for p in [2,3,5,7]]
            [True, False, True, True]
            sage: [E.tamagawa_exponent(p) for p in [2,3,5,7]]
            [2, 2, 1, 1]
            sage: [(2*P).has_good_reduction(p) for p in [2,3,5,7]]
            [True, True, True, True]
            sage: P.has_good_reduction()
            False
            sage: (2*P).has_good_reduction()
            True
            sage: (3*P).has_good_reduction()
            False

        ::

            sage: K.<i> = NumberField(x^2 + 1)                                          # optional - sage.rings.number_field
            sage: E = EllipticCurve(K, [0,1,0,-160,308])                                # optional - sage.rings.number_field
            sage: P = E(26, -120)                                                       # optional - sage.rings.number_field
            sage: E.discriminant().support()                                            # optional - sage.rings.number_field
            [Fractional ideal (i + 1),
             Fractional ideal (-i - 2),
             Fractional ideal (2*i + 1),
             Fractional ideal (3)]
            sage: [E.tamagawa_exponent(p) for p in E.discriminant().support()]          # optional - sage.rings.number_field
            [1, 4, 4, 4]
            sage: P.has_good_reduction()                                                # optional - sage.rings.number_field
            False
            sage: (2*P).has_good_reduction()                                            # optional - sage.rings.number_field
            False
            sage: (4*P).has_good_reduction()                                            # optional - sage.rings.number_field
            True

        TESTS:

        An example showing that :trac:`8498` is fixed::

            sage: E = EllipticCurve('11a1')
            sage: K.<t> = NumberField(x^2 + 47)                                         # optional - sage.rings.number_field
            sage: EK = E.base_extend(K)                                                 # optional - sage.rings.number_field
            sage: T = EK(5, 5)                                                          # optional - sage.rings.number_field
            sage: P = EK(-2, -1/2*t - 1/2)                                              # optional - sage.rings.number_field
            sage: p = K.ideal(11)                                                       # optional - sage.rings.number_field
            sage: T.has_good_reduction(p)                                               # optional - sage.rings.number_field
            False
            sage: P.has_good_reduction(p)                                               # optional - sage.rings.number_field
            True
        """
        if self.is_zero():       # trivial case
            return True

        E = self.curve()
        if P is None:
            return all(self.has_good_reduction(Pr)
                       for Pr in E.discriminant().support())
        K = E.base_field()
        from sage.schemes.elliptic_curves.ell_local_data import check_prime
        P = check_prime(K, P)

        # If the curve has good reduction at P, the result is True:
        t = E.local_data(P).bad_reduction_type()
        if t is None:
            return True

        # Make sure the curve is integral and locally minimal at P:
        Emin = E.local_minimal_model(P)
        urst = E.isomorphism_to(Emin)
        Q = urst(self)

        # Scale the homogeneous coordinates of the point to be primitive:
        xyz = list(Q)
        e = min([c.valuation(P) for c in xyz])
        if e != 0:
            if K is rings.QQ:
                pi = P
            else:
                pi = K.uniformizer(P)
            pie = pi**e
            xyz = [c/pie for c in xyz]

        # Evaluate the partial derivatives at the point to see if they
        # are zero mod P

        # See #8498: sometimes evaluating F's derivatives at xyz
        # returns a constant polynomial instead of a constant

        F = Emin.defining_polynomial()
        for v in F.variables():
            c = (F.derivative(v))(xyz)
            try:
                val = c.valuation(P)
            except AttributeError:
                val = c.constant_coefficient().valuation(P)
            if val == 0:
                return True
        return False

    def reduction(self, p):
        """
        This finds the reduction of a point `P` on the elliptic curve
        modulo the prime `p`.

        INPUT:

        - ``self`` -- A point on an elliptic curve.

        - ``p`` -- a prime number

        OUTPUT:

        The point reduced to be a point on the elliptic curve modulo `p`.

        EXAMPLES::

            sage: E = EllipticCurve([1,2,3,4,0])
            sage: P = E(0,0)
            sage: P.reduction(5)
            (0 : 0 : 1)
            sage: Q = E(98,931)
            sage: Q.reduction(5)
            (3 : 1 : 1)
            sage: Q.reduction(5).curve() == E.reduction(5)
            True

        ::

            sage: F.<a> = NumberField(x^2 + 5)                                          # optional - sage.rings.number_field
            sage: E = EllipticCurve(F, [1,2,3,4,0])                                     # optional - sage.rings.number_field
            sage: Q = E(98, 931)                                                        # optional - sage.rings.number_field
            sage: Q.reduction(a)                                                        # optional - sage.rings.number_field
            (3 : 1 : 1)
            sage: Q.reduction(11)                                                       # optional - sage.rings.number_field
            (10 : 7 : 1)

        ::

            sage: F.<a> = NumberField(x^3 + x^2 + 1)                                    # optional - sage.rings.number_field
            sage: E = EllipticCurve(F, [a,2])                                           # optional - sage.rings.number_field
            sage: P = E(a, 1)                                                           # optional - sage.rings.number_field
            sage: P.reduction(F.ideal(5))                                               # optional - sage.rings.number_field
            (abar : 1 : 1)
            sage: P.reduction(F.ideal(a^2 - 4*a - 2))                                   # optional - sage.rings.number_field
            (abar : 1 : 1)
        """
        P = self
        E = P.curve()
        return E.reduction(p)(P)

    def height(self, precision=None, normalised=True, algorithm='pari'):
        r"""Return the Néron-Tate canonical height of the point.

        INPUT:

        - ``self`` -- a point on an elliptic curve over a number field
          `K`.

        - ``precision`` -- positive integer, or None (default). The
          precision in bits of the result. If None, the default real
          precision is used.

        - ``normalised`` -- boolean. If True (default), the height is
          normalised to be invariant under extension of `K`. If False,
          return this normalised height multiplied by the degree of
          `K`.

        - ``algorithm`` -- string: either ``'pari'`` (default) or ``'sage'``.
          If ``'pari'`` and the base field is `\QQ`, use the PARI library
          function; otherwise use the Sage implementation.

        OUTPUT:

        The rational number 0, or a non-negative real number.

        There are two normalisations used in the literature, one of
        which is double the other. We use the larger of the two, which
        is the one appropriate for the BSD conjecture. This is
        consistent with [Cre1997]_ and double that of [Sil2009]_.

        See :wikipedia:`Néron-Tate height`.

        .. NOTE::

            The correct height to use for the regulator in the BSD
            formula is the non-normalised height.

        EXAMPLES::

            sage: E = EllipticCurve('11a'); E
            Elliptic Curve defined by y^2 + y = x^3 - x^2 - 10*x - 20 over Rational Field
            sage: P = E([5,5]); P
            (5 : 5 : 1)
            sage: P.height()
            0
            sage: Q = 5*P
            sage: Q.height()
            0

        ::

            sage: E = EllipticCurve('37a'); E
            Elliptic Curve defined by y^2 + y = x^3 - x over Rational Field
            sage: P = E([0,0])
            sage: P.height()
            0.0511114082399688
            sage: P.order()
            +Infinity
            sage: E.regulator()
            0.0511114082399688...

            sage: def naive_height(P):
            ....:     return log(RR(max(abs(P[0].numerator()), abs(P[0].denominator()))))
            sage: for n in [1..10]:
            ....:     print(naive_height(2^n*P)/4^n)
            0.000000000000000
            0.0433216987849966
            0.0502949347635656
            0.0511006335618645
            0.0511007834799612
            0.0511013666152466
            0.0511034199907743
            0.0511106492906471
            0.0511114081541082
            0.0511114081541180

        ::

            sage: E = EllipticCurve('4602a1'); E
            Elliptic Curve defined by y^2 + x*y  = x^3 + x^2 - 37746035*x - 89296920339
            over Rational Field
            sage: x = 77985922458974949246858229195945103471590
            sage: y = 19575260230015313702261379022151675961965157108920263594545223
            sage: d = 2254020761884782243
            sage: E([ x / d^2,  y / d^3 ]).height()
            86.7406561381275

        ::

            sage: E = EllipticCurve([17, -60, -120, 0, 0]); E
            Elliptic Curve defined by y^2 + 17*x*y - 120*y = x^3 - 60*x^2 over Rational Field
            sage: E([30, -90]).height()
            0

            sage: E = EllipticCurve('389a1'); E
            Elliptic Curve defined by y^2 + y = x^3 + x^2 - 2*x over Rational Field
            sage: P, Q = E(-1,1), E(0,-1)
            sage: P.height(precision=100)
            0.68666708330558658572355210295
            sage: (3*Q).height(precision=100)/Q.height(precision=100)
            9.0000000000000000000000000000
            sage: _.parent()
            Real Field with 100 bits of precision

        Canonical heights over number fields are implemented as well::

            sage: R.<x> = QQ[]
            sage: K.<a> = NumberField(x^3 - 2)                                          # optional - sage.rings.number_field
            sage: E = EllipticCurve([a, 4]); E                                          # optional - sage.rings.number_field
            Elliptic Curve defined by y^2 = x^3 + a*x + 4
<<<<<<< HEAD
            over Number Field in a with defining polynomial x^3 - 2
=======
             over Number Field in a with defining polynomial x^3 - 2
>>>>>>> 08060ed1
            sage: P = E((0,2))                                                          # optional - sage.rings.number_field
            sage: P.height()                                                            # optional - sage.rings.number_field
            0.810463096585925
            sage: P.height(precision=100)                                               # optional - sage.rings.number_field
            0.81046309658592536863991810577
            sage: P.height(precision=200)                                               # optional - sage.rings.number_field
            0.81046309658592536863991810576865158896130286417155832378086
            sage: (2*P).height() / P.height()                                           # optional - sage.rings.number_field
            4.00000000000000
            sage: (100*P).height() / P.height()                                         # optional - sage.rings.number_field
            10000.0000000000

        Setting ``normalised=False`` multiplies the height by the degree of `K`::

            sage: E = EllipticCurve('37a')
            sage: P = E([0,0])
            sage: P.height()
            0.0511114082399688
            sage: P.height(normalised=False)
            0.0511114082399688
            sage: K.<z> = CyclotomicField(5)                                            # optional - sage.rings.number_field
            sage: EK = E.change_ring(K)                                                 # optional - sage.rings.number_field
            sage: PK = EK([0,0])                                                        # optional - sage.rings.number_field
            sage: PK.height()                                                           # optional - sage.rings.number_field
            0.0511114082399688
            sage: PK.height(normalised=False)                                           # optional - sage.rings.number_field
            0.204445632959875

        Some consistency checks::

            sage: E = EllipticCurve('5077a1')
            sage: P = E([-2,3,1])
            sage: P.height()
            1.36857250535393

            sage: EK = E.change_ring(QuadraticField(-3,'a'))                            # optional - sage.rings.number_field
            sage: PK = EK([-2,3,1])                                                     # optional - sage.rings.number_field
            sage: PK.height()                                                           # optional - sage.rings.number_field
            1.36857250535393

            sage: K.<i> = NumberField(x^2 + 1)                                          # optional - sage.rings.number_field
            sage: E = EllipticCurve(K, [0,0,4,6*i,0])                                   # optional - sage.rings.number_field
            sage: Q = E.lift_x(-9/4); Q                                                 # optional - sage.rings.number_field
            (-9/4 : -27/8*i : 1)
            sage: Q.height()                                                            # optional - sage.rings.number_field
            2.69518560017909
            sage: (15*Q).height() / Q.height()                                          # optional - sage.rings.number_field
            225.000000000000

            sage: E = EllipticCurve('37a')
            sage: P = E([0,-1])
            sage: P.height()
            0.0511114082399688
            sage: K.<a> = QuadraticField(-7)                                            # optional - sage.rings.number_field
            sage: ED = E.quadratic_twist(-7)                                            # optional - sage.rings.number_field
            sage: Q = E.isomorphism_to(ED.change_ring(K))(P); Q                         # optional - sage.rings.number_field
            (0 : -7/2*a - 1/2 : 1)
            sage: Q.height()                                                            # optional - sage.rings.number_field
            0.0511114082399688
            sage: Q.height(precision=100)                                               # optional - sage.rings.number_field
            0.051111408239968840235886099757

        An example to show that the bug at :trac:`5252` is fixed::

            sage: E = EllipticCurve([1, -1, 1, -2063758701246626370773726978, 32838647793306133075103747085833809114881])
            sage: P = E([-30987785091199, 258909576181697016447])
            sage: P.height()
            25.8603170675462
            sage: P.height(precision=100)
            25.860317067546190743868840741
            sage: P.height(precision=250)
            25.860317067546190743868840740735110323098872903844416215577171041783572513
            sage: P.height(precision=500)
            25.8603170675461907438688407407351103230988729038444162155771710417835725129551130570889813281792157278507639909972112856019190236125362914195452321720

            sage: P.height(precision=100) == P.non_archimedean_local_height(prec=100)+P.archimedean_local_height(prec=100)
            True

        An example to show that the bug at :trac:`8319` is fixed (correct height when the curve is not minimal)::

            sage: E = EllipticCurve([-5580472329446114952805505804593498080000,-157339733785368110382973689903536054787700497223306368000000])
            sage: xP = 204885147732879546487576840131729064308289385547094673627174585676211859152978311600/23625501907057948132262217188983681204856907657753178415430361
            sage: P = E.lift_x(xP)
            sage: P.height()
            157.432598516754
            sage: Q = 2*P
            sage: Q.height() # long time (4s)
            629.730394067016
            sage: Q.height()-4*P.height() # long time
            0.000000000000000

        An example to show that the bug at :trac:`12509` is fixed (precision issues)::

            sage: x = polygen(QQ)
            sage: K.<a> = NumberField(x^2 - x - 1)                                      # optional - sage.rings.number_field
            sage: v = [0, a + 1, 1, 28665*a - 46382, 2797026*a - 4525688]               # optional - sage.rings.number_field
            sage: E = EllipticCurve(v)                                                  # optional - sage.rings.number_field
            sage: P = E([72*a - 509/5,  -682/25*a - 434/25])                            # optional - sage.rings.number_field
            sage: P.height()                                                            # optional - sage.rings.number_field
            1.38877711688727
            sage: (2*P).height()/P.height()                                             # optional - sage.rings.number_field
            4.00000000000000
            sage: (2*P).height(precision=100)/P.height(precision=100)                   # optional - sage.rings.number_field
            4.0000000000000000000000000000
            sage: (2*P).height(precision=1000)/P.height(precision=1000)                 # optional - sage.rings.number_field
            4.00000000000000000000000000000000000000000000000000000000000000000000000000000000000000000000000000000000000000000000000000000000000000000000000000000000000000000000000000000000000000000000000000000000000000000000000000000000000000000000000000000000000000000000000000000000000000000000000000000000000

        This shows that the bug reported at :trac:`13951` has been fixed::

            sage: E = EllipticCurve([0,17])
            sage: P1 = E(2,5)
            sage: P1.height()
            1.06248137652528
            sage: F = E.change_ring(QuadraticField(-3, 'a'))                            # optional - sage.rings.number_field
            sage: P2 = F([2,5])                                                         # optional - sage.rings.number_field
            sage: P2.height()                                                           # optional - sage.rings.number_field
            1.06248137652528
        """
        if self.has_finite_order():
            return rings.QQ(0)

        E = self.curve()
        K = E.base_ring()

        if precision is None:
            precision = rings.RealField().precision()

        known_prec = -1
        try:
            height = self.__height
            known_prec = height.prec()
            if known_prec > precision:
                height = rings.RealField(precision)(height)
        except AttributeError:
            pass

        if known_prec < precision:
            if algorithm == 'pari' and K is rings.QQ:
                Emin = E.minimal_model()
                iso = E.isomorphism_to(Emin)
                P = iso(self)
                h = Emin.pari_curve().ellheight(P, precision=precision)
                height = rings.RealField(precision)(h)
            else:
                height = (self.non_archimedean_local_height(prec=precision)
                          + self.archimedean_local_height(prec=precision))

        # The cached height is the one that is independent of the base field.
        self.__height = height
        if not normalised:
            height *= K.degree()
        return height

    def archimedean_local_height(self, v=None, prec=None, weighted=False):
        """
        Compute the local height of self at the archimedean place `v`.

        INPUT:

        - ``self`` -- a point on an elliptic curve over a number field
          `K`.

        - ``v`` -- a real or complex embedding of K, or None (default).
          If `v` is a real or complex embedding, return the local
          height of self at `v`. If `v` is None, return the total
          archimedean contribution to the global height.

        - ``prec`` -- integer, or None (default). The precision of the
          computation. If None, the precision is deduced from `v`.

        - ``weighted`` -- boolean. If False (default), the height is
          normalised to be invariant under extension of `K`. If True,
          return this normalised height multiplied by the local degree
          if `v` is a single place, or by the degree of `K` if `v` is
          None.

        OUTPUT:

        A real number. The normalisation is twice that in Silverman's
        paper [Sil1988]_. Note that this local height depends on the
        model of the curve.

        ALGORITHM:

        See [Sil1988]_, Section 4.

        EXAMPLES:

        Examples 1, 2, and 3 from [Sil1988]_::

            sage: K.<a> = QuadraticField(-2)                                            # optional - sage.rings.number_field
            sage: E = EllipticCurve(K, [0,-1,1,0,0]); E                                 # optional - sage.rings.number_field
            Elliptic Curve defined by y^2 + y = x^3 + (-1)*x^2 over Number Field
<<<<<<< HEAD
            in a with defining polynomial x^2 + 2 with a = 1.414213562373095?*I
=======
             in a with defining polynomial x^2 + 2 with a = 1.414213562373095?*I
>>>>>>> 08060ed1
            sage: P = E.lift_x(2 + a); P                                                # optional - sage.rings.number_field
            (a + 2 : 2*a + 1 : 1)
            sage: P.archimedean_local_height(K.places(prec=170)[0]) / 2                 # optional - sage.rings.number_field
            0.45754773287523276736211210741423654346576029814695

            sage: K.<i> = NumberField(x^2 + 1)                                          # optional - sage.rings.number_field
            sage: E = EllipticCurve(K, [0,0,4,6*i,0]); E                                # optional - sage.rings.number_field
            Elliptic Curve defined by y^2 + 4*y = x^3 + 6*i*x
<<<<<<< HEAD
            over Number Field in i with defining polynomial x^2 + 1
=======
             over Number Field in i with defining polynomial x^2 + 1
>>>>>>> 08060ed1
            sage: P = E((0,0))                                                          # optional - sage.rings.number_field
            sage: P.archimedean_local_height(K.places()[0]) / 2                         # optional - sage.rings.number_field
            0.510184995162373

            sage: Q = E.lift_x(-9/4); Q                                                 # optional - sage.rings.number_field
            (-9/4 : -27/8*i : 1)
            sage: Q.archimedean_local_height(K.places()[0]) / 2                         # optional - sage.rings.number_field
            0.654445619529600

        An example over the rational numbers::

            sage: E = EllipticCurve([0, 0, 0, -36, 0])
            sage: P = E([-3, 9])
            sage: P.archimedean_local_height()
            1.98723816350773

        Local heights of torsion points can be non-zero (unlike the
        global height)::

            sage: K.<i> = QuadraticField(-1)                                            # optional - sage.rings.number_field
            sage: E = EllipticCurve([0, 0, 0, K(1), 0])                                 # optional - sage.rings.number_field
            sage: P = E(i, 0)                                                           # optional - sage.rings.number_field
            sage: P.archimedean_local_height()                                          # optional - sage.rings.number_field
            0.346573590279973

        TESTS:

        See :trac:`12509`::

            sage: x = polygen(QQ)
            sage: K.<a> = NumberField(x^2 - x - 1)                                      # optional - sage.rings.number_field
            sage: v = [0, a + 1, 1, 28665*a - 46382, 2797026*a - 4525688]               # optional - sage.rings.number_field
            sage: E = EllipticCurve(v)                                                  # optional - sage.rings.number_field
            sage: P = E([72*a - 509/5,  -682/25*a - 434/25])                            # optional - sage.rings.number_field
            sage: P.archimedean_local_height()                                          # optional - sage.rings.number_field
            -0.220660795546828

        See :trac:`19276`::

            sage: K.<a> = NumberField(x^2 - x - 104)                                                                                # optional - sage.rings.number_field
            sage: E = EllipticCurve([1, a - 1, 1, -816765673272*a - 7931030674178, 1478955604013312315*a + 14361086227143654561])   # optional - sage.rings.number_field
            sage: P = E(5393511/49*a + 52372721/49 , -33896210324/343*a - 329141996591/343 )                                        # optional - sage.rings.number_field
            sage: P.height()                                                                                                        # optional - sage.rings.number_field
            0.974232017827741

        See :trac:`29966`::

            sage: K.<a> = NumberField(x^3 - x^2 - 6*x + 2)                                                                                                      # optional - sage.rings.number_field
            sage: E = EllipticCurve([1, -a^2 + 2*a + 4, 0, -6056450500590472699700624*a^2 - 11239394326797569935861742*a + 4241549693833829432516231,           # optional - sage.rings.number_field
            ....:                    1904879037869682826729875958079326124520*a^2 + 3535022146945771697732350459284777382011*a - 1334055169621036218710397707677347972626])
            sage: P = E([1033399668533*a^2 + 1917754693229*a - 723726883800 , 12536493059202326563*a^2 + 23264879148900575548*a - 8779756111574815918 , 1])     # optional - sage.rings.number_field
            sage: P.height()                                                                                                                                    # optional - sage.rings.number_field
            0.297318833424763
            sage: (2*P).height() / P.height()                                                                                                                   # optional - sage.rings.number_field
            4.00000000000000
            sage: P.height(200)                                                                                                                                 # optional - sage.rings.number_field
            0.29731883342476341806143743594519935578696537745294661858984
            sage: (2*P).height(200) / P.height(200)                                                                                                             # optional - sage.rings.number_field
            4.0000000000000000000000000000000000000000000000000000000000
        """
        from sage.rings.number_field.number_field import refine_embedding
        from sage.rings.real_mpfr import RealField
        from sage.rings.complex_mpfr import ComplexField
        from sage.rings.infinity import Infinity

        E = self.curve()
        K = E.base_ring()

        if v is None:

            if prec is None:
                prec = 53
            if K is rings.QQ:
                v = K.embeddings(rings.RR)[0]
                h = self.archimedean_local_height(v, prec+10)
            else:
                r1, r2 = K.signature()
                pl = K.places()
                h = (sum(self.archimedean_local_height(pl[i], prec+10, weighted=False)
                         for i in range(r1))
                     + 2 * sum(self.archimedean_local_height(pl[i], prec+10, weighted=False)
                               for i in range(r1, r1 + r2)))
                if not weighted:
                    h /= K.degree()
            return RealField(prec)(h)

        prec_v = v.codomain().prec()
        if prec is None:
            prec = prec_v
        if K is rings.QQ:
            v = K.embeddings(RealField())[0]
        v_inf = refine_embedding(v, Infinity)
        v_is_real = v_inf(K.gen()).imag().is_zero()

        # Find a suitable working precision.  See trac#29666 for an
        # example where 100 extra bits is not enough when the
        # discriminant is ~1e-92, but this code uses a working
        # precision of 333 and gets it right.

        D = v_inf(E.discriminant())

        if D.abs().real_number(RealField()).round():
            extra_prec = 100
        else:  # then |D| is small
            extra_prec = 10 + (1/D).abs().real_number(RealField()).round().nbits()

        working_prec = prec + extra_prec
        RC = RealField(working_prec) if v_is_real else ComplexField(working_prec)
        # print("Using working precision {}, |D| = {}".format(working_prec, RC(D).abs()))

        # NB We risk losing much precision if we compute the embedding
        # of K into RR or CC to some precision and then apply that to
        # elements of K.  Instead we map elements of K into AA or Qbar
        # (with infinite precision) and then trim back to RR or CC.

        x = RC(v_inf(self[0]))
        b2, b4, b6, b8 = [RC(v_inf(b)) for b in E.b_invariants()]

        # The following comes from Silverman Theorem 4.2.  Silverman
        # uses decimal precision d, so his term (5/3)d =
        # (5/3)*(log(2)/log(10))*prec = 0.5017*prec, which we round
        # up.  The rest of the expression was wrongly transcribed in
        # Sage versions <5.6 (see #12509).

        H = max(RC(4).abs(), b2.abs(), 2*b4.abs(), 2*b6.abs(), b8.abs())
        absdisc = RC(v_inf(E.discriminant())).abs()
        adl3 = 0 if absdisc >= 1 else absdisc.log() / 3
        nterms = int(math.ceil(0.51*working_prec + 0.5 + 0.75 * (7 + 4*H.log()/3 - adl3).log()))

        b2p = b2 - 12
        b4p = b4 - b2 + 6
        b6p = b6 - 2*b4 + b2 - 4
        b8p = b8 - 3*b6 + 3*b4 - b2 + 3

        fz = lambda T: 1 - T**2 * (b4 + T*(2*b6 + T*b8))
        fzp = lambda T: 1 - T**2 * (b4p + T*(2*b6p + T*b8p))
        fw = lambda T: T*(4 + T*(b2 + T*(2*b4 + T*b6)))
        fwp = lambda T: T*(4 + T*(b2p + T*(2*b4p + T*b6p)))

        if abs(x) >= .5:
            t = 1/x
            beta = True
        else:
            t = 1/(x+1)
            beta = False
        lam = -t.abs().log()
        mu = 0
        four_to_n = rings.QQ(1)

        for n in range(nterms):
            if beta:
                w = fw(t)
                z = fz(t)
                if abs(w) <= 2 * z.abs():
                    mu += four_to_n * z.abs().log()
                    t = w/z
                else:
                    mu += four_to_n * (z+w).abs().log()
                    t = w/(z+w)
                    beta = not beta
            else:
                w = fwp(t)
                z = fzp(t)
                if abs(w) <= 2 * z.abs():
                    mu += four_to_n * z.abs().log()
                    t = w/z
                else:
                    mu += four_to_n * (z-w).abs().log()
                    t = w/(z-w)
                    beta = not beta
            four_to_n >>= 2

        h = RealField(prec)(lam + mu/4)
        if weighted and not v_is_real:
            h *= 2
        return h

    def non_archimedean_local_height(self, v=None, prec=None,
                                     weighted=False, is_minimal=None):
        """
        Compute the local height of self at the non-archimedean place `v`.

        INPUT:

        - ``self`` -- a point on an elliptic curve over a number field
          `K`.

        - ``v`` -- a non-archimedean place of `K`, or None (default).
          If `v` is a non-archimedean place, return the local height
          of self at `v`. If `v` is None, return the total
          non-archimedean contribution to the global height.

        - ``prec`` -- integer, or None (default). The precision of the
          computation. If None, the height is returned symbolically.

        - ``weighted`` -- boolean. If False (default), the height is
          normalised to be invariant under extension of `K`. If True,
          return this normalised height multiplied by the local degree
          if `v` is a single place, or by the degree of `K` if `v` is
          None.

        OUTPUT:

        A real number. The normalisation is twice that in Silverman's
        paper [Sil1988]_. Note that this local height depends on the
        model of the curve.

        ALGORITHM:

        See [Sil1988]_, Section 5.

        EXAMPLES:

        Examples 2 and 3 from [Sil1988]_::

            sage: K.<i> = NumberField(x^2 + 1)                                          # optional - sage.rings.number_field
            sage: E = EllipticCurve(K, [0,0,4,6*i,0]); E                                # optional - sage.rings.number_field
            Elliptic Curve defined by y^2 + 4*y = x^3 + 6*i*x
<<<<<<< HEAD
            over Number Field in i with defining polynomial x^2 + 1
=======
             over Number Field in i with defining polynomial x^2 + 1
>>>>>>> 08060ed1
            sage: P = E((0,0))                                                          # optional - sage.rings.number_field
            sage: P.non_archimedean_local_height(K.ideal(i+1))                          # optional - sage.rings.number_field
            -1/2*log(2)
            sage: P.non_archimedean_local_height(K.ideal(3))                            # optional - sage.rings.number_field
            0
            sage: P.non_archimedean_local_height(K.ideal(1-2*i))                        # optional - sage.rings.number_field
            0

            sage: Q = E.lift_x(-9/4); Q                                                 # optional - sage.rings.number_field
            (-9/4 : -27/8*i : 1)
            sage: Q.non_archimedean_local_height(K.ideal(1+i))                          # optional - sage.rings.number_field
            2*log(2)
            sage: Q.non_archimedean_local_height(K.ideal(3))                            # optional - sage.rings.number_field
            0
            sage: Q.non_archimedean_local_height(K.ideal(1-2*i))                        # optional - sage.rings.number_field
            0
            sage: Q.non_archimedean_local_height()                                      # optional - sage.rings.number_field
            2*log(2)

        An example over the rational numbers::

            sage: E = EllipticCurve([0, 0, 0, -36, 0])
            sage: P = E([-3, 9])
            sage: P.non_archimedean_local_height()
            -log(3)

        Local heights of torsion points can be non-zero (unlike the
        global height)::

            sage: K.<i> = QuadraticField(-1)                                            # optional - sage.rings.number_field
            sage: E = EllipticCurve([0, 0, 0, K(1), 0])                                 # optional - sage.rings.number_field
            sage: P = E(i, 0)                                                           # optional - sage.rings.number_field
            sage: P.non_archimedean_local_height()                                      # optional - sage.rings.number_field
            -1/2*log(2)

        TESTS::

            sage: Q.non_archimedean_local_height(prec=100)                              # optional - sage.rings.number_field
            1.3862943611198906188344642429
            sage: (3*Q).non_archimedean_local_height()                                  # optional - sage.rings.number_field
            1/2*log(75923153929839865104)

            sage: F.<a> = NumberField(x^4 + 2*x^3 + 19*x^2 + 18*x + 288)                # optional - sage.rings.number_field
            sage: F.ring_of_integers().basis()                                          # optional - sage.rings.number_field
            [1, 5/6*a^3 + 1/6*a, 1/6*a^3 + 1/6*a^2, a^3]
            sage: F.class_number()                                                      # optional - sage.rings.number_field
            12
            sage: E = EllipticCurve('37a').change_ring(F)                               # optional - sage.rings.number_field
            sage: P = E((-a^2/6 - a/6 - 1, a)); P                                       # optional - sage.rings.number_field
            (-1/6*a^2 - 1/6*a - 1 : a : 1)
            sage: P[0].is_integral()                                                    # optional - sage.rings.number_field
            True
            sage: P.non_archimedean_local_height()                                      # optional - sage.rings.number_field
            0

        This shows that the bug reported at :trac:`13951` has been fixed::

            sage: E = EllipticCurve([0,17])
            sage: P = E(2,5)
            sage: P.non_archimedean_local_height(2)
            -2/3*log(2)
        """
        if prec:
            log = lambda x: rings.RealField(prec)(x).log()
        else:
            from sage.functions.log import log

        if v is None:
            D = self.curve().discriminant()
            K = self.curve().base_ring()
            if K is rings.QQ:
                factorD = D.factor()
                if self[0] == 0:
                    c = 1
                else:
                    c = self[0].denominator()
                # The last sum is for bad primes that divide c where
                # the model is not minimal.
                h = (log(c)
                     + sum(self.non_archimedean_local_height(p, prec, weighted=True, is_minimal=(e < 12))
                           for p, e in factorD if not p.divides(c))
                     + sum(self.non_archimedean_local_height(p, prec, weighted=True)
                           - c.valuation(p) * log(p)
                           for p, e in factorD if e >= 12 and p.divides(c)))
            else:
                factorD = K.factor(D)
                if self[0] == 0:
                    c = K.ideal(1)
                else:
                    c = K.ideal(self[0]).denominator()
                # The last sum is for bad primes that divide c where
                # the model is not minimal.
                h = (log(c.norm())
                     + sum(self.non_archimedean_local_height(v, prec, weighted=True, is_minimal=(e < 12))
                           for v, e in factorD if not v.divides(c))
                     + sum(self.non_archimedean_local_height(v, prec, weighted=True)
                           - c.valuation(v) * log(v.norm())
                           for v, e in factorD if e >= 12 and v.divides(c)))
                if not weighted:
                    h /= K.degree()
            return h

        if is_minimal:
            E = self.curve()
            P = self
            offset = ZZ.zero()
        else:
            E = self.curve().local_minimal_model(v)
            P = self.curve().isomorphism_to(E)(self)
            # Silverman's normalization is not invariant under change of model,
            # but it all cancels out in the global height.
            offset = (self.curve().discriminant()/E.discriminant()).valuation(v)

        a1, a2, a3, a4, a6 = E.a_invariants()
        b2, b4, b6, b8 = E.b_invariants()
        c4 = E.c4()
        x, y = P.xy()
        D = E.discriminant()
        N = D.valuation(v)
        A = (3*x**2 + 2*a2*x + a4 - a1*y).valuation(v)
        B = (2*y+a1*x+a3).valuation(v)
        C = (3*x**4 + b2*x**3 + 3*b4*x**2 + 3*b6*x + b8).valuation(v)
        if A <= 0 or B <= 0:
            r = max(0, -x.valuation(v))
        elif c4.valuation(v) == 0:
            n = min(B, N/2)
            r = -n*(N-n)/N
        elif C >= 3*B:
            r = -2*B/3
        else:
            r = -C/4
        r -= offset/6
        if not r:
            return rings.QQ.zero()
        else:
            if E.base_ring() is rings.QQ:
                Nv = Integer(v)
            else:
                Nv = v.norm()
                if not weighted:
                    r = r / (v.ramification_index() * v.residue_class_degree())
            return r * log(Nv)

    def elliptic_logarithm(self, embedding=None, precision=100,
                           algorithm='pari'):
        r"""
        Return the elliptic logarithm of this elliptic curve point.

        An embedding of the base field into `\RR` or `\CC` (with
        arbitrary precision) may be given; otherwise the first real
        embedding is used (with the specified precision) if any, else
        the first complex embedding.

        INPUT:

        - ``embedding``: an embedding of the base field into `\RR` or `\CC`

        - ``precision``: a positive integer (default 100) setting the
          number of bits of precision for the computation

        - ``algorithm``: either ``'pari'`` (default for real embeddings)
          to use PARI's :pari:`ellpointtoz`, or ``'sage'`` for a native
          implementation.  Ignored for complex embeddings.

        ALGORITHM:

        See [Coh1993]_ for the case of real embeddings,
        and Cremona, J.E. and Thongjunthug, T. 2010 for the complex
        case.

        AUTHORS:

        - Michael Mardaus (2008-07),
        - Tobias Nagel (2008-07) -- original version from [Coh1993]_.
        - John Cremona (2008-07) -- revision following eclib code.
        - John Cremona (2010-03) -- implementation for complex embeddings.

        EXAMPLES::

            sage: E = EllipticCurve('389a')
            sage: E.discriminant() > 0
            True
            sage: P = E([-1,1])
            sage: P.is_on_identity_component ()
            False
            sage: P.elliptic_logarithm (precision=96)
            0.4793482501902193161295330101 + 0.985868850775824102211203849...*I
            sage: Q = E([3,5])
            sage: Q.is_on_identity_component()
            True
            sage: Q.elliptic_logarithm (precision=96)
            1.931128271542559442488585220

        An example with negative discriminant, and a torsion point::

            sage: E = EllipticCurve('11a1')
            sage: E.discriminant() < 0
            True
            sage: P = E([16,-61])
            sage: P.elliptic_logarithm(precision=70)
            0.25384186085591068434
            sage: E.period_lattice().real_period(prec=70) / P.elliptic_logarithm(precision=70)
            5.0000000000000000000

        A larger example.  The default algorithm uses PARI and makes
        sure the result has the requested precision::

            sage: E = EllipticCurve([1, 0, 1, -85357462, 303528987048]) #18074g1
            sage: P = E([4458713781401/835903744, -64466909836503771/24167649046528, 1])
            sage: P.elliptic_logarithm()  # 100 bits
            0.27656204014107061464076203097

        The native algorithm ``'sage'`` used to have trouble with
        precision in this example, but no longer::

            sage: P.elliptic_logarithm(algorithm='sage')  # 100 bits
            0.27656204014107061464076203097

        This shows that the bug reported at :trac:`4901` has been fixed::

            sage: E = EllipticCurve("4390c2")
            sage: P = E(683762969925/44944,-565388972095220019/9528128)
            sage: P.elliptic_logarithm()
            0.00025638725886520225353198932529
            sage: P.elliptic_logarithm(precision=64)
            0.000256387258865202254
            sage: P.elliptic_logarithm(precision=65)
            0.0002563872588652022535
            sage: P.elliptic_logarithm(precision=128)
            0.00025638725886520225353198932528666427412
            sage: P.elliptic_logarithm(precision=129)
            0.00025638725886520225353198932528666427412
            sage: P.elliptic_logarithm(precision=256)
            0.0002563872588652022535319893252866642741168388008346370015005142128009610936373
            sage: P.elliptic_logarithm(precision=257)
            0.00025638725886520225353198932528666427411683880083463700150051421280096109363730

        Examples over number fields::

            sage: K.<a> = NumberField(x^3 - 2)                                          # optional - sage.rings.number_field
            sage: embs = K.embeddings(CC)                                               # optional - sage.rings.number_field
            sage: E = EllipticCurve([0,1,0,a,a])                                        # optional - sage.rings.number_field
            sage: Ls = [E.period_lattice(e) for e in embs]                              # optional - sage.rings.number_field
            sage: [L.real_flag for L in Ls]                                             # optional - sage.rings.number_field
            [0, 0, -1]
            sage: P = E(-1,0)  # order 2                                                # optional - sage.rings.number_field
            sage: [L.elliptic_logarithm(P) for L in Ls]                                 # optional - sage.rings.number_field
            [-1.73964256006716 - 1.07861534489191*I,
             -0.363756518406398 - 1.50699412135253*I, 1.90726488608927]

            sage: E = EllipticCurve([-a^2 - a - 1, a^2 + a])                            # optional - sage.rings.number_field
            sage: Ls = [E.period_lattice(e) for e in embs]                              # optional - sage.rings.number_field
            sage: pts = [E(2*a^2 - a - 1 , -2*a^2 - 2*a + 6 ),
            ....:        E(-2/3*a^2 - 1/3 , -4/3*a - 2/3 ),
            ....:        E(5/4*a^2 - 1/2*a , -a^2 - 1/4*a + 9/4 ),
            ....:        E(2*a^2 + 3*a + 4 , -7*a^2 - 10*a - 12 )]
            sage: [[L.elliptic_logarithm(P) for P in pts] for L in Ls]                  # optional - sage.rings.number_field
            [[0.250819591818930 - 0.411963479992219*I, -0.290994550611374 - 1.37239400324105*I,
              -0.693473752205595 - 2.45028458830342*I, -0.151659609775291 - 1.48985406505459*I],
             [1.33444787667954 - 1.50889756650544*I, 0.792633734249234 - 0.548467043256610*I,
              0.390154532655013 + 0.529423541805758*I, 0.931968675085317 - 0.431006981443071*I],
             [1.14758249500109 + 0.853389664016075*I, 2.59823462472518 + 0.853389664016075*I,
              1.75372176444709, 0.303069634723001]]

        ::

            sage: K.<i> = QuadraticField(-1)                                            # optional - sage.rings.number_field
            sage: E = EllipticCurve([0,0,0,9*i-10,21-i])                                # optional - sage.rings.number_field
            sage: emb = K.embeddings(CC)[1]                                             # optional - sage.rings.number_field
            sage: L = E.period_lattice(emb)                                             # optional - sage.rings.number_field
            sage: P = E(2-i, 4+2*i)                                                     # optional - sage.rings.number_field
            sage: L.elliptic_logarithm(P, prec=100)                                     # optional - sage.rings.number_field
            0.70448375537782208460499649302 - 0.79246725643650979858266018068*I
        """
        from sage.rings.number_field.number_field import refine_embedding
        from sage.rings.real_mpfr import RealField
        from sage.rings.complex_mpfr import ComplexField
        from sage.rings.rational_field import QQ

        # Check the trivial case:

        C = ComplexField(precision)
        if self.is_zero():
            return C.zero()

        # find a suitable embedding if none was supplied:

        E = self.curve()
        K = E.base_field()
        rational = (K is QQ)
        emb = embedding

        if emb is None:
            emb = K.embeddings(RealField(precision))
            if emb:
                emb = emb[0]
            else:
                emb = K.embeddings(ComplexField(precision))[0]
        else:
            # Get the precision of the supplied embedding
            prec = emb.codomain().precision()
            # if the precision parameter is greater, refine the embedding:
            if precision > prec:
                emb = refine_embedding(emb, precision)

        L = E.period_lattice(emb)

        if algorithm == 'sage' or not isinstance(emb.codomain, sage.rings.abc.RealField):
            return L.elliptic_logarithm(self, precision)

        if algorithm != 'pari':
            raise ValueError("algorithm must be either 'pari' or 'sage'")

        # From now on emb() is a real embedding of K into
        # RealField(precision).  We interface with the PARI library.

        x, y = self.xy()
        if rational:        # work with exact coordinates
            E_work = E
            pt_pari = pari([x, y])
        else:               # use the embedding to get real coordinates
            ai = [emb(a) for a in E.a_invariants()]
            E_work = EllipticCurve(ai)  # defined over RR
            pt_pari = pari([emb(x), emb(y)])
        working_prec = precision
        E_pari = E_work.pari_curve()
        log_pari = E_pari.ellpointtoz(pt_pari, precision=working_prec)

        while prec_words_to_bits(log_pari.precision()) < precision:
            # result is not precise enough, re-compute with double
            # precision. if the base field is not QQ, this
            # requires modifying the precision of the embedding,
            # the curve, and the point
            working_prec = 2*working_prec
            if not rational:
                emb = refine_embedding(emb, working_prec)
                ai = [emb(a) for a in E.a_invariants()]
                E_work = EllipticCurve(ai)  # defined over RR
                pt_pari = pari([emb(x), emb(y)])
            E_pari = E_work.pari_curve()
            log_pari = E_pari.ellpointtoz(pt_pari, precision=working_prec)

        # normalization step
        r, i = C(log_pari)
        wR, wI = L.basis(prec=precision)
        k = (r/wR).floor()
        if k:
            r -= k*wR
        if self.is_on_identity_component(emb):
            return C(r)
        # Now there are two components and P is on the non-identity one
        return C(r)+C(wI/2)

    def padic_elliptic_logarithm(self, p, absprec=20):
        r"""
        Computes the `p`-adic elliptic logarithm of this point.

        INPUT:

        ``p`` - integer: a prime ``absprec`` - integer (default: 20):
        the initial `p`-adic absolute precision of the computation

        OUTPUT:

        The `p`-adic elliptic logarithm of self, with precision ``absprec``.

        AUTHORS:

        - Tobias Nagel
        - Michael Mardaus
        - John Cremona

        ALGORITHM:

        For points in the formal group (i.e. not integral at `p`) we
        take the ``log()`` function from the formal groups module and
        evaluate it at `-x/y`.  Otherwise we first multiply the point
        to get into the formal group, and divide the result
        afterwards.

        .. TODO::

            See comments at :trac:`4805`.  Currently the absolute
            precision of the result may be less than the given value
            of absprec, and error-handling is imperfect.

        EXAMPLES::

            sage: E = EllipticCurve([0,1,1,-2,0])
            sage: E(0).padic_elliptic_logarithm(3)                                      # optional - sage.rings.padics
            0
            sage: P = E(0, 0)                                                           # optional - sage.rings.padics
            sage: P.padic_elliptic_logarithm(3)                                         # optional - sage.rings.padics
            2 + 2*3 + 3^3 + 2*3^7 + 3^8 + 3^9 + 3^11 + 3^15 + 2*3^17 + 3^18 + O(3^19)
            sage: P.padic_elliptic_logarithm(3).lift()                                  # optional - sage.rings.padics
            660257522
            sage: P = E(-11/9, 28/27)                                                   # optional - sage.rings.padics
            sage: [(2*P).padic_elliptic_logarithm(p)/P.padic_elliptic_logarithm(p) for p in prime_range(20)]  # long time (3s)  # optional - sage.rings.padics
            [2 + O(2^19), 2 + O(3^20), 2 + O(5^19), 2 + O(7^19), 2 + O(11^19), 2 + O(13^19), 2 + O(17^19), 2 + O(19^19)]
            sage: [(3*P).padic_elliptic_logarithm(p)/P.padic_elliptic_logarithm(p) for p in prime_range(12)]  # long time (2s)  # optional - sage.rings.padics
            [1 + 2 + O(2^19), 3 + 3^20 + O(3^21), 3 + O(5^19), 3 + O(7^19), 3 + O(11^19)]
            sage: [(5*P).padic_elliptic_logarithm(p)/P.padic_elliptic_logarithm(p) for p in prime_range(12)]  # long time (2s)  # optional - sage.rings.padics
            [1 + 2^2 + O(2^19), 2 + 3 + O(3^20), 5 + O(5^19), 5 + O(7^19), 5 + O(11^19)]

        An example which arose during reviewing :trac:`4741`::

            sage: E = EllipticCurve('794a1')
            sage: P = E(-1,2)
            sage: P.padic_elliptic_logarithm(2)  # default precision=20                 # optional - sage.rings.padics
            2^4 + 2^5 + 2^6 + 2^8 + 2^9 + 2^13 + 2^14 + 2^15 + O(2^16)
            sage: P.padic_elliptic_logarithm(2, absprec=30)                             # optional - sage.rings.padics
            2^4 + 2^5 + 2^6 + 2^8 + 2^9 + 2^13 + 2^14 + 2^15 + 2^22 + 2^23 + 2^24 + O(2^26)
            sage: P.padic_elliptic_logarithm(2, absprec=40)                             # optional - sage.rings.padics
            2^4 + 2^5 + 2^6 + 2^8 + 2^9 + 2^13 + 2^14 + 2^15 + 2^22 + 2^23 + 2^24
            + 2^28 + 2^29 + 2^31 + 2^34 + O(2^35)
        """
        if not p.is_prime():
            raise ValueError('p must be prime')
        debug = False  # True
        if debug:
            print("P=", self, "; p=", p, " with precision ", absprec)
        E = self.curve()
        Q_p = Qp(p, absprec)
        if self.has_finite_order():
            return Q_p(0)
        while True:
            try:
                Ep = E.change_ring(Q_p)
                P = Ep(self)
                x, y = P.xy()
                break
            except (PrecisionError, ArithmeticError, ZeroDivisionError):
                absprec *= 2
                Q_p = Qp(p, absprec)
        if debug:
            print("x,y=", (x, y))
        f = 1   # f will be such that f*P is in the formal group E^1(Q_p)
        if x.valuation() >= 0:   # P is not in E^1
            if not self.has_good_reduction(p):   # P is not in E^0
                n = E.tamagawa_exponent(p)   # n*P has good reduction at p
                if debug:
                    print("Tamagawa exponent = =", n)
                f = n
                P = n*P   # lies in E^0
                if debug:
                    print("P=", P)
                try:
                    x, y = P.xy()
                except ZeroDivisionError:
                    raise ValueError("Insufficient precision in "
                                     "p-adic_elliptic_logarithm()")
                if debug:
                    print("x,y=", (x, y))
            if x.valuation() >= 0:   # P is still not in E^1
                t = E.local_data(p).bad_reduction_type()
                if t is None:
                    m = E.reduction(p).abelian_group().exponent()
                else:
                    m = p - t
                if debug:
                    print("mod p exponent = =", m)
                    # now m*(n*P) reduces to the identity mod p, so is
                    # in E^1(Q_p)
                f *= m
                P = m*P   # lies in E^1
                try:
                    x, y = P.xy()
                except ZeroDivisionError:
                    raise ValueError("Insufficient precision in "
                                     "p-adic_elliptic_logarithm()")
                if debug:
                    print("f=", f)
                    print("x,y=", (x, y))
        vx = x.valuation()
        vy = y.valuation()
        v = vx-vy
        if not (v > 0 and vx == -2*v and vy == -3*v):
            raise ValueError("Insufficient precision in "
                             "p-adic_elliptic_logarithm()")
        try:
            t = -x/y
        except (ZeroDivisionError, PrecisionError):
            raise ValueError("Insufficient precision in "
                             "p-adic_elliptic_logarithm()")
        if debug:
            print("t=", t, ", with valuation ", v)
        phi = Ep.formal().log(prec=1+absprec//v)
        return phi(t)/f


class EllipticCurvePoint_finite_field(EllipticCurvePoint_field):
    r"""
    Class for elliptic curve points over finite fields.
    """
    def _magma_init_(self, magma):
        """
        Return a string representation of self that ``MAGMA`` can
        use for input.

        EXAMPLES::

            sage: E = EllipticCurve(GF(17), [1,-1])                                     # optional - sage.rings.finite_rings
            sage: P = E([13, 4])                                                        # optional - sage.rings.finite_rings
            sage: P._magma_init_(magma)                             # optional - magma  # optional - sage.rings.finite_rings
            'EllipticCurve([_sage_ref...|GF(17)!0,GF(17)!0,GF(17)!0,GF(17)!1,GF(17)!16])![13,4]'
        """
        E = self.curve()._magma_init_(magma)
        x, y = self.xy()
        return "%s![%s,%s]" % (E, x, y)

    def _acted_upon_(self, other, side):
        r"""
        We implement ``_acted_upon_`` to keep track of cached
        point orders when scalar multiplications are applied.

        EXAMPLES::

            sage: P = EllipticCurve(GF(65537), [2,2]).lift_x(6)                         # optional - sage.rings.finite_rings
            sage: P.order().factor()                                                    # optional - sage.rings.finite_rings
            2^2 * 3 * 37^2
            sage: getattr(74*P, '_order', None)                                         # optional - sage.rings.finite_rings
            222
            sage: getattr(P*4070, '_order', None)                                       # optional - sage.rings.finite_rings
            222
            sage: getattr(506*P*37, '_order', None)                                     # optional - sage.rings.finite_rings
            222
        """
        k = ZZ(other)
        E = self.curve()

        try:
            pariQ = pari.ellmul(E, self, k)
        except PariError as err:
            if str(err.errdata().component(1)) == "Fp_inv":
                val = err.errdata().component(2)
                a = val.lift()
                N = val.mod()
                N1 = N.gcd(a)
                N2 = N//N1
                raise ZeroDivisionError(
                        f"Inverse of {a} does not exist"
                        f" (characteristic = {N} = {N1}*{N2})")
            pariQ = None

        if pariQ is not None:
            if pariQ == [0]:
                vQ = 0
            else:
                assert len(pariQ) == 2
                vQ = Sequence(tuple(pariQ) + (1,), E.base_ring())
            Q = EllipticCurvePoint_finite_field(E, vQ, check=False)

        else:
            Q = IntegerMulAction(ZZ, self.parent())._act_(k, self)

        n = getattr(self, '_order', None)
        if n is not None:
            Q._order = n // n.gcd(k)  # Lagrange's theorem

        return Q

    def discrete_log(self, Q, ord=None):
        r"""
        Return the discrete logarithm of `Q` to base `P` = ``self``,
        that is, an integer `x` such that `xP = Q`.

        A :class:`ValueError` is raised if there is no solution.

        ALGORITHM:

        To compute the actual logarithm, :pari:`elllog` is called.

        However, ``elllog()`` does not guarantee termination if `Q`
        is not a multiple of `P`, so we first need to check subgroup
        membership. This is done as follows:

        - Let `n` denote the order of `P`. First check that `nQ` equals
          the point at infinity (and hence the order of `Q` divides `n`).

        - If the curve order `\#E` has been cached, check whether
          `\gcd(n^2, \#E) = n`. If this holds, the curve has cyclic
          `n`-torsion, hence all points whose order divides `n` must be
          multiples of `P` and we are done.

        - Otherwise (if this test is inconclusive), check that the Weil
          pairing of `P` and `Q` is trivial.

        For anomalous curves with `\#E = p`, the
        :meth:`padic_elliptic_logarithm` function is called.

        INPUT:

        - ``Q`` (point) -- another point on the same curve as ``self``.

        OUTPUT:

        (integer) -- The discrete logarithm of `Q` with respect to `P`,
        which is an integer `x` with `0\le x<\mathrm{ord}(P)` such that
        `xP=Q`, if one exists.

        AUTHORS:

        - John Cremona. Adapted to use generic functions 2008-04-05.
        - Lorenz Panny (2022): switch to PARI.

        EXAMPLES::

            sage: F = GF((3,6),'a')                                                     # optional - sage.rings.finite_rings
            sage: a = F.gen()                                                           # optional - sage.rings.finite_rings
            sage: E = EllipticCurve([0,1,1,a,a])                                        # optional - sage.rings.finite_rings
            sage: E.cardinality()                                                       # optional - sage.rings.finite_rings
            762
            sage: P = E.gens()[0]                                                       # optional - sage.rings.finite_rings
            sage: Q = 400*P                                                             # optional - sage.rings.finite_rings
            sage: P.discrete_log(Q)                                                     # optional - sage.rings.finite_rings
            400

        TESTS:

        Some random testing::

            sage: sz = randint(8,32)
            sage: e = randint(1,3)
            sage: p = random_prime(ceil(2**(sz/e)))
            sage: E = EllipticCurve(j=GF((p,e),'a').random_element())                   # optional - sage.rings.finite_rings
            sage: P = E.random_point()                                                  # optional - sage.rings.finite_rings
            sage: Q = randrange(2**999) * P                                             # optional - sage.rings.finite_rings
            sage: x = P.discrete_log(Q)                                                 # optional - sage.rings.finite_rings
            sage: x*P == Q                                                              # optional - sage.rings.finite_rings
            True

        Doctest deprecation::

            sage: P.discrete_log(Q, ord=P.order())                                      # optional - sage.rings.finite_rings
            doctest:warning
            ...
            DeprecationWarning: The "ord" argument to .discrete_log() is obsolete. ...
        """
        if ord is not None:
            from sage.misc.superseded import deprecation
            deprecation(33121, 'The "ord" argument to .discrete_log() is obsolete. Use the .set_order() method instead.')
            self.set_order(ord)
        if Q not in self.parent():
            raise ValueError('not a point on the same curve')
        n = self.order()
        if n*Q:
            raise ValueError('ECDLog problem has no solution (order of Q does not divide order of P)')
        E = self.curve()
        F = E.base_ring()
        p = F.cardinality()
        if F.is_prime_field() and n == p:
            # Anomalous case
            return self.padic_elliptic_logarithm(Q, p)
        elif hasattr(E, '_order') and E._order.gcd(n**2) == n:
            pass    # cyclic rational n-torsion -> okay
        elif self.weil_pairing(Q, n) != 1:
            raise ValueError('ECDLog problem has no solution (non-trivial Weil pairing)')

        return ZZ(pari.elllog(self.curve(), Q, self, n))

    def padic_elliptic_logarithm(self,Q, p):
        r"""
        Return the discrete logarithm of `Q` to base `P` = ``self``,
        that is, an integer `x` such that `xP = Q` only for anomalous curves.

        ALGORITHM:

        Discrete logarithm computed as in [Sma1999]_ with a loop to avoid
        the canonical lift.

        INPUT:

        - ``Q`` (point) -- another point on the same curve as ``self``.
        - ``p`` (integer) --  a prime equal to the order of the curve.

        OUTPUT:

        (integer) -- The discrete logarithm of `Q` with respect to `P`,
        which is an integer `x` with `0\le x<\mathrm{ord}(P)` such that
        `xP=Q`.

        AUTHORS:

        - Sylvain Pelissier (2022) based on Samuel Neves code_.

        .. _code: https://crypto.stackexchange.com/questions/70454/why-smarts-attack-doesnt-work-on-this-ecdlp/70508#70508

        EXAMPLES::

            sage: p=235322474717419
            sage: b=8856682
            sage: E = EllipticCurve(GF(p), [0, b])                                      # optional - sage.rings.finite_rings
            sage: P = E(200673830421813, 57025307876612)                                # optional - sage.rings.finite_rings
            sage: Q = E(40345734829479, 211738132651297)                                # optional - sage.rings.finite_rings
            sage: x = P.padic_elliptic_logarithm(Q, p)                                  # optional - sage.rings.finite_rings sage.rings.padics
            sage: x * P == Q                                                            # optional - sage.rings.finite_rings sage.rings.padics
            True

        TESTS:

        Some testing::

            sage: a = 49850651047495986645822557378918223
            sage: b = 21049438014429831351540675253466229
            sage: p = 54283205379427155782089046839411711
            sage: E = EllipticCurve(GF(p), [a, b])                                      # optional - sage.rings.finite_rings
            sage: P = E.random_point()                                                  # optional - sage.rings.finite_rings
            sage: Q = randrange(0, p-1) * P                                             # optional - sage.rings.finite_rings
            sage: x = P.padic_elliptic_logarithm(Q, p)                                  # optional - sage.rings.finite_rings sage.rings.padics
            sage: x*P == Q                                                              # optional - sage.rings.finite_rings sage.rings.padics
            True
        """
        E = self.curve()
        F = E.base()

        if Q.is_zero():
            k = 0
        else:
            for k in range(0,p):
                Eqp = EllipticCurve(Qp(p, 2), [ ZZ(t) + k * p for t in E.a_invariants() ])

                P_Qps = Eqp.lift_x(ZZ(self.xy()[0]), all=True)
                for P_Qp in P_Qps:
                    if F(P_Qp.xy()[1]) == self.xy()[1]:
                        break

                Q_Qps = Eqp.lift_x(ZZ(Q.xy()[0]), all=True)
                for Q_Qp in Q_Qps:
                    if F(Q_Qp.xy()[1]) == Q.xy()[1]:
                        break

                pP = p * P_Qp
                pQ = p * Q_Qp
                if (pP.is_zero() or pQ.is_zero()):
                    # Should happen with probability 1/p
                    continue
                else:
                    break

            x_P,y_P = pP.xy()
            x_Q,y_Q = pQ.xy()

            phi_P = -(x_P / y_P)
            phi_Q = -(x_Q / y_Q)
            k = phi_Q / phi_P

        return ZZ(k % p)

    def has_finite_order(self):
        r"""
        Return ``True`` if this point has finite additive order as an element
        of the group of points on this curve.

        Since the base field is finite, the answer will always be ``True``.

        EXAMPLES::

            sage: E = EllipticCurve(GF(7), [1,3])                                       # optional - sage.rings.finite_rings
            sage: P = E.points()[3]                                                     # optional - sage.rings.finite_rings
            sage: P.has_finite_order()                                                  # optional - sage.rings.finite_rings
            True
        """
        return True

    def order(self):
        r"""
        Return the order of this point on the elliptic curve.

        ALGORITHM: Use PARI function :pari:`ellorder`.

        .. NOTE::

            :meth:`additive_order` is a synonym for :meth:`order`

        EXAMPLES::

            sage: k.<a> = GF((5,5))                                                     # optional - sage.rings.finite_rings
            sage: E = EllipticCurve(k,[2,4]); E                                         # optional - sage.rings.finite_rings
            Elliptic Curve defined by y^2 = x^3 + 2*x + 4 over Finite Field in a of size 5^5
            sage: P = E(3*a^4 + 3*a, 2*a + 1)                                           # optional - sage.rings.finite_rings
            sage: P.order()                                                             # optional - sage.rings.finite_rings
            3227
            sage: Q = E(0,2)                                                            # optional - sage.rings.finite_rings
            sage: Q.order()                                                             # optional - sage.rings.finite_rings
            7
            sage: Q.additive_order()                                                    # optional - sage.rings.finite_rings
            7

        ::

            sage: p = next_prime(2^150)
            sage: E = EllipticCurve(GF(p), [1,1])                                       # optional - sage.rings.finite_rings
            sage: P = E(831623307675610677632782670796608848711856078,                  # optional - sage.rings.finite_rings
            ....:       42295786042873366706573292533588638217232964)
            sage: P.order()                                                             # optional - sage.rings.finite_rings
            1427247692705959881058262545272474300628281448
            sage: P.order() == E.cardinality()                                          # optional - sage.rings.finite_rings
            True

        The next example has `j(E)=0`::

            sage: p = 33554501
            sage: F.<u> = GF((p,2))                                                     # optional - sage.rings.finite_rings
            sage: E = EllipticCurve(F, [0,1])                                           # optional - sage.rings.finite_rings
            sage: E.j_invariant()                                                       # optional - sage.rings.finite_rings
            0
            sage: P = E.random_point()                                                  # optional - sage.rings.finite_rings
            sage: P.order() # random                                                    # optional - sage.rings.finite_rings
            16777251

        Similarly when `j(E)=1728`::

            sage: p = 33554473
            sage: F.<u> = GF((p,2))                                                     # optional - sage.rings.finite_rings
            sage: E = EllipticCurve(F, [1,0])                                           # optional - sage.rings.finite_rings
            sage: E.j_invariant()                                                       # optional - sage.rings.finite_rings
            1728
            sage: P = E.random_point()                                                  # optional - sage.rings.finite_rings
            sage: P.order() # random                                                    # optional - sage.rings.finite_rings
            46912611635760

        TESTS:

        Check that the order actually gets cached (:trac:`32786`)::

            sage: E = EllipticCurve(GF(31337), [42,1])                                  # optional - sage.rings.finite_rings
            sage: P = E.lift_x(1)                                                       # optional - sage.rings.finite_rings
            sage: hasattr(P, '_order')                                                  # optional - sage.rings.finite_rings
            False
            sage: P.order()                                                             # optional - sage.rings.finite_rings
            15649
            sage: P._order                                                              # optional - sage.rings.finite_rings
            15649

        The curve order should also get cached as a side effect
        of computing a point order::

            sage: E._order                                                              # optional - sage.rings.finite_rings
            31298
        """
        try:
            return self._order
        except AttributeError:
            pass

        E = self.curve()

        if getattr(E, '_order', None) is None:
            # The curve order will be computed and cached by PARI during
            # ellorder() anyway. We might as well cache it here too.
            E._order = Integer(E.pari_curve().ellcard())

        self._order = Integer(E.pari_curve().ellorder(self, E._order))
        return self._order

    additive_order = order<|MERGE_RESOLUTION|>--- conflicted
+++ resolved
@@ -180,11 +180,7 @@
         sage: E = EllipticCurve([0,0,1,-1,0])
         sage: S = E(QQ); S
         Abelian group of points on
-<<<<<<< HEAD
-        Elliptic Curve defined by y^2 + y = x^3 - x over Rational Field
-=======
          Elliptic Curve defined by y^2 + y = x^3 - x over Rational Field
->>>>>>> 08060ed1
 
         sage: K.<i> = NumberField(x^2 + 1)                                              # optional - sage.rings.number_field
         sage: E = EllipticCurve(K, [0,1,0,-160,308])                                    # optional - sage.rings.number_field
@@ -233,12 +229,8 @@
         sage: P.domain()                                                                # optional - sage.rings.number_field
         Spectrum of Number Field in a with defining polynomial x^2 - 3
         sage: P.codomain()                                                              # optional - sage.rings.number_field
-<<<<<<< HEAD
-        Elliptic Curve defined by y^2 = x^3 + x + 1 over Number Field in a with defining polynomial x^2 - 3
-=======
         Elliptic Curve defined by y^2 = x^3 + x + 1
          over Number Field in a with defining polynomial x^2 - 3
->>>>>>> 08060ed1
         sage: P.codomain() == P.curve()                                                 # optional - sage.rings.number_field
         True
     """
@@ -1489,22 +1481,14 @@
         the curve is negative, so it should exercise the `n<0` case in the
         code::
 
-<<<<<<< HEAD
-            sage: p = 2017; A = 1; B = 30; r = 29; t = -70; k = 7;
-=======
             sage: p = 2017; A = 1; B = 30; r = 29; t = -70; k = 7
->>>>>>> 08060ed1
             sage: F = GF(p); R.<x> = F[]                                                    # optional - sage.rings.finite_rings
             sage: E = EllipticCurve([F(A), F(B)]); P = E(369, 716)                          # optional - sage.rings.finite_rings
             sage: K.<a> = GF(p^k, modulus=x^k+2); EK = E.base_extend(K)                     # optional - sage.rings.finite_rings
             sage: Qx = 1226*a^6 + 1778*a^5 + 660*a^4 + 1791*a^3 + 1750*a^2 + 867*a + 770    # optional - sage.rings.finite_rings
             sage: Qy = 1764*a^6 + 198*a^5 + 1206*a^4 + 406*a^3 + 1200*a^2 + 273*a + 1712    # optional - sage.rings.finite_rings
             sage: Q = EK(Qx, Qy)                                                            # optional - sage.rings.finite_rings
-<<<<<<< HEAD
-            sage: Q._miller_(P, t-1)                                                        # optional - sage.rings.finite_rings
-=======
             sage: Q._miller_(P, t - 1)                                                      # optional - sage.rings.finite_rings
->>>>>>> 08060ed1
             1311*a^6 + 1362*a^5 + 1177*a^4 + 807*a^3 + 1331*a^2 + 1530*a + 1931
 
         ALGORITHM:
@@ -2605,11 +2589,7 @@
             sage: K.<a> = NumberField(x^3 - 2)                                          # optional - sage.rings.number_field
             sage: E = EllipticCurve([a, 4]); E                                          # optional - sage.rings.number_field
             Elliptic Curve defined by y^2 = x^3 + a*x + 4
-<<<<<<< HEAD
-            over Number Field in a with defining polynomial x^3 - 2
-=======
              over Number Field in a with defining polynomial x^3 - 2
->>>>>>> 08060ed1
             sage: P = E((0,2))                                                          # optional - sage.rings.number_field
             sage: P.height()                                                            # optional - sage.rings.number_field
             0.810463096585925
@@ -2803,11 +2783,7 @@
             sage: K.<a> = QuadraticField(-2)                                            # optional - sage.rings.number_field
             sage: E = EllipticCurve(K, [0,-1,1,0,0]); E                                 # optional - sage.rings.number_field
             Elliptic Curve defined by y^2 + y = x^3 + (-1)*x^2 over Number Field
-<<<<<<< HEAD
-            in a with defining polynomial x^2 + 2 with a = 1.414213562373095?*I
-=======
              in a with defining polynomial x^2 + 2 with a = 1.414213562373095?*I
->>>>>>> 08060ed1
             sage: P = E.lift_x(2 + a); P                                                # optional - sage.rings.number_field
             (a + 2 : 2*a + 1 : 1)
             sage: P.archimedean_local_height(K.places(prec=170)[0]) / 2                 # optional - sage.rings.number_field
@@ -2816,11 +2792,7 @@
             sage: K.<i> = NumberField(x^2 + 1)                                          # optional - sage.rings.number_field
             sage: E = EllipticCurve(K, [0,0,4,6*i,0]); E                                # optional - sage.rings.number_field
             Elliptic Curve defined by y^2 + 4*y = x^3 + 6*i*x
-<<<<<<< HEAD
-            over Number Field in i with defining polynomial x^2 + 1
-=======
              over Number Field in i with defining polynomial x^2 + 1
->>>>>>> 08060ed1
             sage: P = E((0,0))                                                          # optional - sage.rings.number_field
             sage: P.archimedean_local_height(K.places()[0]) / 2                         # optional - sage.rings.number_field
             0.510184995162373
@@ -3039,11 +3011,7 @@
             sage: K.<i> = NumberField(x^2 + 1)                                          # optional - sage.rings.number_field
             sage: E = EllipticCurve(K, [0,0,4,6*i,0]); E                                # optional - sage.rings.number_field
             Elliptic Curve defined by y^2 + 4*y = x^3 + 6*i*x
-<<<<<<< HEAD
-            over Number Field in i with defining polynomial x^2 + 1
-=======
              over Number Field in i with defining polynomial x^2 + 1
->>>>>>> 08060ed1
             sage: P = E((0,0))                                                          # optional - sage.rings.number_field
             sage: P.non_archimedean_local_height(K.ideal(i+1))                          # optional - sage.rings.number_field
             -1/2*log(2)
