--- conflicted
+++ resolved
@@ -49,11 +49,7 @@
     sage: V = E.modular_symbol_space()
     sage: V
     Modular Symbols subspace of dimension 1 of Modular Symbols space of dimension 2
-<<<<<<< HEAD
-    for Gamma_0(19) of weight 2 with sign 1 over Rational Field
-=======
      for Gamma_0(19) of weight 2 with sign 1 over Rational Field
->>>>>>> 08060ed1
     sage: V.q_eigenform(30)
     q - 2*q^3 - 2*q^4 + 3*q^5 - q^7 + q^9 + 3*q^11 + 4*q^12 - 4*q^13 - 6*q^15 + 4*q^16
      - 3*q^17 + q^19 - 6*q^20 + 2*q^21 + 4*q^25 + 4*q^27 + 2*q^28 + 6*q^29 + O(q^30)
@@ -136,11 +132,7 @@
         sage: M = modular_symbol_space(E, -1, GF(37))                                   # optional - sage.rings.finite_rings
         sage: M                                                                         # optional - sage.rings.finite_rings
         Modular Symbols space of dimension 1 for Gamma_0(11) of weight 2 with sign -1
-<<<<<<< HEAD
-        over Finite Field of size 37
-=======
          over Finite Field of size 37
->>>>>>> 08060ed1
     """
     if sign not in [-1, 0, 1]:
         raise TypeError('sign must -1, 0 or 1')
@@ -221,19 +213,11 @@
             sage: m = EllipticCurve('11a1').modular_symbol()
             sage: m
             Modular symbol with sign 1 over Rational Field attached to
-<<<<<<< HEAD
-            Elliptic Curve defined by y^2 + y = x^3 - x^2 - 10*x - 20 over Rational Field
-            sage: m = EllipticCurve('43a1').modular_symbol(sign=-1, implementation="sage")
-            sage: m
-            Modular symbol with sign -1 over Rational Field attached to
-            Elliptic Curve defined by y^2 + y = x^3 + x^2 over Rational Field
-=======
              Elliptic Curve defined by y^2 + y = x^3 - x^2 - 10*x - 20 over Rational Field
             sage: m = EllipticCurve('43a1').modular_symbol(sign=-1, implementation="sage")
             sage: m
             Modular symbol with sign -1 over Rational Field attached to
              Elliptic Curve defined by y^2 + y = x^3 + x^2 over Rational Field
->>>>>>> 08060ed1
         """
         return "Modular symbol with sign %s over %s attached to %s"%(
             self._sign, self._base_ring, self._E)
@@ -266,11 +250,7 @@
             sage: M = ModularSymbolECLIB(E,+1)
             sage: M
             Modular symbol with sign 1 over Rational Field attached to
-<<<<<<< HEAD
-            Elliptic Curve defined by y^2 + y = x^3 - x^2 - 10*x - 20 over Rational Field
-=======
              Elliptic Curve defined by y^2 + y = x^3 - x^2 - 10*x - 20 over Rational Field
->>>>>>> 08060ed1
             sage: M(0)
             1/5
             sage: E = EllipticCurve('11a2')
@@ -300,20 +280,12 @@
             sage: E = EllipticCurve('11a1')
             sage: Mplus = E.modular_symbol(+1); Mplus
             Modular symbol with sign 1 over Rational Field attached to
-<<<<<<< HEAD
-            Elliptic Curve defined by y^2 + y = x^3 - x^2 - 10*x - 20 over Rational Field
-=======
              Elliptic Curve defined by y^2 + y = x^3 - x^2 - 10*x - 20 over Rational Field
->>>>>>> 08060ed1
             sage: [Mplus(1/i) for i in [1..11]]
             [1/5, -4/5, -3/10, 7/10, 6/5, 6/5, 7/10, -3/10, -4/5, 1/5, 0]
             sage: Mminus = E.modular_symbol(-1); Mminus
             Modular symbol with sign -1 over Rational Field attached to
-<<<<<<< HEAD
-            Elliptic Curve defined by y^2 + y = x^3 - x^2 - 10*x - 20 over Rational Field
-=======
              Elliptic Curve defined by y^2 + y = x^3 - x^2 - 10*x - 20 over Rational Field
->>>>>>> 08060ed1
             sage: [Mminus(1/i) for i in [1..11]]
             [0, 0, 1/2, 1/2, 0, 0, -1/2, -1/2, 0, 0, 0]
 
@@ -433,11 +405,7 @@
             sage: M = ModularSymbolSage(E, +1)
             sage: M
             Modular symbol with sign 1 over Rational Field attached to
-<<<<<<< HEAD
-            Elliptic Curve defined by y^2 + y = x^3 - x^2 - 10*x - 20 over Rational Field
-=======
              Elliptic Curve defined by y^2 + y = x^3 - x^2 - 10*x - 20 over Rational Field
->>>>>>> 08060ed1
             sage: M(0)
             1/5
             sage: E = EllipticCurve('11a2')
