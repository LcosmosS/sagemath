"""
Affine `n` space over a ring
"""

# ****************************************************************************
#       Copyright (C) 2006 William Stein <wstein@gmail.com>
#
#  Distributed under the terms of the GNU General Public License (GPL)
#
#                  https://www.gnu.org/licenses/
# ****************************************************************************

from sage.functions.orthogonal_polys import chebyshev_T, chebyshev_U
from sage.rings.integer import Integer
from sage.rings.integer_ring import ZZ
from sage.rings.polynomial.polynomial_ring_constructor import PolynomialRing
from sage.rings.rational_field import is_RationalField
from sage.rings.polynomial.polynomial_ring import is_PolynomialRing
from sage.rings.polynomial.multi_polynomial_ring import is_MPolynomialRing
from sage.rings.finite_rings.finite_field_base import FiniteField
from sage.categories.map import Map
from sage.categories.fields import Fields
from sage.categories.homset import Hom
from sage.categories.number_fields import NumberFields
from sage.misc.latex import latex
from sage.misc.mrange import cartesian_product_iterator
from sage.matrix.constructor import matrix
from sage.structure.category_object import normalize_names
from sage.schemes.generic.scheme import AffineScheme
from sage.schemes.generic.ambient_space import AmbientSpace
from sage.schemes.affine.affine_homset import (SchemeHomset_points_affine,
                                               SchemeHomset_polynomial_affine_space)
from sage.schemes.affine.affine_morphism import (SchemeMorphism_polynomial_affine_space,
                                                 SchemeMorphism_polynomial_affine_space_field,
                                                 SchemeMorphism_polynomial_affine_space_finite_field)
from sage.schemes.affine.affine_point import (SchemeMorphism_point_affine,
                                              SchemeMorphism_point_affine_field,
                                              SchemeMorphism_point_affine_finite_field)

_Fields = Fields()

def is_AffineSpace(x):
    r"""
    Return ``True`` if ``x`` is an affine space.

    EXAMPLES::

        sage: from sage.schemes.affine.affine_space import is_AffineSpace
        sage: is_AffineSpace(AffineSpace(5, names='x'))
        True
        sage: is_AffineSpace(AffineSpace(5, GF(9, 'alpha'), names='x'))                 # optional - sage.rings.finite_rings
        True
        sage: is_AffineSpace(Spec(ZZ))
        False
    """
    return isinstance(x, AffineSpace_generic)

def AffineSpace(n, R=None, names=None, ambient_projective_space=None,
                default_embedding_index=None):
    r"""
    Return affine space of dimension ``n`` over the ring ``R``.

    EXAMPLES:

    The dimension and ring can be given in either order::

        sage: AffineSpace(3, QQ, 'x')
        Affine Space of dimension 3 over Rational Field
        sage: AffineSpace(5, QQ, 'x')
        Affine Space of dimension 5 over Rational Field
        sage: A = AffineSpace(2, QQ, names='XY'); A
        Affine Space of dimension 2 over Rational Field
        sage: A.coordinate_ring()
        Multivariate Polynomial Ring in X, Y over Rational Field

    Use the divide operator for base extension::

        sage: AffineSpace(5, names='x')/GF(17)                                          # optional - sage.rings.finite_rings
        Affine Space of dimension 5 over Finite Field of size 17

    The default base ring is `\ZZ`::

        sage: AffineSpace(5, names='x')
        Affine Space of dimension 5 over Integer Ring

    There is also an affine space associated to each polynomial ring::

        sage: R = GF(7)['x, y, z']                                                      # optional - sage.rings.finite_rings
        sage: A = AffineSpace(R); A                                                     # optional - sage.rings.finite_rings
        Affine Space of dimension 3 over Finite Field of size 7
        sage: A.coordinate_ring() is R                                                  # optional - sage.rings.finite_rings
        True

    TESTS::

            sage: R.<w> = QQ[]
            sage: A.<w> = AffineSpace(R)
            sage: A.gens() == R.gens()
            True

        ::

            sage: R.<x> = QQ[]
            sage: A.<z> = AffineSpace(R)
            Traceback (most recent call last):
            ...
            NameError: variable names passed to AffineSpace conflict with names in ring
    """
    if (is_MPolynomialRing(n) or is_PolynomialRing(n)) and R is None:
        R = n
        if names is not None:
            # Check for the case that the user provided a variable name
            # That does not match what we wanted to use from R
            names = normalize_names(R.ngens(), names)
            if n.variable_names() != names:
                # The provided name doesn't match the name of R's variables
                raise NameError("variable names passed to AffineSpace conflict with names in ring")
        A = AffineSpace(R.ngens(), R.base_ring(), R.variable_names())
        A._coordinate_ring = R
        return A
    if names is None:
        if n == 0:
            names = ''
        else:
            names = 'x'
    if isinstance(R, (Integer, int)):
        n, R = R, n
    if R is None:
        R = ZZ  # default is the integers
    names = normalize_names(n, names)
    if default_embedding_index is not None and ambient_projective_space is None:
        from sage.schemes.projective.projective_space import ProjectiveSpace
        ambient_projective_space = ProjectiveSpace(n, R)
    if R in _Fields:
        if isinstance(R, FiniteField):
            return AffineSpace_finite_field(n, R, names,
                                            ambient_projective_space, default_embedding_index)
        else:
            return AffineSpace_field(n, R, names,
                                     ambient_projective_space, default_embedding_index)
    return AffineSpace_generic(n, R, names, ambient_projective_space, default_embedding_index)


class AffineSpace_generic(AmbientSpace, AffineScheme):
    """
    Affine space of dimension `n` over the ring `R`.

    EXAMPLES::

        sage: X.<x,y,z> = AffineSpace(3, QQ)
        sage: X.base_scheme()
        Spectrum of Rational Field
        sage: X.base_ring()
        Rational Field
        sage: X.category()
        Category of schemes over Rational Field
        sage: X.structure_morphism()
        Scheme morphism:
          From: Affine Space of dimension 3 over Rational Field
          To:   Spectrum of Rational Field
          Defn: Structure map

    Loading and saving::

        sage: loads(X.dumps()) == X
        True

    We create several other examples of affine spaces::

        sage: AffineSpace(5, PolynomialRing(QQ, 'z'), 'Z')
        Affine Space of dimension 5 over Univariate Polynomial Ring in z over Rational Field

        sage: AffineSpace(RealField(), 3, 'Z')
        Affine Space of dimension 3 over Real Field with 53 bits of precision

        sage: AffineSpace(Qp(7), 2, 'x')                                                # optional - sage.rings.padics
        Affine Space of dimension 2 over 7-adic Field with capped relative precision 20

    Even 0-dimensional affine spaces are supported::

        sage: AffineSpace(0)
        Affine Space of dimension 0 over Integer Ring
    """
    def __init__(self, n, R, names, ambient_projective_space, default_embedding_index):
        """
        EXAMPLES::

            sage: AffineSpace(3, Zp(5), 'y')                                            # optional - sage.rings.padics
            Affine Space of dimension 3 over 5-adic Ring with capped relative precision 20
        """
        AmbientSpace.__init__(self, n, R)
        self._assign_names(names)
        AffineScheme.__init__(self, self.coordinate_ring(), R)

        index = default_embedding_index
        if index is not None:
            index = int(index)

        self._default_embedding_index = index
        self._ambient_projective_space = ambient_projective_space

    def __iter__(self):
        """
        Return iterator over the elements of this affine space when defined over a finite field.

        EXAMPLES::

            sage: FF = FiniteField(3)                                                   # optional - sage.rings.finite_rings
            sage: AA = AffineSpace(FF, 0)                                               # optional - sage.rings.finite_rings
            sage: [ x for x in AA ]                                                     # optional - sage.rings.finite_rings
            [()]
            sage: AA = AffineSpace(FF, 1, 'Z')                                          # optional - sage.rings.finite_rings
            sage: [ x for x in AA ]                                                     # optional - sage.rings.finite_rings
            [(0), (1), (2)]
            sage: AA.<z,w> = AffineSpace(FF, 2)                                         # optional - sage.rings.finite_rings
            sage: [ x for x in AA ]                                                     # optional - sage.rings.finite_rings
            [(0, 0), (0, 1), (0, 2), (1, 0), (1, 1), (1, 2), (2, 0), (2, 1), (2, 2)]

        AUTHOR:

        - David Kohel
        """
        n = self.dimension_relative()
        R = self.base_ring()
        AHom = self.point_homset()
        C = AHom.codomain()

        for v in cartesian_product_iterator([R for _ in range(n)]):
            yield C._point(AHom, v, check=False)

    def ngens(self):
        """
        Return the number of generators of self, i.e. the number of
        variables in the coordinate ring of self.

        EXAMPLES::

            sage: AffineSpace(3, QQ).ngens()
            3
            sage: AffineSpace(7, ZZ).ngens()
            7
        """
        return self.dimension_relative()

    def rational_points(self, F=None):
        """
        Return the list of ``F``-rational points on the affine space self,
        where ``F`` is a given finite field, or the base ring of self.

        EXAMPLES::

            sage: A = AffineSpace(1, GF(3))                                             # optional - sage.rings.finite_rings
            sage: A.rational_points()                                                   # optional - sage.rings.finite_rings
            [(0), (1), (2)]
            sage: A.rational_points(GF(3^2, 'b'))                                       # optional - sage.rings.finite_rings
            [(0), (b), (b + 1), (2*b + 1), (2), (2*b), (2*b + 2), (b + 2), (1)]

            sage: AffineSpace(2, ZZ).rational_points(GF(2))                             # optional - sage.rings.finite_rings
            [(0, 0), (0, 1), (1, 0), (1, 1)]

        TESTS::

            sage: AffineSpace(2, QQ).rational_points()
            Traceback (most recent call last):
            ...
            TypeError: base ring (= Rational Field) must be a finite field
            sage: AffineSpace(1, GF(3)).rational_points(ZZ)                             # optional - sage.rings.finite_rings
            Traceback (most recent call last):
            ...
            TypeError: second argument (= Integer Ring) must be a finite field
        """
        if F is None:
            if not isinstance(self.base_ring(), FiniteField):
                raise TypeError("base ring (= %s) must be a finite field" % self.base_ring())
            return [P for P in self]
        elif not isinstance(F, FiniteField):
            raise TypeError("second argument (= %s) must be a finite field" % F)
        return [P for P in self.base_extend(F)]

    def __eq__(self, right):
        """
        Compare the space with ``right``.

        EXAMPLES::

            sage: AffineSpace(QQ, 3, 'a') == AffineSpace(ZZ, 3, 'a')
            False
            sage: AffineSpace(ZZ, 1, 'a') == AffineSpace(ZZ, 0, 'a')
            False
            sage: A = AffineSpace(ZZ, 1, 'x')
            sage: loads(A.dumps()) == A
            True
        """
        if not isinstance(right, AffineSpace_generic):
            return False
        return (self.dimension_relative() == right.dimension_relative() and
                self.coordinate_ring() == right.coordinate_ring())

    def __ne__(self, other):
        """
        Check whether the space is not equal to ``other``.

        EXAMPLES::

            sage: AffineSpace(QQ, 3, 'a') != AffineSpace(ZZ, 3, 'a')
            True
            sage: AffineSpace(ZZ, 1, 'a') != AffineSpace(ZZ, 0, 'a')
            True
        """
        return not (self == other)

    def __hash__(self):
        """
        Return the hash of ``self``.

        EXAMPLES::

            sage: hash(AffineSpace(QQ, 3, 'a')) == hash(AffineSpace(ZZ, 3, 'a'))
            False
            sage: hash(AffineSpace(ZZ, 1, 'a')) == hash(AffineSpace(ZZ, 0, 'a'))
            False
        """
        return hash((self.dimension_relative(), self.coordinate_ring()))

    def _latex_(self):
        r"""
        Return a LaTeX representation of this affine space.

        EXAMPLES::

            sage: print(latex(AffineSpace(1, ZZ, 'x')))
            \mathbf{A}_{\Bold{Z}}^1

        TESTS::

            sage: AffineSpace(3, Zp(5), 'y')._latex_()                                  # optional - sage.rings.padics
            '\\mathbf{A}_{\\Bold{Z}_{5}}^3'
        """
        return "\\mathbf{A}_{%s}^%s"%(latex(self.base_ring()), self.dimension_relative())

    def _morphism(self, *args, **kwds):
        """
        Construct a morphism determined by action on points of this affine space.

        INPUT:

        Same as for
        :class:`~sage.schemes.affine.affine_morphism.SchemeMorphism_polynomial_affine_space`.

        OUTPUT:

        A new instance of
        :class:`~sage.schemes.affine.affine_morphism.SchemeMorphism_polynomial_affine_space`.

        EXAMPLES::

            sage: AA = AffineSpace(QQ, 3, 'a')
            sage: AA.inject_variables()
            Defining a0, a1, a2
            sage: EndAA = AA.Hom(AA)
            sage: AA._morphism(EndAA, [a0*a1, a1*a2, a0*a2])
            Scheme endomorphism of Affine Space of dimension 3 over Rational Field
              Defn: Defined on coordinates by sending (a0, a1, a2) to
                    (a0*a1, a1*a2, a0*a2)
        """
        return SchemeMorphism_polynomial_affine_space(*args, **kwds)

    def _homset(self, *args, **kwds):
        """
        Construct the Hom-set.

        EXAMPLES::

            sage: A.<x,y> = AffineSpace(2, QQ)
            sage: Hom(A, A)
            Set of morphisms
              From: Affine Space of dimension 2 over Rational Field
              To:   Affine Space of dimension 2 over Rational Field
        """
        return SchemeHomset_polynomial_affine_space(*args, **kwds)

    def _point_homset(self, *args, **kwds):
        """
        Construct a Hom-set for this affine space.

        INPUT:

        Same as for
        :class:`~sage.schemes.affine.affine_homset.SchemeHomset_points_affine`.

        OUTPUT:

        A new instance of
        :class:`~sage.schemes.affine.affine_homset.SchemeHomset_points_affine`.

        EXAMPLES::

            sage: AA = AffineSpace(QQ, 3, 'a')
            sage: AA._point_homset(Spec(QQ), AA)
            Set of rational points of Affine Space of dimension 3 over Rational Field
        """
        return SchemeHomset_points_affine(*args, **kwds)

    def _point(self, *args, **kwds):
        r"""
        Construct a point of affine space.

        INPUT:

        Same as for
        :class:`~sage.schemes.affine.affine_point.SchemeMorphism_point_affine`.

        OUTPUT:

        A new instance of
        :class:`~sage.schemes.affine.affine_point.SchemeMorphism_point_affine`.

        TESTS::

            sage: AA = AffineSpace(QQ, 3, 'a')
            sage: AA._point(AA.point_homset(), [0, 1, 2])
            (0, 1, 2)
        """
        return SchemeMorphism_point_affine(*args, **kwds)

    def _repr_(self):
        """
        Return a string representation of this affine space.

        EXAMPLES::

            sage: AffineSpace(1, ZZ, 'x')
            Affine Space of dimension 1 over Integer Ring

        TESTS::

            sage: AffineSpace(3, Zp(5), 'y')._repr_()                                   # optional - sage.rings.padics
            'Affine Space of dimension 3 over 5-adic Ring with capped relative precision 20'
        """
        return "Affine Space of dimension %s over %s"%(self.dimension_relative(), self.base_ring())

    def _repr_generic_point(self, polys=None):
        """
        Return a string representation of the generic point
        corresponding to the list of polys on this affine space.

        If polys is None, the representation of the generic point of
        the affine space is returned.

        EXAMPLES::

            sage: A.<x, y> = AffineSpace(2, ZZ)
            sage: A._repr_generic_point([y - x^2])
            '(-x^2 + y)'
            sage: A._repr_generic_point()
            '(x, y)'
        """
        if polys is None:
            polys = self.gens()
        return '(%s)' % (", ".join(str(f) for f in polys))

    def _latex_generic_point(self, v=None):
        """
        Return a LaTeX representation of the generic point
        corresponding to the list of polys ``v`` on this affine space.

        If ``v`` is None, the representation of the generic point of
        the affine space is returned.

        EXAMPLES::

            sage: A.<x, y> = AffineSpace(2, ZZ)
            sage: A._latex_generic_point([y - x^2])
            '\\left(-x^{2} + y\\right)'
            sage: A._latex_generic_point()
            '\\left(x, y\\right)'
        """
        if v is None:
            v = self.gens()
        return '\\left(%s\\right)' % (", ".join(str(latex(f)) for f in v))

    def _check_satisfies_equations(self, v):
        """
        Return True if ``v`` defines a point on the scheme self; raise a
        TypeError otherwise.

        EXAMPLES::

            sage: A = AffineSpace(3, ZZ)
            sage: A._check_satisfies_equations([1, 1, 0])
            True
            sage: A._check_satisfies_equations((0, 1, 0))
            True
            sage: A._check_satisfies_equations([0, 0, 0])
            True
            sage: A._check_satisfies_equations([1, 2, 3, 4, 5])
            Traceback (most recent call last):
            ...
            TypeError: the list v=[1, 2, 3, 4, 5] must have 3 components
            sage: A._check_satisfies_equations([1/2, 1, 1])
            Traceback (most recent call last):
            ...
            TypeError: the components of v=[1/2, 1, 1] must be elements of Integer Ring
            sage: A._check_satisfies_equations(5)
            Traceback (most recent call last):
            ...
            TypeError: the argument v=5 must be a list or tuple
        """
        if not isinstance(v, (list, tuple)):
            raise TypeError('the argument v=%s must be a list or tuple'%v)
        n = self.ngens()
        if not len(v) == n:
            raise TypeError('the list v=%s must have %s components'%(v, n))
        R = self.base_ring()
        from sage.structure.sequence import Sequence
        if not Sequence(v).universe() == R:
            raise TypeError('the components of v=%s must be elements of %s'%(v, R))
        return True

    def __pow__(self, m):
        """
        Return the Cartesian power of this space.

        INPUT:

        - ``m`` -- integer.

        OUTPUT:

        - affine ambient space.

        EXAMPLES::

            sage: A = AffineSpace(1, QQ, 'x')
            sage: A5 = A^5; A5
            Affine Space of dimension 5 over Rational Field
            sage: A5.variable_names()
            ('x0', 'x1', 'x2', 'x3', 'x4')
            sage: A2 = AffineSpace(2, QQ, "x, y")
            sage: A4 = A2^2; A4
            Affine Space of dimension 4 over Rational Field
            sage: A4.variable_names()
            ('x0', 'x1', 'x2', 'x3')

        As you see, custom variable names are not preserved by power operator,
        since there is no natural way to make new ones in general.
        """
        mm = int(m)
        if mm != m:
            raise ValueError("m must be an integer")
        return AffineSpace(self.dimension_relative() * mm, self.base_ring())

    def __mul__(self, right):
        r"""
        Create the product of affine spaces.

        INPUT:

        - ``right`` - an affine space or subscheme.

        OUTPUT: an affine space.= or subscheme.

        EXAMPLES::

            sage: A1 = AffineSpace(QQ, 1, 'x')
            sage: A2 = AffineSpace(QQ, 2, 'y')
            sage: A3 = A1*A2; A3
            Affine Space of dimension 3 over Rational Field
            sage: A3.variable_names()
            ('x', 'y0', 'y1')

            ::

            sage: A2 = AffineSpace(ZZ, 2, 't')
            sage: A3 = AffineSpace(ZZ, 3, 'x')
            sage: A3.inject_variables()
            Defining x0, x1, x2
            sage: X = A3.subscheme([x0*x2 - x1])
            sage: A2*X
            Closed subscheme of Affine Space of dimension 5 over Integer Ring defined by:
              x0*x2 - x1

        ::

            sage: S = ProjectiveSpace(QQ, 3, 'x')
            sage: T = AffineSpace(2, QQ, 'y')
            sage: T*S
            Traceback (most recent call last):
            ...
            TypeError: Projective Space of dimension 3 over Rational Field
            must be an affine space or affine subscheme
        """
        if self.base_ring() != right.base_ring():
            raise ValueError('Must have the same base ring')

        from sage.schemes.generic.algebraic_scheme import AlgebraicScheme_subscheme

        if isinstance(right, AffineSpace_generic):
            if self is right:
                return self.__pow__(2)
            return AffineSpace(self.dimension_relative() + right.dimension_relative(),\
                    self.base_ring(), self.variable_names() + right.variable_names())
        elif isinstance(right, AlgebraicScheme_subscheme):
            AS = self*right.ambient_space()
            CR = AS.coordinate_ring()
            n = self.ambient_space().coordinate_ring().ngens()

            phi = self.ambient_space().coordinate_ring().hom(list(CR.gens()[:n]), CR)
            psi = right.ambient_space().coordinate_ring().hom(list(CR.gens()[n:]), CR)
            return AS.subscheme([phi(t) for t in self.defining_polynomials()] + [psi(t) for t in right.defining_polynomials()])
        else:
            raise TypeError('%s must be an affine space or affine subscheme'%right)

    def change_ring(self, R):
        r"""
        Return an affine space over ring ``R`` and otherwise the same as this space.

        INPUT:

        - ``R`` -- commutative ring or morphism.

        OUTPUT: An affine space over ``R``.

        .. NOTE::

            There is no need to have any relation between ``R`` and the base ring
            of  this space, if you want to have such a relation, use
            ``self.base_extend(R)`` instead.

        EXAMPLES::

            sage: A.<x,y,z> = AffineSpace(3, ZZ)
            sage: AQ = A.change_ring(QQ); AQ
            Affine Space of dimension 3 over Rational Field
            sage: AQ.change_ring(GF(5))                                                 # optional - sage.rings.finite_rings
            Affine Space of dimension 3 over Finite Field of size 5

        ::

            sage: K.<w> = QuadraticField(5)                                             # optional - sage.rings.number_field
            sage: A = AffineSpace(K, 2, 't')                                            # optional - sage.rings.number_field
            sage: A.change_ring(K.embeddings(CC)[1])                                    # optional - sage.rings.number_field
            Affine Space of dimension 2 over Complex Field with 53 bits of precision
        """
        if isinstance(R, Map):
            return AffineSpace(self.dimension_relative(), R.codomain(), self.variable_names())
        else:
            return AffineSpace(self.dimension_relative(), R, self.variable_names())

    def coordinate_ring(self):
        """
        Return the coordinate ring of this scheme, if defined.

        EXAMPLES::

            sage: R = AffineSpace(2, GF(9,'alpha'), 'z').coordinate_ring(); R           # optional - sage.rings.finite_rings
            Multivariate Polynomial Ring in z0, z1 over Finite Field in alpha of size 3^2
            sage: AffineSpace(3, R, 'x').coordinate_ring()                              # optional - sage.rings.finite_rings
            Multivariate Polynomial Ring in x0, x1, x2 over Multivariate Polynomial Ring
            in z0, z1 over Finite Field in alpha of size 3^2
        """
        try:
            return self._coordinate_ring
        except AttributeError:
            self._coordinate_ring = PolynomialRing(self.base_ring(),
            self.dimension_relative(), names=self.variable_names())
            return self._coordinate_ring

    def _validate(self, polynomials):
        """
        If ``polynomials`` is a tuple of valid polynomial functions on the affine space,
        return ``polynomials``, otherwise raise TypeError.

        Since this is an affine space, all polynomials are valid.

        INPUT:

        - ``polynomials`` -- tuple of polynomials in the coordinate ring of
          this space.

        OUTPUT:

        - tuple of polynomials in the coordinate ring of this space.

        EXAMPLES::

            sage: A.<x, y, z> = AffineSpace(3, ZZ)
            sage: A._validate((x*y - z, 1))
            (x*y - z, 1)
        """
        return polynomials

    def projective_embedding(self, i=None, PP=None):
        """
        Return a morphism from this space into an ambient projective space
        of the same dimension.

        INPUT:


        -  ``i`` -- integer (default: dimension of self = last
           coordinate) determines which projective embedding to compute. The
           embedding is that which has a 1 in the i-th coordinate, numbered
           from 0.

        -  ``PP`` -- (default: None) ambient projective space, i.e.,
           codomain of morphism; this is constructed if it is not
           given.

        EXAMPLES::

            sage: AA = AffineSpace(2, QQ, 'x')
            sage: pi = AA.projective_embedding(0); pi
            Scheme morphism:
              From: Affine Space of dimension 2 over Rational Field
              To:   Projective Space of dimension 2 over Rational Field
              Defn: Defined on coordinates by sending (x0, x1) to (1 : x0 : x1)
            sage: z = AA(3, 4)
            sage: pi(z)
            (1/4 : 3/4 : 1)
            sage: pi(AA(0,2))
            (1/2 : 0 : 1)
            sage: pi = AA.projective_embedding(1); pi
            Scheme morphism:
              From: Affine Space of dimension 2 over Rational Field
              To:   Projective Space of dimension 2 over Rational Field
              Defn: Defined on coordinates by sending (x0, x1) to (x0 : 1 : x1)
            sage: pi(z)
            (3/4 : 1/4 : 1)
            sage: pi = AA.projective_embedding(2)
            sage: pi(z)
            (3 : 4 : 1)

        ::

            sage: A.<x,y> = AffineSpace(ZZ, 2)
            sage: A.projective_embedding(2).codomain().affine_patch(2) == A
            True

        TESTS:

        Check that :trac:`25897` is fixed::

            sage: A.<x,y> = AffineSpace(ZZ, 2)
            sage: A.projective_embedding(4)
            Traceback (most recent call last):
            ...
            ValueError: argument i (=4) must be between 0 and 2, inclusive
        """
        n = self.dimension_relative()
        if i is None:
            if self._default_embedding_index is not None:
                i = self._default_embedding_index
            else:
                i = int(n)
        else:
            i = int(i)

        try:
            phi = self.__projective_embedding[i]
            #assume that if you've passed in a new codomain you want to override
            #the existing embedding
            if PP is None or phi.codomain() == PP:
                return phi
        except AttributeError:
            self.__projective_embedding = {}
        except KeyError:
            pass

        #if no i-th embedding exists, we may still be here with PP==None
        if PP is None:
            if self._ambient_projective_space is not None:
                PP = self._ambient_projective_space
            else:
                from sage.schemes.projective.projective_space import ProjectiveSpace
                PP = ProjectiveSpace(n, self.base_ring())
        elif PP.dimension_relative() != n:
            raise ValueError("projective Space must be of dimension %s"%(n))

        R = self.coordinate_ring()
        v = list(R.gens())
        if i < 0 or i > n:
            raise ValueError("argument i (=%s) must be between 0 and %s, inclusive"%(i,n))
        v.insert(i, R(1))
        phi = self.hom(v, PP)
        self.__projective_embedding[i] = phi
        #make affine patch and projective embedding match
        PP.affine_patch(i,self)
        return phi

    def subscheme(self, X, **kwds):
        """
        Return the closed subscheme defined by ``X``.

        INPUT:

        -  ``X`` - a list or tuple of equations.

        EXAMPLES::

            sage: A.<x,y> = AffineSpace(QQ, 2)
            sage: X = A.subscheme([x, y^2, x*y^2]); X
            Closed subscheme of Affine Space of dimension 2 over Rational Field defined by:
              x,
              y^2,
              x*y^2

        ::

            sage: X.defining_polynomials ()
            (x, y^2, x*y^2)
            sage: I = X.defining_ideal(); I
            Ideal (x, y^2, x*y^2) of Multivariate Polynomial Ring in x, y over Rational Field
            sage: I.groebner_basis()
            [y^2, x]
            sage: X.dimension()
            0
            sage: X.base_ring()
            Rational Field
            sage: X.base_scheme()
            Spectrum of Rational Field
            sage: X.structure_morphism()
            Scheme morphism:
              From: Closed subscheme of Affine Space of dimension 2 over Rational Field
                    defined by: x, y^2, x*y^2
              To:   Spectrum of Rational Field
              Defn: Structure map
            sage: X.dimension()
            0
        """
        from sage.schemes.affine.affine_subscheme import (AlgebraicScheme_subscheme_affine,
                                                          AlgebraicScheme_subscheme_affine_field)

        if self.base_ring().is_field():
            return AlgebraicScheme_subscheme_affine_field(self, X, **kwds)

        return AlgebraicScheme_subscheme_affine(self, X, **kwds)

    def _an_element_(self):
        r"""
        Return an element of this affine space, used both for illustration and
        testing purposes.

        OUTPUT: a point in the affine space

        EXAMPLES::

            sage: AffineSpace(ZZ, 2, 'x').an_element()
            (5, 4)

            sage: AffineSpace(Qp(5), 2, 'x').an_element()                               # optional - sage.rings.padics
            (5^2 + O(5^22), 4*5 + O(5^21))
        """
        n = self.dimension_relative()
        R = self.base_ring()
        return self([(5 - i) * R.an_element() for i in range(n)])

    def chebyshev_polynomial(self, n, kind='first', monic=False):
        """
        Generate an endomorphism of this affine line by a Chebyshev polynomial.

        Chebyshev polynomials are a sequence of recursively defined orthogonal
        polynomials. Chebyshev of the first kind are defined as `T_0(x) = 1`,
        `T_1(x) = x`, and `T_{n+1}(x) = 2xT_n(x) - T_{n-1}(x)`. Chebyshev of
        the second kind are defined as `U_0(x) = 1`,
        `U_1(x) = 2x`, and `U_{n+1}(x) = 2xU_n(x) - U_{n-1}(x)`.

        INPUT:

        - ``n`` -- a non-negative integer.

        - ``kind`` -- ``first`` or ``second`` specifying which kind of chebyshev the user would like
          to generate. Defaults to ``first``.

        - ``monic`` -- ``True`` or ``False`` specifying if the polynomial defining the system
          should be monic or not. Defaults to ``False``.

        OUTPUT: :class:`DynamicalSystem_affine`

        EXAMPLES::

            sage: A.<x> = AffineSpace(QQ, 1)
            sage: A.chebyshev_polynomial(5, 'first')
            Dynamical System of Affine Space of dimension 1 over Rational Field
            Defn: Defined on coordinates by sending (x) to (16*x^5 - 20*x^3 + 5*x)

        ::

            sage: A.<x> = AffineSpace(QQ, 1)
            sage: A.chebyshev_polynomial(3, 'second')
            Dynamical System of Affine Space of dimension 1 over Rational Field
            Defn: Defined on coordinates by sending (x) to (8*x^3 - 4*x)

        ::

            sage: A.<x> = AffineSpace(QQ, 1)
            sage: A.chebyshev_polynomial(3, 2)
            Traceback (most recent call last):
            ...
            ValueError: keyword 'kind' must have a value of either 'first' or 'second'

        ::

            sage: A.<x> = AffineSpace(QQ, 1)
            sage: A.chebyshev_polynomial(-4, 'second')
            Traceback (most recent call last):
            ...
            ValueError: first parameter 'n' must be a non-negative integer

        ::

            sage: A = AffineSpace(QQ, 2, 'x')
            sage: A.chebyshev_polynomial(2)
            Traceback (most recent call last):
            ...
            TypeError: affine space must be of dimension 1

        ::

            sage: A.<x> = AffineSpace(QQ, 1)
            sage: A.chebyshev_polynomial(7, monic=True)
            Dynamical System of Affine Space of dimension 1 over Rational Field
              Defn: Defined on coordinates by sending (x) to (x^7 - 7*x^5 + 14*x^3 - 7*x)

        ::

            sage: F.<t> = FunctionField(QQ)
            sage: A.<x> = AffineSpace(F,1)
            sage: A.chebyshev_polynomial(4, monic=True)
            Dynamical System of Affine Space of dimension 1
            over Rational function field in t over Rational Field
              Defn: Defined on coordinates by sending (x) to (x^4 + (-4)*x^2 + 2)
        """
        if self.dimension_relative() != 1:
            raise TypeError("affine space must be of dimension 1")
        n = ZZ(n)
        if (n < 0):
            raise ValueError("first parameter 'n' must be a non-negative integer")
        from sage.dynamics.arithmetic_dynamics.affine_ds import DynamicalSystem_affine
        if kind == 'first':
            if monic and self.base().characteristic() != 2:
                f = DynamicalSystem_affine([chebyshev_T(n, self.gen(0))], domain=self)
                f = f.homogenize(1)
                f = f.conjugate(matrix([[1/ZZ(2), 0],[0, 1]]))
                f = f.dehomogenize(1)
                return f
            return DynamicalSystem_affine([chebyshev_T(n, self.gen(0))], domain=self)
        elif kind == 'second':
            if monic and self.base().characteristic() != 2:
                f = DynamicalSystem_affine([chebyshev_T(n, self.gen(0))], domain=self)
                f = f.homogenize(1)
                f = f.conjugate(matrix([[1/ZZ(2), 0],[0, 1]]))
                f = f.dehomogenize(1)
                return f
            return DynamicalSystem_affine([chebyshev_U(n, self.gen(0))], domain=self)
        else:
            raise ValueError("keyword 'kind' must have a value of either 'first' or 'second'")

    def origin(self):
        """
        Return the rational point at the origin of this affine space.

        EXAMPLES::

            sage: A.<x,y,z> = AffineSpace(QQ, 3)
            sage: A.origin()
            (0, 0, 0)
            sage: _ == A(0,0,0)
            True

        """
        return self([0]*self.ngens())


class AffineSpace_field(AffineSpace_generic):
    def _point(self, *args, **kwds):
        """
        Construct a point.

        For internal use only. See :mod:`morphism` for details.

        TESTS::

            sage: P2.<x,y,z> = AffineSpace(3, GF(3))                                    # optional - sage.rings.finite_rings
            sage: point_homset = P2._point_homset(Spec(GF(3)), P2)                      # optional - sage.rings.finite_rings
            sage: P2._point(point_homset, [1, 2, 3])                                    # optional - sage.rings.finite_rings
            (1, 2, 0)
        """
        return SchemeMorphism_point_affine_field(*args, **kwds)

    def _morphism(self, *args, **kwds):
        """
        Construct a morphism.

        For internal use only. See :mod:`morphism` for details.

        TESTS::

            sage: P2.<x,y,z> = AffineSpace(3, GF(3))                                    # optional - sage.rings.finite_rings
            sage: P2._morphism(P2.Hom(P2), [x, y, z])                                   # optional - sage.rings.finite_rings
            Scheme endomorphism of Affine Space of dimension 3 over Finite Field of size 3
              Defn: Defined on coordinates by sending (x, y, z) to
                    (x, y, z)
        """
        return SchemeMorphism_polynomial_affine_space_field(*args, **kwds)

    def points_of_bounded_height(self, **kwds):
        r"""
        Return an iterator of the points in this affine space of
        absolute height of at most the given bound.

        Bound check  is strict for the rational field.
        Requires this space to be affine space over a number field. Uses the
        Doyle-Krumm algorithm 4 (algorithm 5 for imaginary quadratic) for
        computing algebraic numbers up to a given height [DK2013]_.

        The algorithm requires floating point arithmetic, so the user is
        allowed to specify the precision for such calculations.
        Additionally, due to floating point issues, points
        slightly larger than the bound may be returned. This can be controlled
        by lowering the tolerance.

        INPUT:

        kwds:

        - ``bound`` - a real number

        - ``tolerance`` - a rational number in (0,1] used in doyle-krumm algorithm-4

        - ``precision`` - the precision to use for computing the elements of bounded height of number fields

        OUTPUT:

        - an iterator of points in self

        EXAMPLES::

            sage: A.<x,y> = AffineSpace(QQ, 2)
            sage: list(A.points_of_bounded_height(bound=3))
            [(0, 0), (1, 0), (-1, 0), (1/2, 0), (-1/2, 0), (2, 0), (-2, 0), (0, 1),
            (1, 1), (-1, 1), (1/2, 1), (-1/2, 1), (2, 1), (-2, 1), (0, -1), (1, -1),
            (-1, -1), (1/2, -1), (-1/2, -1), (2, -1), (-2, -1), (0, 1/2), (1, 1/2),
            (-1, 1/2), (1/2, 1/2), (-1/2, 1/2), (2, 1/2), (-2, 1/2), (0, -1/2), (1, -1/2),
            (-1, -1/2), (1/2, -1/2), (-1/2, -1/2), (2, -1/2), (-2, -1/2), (0, 2), (1, 2),
            (-1, 2), (1/2, 2), (-1/2, 2), (2, 2), (-2, 2), (0, -2), (1, -2), (-1, -2),
            (1/2, -2), (-1/2, -2), (2, -2), (-2, -2)]

        ::

            sage: u = QQ['u'].0
            sage: A.<x,y> = AffineSpace(NumberField(u^2 - 2, 'v'), 2)                   # optional - sage.rings.number_field
            sage: len(list(A.points_of_bounded_height(bound=2, tolerance=0.1)))         # optional - sage.rings.number_field
            529
        """
        if (is_RationalField(self.base_ring())):
            ftype = False # stores whether field is a number field or the rational field
        elif (self.base_ring() in NumberFields()): # true for rational field as well, so check is_RationalField first
            ftype = True
        else:
            raise NotImplementedError("self must be affine space over a number field.")
        bound = kwds.pop('bound')
        B = bound**self.base_ring().absolute_degree() # convert to relative height

        n = self.dimension_relative()
        R = self.base_ring()
        zero = R(0)
        P = [ zero for _ in range(n) ]
        yield self(P)
        if not ftype:
            iters = [ R.range_by_height(B) for _ in range(n) ]
        else:
            tol = kwds.pop('tolerance', 1e-2)
            prec = kwds.pop('precision', 53)
            iters = [ R.elements_of_bounded_height(bound=B, tolerance=tol, precision=prec) for _ in range(n) ]
        for x in iters:
            next(x) # put at zero
        i = 0
        while i < n:
            try:
                P[i] = next(iters[i])
                yield self(P)
                i = 0
            except StopIteration:
                if not ftype:
                    iters[i] = R.range_by_height(B) # reset
                else:
                    iters[i] = R.elements_of_bounded_height(bound=B, tolerance=tol, precision=prec)
                next(iters[i]) # put at zero
                P[i] = zero
                i += 1

    def weil_restriction(self):
        r"""
        Compute the Weil restriction of this affine space over some extension
        field.

        If the field is a finite field, then this computes
        the Weil restriction to the prime subfield.

        OUTPUT: Affine space of dimension ``d * self.dimension_relative()``
        over the base field of ``self.base_ring()``.

        EXAMPLES::

            sage: R.<x> = QQ[]
            sage: K.<w> = NumberField(x^5 - 2)                                          # optional - sage.rings.number_field
            sage: AK.<x,y> = AffineSpace(K, 2)                                          # optional - sage.rings.number_field
            sage: AK.weil_restriction()                                                 # optional - sage.rings.number_field
            Affine Space of dimension 10 over Rational Field
            sage: R.<x> = K[]                                                           # optional - sage.rings.number_field
            sage: L.<v> = K.extension(x^2 + 1)                                          # optional - sage.rings.number_field
            sage: AL.<x,y> = AffineSpace(L, 2)                                          # optional - sage.rings.number_field
            sage: AL.weil_restriction()                                                 # optional - sage.rings.number_field
<<<<<<< HEAD
            Affine Space of dimension 4 over Number Field in w with defining
            polynomial x^5 - 2
=======
            Affine Space of dimension 4 over Number Field in w
            with defining polynomial x^5 - 2
>>>>>>> 15315e36
        """
        try:
            X = self.__weil_restriction
        except AttributeError:
            L = self.base_ring()
            if L.is_finite():
                d = L.degree()
                K = L.prime_subfield()
            else:
                d = L.relative_degree()
                K = L.base_field()

            if d == 1:
                X = self
            else:
                X = AffineSpace(K, d*self.dimension_relative(), 'z')
            self.__weil_restriction = X
        return X

    def curve(self,F):
        r"""
        Return a curve defined by ``F`` in this affine space.

        INPUT:

        - ``F`` -- a polynomial, or a list or tuple of polynomials in
          the coordinate ring of this affine space

        EXAMPLES::

            sage: A.<x,y,z> = AffineSpace(QQ, 3)
            sage: A.curve([y - x^4, z - y^5])
            Affine Curve over Rational Field defined by -x^4 + y, -y^5 + z
        """
        from sage.schemes.curves.constructor import Curve
        return Curve(F, self)

    def line_through(self, p, q):
        """
        Return the line through ``p`` and ``q``.

        INPUT:

        - ``p``, ``q`` -- distinct rational points of the affine space

        EXAMPLES::

            sage: A3.<x,y,z> = AffineSpace(3, QQ)
            sage: p1 = A3(1, 2, 3)
            sage: p2 = A3(4, 5, 6)
            sage: A3.line_through(p1, p2)
            Affine Curve over Rational Field defined by -1/6*x + 1/6*y - 1/6,
            -1/6*x + 1/6*z - 1/3, -1/6*y + 1/6*z - 1/6, -1/6*x + 1/3*y - 1/6*z
            sage: L = _
            sage: L(p1)
            (1, 2, 3)
            sage: L(p2)
            (4, 5, 6)
            sage: A3.line_through(p1, p1)
            Traceback (most recent call last):
            ...
            ValueError: not distinct points

        """
        if p == q:
            raise ValueError("not distinct points")

        proj = self.projective_embedding(0)
        P = proj.codomain()
        return P.line_through(proj(p), proj(q)).affine_patch(0, self)

    def translation(self, p, q=None):
        """
        Return the automorphism of the affine space translating ``p`` to the origin.

        If ``q`` is given, the automorphism translates ``p`` to ``q``.

        INPUT:

        - ``p`` -- a rational point

        - ``q`` -- (default: ``None``) a rational point

        EXAMPLES::

            sage: A.<x,y,z> = AffineSpace(QQ, 3)
            sage: p = A(1,2,3)
            sage: q = A(4,5,6)
            sage: A.translation(p, q)
            Scheme endomorphism of Affine Space of dimension 3 over Rational Field
              Defn: Defined on coordinates by sending (x, y, z) to
                    (x + 3, y + 3, z + 3)
            sage: phi = A.translation(p)
            sage: psi = A.translation(A.origin(), q)
            sage: psi * phi
            Scheme endomorphism of Affine Space of dimension 3 over Rational Field
              Defn: Defined on coordinates by sending (x, y, z) to
                    (x + 3, y + 3, z + 3)
            sage: psi * phi == A.translation(p, q)
            True

        """
        gens = self.gens()

        if q is not None:
            v = [cp - cq for cp, cq in zip(p, q)]
        else:
            v = [cp for cp in p]

        return self._morphism(self.Hom(self), [x - c for x, c in zip(gens, v)])


class AffineSpace_finite_field(AffineSpace_field):
    def _point(self, *args, **kwds):
        """
        Construct a point.

        For internal use only. See :mod:`morphism` for details.

        TESTS::

            sage: P2.<x,y,z> = AffineSpace(3, GF(3))                                    # optional - sage.rings.finite_rings
            sage: point_homset = P2._point_homset(Spec(GF(3)), P2)                      # optional - sage.rings.finite_rings
            sage: P2._point(point_homset, [1, 2, 3])                                    # optional - sage.rings.finite_rings
            (1, 2, 0)
        """
        return SchemeMorphism_point_affine_finite_field(*args, **kwds)

    def _morphism(self, *args, **kwds):
        """
        Construct a morphism.

        For internal use only. See :mod:`morphism` for details.

        TESTS::

            sage: P2.<x,y,z> = AffineSpace(3, GF(3))                                    # optional - sage.rings.finite_rings
            sage: P2._morphism(P2.Hom(P2), [x, y, z])                                   # optional - sage.rings.finite_rings
            Scheme endomorphism of Affine Space of dimension 3 over Finite Field of size 3
              Defn: Defined on coordinates by sending (x, y, z) to
                    (x, y, z)
        """
        return SchemeMorphism_polynomial_affine_space_finite_field(*args, **kwds)


# fix the pickles from moving affine_space.py
from sage.misc.persist import register_unpickle_override
register_unpickle_override('sage.schemes.generic.affine_space',
                           'AffineSpace_generic',
                           AffineSpace_generic)<|MERGE_RESOLUTION|>--- conflicted
+++ resolved
@@ -1112,13 +1112,8 @@
             sage: L.<v> = K.extension(x^2 + 1)                                          # optional - sage.rings.number_field
             sage: AL.<x,y> = AffineSpace(L, 2)                                          # optional - sage.rings.number_field
             sage: AL.weil_restriction()                                                 # optional - sage.rings.number_field
-<<<<<<< HEAD
-            Affine Space of dimension 4 over Number Field in w with defining
-            polynomial x^5 - 2
-=======
             Affine Space of dimension 4 over Number Field in w
             with defining polynomial x^5 - 2
->>>>>>> 15315e36
         """
         try:
             X = self.__weil_restriction
