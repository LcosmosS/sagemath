--- conflicted
+++ resolved
@@ -210,13 +210,8 @@
             else:
                 R = RealField(prec)
             H = max([self[i].abs() for i in range(self.codomain().ambient_space().dimension_relative())])
-<<<<<<< HEAD
-            return R(max(H,1)).log()
+            return R(max(H, 1)).log()
         if self.domain().base_ring() in _NumberFields or isinstance(self.domain().base_ring(), sage.rings.abc.Order):
-=======
-            return R(max(H, 1)).log()
-        if self.domain().base_ring() in _NumberFields or is_NumberFieldOrder(self.domain().base_ring()):
->>>>>>> 370fce78
             return max([self[i].global_height(prec) for i in range(self.codomain().ambient_space().dimension_relative())])
         else:
             raise NotImplementedError("must be over a number field or a number field Order")
