r"""
Enumeration of rational points on affine schemes

Naive algorithms for enumerating rational points over `\QQ` or finite fields
over for general schemes.

.. WARNING::

    Incorrect results and infinite loops may occur if using a wrong function.

    (For instance using an affine function for a projective scheme or a finite
    field function for a scheme defined over an infinite field.)

EXAMPLES:

Affine, over `\QQ`::

    sage: from sage.schemes.affine.affine_rational_point import enum_affine_rational_field
    sage: A.<x,y,z> = AffineSpace(3, QQ)
    sage: S = A.subscheme([2*x - 3*y])
    sage: enum_affine_rational_field(S, 2)
    [(0, 0, -2), (0, 0, -1), (0, 0, -1/2), (0, 0, 0),
     (0, 0, 1/2), (0, 0, 1), (0, 0, 2)]

Affine over a finite field::

    sage: from sage.schemes.affine.affine_rational_point import enum_affine_finite_field
    sage: A.<w,x,y,z> = AffineSpace(4, GF(2))                                           # optional - sage.rings.finite_rings
    sage: enum_affine_finite_field(A(GF(2)))                                            # optional - sage.rings.finite_rings
    [(0, 0, 0, 0), (0, 0, 0, 1), (0, 0, 1, 0), (0, 0, 1, 1), (0, 1, 0, 0),
     (0, 1, 0, 1), (0, 1, 1, 0), (0, 1, 1, 1), (1, 0, 0, 0), (1, 0, 0, 1),
     (1, 0, 1, 0), (1, 0, 1, 1), (1, 1, 0, 0), (1, 1, 0, 1), (1, 1, 1, 0),
     (1, 1, 1, 1)]

AUTHORS:

- David R. Kohel <kohel@maths.usyd.edu.au>: original version.

- John Cremona and Charlie Turner <charlotteturner@gmail.com> (06-2010):
  improvements to clarity and documentation.

"""

#*****************************************************************************
#       Copyright (C) 2010 William Stein, David Kohel, John Cremona, Charlie Turner
#
# This program is free software: you can redistribute it and/or modify
# it under the terms of the GNU General Public License as published by
# the Free Software Foundation, either version 2 of the License, or
# (at your option) any later version.
#                  http://www.gnu.org/licenses/
#*****************************************************************************

from sage.rings.integer_ring import ZZ
from sage.rings.rational_field import QQ
from sage.misc.mrange import cartesian_product_iterator
from sage.schemes.generic.scheme import is_Scheme


def enum_affine_rational_field(X, B):
    """
    Enumerates affine rational points on scheme ``X`` up to bound ``B``.

    INPUT:

    - ``X`` -  a scheme or set of abstract rational points of a scheme.
    - ``B`` -  a positive integer bound.

    OUTPUT:

    - a list containing the affine points of ``X`` of height up to ``B``,
      sorted.

    EXAMPLES::

        sage: A.<x,y,z> = AffineSpace(3, QQ)
        sage: from sage.schemes.affine.affine_rational_point import enum_affine_rational_field
        sage: enum_affine_rational_field(A(QQ), 1)
        [(-1, -1, -1), (-1, -1, 0), (-1, -1, 1), (-1, 0, -1), (-1, 0, 0), (-1, 0, 1),
         (-1, 1, -1), (-1, 1, 0), (-1, 1, 1), (0, -1, -1), (0, -1, 0), (0, -1, 1),
         (0, 0, -1), (0, 0, 0), (0, 0, 1), (0, 1, -1), (0, 1, 0), (0, 1, 1), (1, -1, -1),
         (1, -1, 0), (1, -1, 1), (1, 0, -1), (1, 0, 0), (1, 0, 1), (1, 1, -1), (1, 1, 0),
         (1, 1, 1)]

    ::

        sage: A.<w,x,y,z> = AffineSpace(4, QQ)
        sage: S = A.subscheme([x^2 - y*z + 1, w^3 + z + y^2])
        sage: enum_affine_rational_field(S(QQ), 1)
        [(0, 0, -1, -1)]
        sage: enum_affine_rational_field(S(QQ), 2)
        [(0, 0, -1, -1), (1, -1, -1, -2), (1, 1, -1, -2)]

    ::

        sage: A.<x,y> = AffineSpace(2, QQ)
        sage: C = Curve(x^2 + y - x)
        sage: enum_affine_rational_field(C, 10) # long time (3 s)
        [(-2, -6), (-1, -2), (-2/3, -10/9), (-1/2, -3/4), (-1/3, -4/9),
         (0, 0), (1/3, 2/9), (1/2, 1/4), (2/3, 2/9), (1, 0),
         (4/3, -4/9), (3/2, -3/4), (5/3, -10/9), (2, -2), (3, -6)]

    AUTHORS:

    - David R. Kohel <kohel@maths.usyd.edu.au>: original version.

    - Charlie Turner (06-2010): small adjustments.

    - Raman Raghukul 2018: updated.
    """
    from sage.schemes.affine.affine_space import is_AffineSpace
    if is_Scheme(X):
        if not is_AffineSpace(X.ambient_space()):
            raise TypeError("ambient space must be affine space over the rational field")
        X = X(X.base_ring())
    elif not is_AffineSpace(X.codomain().ambient_space()):
        raise TypeError("codomain must be affine space over the rational field")

    n = X.codomain().ambient_space().ngens()
    VR = X.value_ring()
    if VR is ZZ:
        R = [ 0 ] + [ s*k for k in range(1, B+1) for s in [1, -1] ]
        iters = [ iter(R) for _ in range(n) ]
    else:  # rational field
        iters = [ QQ.range_by_height(B + 1) for _ in range(n) ]
    pts = []
    P = [0] * n
    try:
        pts.append(X(P))
    except TypeError:
        pass

    for it in iters:
        next(it)
    i = 0
    while i < n:
        try:
            a = VR(next(iters[i]))
        except StopIteration:
            if VR is ZZ:
                iters[i] = iter(R)
            else:  # rational field
                iters[i] = QQ.range_by_height(B + 1)
            P[i] = next(iters[i]) # reset P[i] to 0 and increment
            i += 1
            continue
        P[i] = a
        try:
            pts.append(X(P))
        except TypeError:
            pass
        i = 0
    pts.sort()
    return pts


def enum_affine_number_field(X, **kwds):
    """
    Enumerates affine points on scheme ``X`` defined over a number field. Simply checks all of the
    points of absolute height up to ``B`` and adds those that are on the scheme to the list.

    This algorithm computes 2 lists: L containing elements x in `K` such that
    H_k(x) <= B, and a list L' containing elements x in `K` that, due to
    floating point issues,
    may be slightly larger then the bound. This can be controlled
    by lowering the tolerance.

    ALGORITHM:

    This is an implementation of the revised algorithm (Algorithm 4) in
    [DK2013]_. Algorithm 5 is used for imaginary quadratic fields.


    INPUT:

    kwds:

    - ``bound`` - a real number

    - ``tolerance`` - a rational number in (0,1] used in doyle-krumm algorithm-4

    - ``precision`` - the precision to use for computing the elements of bounded height of number fields.

    OUTPUT:

    - a list containing the affine points of ``X`` of absolute height up to ``B``,
      sorted.

    EXAMPLES::

        sage: from sage.schemes.affine.affine_rational_point import enum_affine_number_field
        sage: u = QQ['u'].0
<<<<<<< HEAD
        sage: K = NumberField(u^2 + 2, 'v')                                                         # optional - sage.rings.number_field
        sage: A.<x,y,z> = AffineSpace(K, 3)                                                         # optional - sage.rings.number_field
        sage: X = A.subscheme([y^2 - x])                                                            # optional - sage.rings.number_field
        sage: enum_affine_number_field(X(K), bound=2**0.5)                                          # optional - sage.rings.number_field
        [(0, 0, -1), (0, 0, -v), (0, 0, -1/2*v), (0, 0, 0), (0, 0, 1/2*v), (0, 0, v), (0, 0, 1),
        (1, -1, -1), (1, -1, -v), (1, -1, -1/2*v), (1, -1, 0), (1, -1, 1/2*v), (1, -1, v), (1, -1, 1),
        (1, 1, -1), (1, 1, -v), (1, 1, -1/2*v), (1, 1, 0), (1, 1, 1/2*v), (1, 1, v), (1, 1, 1)]

    ::

        sage: u = QQ['u'].0
        sage: K = NumberField(u^2 + 3, 'v')                                                         # optional - sage.rings.number_field
        sage: A.<x,y> = AffineSpace(K, 2)                                                           # optional - sage.rings.number_field
        sage: X=A.subscheme(x - y)                                                                  # optional - sage.rings.number_field
        sage: from sage.schemes.affine.affine_rational_point import enum_affine_number_field        # optional - sage.rings.number_field
        sage: enum_affine_number_field(X, bound=3**0.25)                                            # optional - sage.rings.number_field
        [(-1, -1), (-1/2*v - 1/2, -1/2*v - 1/2), (1/2*v - 1/2, 1/2*v - 1/2), (0, 0), (-1/2*v + 1/2, -1/2*v + 1/2),
        (1/2*v + 1/2, 1/2*v + 1/2), (1, 1)]
=======
        sage: K = NumberField(u^2 + 2, 'v')                                             # optional - sage.rings.number_field
        sage: A.<x,y,z> = AffineSpace(K, 3)                                             # optional - sage.rings.number_field
        sage: X = A.subscheme([y^2 - x])                                                # optional - sage.rings.number_field
        sage: enum_affine_number_field(X(K), bound=2**0.5)                              # optional - sage.rings.number_field
        [(0, 0, -1), (0, 0, -v), (0, 0, -1/2*v), (0, 0, 0), (0, 0, 1/2*v),
         (0, 0, v), (0, 0, 1), (1, -1, -1), (1, -1, -v), (1, -1, -1/2*v),
         (1, -1, 0), (1, -1, 1/2*v), (1, -1, v), (1, -1, 1), (1, 1, -1),
         (1, 1, -v), (1, 1, -1/2*v), (1, 1, 0), (1, 1, 1/2*v), (1, 1, v), (1, 1, 1)]

    ::

        sage: from sage.schemes.affine.affine_rational_point import enum_affine_number_field
        sage: u = QQ['u'].0
        sage: K = NumberField(u^2 + 3, 'v')                                             # optional - sage.rings.number_field
        sage: A.<x,y> = AffineSpace(K, 2)                                               # optional - sage.rings.number_field
        sage: X = A.subscheme(x - y)                                                    # optional - sage.rings.number_field
        sage: enum_affine_number_field(X, bound=3**0.25)                                # optional - sage.rings.number_field
        [(-1, -1), (-1/2*v - 1/2, -1/2*v - 1/2), (1/2*v - 1/2, 1/2*v - 1/2),
         (0, 0), (-1/2*v + 1/2, -1/2*v + 1/2), (1/2*v + 1/2, 1/2*v + 1/2), (1, 1)]
>>>>>>> 15315e36
    """
    B = kwds.pop('bound')
    tol = kwds.pop('tolerance', 1e-2)
    prec = kwds.pop('precision', 53)
    from sage.schemes.affine.affine_space import is_AffineSpace
    if is_Scheme(X):
        if not is_AffineSpace(X.ambient_space()):
            raise TypeError("ambient space must be affine space over a number field")
        X = X(X.base_ring())
    elif not is_AffineSpace(X.codomain().ambient_space()):
        raise TypeError("codomain must be affine space over a number field")

    R = X.codomain().ambient_space()

    pts = []
    for P in R.points_of_bounded_height(bound=B, tolerance=tol, precision=prec):
        try:
            pts.append(X(P))
        except TypeError:
            pass
    pts.sort()
    return pts


def enum_affine_finite_field(X):
    r"""
    Enumerates affine points on scheme ``X`` defined over a finite field.

    INPUT:

    - ``X`` -  a scheme defined over a finite field or a set of abstract
      rational points of such a scheme.

    OUTPUT:

    - a list containing the affine points of ``X`` over the finite field,
      sorted.

    EXAMPLES::

<<<<<<< HEAD
        sage: F = GF(7)                                                                             # optional - sage.rings.finite_rings
        sage: A.<w,x,y,z> = AffineSpace(4, F)                                                       # optional - sage.rings.finite_rings
        sage: C = A.subscheme([w^2 + x + 4, y*z*x - 6, z*y + w*x])                                  # optional - sage.rings.finite_rings
        sage: from sage.schemes.affine.affine_rational_point import enum_affine_finite_field
        sage: enum_affine_finite_field(C(F))                                                        # optional - sage.rings.finite_rings
        []
        sage: C = A.subscheme([w^2 + x + 4, y*z*x - 6])                                             # optional - sage.rings.finite_rings
        sage: enum_affine_finite_field(C(F))                                                        # optional - sage.rings.finite_rings
=======
        sage: from sage.schemes.affine.affine_rational_point import enum_affine_finite_field
        sage: F = GF(7)                                                                 # optional - sage.rings.finite_rings
        sage: A.<w,x,y,z> = AffineSpace(4, F)                                           # optional - sage.rings.finite_rings
        sage: C = A.subscheme([w^2 + x + 4, y*z*x - 6, z*y + w*x])                      # optional - sage.rings.finite_rings
        sage: enum_affine_finite_field(C(F))                                            # optional - sage.rings.finite_rings
        []
        sage: C = A.subscheme([w^2 + x + 4, y*z*x - 6])                                 # optional - sage.rings.finite_rings
        sage: enum_affine_finite_field(C(F))                                            # optional - sage.rings.finite_rings
>>>>>>> 15315e36
        [(0, 3, 1, 2), (0, 3, 2, 1), (0, 3, 3, 3), (0, 3, 4, 4), (0, 3, 5, 6),
         (0, 3, 6, 5), (1, 2, 1, 3), (1, 2, 2, 5), (1, 2, 3, 1), (1, 2, 4, 6),
         (1, 2, 5, 2), (1, 2, 6, 4), (2, 6, 1, 1), (2, 6, 2, 4), (2, 6, 3, 5),
         (2, 6, 4, 2), (2, 6, 5, 3), (2, 6, 6, 6), (3, 1, 1, 6), (3, 1, 2, 3),
         (3, 1, 3, 2), (3, 1, 4, 5), (3, 1, 5, 4), (3, 1, 6, 1), (4, 1, 1, 6),
         (4, 1, 2, 3), (4, 1, 3, 2), (4, 1, 4, 5), (4, 1, 5, 4), (4, 1, 6, 1),
         (5, 6, 1, 1), (5, 6, 2, 4), (5, 6, 3, 5), (5, 6, 4, 2), (5, 6, 5, 3),
         (5, 6, 6, 6), (6, 2, 1, 3), (6, 2, 2, 5), (6, 2, 3, 1), (6, 2, 4, 6),
         (6, 2, 5, 2), (6, 2, 6, 4)]

    ::

<<<<<<< HEAD
        sage: A.<x,y,z> = AffineSpace(3, GF(3))                                                     # optional - sage.rings.finite_rings
        sage: S = A.subscheme(x + y)                                                                # optional - sage.rings.finite_rings
        sage: enum_affine_finite_field(S)                                                           # optional - sage.rings.finite_rings
=======
        sage: A.<x,y,z> = AffineSpace(3, GF(3))                                         # optional - sage.rings.finite_rings
        sage: S = A.subscheme(x + y)                                                    # optional - sage.rings.finite_rings
        sage: enum_affine_finite_field(S)                                               # optional - sage.rings.finite_rings
>>>>>>> 15315e36
        [(0, 0, 0), (0, 0, 1), (0, 0, 2), (1, 2, 0), (1, 2, 1), (1, 2, 2),
         (2, 1, 0), (2, 1, 1), (2, 1, 2)]

    ALGORITHM:

    Checks all points in affine space to see if they lie on X.

    .. WARNING::

        If ``X`` is defined over an infinite field, this code will not finish!

    AUTHORS:

    - John Cremona and Charlie Turner (06-2010)
    """
    from sage.schemes.affine.affine_space import is_AffineSpace
    if is_Scheme(X):
        if not is_AffineSpace(X.ambient_space()):
            raise TypeError("ambient space must be affine space over a finite field")
        X = X(X.base_ring())
    elif not is_AffineSpace(X.codomain().ambient_space()):
        raise TypeError("codomain must be affine space over a finite field")

    n = X.codomain().ambient_space().ngens()
    F = X.value_ring()
    pts = []
    for c in cartesian_product_iterator([F]*n):
        try:
            pts.append(X(c))
        except Exception:
            pass
    pts.sort()
    return pts<|MERGE_RESOLUTION|>--- conflicted
+++ resolved
@@ -190,26 +190,6 @@
 
         sage: from sage.schemes.affine.affine_rational_point import enum_affine_number_field
         sage: u = QQ['u'].0
-<<<<<<< HEAD
-        sage: K = NumberField(u^2 + 2, 'v')                                                         # optional - sage.rings.number_field
-        sage: A.<x,y,z> = AffineSpace(K, 3)                                                         # optional - sage.rings.number_field
-        sage: X = A.subscheme([y^2 - x])                                                            # optional - sage.rings.number_field
-        sage: enum_affine_number_field(X(K), bound=2**0.5)                                          # optional - sage.rings.number_field
-        [(0, 0, -1), (0, 0, -v), (0, 0, -1/2*v), (0, 0, 0), (0, 0, 1/2*v), (0, 0, v), (0, 0, 1),
-        (1, -1, -1), (1, -1, -v), (1, -1, -1/2*v), (1, -1, 0), (1, -1, 1/2*v), (1, -1, v), (1, -1, 1),
-        (1, 1, -1), (1, 1, -v), (1, 1, -1/2*v), (1, 1, 0), (1, 1, 1/2*v), (1, 1, v), (1, 1, 1)]
-
-    ::
-
-        sage: u = QQ['u'].0
-        sage: K = NumberField(u^2 + 3, 'v')                                                         # optional - sage.rings.number_field
-        sage: A.<x,y> = AffineSpace(K, 2)                                                           # optional - sage.rings.number_field
-        sage: X=A.subscheme(x - y)                                                                  # optional - sage.rings.number_field
-        sage: from sage.schemes.affine.affine_rational_point import enum_affine_number_field        # optional - sage.rings.number_field
-        sage: enum_affine_number_field(X, bound=3**0.25)                                            # optional - sage.rings.number_field
-        [(-1, -1), (-1/2*v - 1/2, -1/2*v - 1/2), (1/2*v - 1/2, 1/2*v - 1/2), (0, 0), (-1/2*v + 1/2, -1/2*v + 1/2),
-        (1/2*v + 1/2, 1/2*v + 1/2), (1, 1)]
-=======
         sage: K = NumberField(u^2 + 2, 'v')                                             # optional - sage.rings.number_field
         sage: A.<x,y,z> = AffineSpace(K, 3)                                             # optional - sage.rings.number_field
         sage: X = A.subscheme([y^2 - x])                                                # optional - sage.rings.number_field
@@ -229,7 +209,6 @@
         sage: enum_affine_number_field(X, bound=3**0.25)                                # optional - sage.rings.number_field
         [(-1, -1), (-1/2*v - 1/2, -1/2*v - 1/2), (1/2*v - 1/2, 1/2*v - 1/2),
          (0, 0), (-1/2*v + 1/2, -1/2*v + 1/2), (1/2*v + 1/2, 1/2*v + 1/2), (1, 1)]
->>>>>>> 15315e36
     """
     B = kwds.pop('bound')
     tol = kwds.pop('tolerance', 1e-2)
@@ -270,16 +249,6 @@
 
     EXAMPLES::
 
-<<<<<<< HEAD
-        sage: F = GF(7)                                                                             # optional - sage.rings.finite_rings
-        sage: A.<w,x,y,z> = AffineSpace(4, F)                                                       # optional - sage.rings.finite_rings
-        sage: C = A.subscheme([w^2 + x + 4, y*z*x - 6, z*y + w*x])                                  # optional - sage.rings.finite_rings
-        sage: from sage.schemes.affine.affine_rational_point import enum_affine_finite_field
-        sage: enum_affine_finite_field(C(F))                                                        # optional - sage.rings.finite_rings
-        []
-        sage: C = A.subscheme([w^2 + x + 4, y*z*x - 6])                                             # optional - sage.rings.finite_rings
-        sage: enum_affine_finite_field(C(F))                                                        # optional - sage.rings.finite_rings
-=======
         sage: from sage.schemes.affine.affine_rational_point import enum_affine_finite_field
         sage: F = GF(7)                                                                 # optional - sage.rings.finite_rings
         sage: A.<w,x,y,z> = AffineSpace(4, F)                                           # optional - sage.rings.finite_rings
@@ -288,7 +257,6 @@
         []
         sage: C = A.subscheme([w^2 + x + 4, y*z*x - 6])                                 # optional - sage.rings.finite_rings
         sage: enum_affine_finite_field(C(F))                                            # optional - sage.rings.finite_rings
->>>>>>> 15315e36
         [(0, 3, 1, 2), (0, 3, 2, 1), (0, 3, 3, 3), (0, 3, 4, 4), (0, 3, 5, 6),
          (0, 3, 6, 5), (1, 2, 1, 3), (1, 2, 2, 5), (1, 2, 3, 1), (1, 2, 4, 6),
          (1, 2, 5, 2), (1, 2, 6, 4), (2, 6, 1, 1), (2, 6, 2, 4), (2, 6, 3, 5),
@@ -301,15 +269,9 @@
 
     ::
 
-<<<<<<< HEAD
-        sage: A.<x,y,z> = AffineSpace(3, GF(3))                                                     # optional - sage.rings.finite_rings
-        sage: S = A.subscheme(x + y)                                                                # optional - sage.rings.finite_rings
-        sage: enum_affine_finite_field(S)                                                           # optional - sage.rings.finite_rings
-=======
         sage: A.<x,y,z> = AffineSpace(3, GF(3))                                         # optional - sage.rings.finite_rings
         sage: S = A.subscheme(x + y)                                                    # optional - sage.rings.finite_rings
         sage: enum_affine_finite_field(S)                                               # optional - sage.rings.finite_rings
->>>>>>> 15315e36
         [(0, 0, 0), (0, 0, 1), (0, 0, 2), (1, 2, 0), (1, 2, 1), (1, 2, 2),
          (2, 1, 0), (2, 1, 1), (2, 1, 2)]
 
