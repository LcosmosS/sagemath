r"""
Subschemes of affine space

AUTHORS:

- David Kohel, William Stein (2005): initial version

- Ben Hutz (2013): affine subschemes

"""

# ****************************************************************************
#        Copyright (C) 2005 William Stein <wstein@gmail.com>
#        Copyright (C) 2013 Ben Hutz <bn4941@gmail.com>
#
# This program is free software: you can redistribute it and/or modify
# it under the terms of the GNU General Public License as published by
# the Free Software Foundation, either version 2 of the License, or
# (at your option) any later version.
#                  https://www.gnu.org/licenses/
# ****************************************************************************

from sage.categories.fields import Fields
from sage.interfaces.singular import singular
from sage.modules.free_module_element import vector
from sage.schemes.generic.algebraic_scheme import AlgebraicScheme_subscheme

from .affine_morphism import SchemeMorphism_polynomial_affine_subscheme_field


class AlgebraicScheme_subscheme_affine(AlgebraicScheme_subscheme):
    r"""
    An algebraic subscheme of affine space.

    INPUT:

    - ``A`` -- ambient affine space

    - ``polynomials`` -- single polynomial, ideal or iterable of defining
      polynomials

    EXAMPLES::

        sage: A3.<x, y, z> = AffineSpace(QQ, 3)
        sage: A3.subscheme([x^2 - y*z])
        Closed subscheme of Affine Space of dimension 3 over Rational Field defined by:
          x^2 - y*z

    TESTS::

        sage: from sage.schemes.affine.affine_subscheme import AlgebraicScheme_subscheme_affine
        sage: AlgebraicScheme_subscheme_affine(A3, [x^2 - y*z])
        Closed subscheme of Affine Space of dimension 3 over Rational Field defined by:
          x^2 - y*z
    """
    def __init__(self, A, polynomials, embedding_center=None,
                 embedding_codomain=None, embedding_images=None):
        """
        EXAMPLES::

            sage: A.<x,y,z> = AffineSpace(QQ, 3)
            sage: A.subscheme([y^2-x*z-x*y])
            Closed subscheme of Affine Space of dimension 3 over Rational Field defined by:
              -x*y + y^2 - x*z
        """
        AlgebraicScheme_subscheme.__init__(self, A, polynomials)
        if embedding_images is not None:
            self._embedding_morphism = self.hom(embedding_images,
                                                embedding_codomain)
        elif A._ambient_projective_space is not None:
            self._embedding_morphism = self.projective_embedding(
                A._default_embedding_index, A._ambient_projective_space)
        if embedding_center is not None:
            self._embedding_center = self.point(embedding_center)

    def _morphism(self, *args, **kwds):
        r"""
        A morphism between two schemes in your category, usually defined via
        polynomials. Your morphism class should derive from
        :class:`SchemeMorphism_polynomial`. These morphisms will usually be
        elements of the Hom-set
        :class:`~sage.schemes.generic.homset.SchemeHomset_generic`.

        EXAMPLES::

            sage: A3.<x,y,z> = AffineSpace(3, ZZ)
            sage: A3._morphism(A3.Hom(A3), [x,y,z])
            Scheme endomorphism of Affine Space of dimension 3 over Integer Ring
              Defn: Defined on coordinates by sending (x, y, z) to
                    (x, y, z)

        """
        return self.ambient_space()._morphism(*args, **kwds)

    def dimension(self):
        """
        Return the dimension of the affine algebraic subscheme.

        EXAMPLES::

            sage: A.<x,y> = AffineSpace(2, QQ)
            sage: A.subscheme([]).dimension()
            2
            sage: A.subscheme([x]).dimension()
            1
            sage: A.subscheme([x^5]).dimension()
            1
            sage: A.subscheme([x^2 + y^2 - 1]).dimension()
            1
            sage: A.subscheme([x*(x-1), y*(y-1)]).dimension()
            0

        Something less obvious::

            sage: A.<x,y,z,w> = AffineSpace(4, QQ)
            sage: X = A.subscheme([x^2, x^2*y^2 + z^2, z^2 - w^2, 10*x^2 + w^2 - z^2])
            sage: X
            Closed subscheme of Affine Space of dimension 4 over Rational Field defined by:
              x^2,
              x^2*y^2 + z^2,
              z^2 - w^2,
              10*x^2 - z^2 + w^2
            sage: X.dimension()
            1
        """
        try:
            return self.__dimension
        except AttributeError:
            self.__dimension = self.defining_ideal().dimension()
            return self.__dimension

    def projective_embedding(self, i=None, PP=None):
        """
        Return a morphism from this affine scheme into an ambient projective
        space of the same dimension.

        The codomain of this morphism is the projective closure of this affine
        scheme in ``PP``, if given, or otherwise in a new projective space that
        is constructed.

        INPUT:

        -  ``i`` -- integer (default: dimension of self = last
           coordinate) determines which projective embedding to compute. The
           embedding is that which has a 1 in the i-th coordinate, numbered
           from 0.

        -  ``PP`` -- (default: None) ambient projective space, i.e., ambient space
            of codomain of morphism; this is constructed if it is not given.

        EXAMPLES::

            sage: A.<x, y, z> = AffineSpace(3, ZZ)
            sage: S = A.subscheme([x*y - z])
            sage: S.projective_embedding()
            Scheme morphism:
              From: Closed subscheme of Affine Space of dimension 3 over Integer Ring
                    defined by: x*y - z
              To:   Closed subscheme of Projective Space of dimension 3 over Integer Ring
                    defined by: x0*x1 - x2*x3
              Defn: Defined on coordinates by sending (x, y, z) to (x : y : z : 1)

        ::

            sage: A.<x, y, z> = AffineSpace(3, ZZ)
            sage: P = ProjectiveSpace(3, ZZ, 'u')
            sage: S = A.subscheme([x^2 - y*z])
            sage: S.projective_embedding(1, P)
            Scheme morphism:
              From: Closed subscheme of Affine Space of dimension 3 over Integer Ring
                    defined by: x^2 - y*z
              To:   Closed subscheme of Projective Space of dimension 3 over Integer Ring
                    defined by: u0^2 - u2*u3
              Defn: Defined on coordinates by sending (x, y, z) to (x : 1 : y : z)

        ::

            sage: A.<x,y,z> = AffineSpace(QQ, 3)
            sage: X = A.subscheme([y - x^2, z - x^3])
            sage: X.projective_embedding()
            Scheme morphism:
              From: Closed subscheme of Affine Space of dimension 3 over Rational Field
                    defined by: -x^2 + y, -x^3 + z
              To:   Closed subscheme of Projective Space of dimension 3 over Rational Field
                    defined by: x0^2 - x1*x3, x0*x1 - x2*x3, x1^2 - x0*x2
              Defn: Defined on coordinates by sending (x, y, z) to (x : y : z : 1)

        When taking a closed subscheme of an affine space with a
        projective embedding, the subscheme inherits the embedding::

            sage: A.<u,v> = AffineSpace(2, QQ, default_embedding_index=1)
            sage: X = A.subscheme(u - v)
            sage: X.projective_embedding()
            Scheme morphism:
              From: Closed subscheme of Affine Space of dimension 2 over Rational Field
                    defined by: u - v
              To:   Closed subscheme of Projective Space of dimension 2 over Rational Field
                    defined by: x0 - x2
              Defn: Defined on coordinates by sending (u, v) to (u : 1 : v)
            sage: phi = X.projective_embedding()
            sage: psi = A.projective_embedding()
            sage: phi(X(2, 2)) == psi(A(X(2, 2)))
            True
        """
        AA = self.ambient_space()
        n = AA.dimension_relative()
        if i is None:
            try:
                return self._embedding_morphism
            except AttributeError:
                i = n
        i = int(i)
        if i < 0 or i > n:
            raise ValueError("Argument i (=%s) must be between 0 and %s, inclusive"%(i, n))
        try:
            phi = self.__projective_embedding[i]
            #assume that if you've passed in a new ambient projective space
            #you want to override the existing embedding
            if PP is None or phi.codomain().ambient_space() == PP:
                return phi
        except AttributeError:
            self.__projective_embedding = {}
        except KeyError:
            pass
        if PP is None:
            PP = AA.projective_embedding(i).codomain()
        elif PP.dimension_relative() != n:
            raise ValueError("Projective Space must be of dimension %s"%(n))
        PR = PP.coordinate_ring()
        # Groebner basis w.r.t. a graded monomial order computed here to ensure
        # after homogenization, the basis elements will generate the defining
        # ideal of the projective closure of this affine subscheme
        R = AA.coordinate_ring()
        G = self.defining_ideal().groebner_basis()
        v = list(PP.gens())
        z = v.pop(i)
        phi = R.hom(v,PR)
        v.append(z)
        X = PP.subscheme([phi(f).homogenize(i) for f in G])
        v = list(R.gens())
        v.insert(i, R(1))
        phi = self.hom(v, X)
        self.__projective_embedding[i] = phi
        return phi

    def projective_closure(self, i=None, PP=None):
        r"""
        Return the projective closure of this affine subscheme.

        INPUT:

        - ``i`` -- (default: None) determines the embedding to use to compute the projective
          closure of this affine subscheme. The embedding used is the one which has a 1 in the
          i-th coordinate, numbered from 0.

        -  ``PP`` -- (default: None) ambient projective space, i.e., ambient space
           of codomain of morphism; this is constructed if it is not given

        OUTPUT: a projective subscheme

        EXAMPLES::

            sage: A.<x,y,z,w> = AffineSpace(QQ, 4)
            sage: X = A.subscheme([x^2 - y, x*y - z, y^2 - w, x*z - w, y*z - x*w, z^2 - y*w])
            sage: X.projective_closure()
            Closed subscheme of Projective Space of dimension 4 over Rational Field
            defined by:
              x0^2 - x1*x4,
              x0*x1 - x2*x4,
              x1^2 - x3*x4,
              x0*x2 - x3*x4,
              x1*x2 - x0*x3,
              x2^2 - x1*x3

        ::

            sage: A.<x,y,z> = AffineSpace(QQ, 3)
            sage: P.<a,b,c,d> = ProjectiveSpace(QQ, 3)
            sage: X = A.subscheme([z - x^2 - y^2])
            sage: X.projective_closure(1, P).ambient_space() == P
            True
        """
        return self.projective_embedding(i, PP).codomain()

    def is_smooth(self, point=None):
        r"""
        Test whether the algebraic subscheme is smooth.

        INPUT:

        - ``point`` -- A point or ``None`` (default). The point to
          test smoothness at.

        OUTPUT:

        Boolean. If no point was specified, returns whether the
        algebraic subscheme is smooth everywhere. Otherwise,
        smoothness at the specified point is tested.

        EXAMPLES::

            sage: A2.<x,y> = AffineSpace(2, QQ)
            sage: cuspidal_curve = A2.subscheme([y^2 - x^3])
            sage: cuspidal_curve
            Closed subscheme of Affine Space of dimension 2 over Rational Field defined by:
              -x^3 + y^2
            sage: smooth_point = cuspidal_curve.point([1,1])
            sage: smooth_point in cuspidal_curve
            True
            sage: singular_point = cuspidal_curve.point([0,0])
            sage: singular_point in cuspidal_curve
            True
            sage: cuspidal_curve.is_smooth(smooth_point)
            True
            sage: cuspidal_curve.is_smooth(singular_point)
            False
            sage: cuspidal_curve.is_smooth()
            False
        """
        R = self.ambient_space().coordinate_ring()
        if point is not None:
            self._check_satisfies_equations(point)
            point_subs = dict(zip(R.gens(), point))
            Jac = self.Jacobian().subs(point_subs)
            return not Jac.is_zero()

        # testing smoothness everywhere tends to be expensive
        try:
            return self._smooth
        except AttributeError:
            pass
        sing_dim = self.Jacobian().dimension()
        self._smooth = (sing_dim == -1)
        return self._smooth

    def intersection_multiplicity(self, X, P):
        r"""
        Return the intersection multiplicity of this subscheme and the subscheme ``X`` at the point ``P``.

        The intersection of this subscheme with ``X`` must be proper, that is `\mathrm{codim}(self\cap
        X) = \mathrm{codim}(self) + \mathrm{codim}(X)`, and must also be finite. We use Serre's Tor
        formula to compute the intersection multiplicity. If `I`, `J` are the defining ideals of ``self``, ``X``,
        respectively, then this is `\sum_{i=0}^{\infty}(-1)^i\mathrm{length}(\mathrm{Tor}_{\mathcal{O}_{A,p}}^{i}
        (\mathcal{O}_{A,p}/I,\mathcal{O}_{A,p}/J))` where `A` is the affine ambient space of these subschemes.

        INPUT:

        - ``X`` -- subscheme in the same ambient space as this subscheme.

        - ``P`` -- a point in the intersection of this subscheme with ``X``.

        OUTPUT: An integer.

        EXAMPLES::

            sage: A.<x,y> = AffineSpace(QQ, 2)
            sage: C = Curve([y^2 - x^3 - x^2], A)
            sage: D = Curve([y^2 + x^3], A)
            sage: Q = A([0,0])
            sage: C.intersection_multiplicity(D, Q)
            4

        ::

            sage: R.<a> = QQ[]
            sage: K.<b> = NumberField(a^6 - 3*a^5 + 5*a^4 - 5*a^3 + 5*a^2 - 3*a + 1)                # optional - sage.rings.number_field
            sage: A.<x,y,z,w> = AffineSpace(K, 4)                                                   # optional - sage.rings.number_field
            sage: X = A.subscheme([x*y, y*z + 7, w^3 - x^3])                                        # optional - sage.rings.number_field
            sage: Y = A.subscheme([x - z^3 + z + 1])                                                # optional - sage.rings.number_field
            sage: Q = A([0,                                                                         # optional - sage.rings.number_field
            ....:        -7*b^5 + 21*b^4 - 28*b^3 + 21*b^2 - 21*b + 14,
<<<<<<< HEAD
            ....:        -b^5 + 2*b^4 - 3*b^3 + 2*b^2 - 2*b, 0])
=======
            ....:        -b^5 + 2*b^4 - 3*b^3 + 2*b^2 - 2*b,
            ....:        0])
>>>>>>> 15315e36
            sage: X.intersection_multiplicity(Y, Q)                                                 # optional - sage.rings.number_field
            3

        ::

            sage: A.<x,y,z> = AffineSpace(QQ, 3)
            sage: X = A.subscheme([z^2 - 1])
            sage: Y = A.subscheme([z - 1, y - x^2])
            sage: Q = A([1,1,1])
            sage: X.intersection_multiplicity(Y, Q)
            Traceback (most recent call last):
            ...
            TypeError: the intersection of this subscheme and (=Closed subscheme of Affine Space of dimension 3
            over Rational Field defined by: z - 1, -x^2 + y) must be proper and finite

        ::

            sage: A.<x,y,z,w,t> = AffineSpace(QQ, 5)
            sage: X = A.subscheme([x*y, t^2*w, w^3*z])
            sage: Y = A.subscheme([y*w + z])
            sage: Q = A([0,0,0,0,0])
            sage: X.intersection_multiplicity(Y, Q)
            Traceback (most recent call last):
            ...
            TypeError: the intersection of this subscheme and (=Closed subscheme of Affine Space of dimension 5
            over Rational Field defined by: y*w + z) must be proper and finite
        """
        AA = self.ambient_space()
        if AA != X.ambient_space():
            raise TypeError("this subscheme and (=%s) must be defined in the same ambient space"%X)
        W = self.intersection(X)
        try:
            W._check_satisfies_equations(P)
        except TypeError:
            raise TypeError("(=%s) must be a point in the intersection of this subscheme and (=%s)"%(P,X))
        if AA.dimension() != self.dimension() + X.dimension() or W.dimension() != 0:
            raise TypeError("the intersection of this subscheme and (=%s) must be proper and finite"%X)
        I = self.defining_ideal()
        J = X.defining_ideal()
        # move P to the origin and localize
        chng_coords = [AA.gens()[i] + P[i] for i in range(AA.dimension_relative())]
        R = AA.coordinate_ring().change_ring(order="negdegrevlex")
        Iloc = R.ideal([f(chng_coords) for f in I.gens()])
        Jloc = R.ideal([f(chng_coords) for f in J.gens()])
        # compute the intersection multiplicity with Serre's Tor formula using Singular
        singular.lib("homolog.lib")
        i = 0
        s = 0
        t = sum(singular.Tor(i, Iloc, Jloc).std().hilb(2).sage())
        while t != 0:
            s = s + ((-1)**i)*t
            i = i + 1
            t = sum(singular.Tor(i, Iloc, Jloc).std().hilb(2).sage())
        return s

    def multiplicity(self, P):
        r"""
        Return the multiplicity of ``P`` on this subscheme.

        This is computed as the multiplicity of the local ring of this subscheme corresponding to ``P``. This
        subscheme must be defined over a field. An error is raised if ``P`` is not a point on this subscheme.

        INPUT:

        - ``P`` -- a point on this subscheme.

        OUTPUT:

        An integer.

        EXAMPLES::

            sage: A.<x,y,z,w> = AffineSpace(QQ, 4)
            sage: X = A.subscheme([z*y - x^7, w - 2*z])
            sage: Q1 = A([1,1/3,3,6])
            sage: X.multiplicity(Q1)
            1
            sage: Q2 = A([0,0,0,0])
            sage: X.multiplicity(Q2)
            2

        ::

            sage: A.<x,y,z,w,v> = AffineSpace(GF(23), 5)                                            # optional - sage.rings.finite_rings
            sage: C = A.curve([x^8 - y, y^7 - z, z^3 - 1, w^5 - v^3])                               # optional - sage.rings.finite_rings
            sage: Q = A([22,1,1,0,0])                                                               # optional - sage.rings.finite_rings
            sage: C.multiplicity(Q)                                                                 # optional - sage.rings.finite_rings
            3

        ::

            sage: K.<a> = QuadraticField(-1)                                                        # optional - sage.rings.number_field
            sage: A.<x,y,z,w,t> = AffineSpace(K, 5)                                                 # optional - sage.rings.number_field
            sage: X = A.subscheme([y^7 - x^2*z^5 + z^3*t^8 - x^2*y^4*z - t^8])                      # optional - sage.rings.number_field
            sage: Q1 = A([1,1,0,1,-1])                                                              # optional - sage.rings.number_field
            sage: X.multiplicity(Q1)                                                                # optional - sage.rings.number_field
            1
            sage: Q2 = A([0,0,0,-a,0])                                                              # optional - sage.rings.number_field
            sage: X.multiplicity(Q2)                                                                # optional - sage.rings.number_field
            7

        Check that :trac:`27479` is fixed::

            sage: A1.<x> = AffineSpace(QQ, 1)
            sage: X = A1.subscheme([x^1789 + x])
            sage: Q = X([0])
            sage: X.multiplicity(Q)
            1
        """
        if not self.base_ring() in Fields():
            raise TypeError("subscheme must be defined over a field")

        # check whether P is a point on this subscheme
        try:
            P = self(P)
        except TypeError:
            raise TypeError("(=%s) is not a point on (=%s)"%(P,self))

        # Apply a linear change of coordinates to self so that P is sent to the origin
        # and then compute the multiplicity of the local ring of the translated subscheme
        # corresponding to the point (0,...,0)
        AA = self.ambient_space()
        chng_coords = [AA.gens()[i] + P[i] for i in range(AA.dimension_relative())]
        R = AA.coordinate_ring().change_ring(order='negdegrevlex')
        I = R.ideal([f(chng_coords) for f in self.defining_polynomials()])
        return singular.mult(singular.std(I)).sage()


class AlgebraicScheme_subscheme_affine_field(AlgebraicScheme_subscheme_affine):
    """
    Algebraic subschemes of projective spaces defined over fields.
    """
    def _morphism(self, *args, **kwds):
        r"""
        Construct a morphism determined by action on points of ``self``.

        TESTS::

            sage: A2.<x,y> = AffineSpace(QQ, 2)
            sage: X = A2.subscheme(x - y)
            sage: H = X.Hom(A2)
            sage: H([x, x/y])
            Scheme morphism:
              From: Closed subscheme of Affine Space of dimension 2 over Rational Field
                    defined by: x - y
              To:   Affine Space of dimension 2 over Rational Field
              Defn: Defined on coordinates by sending (x, y) to (x, x/y)
            sage: P2 = ProjectiveSpace(QQ, 2)
            sage: H = X.Hom(P2)
            sage: H([x*y, x, y])
            Scheme morphism:
              From: Closed subscheme of Affine Space of dimension 2 over Rational Field
                    defined by: x - y
              To:   Projective Space of dimension 2 over Rational Field
              Defn: Defined on coordinates by sending (x, y) to (x*y : x : y)
        """
        return SchemeMorphism_polynomial_affine_subscheme_field(*args, **kwds)

    def tangent_space(self, p):
        """
        Return the tangent space at the point ``p``.

        The points of the tangent space are the tangent vectors at ``p``.

        INPUT:

        - ``p`` -- a rational point

        EXAMPLES::

            sage: A3.<x,y,z> = AffineSpace(3, QQ)
            sage: X = A3.subscheme(z - x*y)
            sage: X.tangent_space(A3.origin())
            Closed subscheme of Affine Space of dimension 3 over Rational Field
            defined by:
              z
            sage: X.tangent_space(X(1,1,1))
            Closed subscheme of Affine Space of dimension 3 over Rational Field
            defined by:
              -x - y + z

        Tangent space at a point may have higher dimension than the dimension
        of the point. ::

            sage: C = Curve([x + y + z, x^2 - y^2*z^2 + z^3])
            sage: C.singular_points()
            [(0, 0, 0)]
            sage: p = C(0,0,0)
            sage: C.tangent_space(p)
            Closed subscheme of Affine Space of dimension 3 over Rational Field
            defined by:
              x + y + z
            sage: _.dimension()
            2
            sage: q = C(1,0,-1)
            sage: C.tangent_space(q)
            Closed subscheme of Affine Space of dimension 3 over Rational Field
            defined by:
              x + y + z,
              2*x + 3*z
            sage: _.dimension()
            1

        """
        A = self.ambient_space()
        R = A.coordinate_ring()
        gens = R.gens()

        J = self.Jacobian_matrix()
        Jp = J.apply_map( lambda f: f.subs(dict(zip(gens, p))) )
        I = [f for f in Jp * vector(gens) if f]

        return A.subscheme(R.ideal(I))<|MERGE_RESOLUTION|>--- conflicted
+++ resolved
@@ -369,12 +369,8 @@
             sage: Y = A.subscheme([x - z^3 + z + 1])                                                # optional - sage.rings.number_field
             sage: Q = A([0,                                                                         # optional - sage.rings.number_field
             ....:        -7*b^5 + 21*b^4 - 28*b^3 + 21*b^2 - 21*b + 14,
-<<<<<<< HEAD
-            ....:        -b^5 + 2*b^4 - 3*b^3 + 2*b^2 - 2*b, 0])
-=======
             ....:        -b^5 + 2*b^4 - 3*b^3 + 2*b^2 - 2*b,
             ....:        0])
->>>>>>> 15315e36
             sage: X.intersection_multiplicity(Y, Q)                                                 # optional - sage.rings.number_field
             3
 
