r"""
Morphisms on affine schemes

This module implements morphisms from affine schemes. A morphism from
an affine scheme to an affine scheme is determined by rational functions that
define what the morphism does on points in the ambient affine space. A morphism
from an affine scheme to a projective scheme is determined by homogeneous
polynomials.

EXAMPLES::

    sage: A2.<x,y> = AffineSpace(QQ, 2)
    sage: P2.<x0,x1,x2> = ProjectiveSpace(QQ, 2)
    sage: A2.hom([x, x + y], A2)
    Scheme endomorphism of Affine Space of dimension 2 over Rational Field
      Defn: Defined on coordinates by sending (x, y) to (x, x + y)
    sage: A2.hom([1, x, x + y], P2)
    Scheme morphism:
      From: Affine Space of dimension 2 over Rational Field
      To:   Projective Space of dimension 2 over Rational Field
      Defn: Defined on coordinates by sending (x, y) to (1 : x : x + y)

AUTHORS:

- David Kohel, William Stein: initial version

- Volker Braun (2011-08-08): renamed classes, more documentation, misc
  cleanups

- Ben Hutz (2013-03): iteration functionality and new directory structure
  for affine/projective

- Kwankyu Lee (2020-02): added indeterminacy_locus() and image()

"""

# ****************************************************************************
#       Copyright (C) 2011 Volker Braun <vbraun.name@gmail.com>
#       Copyright (C) 2006 David Kohel <kohel@maths.usyd.edu.au>
#       Copyright (C) 2006 William Stein <wstein@gmail.com>
#
# This program is free software: you can redistribute it and/or modify
# it under the terms of the GNU General Public License as published by
# the Free Software Foundation, either version 2 of the License, or
# (at your option) any later version.
#                  http://www.gnu.org/licenses/
# ****************************************************************************

import sys

from sage.misc.lazy_import import lazy_import
lazy_import("sage.calculus.functions", "jacobian")

from sage.categories.homset import Hom, End
from sage.categories.fields import Fields

from sage.misc.misc_c import prod
from sage.misc.cachefunc import cached_method
from sage.misc.lazy_attribute import lazy_attribute

from sage.arith.misc import GCD as gcd

from sage.rings.integer import Integer
from sage.rings.fraction_field import FractionField
from sage.rings.fraction_field_element import FractionFieldElement
from sage.rings.integer_ring import ZZ
from sage.rings.rational_field import QQ
from sage.rings.finite_rings.finite_field_base import FiniteField

from sage.schemes.generic.morphism import SchemeMorphism_polynomial

from sage.ext.fast_callable import fast_callable

from sage.categories.number_fields import NumberFields
from sage.rings.number_field.order import is_NumberFieldOrder

_NumberFields = NumberFields()
_Fields = Fields()


class SchemeMorphism_polynomial_affine_space(SchemeMorphism_polynomial):
    """
    A morphism of schemes determined by rational functions.

    EXAMPLES::

        sage: RA.<x,y> = QQ[]
        sage: A2 = AffineSpace(RA)
        sage: RP.<u,v,w> = QQ[]
        sage: P2 = ProjectiveSpace(RP)
        sage: H = A2.Hom(P2)
        sage: f = H([x, y, 1])
        sage: f
        Scheme morphism:
          From: Affine Space of dimension 2 over Rational Field
          To:   Projective Space of dimension 2 over Rational Field
          Defn: Defined on coordinates by sending (x, y) to (x : y : 1)
    """
    def __init__(self, parent, polys, check=True):
        r"""
        Initialize.

        INPUT:

        - ``parent`` -- Hom

        - ``polys`` -- list or tuple of polynomials or rational functions

        - ``check`` -- boolean

        EXAMPLES::

            sage: A.<x,y> = AffineSpace(ZZ, 2)
            sage: H = Hom(A, A)
            sage: H([3/5*x^2, y^2/(2*x^2)])
            Scheme endomorphism of Affine Space of dimension 2 over Integer Ring
              Defn: Defined on coordinates by sending (x, y) to
                    (3*x^2/5, y^2/(2*x^2))

        ::

            sage: A.<x,y> = AffineSpace(ZZ, 2)
            sage: H = Hom(A, A)
            sage: H([3*x^2/(5*y), y^2/(2*x^2)])
            Scheme endomorphism of Affine Space of dimension 2 over Integer Ring
              Defn: Defined on coordinates by sending (x, y) to
                    (3*x^2/(5*y), y^2/(2*x^2))

        ::

            sage: A.<x,y> = AffineSpace(QQ, 2)
            sage: H = Hom(A, A)
            sage: H([3/2*x^2, y^2])
            Scheme endomorphism of Affine Space of dimension 2 over Rational Field
              Defn: Defined on coordinates by sending (x, y) to (3/2*x^2, y^2)

        ::

            sage: A.<x,y> = AffineSpace(QQ, 2)
            sage: X = A.subscheme([x - y^2])
            sage: H = Hom(X, X)
            sage: H([9/4*x^2, 3/2*y])
            Scheme endomorphism of Closed subscheme of Affine Space of dimension 2
<<<<<<< HEAD
            over Rational Field defined by: -y^2 + x
=======
             over Rational Field defined by: -y^2 + x
>>>>>>> 08060ed1
              Defn: Defined on coordinates by sending (x, y) to (9/4*x^2, 3/2*y)

            sage: P.<x,y,z> = ProjectiveSpace(ZZ, 2)
            sage: H = Hom(P, P)
            sage: f = H([5*x^3 + 3*x*y^2-y^3, 3*z^3 + y*x^2, x^3-z^3])
            sage: f.dehomogenize(2)
            Scheme endomorphism of Affine Space of dimension 2 over Integer Ring
              Defn: Defined on coordinates by sending (x, y) to
                    ((5*x^3 + 3*x*y^2 - y^3)/(x^3 - 1), (x^2*y + 3)/(x^3 - 1))

        If you pass in quotient ring elements, they are reduced::

            sage: A.<x,y,z> = AffineSpace(QQ, 3)
            sage: X = A.subscheme([x - y])
            sage: H = Hom(X, X)
            sage: u,v,w = X.coordinate_ring().gens()
            sage: H([u, v, u + v])
            Scheme endomorphism of Closed subscheme of Affine Space of dimension 3
<<<<<<< HEAD
            over Rational Field defined by: x - y
=======
             over Rational Field defined by: x - y
>>>>>>> 08060ed1
              Defn: Defined on coordinates by sending (x, y, z) to (y, y, 2*y)

        You must use the ambient space variables to create rational functions::

            sage: A.<x,y,z> = AffineSpace(QQ, 3)
            sage: X = A.subscheme([x^2 - y^2])
            sage: H = Hom(X, X)
            sage: u,v,w = X.coordinate_ring().gens()
            sage: H([u, v, (u+1)/v])
            Traceback (most recent call last):
            ...
            ArithmeticError: Division failed. The numerator is not a multiple of the denominator.
            sage: H([x, y, (x+1)/y])
            Scheme endomorphism of Closed subscheme of Affine Space of dimension 3
             over Rational Field defined by:
              x^2 - y^2
              Defn: Defined on coordinates by sending (x, y, z) to
                    (x, y, (x + 1)/y)

            ::

            sage: R.<t> = PolynomialRing(QQ)
            sage: A.<x,y,z> = AffineSpace(R, 3)
            sage: X = A.subscheme(x^2 - y^2)
            sage: H = End(X)
            sage: H([x^2/(t*y), t*y^2, x*z])
            Scheme endomorphism of Closed subscheme of Affine Space of dimension 3
             over Univariate Polynomial Ring in t over Rational Field defined by:
              x^2 - y^2
              Defn: Defined on coordinates by sending (x, y, z) to
                    (x^2/(t*y), t*y^2, x*z)
        """
        if check:
            if not isinstance(polys, (list, tuple)):
                raise TypeError("polys (=%s) must be a list or tuple"%polys)
            source_ring = parent.domain().ambient_space().coordinate_ring()
            target = parent.codomain().ambient_space()
            if len(polys) != target.ngens():
                raise ValueError("there must be %s polynomials"%target.ngens())
            try:
                polys = [source_ring(poly) for poly in polys]
            except TypeError:  # maybe given quotient ring elements
                try:
                    polys = [source_ring(poly.lift()) for poly in polys]
                except (TypeError, AttributeError):
                    # must be a rational function since we cannot have
                    # rational functions for quotient rings
                    try:
                        if not all(p.base_ring().fraction_field()==source_ring.base_ring().fraction_field() for p in polys):
                            raise TypeError("polys (=%s) must be rational functions in %s"%(polys, source_ring))
                        K = FractionField(source_ring)
                        polys = [K(p) for p in polys]
                        # polys = [source_ring(poly.numerator())/source_ring(poly.denominator()) for poly in polys]
                    except TypeError: # can't seem to coerce
                        raise TypeError("polys (=%s) must be rational functions in %s"%(polys, source_ring))
            check = False

        SchemeMorphism_polynomial.__init__(self, parent, polys, check)

        # used in _fast_eval and _fastpolys
        R = polys[0].base_ring()
        self._is_prime_finite_field = isinstance(R, FiniteField) and R.is_prime_field()

    def __call__(self, x, check=True):
        """
        Evaluate affine morphism at point described by ``x``.

        EXAMPLES::

            sage: P.<x,y,z> = AffineSpace(QQ, 3)
            sage: H = Hom(P, P)
            sage: f = H([x^2 + y^2, y^2, z^2 + y*z])
            sage: f(P([1, 1, 1]))
            (2, 1, 2)

        TESTS:

        Check that :trac:`32209` is fixed::

            sage: S.<x,y> = AffineSpace(ZZ, 2)
            sage: T.<u,v> = AffineSpace(ZZ, 2)
            sage: h = T.hom([u + v, u*v], S); h
            Scheme morphism:
              From: Affine Space of dimension 2 over Integer Ring
              To:   Affine Space of dimension 2 over Integer Ring
              Defn: Defined on coordinates by sending (u, v) to
                    (u + v, u*v)

            sage: F.<a> = GF(4)                                                         # optional - sage.rings.finite_rings
            sage: P = T(F)(1, a)                                                        # optional - sage.rings.finite_rings
            sage: h(P)                                                                  # optional - sage.rings.finite_rings
            (a + 1, a)
            sage: h(P).domain()                                                         # optional - sage.rings.finite_rings
            Spectrum of Finite Field in a of size 2^2
            sage: h.change_ring(F)(P)                                                   # optional - sage.rings.finite_rings
            (a + 1, a)
        """
        from sage.schemes.affine.affine_point import SchemeMorphism_point_affine
        if check:
            if not isinstance(x, SchemeMorphism_point_affine) or self.domain() != x.codomain():
                try:
                    x = self.domain()(x)
                except (TypeError, NotImplementedError):
                    raise TypeError("%s fails to convert into the map's domain %s, but a `pushforward` method is not properly implemented"%(x, self.domain()))

        R = x.domain().coordinate_ring()
        if R is self.base_ring():
            P = self._fast_eval(x._coords)
        else:
            P = [f(x._coords) for f in self._polys]
        return self.codomain().point_homset(R)(P, check=check)

    def __eq__(self, right):
        """
        Tests the equality of two affine maps.

        INPUT:

        - ``right`` -- a map on affine space

        OUTPUT:

        ``True`` if the two affine maps define the same map.

        EXAMPLES::

            sage: A.<x,y> = AffineSpace(QQ, 2)
            sage: A2.<u,v> = AffineSpace(QQ, 2)
            sage: H = End(A)
            sage: H2 = End(A2)
            sage: f = H([x^2 - 2*x*y, y/(x+1)])
            sage: g = H2([u^3 - v, v^2])
            sage: f == g
            False

        ::

            sage: A.<x,y,z> = AffineSpace(CC, 3)
            sage: H = End(A)
            sage: f = H([x^2 - CC.0*x*y + z*x, 1/z^2 - y^2, 5*x])
            sage: f == f
            True
        """
        if not isinstance(right, SchemeMorphism_polynomial):
            return False
        if self.parent() != right.parent():
            return False
        return all(val == right._polys[i] for i,val in enumerate(self._polys))

    def __ne__(self, right):
        """
        Tests the inequality of two affine maps.

        INPUT:

        - ``right`` -- a map on affine space

        OUTPUT:

        ``True`` if the two affine maps define the same map.

        EXAMPLES::

            sage: A.<x,y> = AffineSpace(RR, 2)
            sage: H = End(A)
            sage: f = H([x^2 - y, y^2])
            sage: g = H([x^3 - x*y, x*y^2])
            sage: f != g
            True
            sage: f != f
            False
        """
        if not isinstance(right, SchemeMorphism_polynomial):
            return True
        if self.parent() != right.parent():
            return True
        return any(val != right._polys[i] for i,val in enumerate(self._polys))

    @lazy_attribute
    def _fastpolys(self):
        """
        Lazy attribute for fast_callable polynomials for affine morphisms.

        EXAMPLES::

            sage: P.<x,y> = AffineSpace(QQ, 2)
            sage: H = Hom(P, P)
            sage: f = H([x^2 + y^2, y^2/(1+x)])
            sage: [t.op_list() for g in f._fastpolys for t in g]
            [[('load_const', 0), ('load_const', 1), ('load_arg', ...), ('ipow', 2),
            'mul', 'add', ('load_const', 1), ('load_arg', ...), ('ipow', 2), 'mul',
            'add', 'return'], [('load_const', 0), ('load_const', 1), ('load_arg',
            ...), ('ipow', 2), 'mul', 'add', 'return'], [('load_const', 0),
            ('load_const', 1), 'add', 'return'], [('load_const', 0), ('load_const',
            1), ('load_arg', ...), ('ipow', 1), 'mul', 'add', ('load_const', 1),
            'add', 'return']]
        """
        polys = self._polys

        R = self.domain().ambient_space().coordinate_ring()
        # fastpolys[0] corresponds to the numerator polys, fastpolys[1] corresponds to denominator polys
        fastpolys = [[], []]
        for poly in polys:
            # Determine if truly polynomials. Store the numerator and denominator as separate polynomials
            # and repeat the normal process for both.
            try:
                poly_numerator = R(poly)
                poly_denominator = R.one()
            except TypeError:
                poly_numerator = R(poly.numerator())
                poly_denominator = R(poly.denominator())

            # These tests are in place because the float and integer domain evaluate
            # faster than using the base_ring
            if self._is_prime_finite_field:
                prime = polys[0].base_ring().characteristic()
                degree = max(poly_numerator.degree(), poly_denominator.degree())
                height = max([abs(c.lift()) for c in poly_numerator.coefficients()]\
                              + [abs(c.lift()) for c in poly_denominator.coefficients()])
                num_terms = max(len(poly_numerator.coefficients()), len(poly_denominator.coefficients()))
                largest_value = num_terms * height * (prime - 1) ** degree
                # If the calculations will not overflow the float data type use domain float
                # Else use domain integer
                if largest_value < (2 ** sys.float_info.mant_dig):
                    fastpolys[0].append(fast_callable(poly_numerator, domain=float))
                    fastpolys[1].append(fast_callable(poly_denominator, domain=float))
                else:
                    fastpolys[0].append(fast_callable(poly_numerator, domain=ZZ))
                    fastpolys[1].append(fast_callable(poly_denominator, domain=ZZ))
            else:
                fastpolys[0].append(fast_callable(poly_numerator, domain=poly.base_ring()))
                fastpolys[1].append(fast_callable(poly_denominator, domain=poly.base_ring()))
        return fastpolys

    def _fast_eval(self, x):
        """
        Evaluate affine morphism at point described by ``x``.

        EXAMPLES::

            sage: P.<x,y,z> = AffineSpace(QQ, 3)
            sage: H = Hom(P, P)
            sage: f = H([x^2 + y^2, y^2, z^2 + y*z])
            sage: f._fast_eval([1, 1, 1])
            [2, 1, 2]

        ::

            sage: P.<x,y,z> = AffineSpace(QQ, 3)
            sage: H = Hom(P, P)
            sage: f = H([x^2/y, y/x, (y^2+z)/(x*y)])
            sage: f._fast_eval([2, 3, 1])
            [4/3, 3/2, 5/3]
        """
        R = self.domain().ambient_space().coordinate_ring()

        P = []
        for i in range(len(self._fastpolys[0])):
            # Check if denominator is the identity;
            #if not, then must append the fraction evaluated at the point
            if self._fastpolys[1][i] is R.one():
                P.append(self._fastpolys[0][i](*x))
            else:
                P.append(self._fastpolys[0][i](*x)/self._fastpolys[1][i](*x))
        return P

    def homogenize(self, n):
        r"""
        Return the homogenization of this map.

        If it's domain is a subscheme, the domain of the homogenized map is the
        projective embedding of the domain. The domain and codomain can be
        homogenized at different coordinates: ``n[0]`` for the domain and
        ``n[1]`` for the codomain.

        INPUT:

        - ``n`` -- a tuple of nonnegative integers. If ``n`` is an integer,
          then the two values of the tuple are assumed to be the same

        OUTPUT: a morphism from the projective embedding of the domain of this map

        EXAMPLES::

            sage: A.<x,y> = AffineSpace(ZZ, 2)
            sage: H = Hom(A, A)
            sage: f = H([(x^2-2)/x^5, y^2])
            sage: f.homogenize(2)
            Scheme endomorphism of Projective Space of dimension 2 over Integer Ring
              Defn: Defined on coordinates by sending (x0 : x1 : x2) to
                    (x0^2*x2^5 - 2*x2^7 : x0^5*x1^2 : x0^5*x2^2)

        ::

            sage: A.<x,y> = AffineSpace(CC, 2)
            sage: H = Hom(A, A)
            sage: f = H([(x^2-2)/(x*y), y^2 - x])
            sage: f.homogenize((2, 0))
            Scheme endomorphism of Projective Space of dimension 2
<<<<<<< HEAD
            over Complex Field with 53 bits of precision
=======
             over Complex Field with 53 bits of precision
>>>>>>> 08060ed1
              Defn: Defined on coordinates by sending (x0 : x1 : x2) to
                    (x0*x1*x2^2 : x0^2*x2^2 + (-2.00000000000000)*x2^4 : x0*x1^3 - x0^2*x1*x2)

        ::

            sage: A.<x,y> = AffineSpace(ZZ, 2)
            sage: X = A.subscheme([x - y^2])
            sage: H = Hom(X, X)
            sage: f = H([9*y^2, 3*y])
            sage: f.homogenize(2)
            Scheme endomorphism of Closed subscheme of Projective Space
<<<<<<< HEAD
            of dimension 2 over Integer Ring defined by: x1^2 - x0*x2
=======
             of dimension 2 over Integer Ring defined by: x1^2 - x0*x2
>>>>>>> 08060ed1
              Defn: Defined on coordinates by sending (x0 : x1 : x2) to
                    (9*x1^2 : 3*x1*x2 : x2^2)

        ::

            sage: R.<t> = PolynomialRing(ZZ)
            sage: A.<x,y> = AffineSpace(R, 2)
            sage: H = Hom(A, A)
            sage: f = H([(x^2-2)/y, y^2 - x])
            sage: f.homogenize((2, 0))
            Scheme endomorphism of Projective Space of dimension 2
<<<<<<< HEAD
            over Univariate Polynomial Ring in t over Integer Ring
=======
             over Univariate Polynomial Ring in t over Integer Ring
>>>>>>> 08060ed1
              Defn: Defined on coordinates by sending (x0 : x1 : x2) to
                    (x1*x2^2 : x0^2*x2 + (-2)*x2^3 : x1^3 - x0*x1*x2)

        ::

            sage: A.<x> = AffineSpace(QQ, 1)
            sage: H = End(A)
            sage: f = H([x^2 - 1])
            sage: f.homogenize((1, 0))
            Scheme endomorphism of Projective Space of dimension 1 over Rational Field
              Defn: Defined on coordinates by sending (x0 : x1) to
                    (x1^2 : x0^2 - x1^2)

        ::

            sage: R.<a> = PolynomialRing(QQbar)                                         # optional - sage.rings.number_field
            sage: A.<x,y> = AffineSpace(R, 2)                                           # optional - sage.rings.number_field
            sage: H = End(A)                                                            # optional - sage.rings.number_field
            sage: f = H([QQbar(sqrt(2))*x*y, a*x^2])                                    # optional - sage.rings.number_field sage.symbolic
            sage: f.homogenize(2)                                                       # optional - sage.rings.number_field sage.symbolic
            Scheme endomorphism of Projective Space of dimension 2
<<<<<<< HEAD
            over Univariate Polynomial Ring in a over Algebraic Field
=======
             over Univariate Polynomial Ring in a over Algebraic Field
>>>>>>> 08060ed1
              Defn: Defined on coordinates by sending (x0 : x1 : x2) to
                    (1.414213562373095?*x0*x1 : a*x0^2 : x2^2)

        ::

            sage: P.<x,y,z> = AffineSpace(QQ, 3)
            sage: H = End(P)
            sage: f = H([x^2 - 2*x*y + z*x, z^2 -y^2 , 5*z*y])
            sage: f.homogenize(2).dehomogenize(2) == f
            True

        ::

            sage: K.<c> = FunctionField(QQ)
            sage: A.<x> = AffineSpace(K, 1)
            sage: f = Hom(A, A)([x^2 + c])
            sage: f.homogenize(1)
            Scheme endomorphism of Projective Space of dimension 1
             over Rational function field in c over Rational Field
              Defn: Defined on coordinates by sending (x0 : x1) to
                    (x0^2 + c*x1^2 : x1^2)

        ::

            sage: A.<z> = AffineSpace(QQbar, 1)                                         # optional - sage.rings.number_field
            sage: H = End(A)                                                            # optional - sage.rings.number_field
            sage: f = H([2*z / (z^2 + 2*z + 3)])                                        # optional - sage.rings.number_field
            sage: f.homogenize(1)                                                       # optional - sage.rings.number_field
            Scheme endomorphism of Projective Space of dimension 1
<<<<<<< HEAD
            over Algebraic Field
=======
             over Algebraic Field
>>>>>>> 08060ed1
              Defn: Defined on coordinates by sending (x0 : x1) to
                    (x0*x1 : 1/2*x0^2 + x0*x1 + 3/2*x1^2)

        ::

            sage: R.<c,d> = QQbar[]                                                     # optional - sage.rings.number_field
            sage: A.<x> = AffineSpace(R, 1)                                             # optional - sage.rings.number_field
            sage: H = Hom(A, A)                                                         # optional - sage.rings.number_field
            sage: F = H([d*x^2 + c])                                                    # optional - sage.rings.number_field
            sage: F.homogenize(1)                                                       # optional - sage.rings.number_field
            Scheme endomorphism of Projective Space of dimension 1
<<<<<<< HEAD
            over Multivariate Polynomial Ring in c, d over Algebraic Field
=======
             over Multivariate Polynomial Ring in c, d over Algebraic Field
>>>>>>> 08060ed1
              Defn: Defined on coordinates by sending (x0 : x1) to
                    (d*x0^2 + c*x1^2 : x1^2)

        TESTS::

            sage: A2.<u,v> = AffineSpace(QQ, 2)
            sage: P2.<x,y,z> = ProjectiveSpace(QQ, 2)
            sage: f = A2.hom([u, v, u*v], P2)
            sage: g = f.homogenize(0)
            sage: i = A2.projective_embedding(0, g.domain())
            sage: g*i == f
            True
            sage: g = f.homogenize(1)
            sage: i = A2.projective_embedding(1, g.domain())
            sage: g*i == f
            True
            sage: g = f.homogenize(2)
            sage: i = A2.projective_embedding(2, g.domain())
            sage: g*i == f
            True
        """
        # it is possible to homogenize the domain and codomain at different coordinates
        if isinstance(n, (tuple, list)):
            ind = tuple(n)
        else:
            ind = (n, n)

        # homogenize the domain and codomain
        A = self.domain().projective_embedding(ind[0]).codomain()
        if self.is_endomorphism():
            B = A
            H = End(A)
        else:
            B = self.codomain()
            if not B.is_projective():
                B = B.projective_embedding(ind[1]).codomain()
            H = Hom(A, B)

        newvar = A.ambient_space().coordinate_ring().gen(ind[0])

        N = A.ambient_space().dimension_relative()
        M = B.ambient_space().dimension_relative()

        # create dictionary for mapping of coordinate rings
        R = self.domain().ambient_space().coordinate_ring()
        S = A.ambient_space().coordinate_ring()
        D = dict(zip(R.gens(), [S.gen(i) for i in range(N+1) if i != ind[0]]))

        if self.codomain().is_projective():
            L = [self[i].denominator() for i in range(M+1)]
            l = [prod(L[:j] + L[j+1:M+1]) for j in range(M+1)]
            F = [S(R(self[i].numerator()*l[i]).subs(D)) for i in range(M+1)]
        else:
            # clear the denominators if a rational function
            L = [self[i].denominator() for i in range(M)]
            l = [prod(L[:j] + L[j+1:M]) for j in range(M)]
            F = [S(R(self[i].numerator()*l[i]).subs(D)) for i in range(M)]
            F.insert(ind[1], S(R(prod(L)).subs(D)))  # coerce in case l is a constant

        try:
            # remove possible gcd of the polynomials
            g = gcd(F)
            F = [S(f/g) for f in F]
            # remove possible gcd of coefficients
            gc = gcd([f.content() for f in F])
            F = [S(f/gc) for f in F]
        except (AttributeError, ValueError, NotImplementedError, TypeError, ArithmeticError): # no gcd
            pass

        # homogenize
        d = max([F[i].degree() for i in range(M+1)])
        F = [F[i].homogenize(str(newvar))*newvar**(d-F[i].degree()) for i in range(M+1)]

        return H(F)

    def as_dynamical_system(self):
        """
        Return this endomorphism as a :class:`DynamicalSystem_affine`.

        OUTPUT:

        - :class:`DynamicalSystem_affine`

        EXAMPLES::

            sage: A.<x,y,z> = AffineSpace(ZZ, 3)
            sage: H = End(A)
            sage: f = H([x^2, y^2, z^2])
            sage: type(f.as_dynamical_system())
            <class 'sage.dynamics.arithmetic_dynamics.affine_ds.DynamicalSystem_affine'>

        ::

            sage: A.<x,y> = AffineSpace(ZZ, 2)
            sage: H = End(A)
            sage: f = H([x^2 - y^2, y^2])
            sage: type(f.as_dynamical_system())
            <class 'sage.dynamics.arithmetic_dynamics.affine_ds.DynamicalSystem_affine'>

        ::

            sage: A.<x> = AffineSpace(GF(5), 1)                                         # optional - sage.rings.finite_rings
            sage: H = End(A)                                                            # optional - sage.rings.finite_rings
            sage: f = H([x^2])                                                          # optional - sage.rings.finite_rings
            sage: type(f.as_dynamical_system())                                         # optional - sage.rings.finite_rings
            <class 'sage.dynamics.arithmetic_dynamics.affine_ds.DynamicalSystem_affine_finite_field'>

        ::

            sage: P.<x,y> = AffineSpace(RR, 2)
            sage: f = DynamicalSystem([x^2 + y^2, y^2], P)
            sage: g = f.as_dynamical_system()
            sage: g is f
            True
        """
        from sage.dynamics.arithmetic_dynamics.generic_ds import DynamicalSystem
        if isinstance(self, DynamicalSystem):
            return self
        if not self.domain() == self.codomain():
            raise TypeError("must be an endomorphism")
        from sage.dynamics.arithmetic_dynamics.affine_ds import DynamicalSystem_affine
        from sage.dynamics.arithmetic_dynamics.affine_ds import DynamicalSystem_affine_field
        from sage.dynamics.arithmetic_dynamics.affine_ds import DynamicalSystem_affine_finite_field
        R = self.base_ring()
        if R not in _Fields:
            return DynamicalSystem_affine(list(self), self.domain())
        if isinstance(R, FiniteField):
                return DynamicalSystem_affine_finite_field(list(self), self.domain())
        return DynamicalSystem_affine_field(list(self), self.domain())

    def global_height(self, prec=None):
        """
        Take the height of the homogenization, and return the global height of
        the coefficients as a projective point.

        INPUT:

        - ``prec`` -- desired floating point precision (default:
          default RealField precision).

        OUTPUT: A real number.

        EXAMPLES::

            sage: A.<x> = AffineSpace(QQ, 1)
            sage: H = Hom(A, A)
            sage: f = H([1/1331*x^2 + 4000])
            sage: f.global_height()
            15.4877354584971

        ::

            sage: R.<x> = PolynomialRing(QQ)
            sage: k.<w> = NumberField(x^2 + 5)                                          # optional - sage.rings.number_field
            sage: A.<x,y> = AffineSpace(k, 2)                                           # optional - sage.rings.number_field
            sage: H = Hom(A, A)                                                         # optional - sage.rings.number_field
            sage: f = H([13*w*x^2 + 4*y, 1/w*y^2])                                      # optional - sage.rings.number_field
            sage: f.global_height(prec=2)                                               # optional - sage.rings.number_field
            4.0

        ::

            sage: A.<x> = AffineSpace(ZZ, 1)
            sage: H = Hom(A, A)
            sage: f = H([7*x^2 + 1513])
            sage: f.global_height()
            7.32184971378836

        ::

            sage: A.<x> = AffineSpace(QQ, 1)
            sage: B.<y,z> = AffineSpace(QQ, 2)
            sage: H = Hom(A, B)
            sage: f = H([1/3*x^2 + 10, 7*x^3])
            sage: f.global_height()
            3.40119738166216

        ::

            sage: P.<x,y> = AffineSpace(QQ, 2)
            sage: A.<z> = AffineSpace(QQ, 1)
            sage: H = Hom(P, A)
            sage: f = H([1/1331*x^2 + 4000*y])
            sage: f.global_height()
            15.4877354584971
        """
        return self.homogenize(0).global_height(prec=prec)

    def local_height(self, v, prec=None):
        """
        Return the maximum of the local heights of the coefficients in any
        of the coordinate functions of this map.

        INPUT:

        - ``v`` -- a prime or prime ideal of the base ring.

        - ``prec`` -- desired floating point precision (default:
          default RealField precision).

        OUTPUT:

        - a real number.

        EXAMPLES::

            sage: P.<x,y> = AffineSpace(QQ, 2)
            sage: H = Hom(P, P)
            sage: f = H([1/1331*x^2 + 1/4000*y^2, 210*x*y])
            sage: f.local_height(1331)
            7.19368581839511

        ::

            sage: P.<x,y,z> = AffineSpace(QQ, 3)
            sage: H = Hom(P, P)
            sage: f = H([4*x^2 + 3/100*y^2, 8/210*x*y, 1/10000*z^2])
            sage: f.local_height(2)
            2.77258872223978

        ::

            sage: P.<x,y,z> = AffineSpace(QQ, 3)
            sage: H = Hom(P, P)
            sage: f = H([4*x^2 + 3/100*y^2, 8/210*x*y, 1/10000*z^2])
            sage: f.local_height(2, prec=2)
            3.0

        ::

            sage: R.<z> = PolynomialRing(QQ)
            sage: K.<w> = NumberField(z^2 - 2)                                          # optional - sage.rings.number_field
            sage: P.<x,y> = AffineSpace(K, 2)                                           # optional - sage.rings.number_field
            sage: H = Hom(P, P)                                                         # optional - sage.rings.number_field
            sage: f = H([2*x^2 + w/3*y^2, 1/w*y^2])                                     # optional - sage.rings.number_field
            sage: f.local_height(K.ideal(3))                                            # optional - sage.rings.number_field
            1.09861228866811
        """
        K = FractionField(self.domain().base_ring())
        if K not in _NumberFields or is_NumberFieldOrder(K):
            raise TypeError("must be over a number field or a number field order")
        return max([K(c).local_height(v, prec=prec) for f in self for c in f.coefficients()])

    def local_height_arch(self, i, prec=None):
        """
        Return the maximum of the local height at the ``i``-th infinite place
        of the coefficients in any of the coordinate functions of this map.

        INPUT:

        - ``i`` -- an integer.

        - ``prec`` -- desired floating point precision (default:
          default RealField precision).

        OUTPUT:

        - a real number.

        EXAMPLES::

            sage: P.<x,y> = AffineSpace(QQ, 2)
            sage: H = Hom(P, P)
            sage: f = H([1/1331*x^2 + 1/4000*y^2, 210*x*y]);
            sage: f.local_height_arch(0)
            5.34710753071747

        ::

            sage: P.<x,y> = AffineSpace(QQ, 2)
            sage: H = Hom(P, P)
            sage: f = H([1/1331*x^2 + 1/4000*y^2, 210*x*y]);
            sage: f.local_height_arch(0, prec=5)
            5.2

        ::

            sage: R.<z> = PolynomialRing(QQ)
            sage: K.<w> = NumberField(z^2 - 2)                                          # optional - sage.rings.number_field
            sage: P.<x,y> = AffineSpace(K, 2)                                           # optional - sage.rings.number_field
            sage: H = Hom(P, P)                                                         # optional - sage.rings.number_field
            sage: f = H([2*x^2 + w/3*y^2, 1/w*y^2])                                     # optional - sage.rings.number_field
            sage: f.local_height_arch(1)                                                # optional - sage.rings.number_field
            0.6931471805599453094172321214582
        """
        K = FractionField(self.domain().base_ring())
        if K not in _NumberFields or is_NumberFieldOrder(K):
            raise TypeError("must be over a number field or a number field order")

        if K == QQ:
            return max([K(c).local_height_arch(prec=prec) for f in self for c in f.coefficients()])
        return max([K(c).local_height_arch(i, prec=prec) for f in self for c in f.coefficients()])

    def jacobian(self):
        r"""
        Return the Jacobian matrix of partial derivative of this map.

        The `(i, j)` entry of the Jacobian matrix is the partial derivative
        ``diff(functions[i], variables[j])``.

        OUTPUT:

        - matrix with coordinates in the coordinate ring of the map.

        EXAMPLES::

            sage: A.<z> = AffineSpace(QQ, 1)
            sage: H = End(A)
            sage: f = H([z^2 - 3/4])
            sage: f.jacobian()
            [2*z]

        ::

            sage: A.<x,y> = AffineSpace(QQ, 2)
            sage: H = End(A)
            sage: f = H([x^3 - 25*x + 12*y, 5*y^2*x - 53*y + 24])
            sage: f.jacobian()
            [ 3*x^2 - 25          12]
            [      5*y^2 10*x*y - 53]

        ::

            sage: A.<x,y> = AffineSpace(ZZ, 2)
            sage: H = End(A)
            sage: f = H([(x^2 - x*y)/(1+y), (5+y)/(2+x)])
            sage: f.jacobian()
            [         (2*x - y)/(y + 1) (-x^2 - x)/(y^2 + 2*y + 1)]
            [  (-y - 5)/(x^2 + 4*x + 4)                  1/(x + 2)]
        """
        try:
            return self.__jacobian
        except AttributeError:
            pass
        self.__jacobian = jacobian(list(self),self.domain().ambient_space().gens())
        return self.__jacobian

    def _matrix_times_polymap_(self, mat, h):
        """
        Multiply the morphism on the left by a matrix ``mat``.

        INPUT:

        - ``mat`` -- a matrix

        OUTPUT: a scheme morphism given by ``self*mat``

        EXAMPLES::

            sage: A.<x> = AffineSpace(ZZ, 1)
            sage: H = Hom(A, A)
            sage: f = H([x^2 + 1])
            sage: matrix([[1,2], [0,1]]) * f
            Scheme endomorphism of Affine Space of dimension 1 over Integer Ring
              Defn: Defined on coordinates by sending (x) to
                    (x^2 + 3)

        ::

            sage: A1 = AffineSpace(ZZ, 1)
            sage: A2 = AffineSpace(ZZ, 2)
            sage: H = Hom(A1, A2)
            sage: f = H([x^2 + 1, x^2 - 1])
            sage: matrix([[1,2,3], [0,1,2], [0,0,1]]) * f
            Scheme morphism:
              From: Affine Space of dimension 1 over Integer Ring
              To:   Affine Space of dimension 2 over Integer Ring
              Defn: Defined on coordinates by sending (x) to
                    (3*x^2 + 2, x^2 + 1)
        """
        if not mat.is_square():
            raise TypeError("matrix must be square")
        if mat.ncols() != self.codomain().ngens() + 1:
            raise TypeError("the size of the matrix must be n + 1, where n is the dimension of the codomain")
        if self.is_endomorphism():
            d = self.domain().ngens()
        else:
            d = (self.domain().ngens(), self.codomain().ngens())
        f = mat * self.homogenize(d)
        return f.dehomogenize(d)

    def _polymap_times_matrix_(self, mat, h):
        """
        Multiply the morphism on the right by a matrix ``mat``.

        INPUT:

        - ``mat`` -- a matrix

        OUTPUT: a scheme morphism given by ``mat*self``

        EXAMPLES::

            sage: A.<x> = AffineSpace(ZZ, 1)
            sage: H = Hom(A, A)
            sage: f = H([x^2 + 1])
            sage: f * matrix([[1,2], [0,1]])
            Scheme endomorphism of Affine Space of dimension 1 over Integer Ring
              Defn: Defined on coordinates by sending (x) to
                    (x^2 + 4*x + 5)

        ::

            sage: A1 = AffineSpace(ZZ, 1)
            sage: A2 = AffineSpace(ZZ, 2)
            sage: H = Hom(A1, A2)
            sage: f = H([x^2 + 1, x^2 - 1])
            sage: f * matrix([[1,2], [0,1]])
            Scheme morphism:
              From: Affine Space of dimension 1 over Integer Ring
              To:   Affine Space of dimension 2 over Integer Ring
              Defn: Defined on coordinates by sending (x) to
                    (x^2 + 4*x + 5, x^2 + 4*x + 3)

        ::

            sage: P.<x, y> = AffineSpace(QQ, 2)
            sage: P2.<u,v,w> = AffineSpace(QQ, 3)
            sage: H = Hom(P2, P)
            sage: f = H([u^2 + v^2, w^2])
            sage: m = matrix([[1,1,1], [1,0,1], [0,0,1]])
            sage: m*f
            Scheme morphism:
              From: Affine Space of dimension 3 over Rational Field
              To:   Affine Space of dimension 2 over Rational Field
              Defn: Defined on coordinates by sending (u, v, w) to
                    (u^2 + v^2 + w^2 + 1, u^2 + v^2 + 1)
        """
        if not mat.is_square():
            raise TypeError("matrix must be square")
        if mat.nrows() != self.domain().ngens() + 1:
            raise TypeError("the size of the matrix must be n + 1, where n is the dimension of the domain")
        if self.is_endomorphism():
            d = self.domain().ngens()
        else:
            d = (self.domain().ngens(), self.codomain().ngens())
        f = self.homogenize(d) * mat
        return f.dehomogenize(d)

    def degree(self):
        r"""
        Return the degree of the affine morphism.

        EXAMPLES::

            sage: R.<x> = AffineSpace(QQ, 1)
            sage: H = Hom(R, R)
            sage: f = H([x^7])
            sage: f.degree()
            7

        ::

            sage: R.<x,y,z> = AffineSpace(QQ, 3)
            sage: H = Hom(R, R)
            sage: f = H([x^3, y^2 + 5, z^4 + y])
            sage: f.degree()
            4
        """
        polys = self._polys
        max_degree = 0
        for poly in polys:
            # rational affine map
            if isinstance(poly, FractionFieldElement):
                poly_numerator = poly.numerator()
                poly_denominator = poly.denominator()
                degree = max(poly_numerator.degree(), poly_denominator.degree())
                if degree > max_degree:
                    max_degree = degree
            # polynomial affine map
            elif poly.degree() > max_degree:
                max_degree = poly.degree()
        return max_degree

class SchemeMorphism_polynomial_affine_space_field(SchemeMorphism_polynomial_affine_space):

    @cached_method
    def weil_restriction(self):
        r"""
        Compute the Weil restriction of this morphism over some extension field.

        If the field is a finite field, then this computes
        the Weil restriction to the prime subfield.

        A Weil restriction of scalars - denoted `Res_{L/k}` - is a
        functor which, for any finite extension of fields `L/k` and
        any algebraic variety `X` over `L`, produces another
        corresponding variety `Res_{L/k}(X)`, defined over `k`. It is
        useful for reducing questions about varieties over large
        fields to questions about more complicated varieties over
        smaller fields. Since it is a functor it also applied to morphisms.
        In particular, the functor applied to a morphism gives the equivalent
        morphism from the Weil restriction of the domain to the Weil restriction
        of the codomain.

        OUTPUT: Scheme morphism on the Weil restrictions of the domain
                and codomain of the map.

        EXAMPLES::

            sage: K.<v> = QuadraticField(5)                                             # optional - sage.rings.number_field
            sage: A.<x,y> = AffineSpace(K, 2)                                           # optional - sage.rings.number_field
            sage: H = End(A)                                                            # optional - sage.rings.number_field
            sage: f = H([x^2 - y^2, y^2])                                               # optional - sage.rings.number_field
            sage: f.weil_restriction()                                                  # optional - sage.rings.number_field
            Scheme endomorphism of Affine Space of dimension 4 over Rational Field
              Defn: Defined on coordinates by sending (z0, z1, z2, z3) to
                    (z0^2 + 5*z1^2 - z2^2 - 5*z3^2, 2*z0*z1 - 2*z2*z3, z2^2 + 5*z3^2, 2*z2*z3)

        ::

            sage: K.<v> = QuadraticField(5)                                             # optional - sage.rings.number_field
            sage: PS.<x,y> = AffineSpace(K, 2)                                          # optional - sage.rings.number_field
            sage: H = Hom(PS, PS)                                                       # optional - sage.rings.number_field
            sage: f = H([x, y])                                                         # optional - sage.rings.number_field
            sage: F = f.weil_restriction()                                              # optional - sage.rings.number_field
            sage: P = PS(2, 1)                                                          # optional - sage.rings.number_field
            sage: Q = P.weil_restriction()                                              # optional - sage.rings.number_field
            sage: f(P).weil_restriction() == F(Q)                                       # optional - sage.rings.number_field
            True
        """
        if any(isinstance(f, FractionFieldElement) for f in self):
            raise TypeError("coordinate functions must be polynomials")

        DS = self.domain()
        R = DS.coordinate_ring()
        # using the Weil restriction on ideal generators to not duplicate code
        result = R.ideal(self._polys).weil_restriction().gens()
        H = Hom(DS.weil_restriction(), self.codomain().weil_restriction())

        return H(result)

    def reduce_base_field(self):
        """
        Return this map defined over the field of definition of the coefficients.

        The base field of the map could be strictly larger than the field where
        all of the coefficients are defined. This function reduces the base
        field to the minimal possible. This can be done when the base ring is a
        number field, QQbar, a finite field, or algebraic closure of a finite
        field.

        OUTPUT: a scheme morphism

        EXAMPLES::

            sage: K.<t> = GF(5^4)                                                       # optional - sage.rings.finite_rings
            sage: A.<x> = AffineSpace(K, 1)                                             # optional - sage.rings.finite_rings
            sage: A2.<a,b> = AffineSpace(K, 2)                                          # optional - sage.rings.finite_rings
            sage: H = End(A)                                                            # optional - sage.rings.finite_rings
            sage: H2 = Hom(A, A2)                                                       # optional - sage.rings.finite_rings
            sage: H3 = Hom(A2, A)                                                       # optional - sage.rings.finite_rings
            sage: f = H([x^2 + 2*(t^3 + t^2 + t + 3)])                                  # optional - sage.rings.finite_rings
            sage: f.reduce_base_field()                                                 # optional - sage.rings.finite_rings
            Scheme endomorphism of Affine Space of dimension 1
<<<<<<< HEAD
            over Finite Field in t2 of size 5^2
=======
             over Finite Field in t2 of size 5^2
>>>>>>> 08060ed1
              Defn: Defined on coordinates by sending (x) to (x^2 + (2*t2))
            sage: f2 = H2([x^2 + 4, 2*x])                                               # optional - sage.rings.finite_rings
            sage: f2.reduce_base_field()                                                # optional - sage.rings.finite_rings
            Scheme morphism:
              From: Affine Space of dimension 1 over Finite Field of size 5
              To:   Affine Space of dimension 2 over Finite Field of size 5
              Defn: Defined on coordinates by sending (x) to (x^2 - 1, 2*x)
            sage: f3 = H3([a^2 + t*b])                                                  # optional - sage.rings.finite_rings
            sage: f3.reduce_base_field()                                                # optional - sage.rings.finite_rings
            Scheme morphism:
              From: Affine Space of dimension 2 over Finite Field in t of size 5^4
              To:   Affine Space of dimension 1 over Finite Field in t of size 5^4
              Defn: Defined on coordinates by sending (a, b) to (a^2 + t*b)

        ::

            sage: K.<v> = CyclotomicField(4)                                            # optional - sage.rings.number_field
            sage: A.<x> = AffineSpace(K, 1)                                             # optional - sage.rings.number_field
            sage: H = End(A)                                                            # optional - sage.rings.number_field
            sage: f = H([x^2 + v])                                                      # optional - sage.rings.number_field
            sage: g = f.reduce_base_field(); g                                          # optional - sage.rings.number_field
<<<<<<< HEAD
            Scheme endomorphism of Affine Space of dimension 1 over
             Cyclotomic Field of order 4 and degree 2
=======
            Scheme endomorphism of Affine Space of dimension 1
             over Cyclotomic Field of order 4 and degree 2
>>>>>>> 08060ed1
              Defn: Defined on coordinates by sending (x) to (x^2 + v)
            sage: g.base_ring() is K                                                    # optional - sage.rings.number_field
            True

        ::

            sage: A.<x> = AffineSpace(QQbar, 1)                                         # optional - sage.rings.number_field
            sage: H = End(A)                                                            # optional - sage.rings.number_field
            sage: f = H([(QQbar(sqrt(2))*x^2 + 1/QQbar(sqrt(3))) / (5*x)])              # optional - sage.rings.number_field
            sage: f.reduce_base_field()                                                 # optional - sage.rings.number_field
            Scheme endomorphism of Affine Space of dimension 1 over Number Field in a
             with defining polynomial y^4 - 4*y^2 + 1 with a = ...?
              Defn: Defined on coordinates by sending (x) to
                    (((a^3 - 3*a)*x^2 + (-1/3*a^2 + 2/3))/(5*x))

        ::

            sage: R.<x> = PolynomialRing(QQ)
            sage: A.<x> = AffineSpace(QQbar, 1)                                         # optional - sage.rings.number_field
            sage: H = End(A)                                                            # optional - sage.rings.number_field
            sage: f = H([QQbar(3^(1/3))*x^2 + QQbar(sqrt(-2))])                         # optional - sage.rings.number_field
            sage: f.reduce_base_field()                                                 # optional - sage.rings.number_field
            Scheme endomorphism of Affine Space of dimension 1 over Number
            Field in a with defining polynomial y^6 + 6*y^4 - 6*y^3 + 12*y^2 + 36*y + 17
             with a = 1.442249570307409? + 1.414213562373095?*I
              Defn: Defined on coordinates by sending (x) to
                    ((-48/269*a^5 + 27/269*a^4 - 320/269*a^3 + 468/269*a^2 - 772/269*a
                    - 1092/269)*x^2 + (48/269*a^5 - 27/269*a^4 + 320/269*a^3 - 468/269*a^2
                    + 1041/269*a + 1092/269))

        ::

            sage: R.<x> = PolynomialRing(QQ)
            sage: K.<a> = NumberField(x^3 - x + 1,                                      # optional - sage.rings.number_field
            ....:                     embedding=(x^3+x+1).roots(ring=CC)[0][0])
            sage: A.<x> = AffineSpace(K, 1)                                             # optional - sage.rings.number_field
            sage: A2.<u,v> = AffineSpace(K, 2)                                          # optional - sage.rings.number_field
            sage: H = Hom(A, A2)                                                        # optional - sage.rings.number_field
            sage: f = H([x^2 + a*x + 3, 5*x])                                           # optional - sage.rings.number_field
            sage: f.reduce_base_field()                                                 # optional - sage.rings.number_field
            Scheme morphism:
              From: Affine Space of dimension 1 over Number Field in a with
                    defining polynomial x^3 - x + 1 with a = -1.324717957244746?
              To:   Affine Space of dimension 2 over Number Field in a with
                    defining polynomial x^3 - x + 1 with a = -1.324717957244746?
              Defn: Defined on coordinates by sending (x) to (x^2 + a*x + 3, 5*x)

        ::

            sage: K.<v> = QuadraticField(2)                                             # optional - sage.rings.number_field
            sage: A.<x> = AffineSpace(K, 1)                                             # optional - sage.rings.number_field
            sage: H = End(A)                                                            # optional - sage.rings.number_field
            sage: f = H([3*x^2 + x + 1])                                                # optional - sage.rings.number_field
            sage: f.reduce_base_field()                                                 # optional - sage.rings.number_field
            Scheme endomorphism of Affine Space of dimension 1 over Rational Field
              Defn: Defined on coordinates by sending (x) to (3*x^2 + x + 1)

        ::

            sage: K.<t> = GF(5^6)                                                       # optional - sage.rings.finite_rings
            sage: A.<x> = AffineSpace(K, 1)                                             # optional - sage.rings.finite_rings
            sage: H = End(A)                                                            # optional - sage.rings.finite_rings
            sage: f = H([x^2 + x*(t^3 + 2*t^2 + 4*t) + (t^5 + 3*t^4 + t^2 + 4*t)])      # optional - sage.rings.finite_rings
            sage: f.reduce_base_field()                                                 # optional - sage.rings.finite_rings
<<<<<<< HEAD
            Scheme endomorphism of Affine Space of dimension 1 over
             Finite Field in t of size 5^6
=======
            Scheme endomorphism of Affine Space of dimension 1
             over Finite Field in t of size 5^6
>>>>>>> 08060ed1
              Defn: Defined on coordinates by sending (x) to
                    (x^2 + (t^3 + 2*t^2 - t)*x + (t^5 - 2*t^4 + t^2 - t))
        """
        g = self.homogenize(0).reduce_base_field().dehomogenize(0)
        from sage.schemes.affine.affine_space import AffineSpace
        new_domain = AffineSpace(g.domain().base_ring(),
                                 self.domain().dimension_relative(),
                                 self.domain().variable_names())
        new_codomain = AffineSpace(g.codomain().base_ring(),
                                   self.codomain().dimension_relative(),
                                   self.codomain().variable_names())
        R = new_domain.coordinate_ring()
        H = Hom(new_domain, new_codomain)
        if isinstance(g[0], FractionFieldElement):
            return H([R(G.numerator())/R(G.denominator()) for G in g])
        return H([R(G) for G in g])

    def indeterminacy_locus(self):
        r"""
        Return the indeterminacy locus of this map as a rational map on the domain.

        The indeterminacy locus is the intersection of all the base indeterminacy
        locuses of maps that define the same rational map as by this map.

        OUTPUT: a subscheme of the domain of the map

        EXAMPLES::

            sage: A.<x,y> = AffineSpace(QQ, 2)
            sage: H = End(A)
            sage: f = H([x - y, x^2 - y^2])
            sage: f.indeterminacy_locus()
            Closed subscheme of Affine Space of dimension 2 over Rational Field defined by:
              1

        ::

            sage: A.<x,y> = AffineSpace(QQ, 2)
            sage: f = A.hom([x, x/y], A)
            sage: f.indeterminacy_locus()
            Closed subscheme of Affine Space of dimension 2 over Rational Field defined by:
              y
        """
        A = self.domain()
        X = A.subscheme(0)  # affine space as a subscheme
        return (self*X.hom(A.gens(), A)).indeterminacy_locus()

    def indeterminacy_points(self, F=None):
        r"""
        Return the points in the indeterminacy locus of this map.

        If the dimension of the indeterminacy locus is not zero, an error is raised.

        INPUT:

        - ``F`` -- a field; if not given, the base ring of the domain is assumed

        OUTPUT: indeterminacy points of the map defined over ``F``

        EXAMPLES::

            sage: A.<x,y> = AffineSpace(QQ, 2)
            sage: H = End(A)
            sage: f = H([x - y, x^2 - y^2])
            sage: f.indeterminacy_points()
            []

        ::

            sage: A2.<x,y> = AffineSpace(QQ, 2)
            sage: P2.<x0,x1,x2> = ProjectiveSpace(QQ, 2)
            sage: f = A2.hom([x*y, y, x], P2)
            sage: f.indeterminacy_points()
            [(0, 0)]

        """
        if F is None:
            fcn = self
        else:
            if not F.is_field():
                raise NotImplementedError("indeterminacy points only implemented for fields")
            fcn = self.change_ring(F)

        indScheme = fcn.indeterminacy_locus()

        if indScheme.dimension() > 0:
            raise ValueError("indeterminacy scheme is not dimension 0")

        return indScheme.rational_points()

    def image(self):
        """
        Return the scheme-theoretic image of the morphism.

        OUTPUT: a subscheme of the ambient space of the codomain

        EXAMPLES::

            sage: A1.<w> = AffineSpace(QQ, 1)
            sage: A2.<x,y> = AffineSpace(QQ, 2)
            sage: f = A2.hom([x + y], A1)
            sage: f.image()
            Closed subscheme of Affine Space of dimension 1 over Rational Field defined by:
              (no polynomials)
            sage: f = A2.hom([x, x], A2)
            sage: f.image()
            Closed subscheme of Affine Space of dimension 2 over Rational Field defined by:
              x - y
            sage: f = A2.hom([x^2, x^3], A2)
            sage: f.image()
            Closed subscheme of Affine Space of dimension 2 over Rational Field defined by:
              x^3 - y^2
            sage: P2.<x0,x1,x2> = ProjectiveSpace(QQ, 2)
            sage: f = A2.hom([x, x^2, x^3], P2)
            sage: f.image()
            Closed subscheme of Projective Space of dimension 2 over Rational Field defined by:
              x1^2 - x0*x2
        """
        X = self.domain().subscheme(0)
        e = X.embedding_morphism()
        return (self*e).image()


class SchemeMorphism_polynomial_affine_space_finite_field(SchemeMorphism_polynomial_affine_space_field):

    def _fast_eval(self, x):
        """
        Evaluate affine morphism at point described by ``x``.

        EXAMPLES::

            sage: P.<x,y,z> = AffineSpace(GF(7), 3)                                     # optional - sage.rings.finite_rings
            sage: H = Hom(P, P)                                                         # optional - sage.rings.finite_rings
            sage: f = H([x^2 + y^2,y ^2, z^2 + y*z])                                    # optional - sage.rings.finite_rings
            sage: f._fast_eval([1, 1, 1])                                               # optional - sage.rings.finite_rings
            [2, 1, 2]

        ::

            sage: P.<x,y,z> = AffineSpace(GF(19), 3)                                    # optional - sage.rings.finite_rings
            sage: H = Hom(P, P)                                                         # optional - sage.rings.finite_rings
            sage: f = H([x/(y+1), y, (z^2 + y^2)/(x^2 + 1)])                            # optional - sage.rings.finite_rings
            sage: f._fast_eval([2, 1, 3])                                               # optional - sage.rings.finite_rings
            [1, 1, 2]
        """
        R = self.domain().ambient_space().coordinate_ring()
        P=[]
        for i in range(len(self._fastpolys[0])):
            r = self._fastpolys[0][i](*x)
            if self._fastpolys[1][i] is R.one():
                if self._is_prime_finite_field:
                    p = self.base_ring().characteristic()
                    r = Integer(r) % p
                P.append(r)
            else:
                s = self._fastpolys[1][i](*x)
                if self._is_prime_finite_field:
                    p = self.base_ring().characteristic()
                    r = Integer(r) % p
                    s = Integer(s) % p
                P.append(r/s)
        return P


class SchemeMorphism_polynomial_affine_subscheme_field(SchemeMorphism_polynomial_affine_space_field):
    """
    Morphisms from subschemes of affine spaces defined over fields.
    """
    @cached_method
    def representatives(self):
        """
        Return all maps representing the same rational map as by this map.

        EXAMPLES::

            sage: A2.<x,y> = AffineSpace(QQ, 2)
            sage: X = A2.subscheme(0)
            sage: f = X.hom([x, x/y], A2)
            sage: f.representatives()
            [Scheme morphism:
               From: Closed subscheme of Affine Space of dimension 2 over Rational Field
                     defined by: 0
               To:   Affine Space of dimension 2 over Rational Field
               Defn: Defined on coordinates by sending (x, y) to (x, x/y)]

        ::

            sage: A2.<x,y> = AffineSpace(QQ, 2)
            sage: A1.<a> = AffineSpace(QQ, 1)
            sage: X = A2.subscheme([x^2 - y^2 - y])
            sage: f = X.hom([x/y], A1)
            sage: f.representatives()
            [Scheme morphism:
               From: Closed subscheme of Affine Space of dimension 2 over Rational Field
                     defined by: x^2 - y^2 - y
               To:   Affine Space of dimension 1 over Rational Field
               Defn: Defined on coordinates by sending (x, y) to (x/y),
             Scheme morphism:
               From: Closed subscheme of Affine Space of dimension 2 over Rational Field
                     defined by: x^2 - y^2 - y
               To:   Affine Space of dimension 1 over Rational Field
               Defn: Defined on coordinates by sending (x, y) to ((y + 1)/x)]
            sage: g = _[1]
            sage: g.representatives()
            [Scheme morphism:
               From: Closed subscheme of Affine Space of dimension 2 over Rational Field
                     defined by: x^2 - y^2 - y
               To:   Affine Space of dimension 1 over Rational Field
               Defn: Defined on coordinates by sending (x, y) to (x/y),
             Scheme morphism:
               From: Closed subscheme of Affine Space of dimension 2 over Rational Field
                     defined by: x^2 - y^2 - y
               To:   Affine Space of dimension 1 over Rational Field
               Defn: Defined on coordinates by sending (x, y) to ((y + 1)/x)]

        ::

            sage: A2.<x,y> = AffineSpace(QQ, 2)
            sage: P1.<a,b> = ProjectiveSpace(QQ, 1)
            sage: X = A2.subscheme([x^2 - y^2 - y])
            sage: f = X.hom([x, y], P1)
            sage: f.representatives()
            [Scheme morphism:
               From: Closed subscheme of Affine Space of dimension 2 over Rational Field
                     defined by: x^2 - y^2 - y
               To:   Projective Space of dimension 1 over Rational Field
               Defn: Defined on coordinates by sending (x, y) to
                     (x : y),
             Scheme morphism:
               From: Closed subscheme of Affine Space of dimension 2 over Rational Field
                     defined by: x^2 - y^2 - y
               To:   Projective Space of dimension 1 over Rational Field
               Defn: Defined on coordinates by sending (x, y) to (y + 1 : x)]
        """
        X = self.domain()
        Y = self.codomain()

        if not X.is_irreducible():
            raise ValueError("domain is not irreducible")

        h = self.homogenize(0)
        if Y.is_projective():
            reprs = []
            for r in h.representatives():
                i = X.projective_embedding(0, h.domain().ambient_space())
                reprs.append(r*i)
        else:
            reprs = []
            for r in h.representatives():
                reprs.append(r.dehomogenize(0))

        return reprs

    def indeterminacy_locus(self):
        """
        Return the indeterminacy locus of this map.

        The map defines a rational map on the domain. The output is the
        subscheme of the domain on which the rational map is not defined by any
        representative of the rational map. See :meth:`representatives()`.

        EXAMPLES::

            sage: A2.<x1,x2> = AffineSpace(QQ, 2)
            sage: X = A2.subscheme(0)
            sage: A1.<x> = AffineSpace(QQ, 1)
            sage: f = X.hom([x1/x2], A1)
            sage: f.indeterminacy_locus()
            Closed subscheme of Affine Space of dimension 2 over Rational Field defined by:
              x2

        ::

            sage: A2.<x1,x2> = AffineSpace(QQ, 2)
            sage: X = A2.subscheme(0)
            sage: P1.<a,b> = ProjectiveSpace(QQ, 1)
            sage: f = X.hom([x1,x2], P1)
            sage: L = f.indeterminacy_locus()
            sage: L.rational_points()
            [(0, 0)]

        ::

            sage: A2.<x,y> = AffineSpace(QQ, 2)
            sage: X = A2.subscheme([x^2 - y^2 - y])
            sage: A1.<a> = AffineSpace(QQ,1)
            sage: f = X.hom([x/y], A1)
            sage: f.indeterminacy_locus()
            Closed subscheme of Affine Space of dimension 2 over Rational Field defined by:
              y,
              x

        ::

            sage: A3.<x,y,z> = AffineSpace(QQ, 3)
            sage: X = A3.subscheme(x^2 - y*z - x)
            sage: A2.<a,b> = AffineSpace(QQ, 2)
            sage: f = X.hom([y, y/x], A2)
            sage: L = f.indeterminacy_locus()
            sage: L
            Closed subscheme of Affine Space of dimension 3 over Rational Field defined by:
              x,
              y*z
            sage: L.dimension()
            1

        """
        # homogenize using 0th affine patch both for domain and codomain
        h = self.homogenize(0)

        locus = h.indeterminacy_locus()

        if not self.codomain().is_projective():
            # cut out points mapping to the horizon
            A = h.domain().ambient_space()
            Z = h.domain().intersection(A.subscheme(h[0]))

            locus = locus.union(Z)

        return locus.affine_patch(0, self.domain().ambient_space()).reduce()

    def is_morphism(self):
        """
        Return ``True`` if the map is defined everywhere on the domain.

        EXAMPLES::

            sage: P2.<x,y,z> = ProjectiveSpace(QQ,2)
            sage: P1.<a,b> = ProjectiveSpace(QQ,1)
            sage: X = P2.subscheme([x^2 - y^2 - y*z])
            sage: f = X.hom([x,y], P1)
            sage: f.is_morphism()
            True
        """
        return self.indeterminacy_locus().dimension() < 0

    def image(self):
        """
        Return the scheme-theoretic image of the morphism.

        OUTPUT: a subscheme of the ambient space of the codomain

        EXAMPLES::

            sage: A1.<w> = AffineSpace(QQ, 1)
            sage: A2.<x,y> = AffineSpace(QQ, 2)
            sage: X = A2.subscheme(0)
            sage: f = X.hom([x + y], A1)
            sage: f.image()
            Closed subscheme of Affine Space of dimension 1 over Rational Field defined by:
              (no polynomials)

        ::

            sage: A2.<x,y> = AffineSpace(QQ, 2)
            sage: X = A2.subscheme([x*y^2 - y^3 - 1])
            sage: f = X.hom([y, y/x], A2)
            sage: f.image()
            Closed subscheme of Affine Space of dimension 2 over Rational Field defined by:
              -x^3*y + x^3 - y
        """
        Y = self.codomain()

        if Y.is_projective():
            return self.homogenize(0).image()

        e = Y.projective_embedding(0)
        h = (e*self).homogenize(0)
        return h.image().affine_patch(0, Y.ambient_space())<|MERGE_RESOLUTION|>--- conflicted
+++ resolved
@@ -141,11 +141,7 @@
             sage: H = Hom(X, X)
             sage: H([9/4*x^2, 3/2*y])
             Scheme endomorphism of Closed subscheme of Affine Space of dimension 2
-<<<<<<< HEAD
-            over Rational Field defined by: -y^2 + x
-=======
              over Rational Field defined by: -y^2 + x
->>>>>>> 08060ed1
               Defn: Defined on coordinates by sending (x, y) to (9/4*x^2, 3/2*y)
 
             sage: P.<x,y,z> = ProjectiveSpace(ZZ, 2)
@@ -164,11 +160,7 @@
             sage: u,v,w = X.coordinate_ring().gens()
             sage: H([u, v, u + v])
             Scheme endomorphism of Closed subscheme of Affine Space of dimension 3
-<<<<<<< HEAD
-            over Rational Field defined by: x - y
-=======
              over Rational Field defined by: x - y
->>>>>>> 08060ed1
               Defn: Defined on coordinates by sending (x, y, z) to (y, y, 2*y)
 
         You must use the ambient space variables to create rational functions::
@@ -468,11 +460,7 @@
             sage: f = H([(x^2-2)/(x*y), y^2 - x])
             sage: f.homogenize((2, 0))
             Scheme endomorphism of Projective Space of dimension 2
-<<<<<<< HEAD
-            over Complex Field with 53 bits of precision
-=======
              over Complex Field with 53 bits of precision
->>>>>>> 08060ed1
               Defn: Defined on coordinates by sending (x0 : x1 : x2) to
                     (x0*x1*x2^2 : x0^2*x2^2 + (-2.00000000000000)*x2^4 : x0*x1^3 - x0^2*x1*x2)
 
@@ -484,11 +472,7 @@
             sage: f = H([9*y^2, 3*y])
             sage: f.homogenize(2)
             Scheme endomorphism of Closed subscheme of Projective Space
-<<<<<<< HEAD
-            of dimension 2 over Integer Ring defined by: x1^2 - x0*x2
-=======
              of dimension 2 over Integer Ring defined by: x1^2 - x0*x2
->>>>>>> 08060ed1
               Defn: Defined on coordinates by sending (x0 : x1 : x2) to
                     (9*x1^2 : 3*x1*x2 : x2^2)
 
@@ -500,11 +484,7 @@
             sage: f = H([(x^2-2)/y, y^2 - x])
             sage: f.homogenize((2, 0))
             Scheme endomorphism of Projective Space of dimension 2
-<<<<<<< HEAD
-            over Univariate Polynomial Ring in t over Integer Ring
-=======
              over Univariate Polynomial Ring in t over Integer Ring
->>>>>>> 08060ed1
               Defn: Defined on coordinates by sending (x0 : x1 : x2) to
                     (x1*x2^2 : x0^2*x2 + (-2)*x2^3 : x1^3 - x0*x1*x2)
 
@@ -526,11 +506,7 @@
             sage: f = H([QQbar(sqrt(2))*x*y, a*x^2])                                    # optional - sage.rings.number_field sage.symbolic
             sage: f.homogenize(2)                                                       # optional - sage.rings.number_field sage.symbolic
             Scheme endomorphism of Projective Space of dimension 2
-<<<<<<< HEAD
-            over Univariate Polynomial Ring in a over Algebraic Field
-=======
              over Univariate Polynomial Ring in a over Algebraic Field
->>>>>>> 08060ed1
               Defn: Defined on coordinates by sending (x0 : x1 : x2) to
                     (1.414213562373095?*x0*x1 : a*x0^2 : x2^2)
 
@@ -560,11 +536,7 @@
             sage: f = H([2*z / (z^2 + 2*z + 3)])                                        # optional - sage.rings.number_field
             sage: f.homogenize(1)                                                       # optional - sage.rings.number_field
             Scheme endomorphism of Projective Space of dimension 1
-<<<<<<< HEAD
-            over Algebraic Field
-=======
              over Algebraic Field
->>>>>>> 08060ed1
               Defn: Defined on coordinates by sending (x0 : x1) to
                     (x0*x1 : 1/2*x0^2 + x0*x1 + 3/2*x1^2)
 
@@ -576,11 +548,7 @@
             sage: F = H([d*x^2 + c])                                                    # optional - sage.rings.number_field
             sage: F.homogenize(1)                                                       # optional - sage.rings.number_field
             Scheme endomorphism of Projective Space of dimension 1
-<<<<<<< HEAD
-            over Multivariate Polynomial Ring in c, d over Algebraic Field
-=======
              over Multivariate Polynomial Ring in c, d over Algebraic Field
->>>>>>> 08060ed1
               Defn: Defined on coordinates by sending (x0 : x1) to
                     (d*x0^2 + c*x1^2 : x1^2)
 
@@ -1136,11 +1104,7 @@
             sage: f = H([x^2 + 2*(t^3 + t^2 + t + 3)])                                  # optional - sage.rings.finite_rings
             sage: f.reduce_base_field()                                                 # optional - sage.rings.finite_rings
             Scheme endomorphism of Affine Space of dimension 1
-<<<<<<< HEAD
-            over Finite Field in t2 of size 5^2
-=======
              over Finite Field in t2 of size 5^2
->>>>>>> 08060ed1
               Defn: Defined on coordinates by sending (x) to (x^2 + (2*t2))
             sage: f2 = H2([x^2 + 4, 2*x])                                               # optional - sage.rings.finite_rings
             sage: f2.reduce_base_field()                                                # optional - sage.rings.finite_rings
@@ -1162,13 +1126,8 @@
             sage: H = End(A)                                                            # optional - sage.rings.number_field
             sage: f = H([x^2 + v])                                                      # optional - sage.rings.number_field
             sage: g = f.reduce_base_field(); g                                          # optional - sage.rings.number_field
-<<<<<<< HEAD
-            Scheme endomorphism of Affine Space of dimension 1 over
-             Cyclotomic Field of order 4 and degree 2
-=======
             Scheme endomorphism of Affine Space of dimension 1
              over Cyclotomic Field of order 4 and degree 2
->>>>>>> 08060ed1
               Defn: Defined on coordinates by sending (x) to (x^2 + v)
             sage: g.base_ring() is K                                                    # optional - sage.rings.number_field
             True
@@ -1233,13 +1192,8 @@
             sage: H = End(A)                                                            # optional - sage.rings.finite_rings
             sage: f = H([x^2 + x*(t^3 + 2*t^2 + 4*t) + (t^5 + 3*t^4 + t^2 + 4*t)])      # optional - sage.rings.finite_rings
             sage: f.reduce_base_field()                                                 # optional - sage.rings.finite_rings
-<<<<<<< HEAD
-            Scheme endomorphism of Affine Space of dimension 1 over
-             Finite Field in t of size 5^6
-=======
             Scheme endomorphism of Affine Space of dimension 1
              over Finite Field in t of size 5^6
->>>>>>> 08060ed1
               Defn: Defined on coordinates by sending (x) to
                     (x^2 + (t^3 + 2*t^2 - t)*x + (t^5 - 2*t^4 + t^2 - t))
         """
