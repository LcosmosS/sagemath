--- conflicted
+++ resolved
@@ -892,14 +892,10 @@
             return self.__jacobian
         except AttributeError:
             pass
-<<<<<<< HEAD
 
         from sage.calculus.functions import jacobian
 
-        self.__jacobian = jacobian(list(self),self.domain().ambient_space().gens())
-=======
         self.__jacobian = jacobian(list(self), self.domain().ambient_space().gens())
->>>>>>> 370fce78
         return self.__jacobian
 
     def _matrix_times_polymap_(self, mat, h):
