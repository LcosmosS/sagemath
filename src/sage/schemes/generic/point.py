"""
Points on schemes
"""

#*******************************************************************************
#  Copyright (C) 2006 William Stein
#  Distributed under the terms of the GNU General Public License (GPL)
#                  http://www.gnu.org/licenses/
#*******************************************************************************

from sage.structure.element import Element
from sage.structure.richcmp import richcmp

########################################################
# Base class for points on a scheme, either topological
# or defined by a morphism.
########################################################

class SchemePoint(Element):
    """
    Base class for points on a scheme, either topological or defined
    by a morphism.
    """
    def __init__(self, S, parent=None):
        """
        INPUT:

        - ``S`` -- a scheme

        - ``parent`` -- the parent in which to construct this point

        TESTS::

            sage: from sage.schemes.generic.point import SchemePoint
            sage: S = Spec(ZZ)
            sage: P = SchemePoint(S); P
            Point on Spectrum of Integer Ring
        """
        Element.__init__(self, parent)
        self.__S = S

    def scheme(self):
        """
        Return the scheme on which self is a point.

        EXAMPLES::

            sage: from sage.schemes.generic.point import SchemePoint
            sage: S = Spec(ZZ)
            sage: P = SchemePoint(S)
            sage: P.scheme()
            Spectrum of Integer Ring
        """
        return self.__S

    def _repr_(self):
        """
        Return a string representation of this generic scheme point.

        TESTS::

            sage: from sage.schemes.generic.point import SchemePoint
            sage: S = Spec(ZZ)
            sage: P = SchemePoint(S); P
            Point on Spectrum of Integer Ring
            sage: P._repr_()
            'Point on Spectrum of Integer Ring'
        """
        return "Point on %s"%self.__S

########################################################
# Topological points on a scheme
########################################################

def is_SchemeTopologicalPoint(x):
    return isinstance(x, SchemeTopologicalPoint)

class SchemeTopologicalPoint(SchemePoint):
    """
    Base class for topological points on schemes.
    """
    def __init__(self, S):
        """
        INPUT:

        - ``S`` -- a scheme

        TESTS:

        The parent of a topological point is the scheme on which it
        lies (see :trac:`7946`)::

            sage: R = Zmod(8)
            sage: S = Spec(R)
            sage: x = S(R.ideal(2))
            sage: isinstance(x, sage.schemes.generic.point.SchemeTopologicalPoint)
            True
            sage: x.parent() is S
            True
        """
        SchemePoint.__init__(self, S, parent=S)

class SchemeTopologicalPoint_affine_open(SchemeTopologicalPoint):
    def __init__(self, u, x):
        """
        INPUT:

        - ``u`` -- morphism with domain an affine scheme `U`

        - ``x`` -- topological point on `U`
        """
        SchemeTopologicalPoint.__init__(self, u.codomain())
        self.__u = u
        self.__x = x

    def _repr_(self):
        return "Point on %s defined by x in U, where:\n  U: %s\n  x: %s"%(\
                   self.scheme(), self.embedding_of_affine_open().domain(),
                                  self.point_on_affine())

    def point_on_affine(self):
        """
        Return the scheme point on the affine open `U`.
        """
        return self.__x

    def affine_open(self):
        """
        Return the affine open subset `U`.
        """
        return self.__u.domain()

    def embedding_of_affine_open(self):
        """
        Return the embedding from the affine open subset `U` into this scheme.
        """
        return self.__u


class SchemeTopologicalPoint_prime_ideal(SchemeTopologicalPoint):
    def __init__(self, S, P, check=False):
        """
        INPUT:

        - ``S`` -- an affine scheme

        - ``P`` -- a prime ideal of the coordinate ring of `S`, or
          anything that can be converted into such an ideal

        TESTS::

            sage: from sage.schemes.generic.point import SchemeTopologicalPoint_prime_ideal
            sage: S = Spec(ZZ)
            sage: P = SchemeTopologicalPoint_prime_ideal(S, 3); P
            Point on Spectrum of Integer Ring defined by the Principal ideal (3) of Integer Ring
            sage: SchemeTopologicalPoint_prime_ideal(S, 6, check=True)
            Traceback (most recent call last):
            ...
            ValueError: The argument Principal ideal (6) of Integer Ring must be a prime ideal of Integer Ring
            sage: SchemeTopologicalPoint_prime_ideal(S, ZZ.ideal(7))
            Point on Spectrum of Integer Ring defined by the Principal ideal (7) of Integer Ring

        We define a parabola in the projective plane as a point
        corresponding to a prime ideal::

            sage: P2.<x, y, z> = ProjectiveSpace(2, QQ)
            sage: SchemeTopologicalPoint_prime_ideal(P2, y*z - x^2)
            Point on Projective Space of dimension 2 over Rational Field defined by
<<<<<<< HEAD
            the Ideal (-x^2 + y*z) of Multivariate Polynomial Ring in x, y, z over Rational Field
=======
             the Ideal (-x^2 + y*z) of Multivariate Polynomial Ring in x, y, z over Rational Field
>>>>>>> 08060ed1
        """
        R = S.coordinate_ring()
        from sage.rings.ideal import is_Ideal
        if not is_Ideal(P):
            P = R.ideal(P)
        elif P.ring() is not R:
            P = R.ideal(P.gens())
        # ideally we would have check=True by default, but
        # unfortunately is_prime() is only implemented in a small
        # number of cases
        if check and not P.is_prime():
            raise ValueError("The argument %s must be a prime ideal of %s"%(P, R))
        SchemeTopologicalPoint.__init__(self, S)
        self.__P = P

    def _repr_(self):
        """
        Return a string representation of this scheme point.

        TESTS::

            sage: from sage.schemes.generic.point import SchemeTopologicalPoint_prime_ideal
            sage: P2.<x, y, z> = ProjectiveSpace(2, QQ)
            sage: pt = SchemeTopologicalPoint_prime_ideal(P2, y*z - x^2); pt
            Point on Projective Space of dimension 2 over Rational Field defined by
<<<<<<< HEAD
            the Ideal (-x^2 + y*z) of Multivariate Polynomial Ring in x, y, z over Rational Field
=======
             the Ideal (-x^2 + y*z) of Multivariate Polynomial Ring in x, y, z over Rational Field
>>>>>>> 08060ed1
            sage: pt._repr_()
            'Point on Projective Space of dimension 2 over Rational Field defined by the Ideal (-x^2 + y*z) of Multivariate Polynomial Ring in x, y, z over Rational Field'
        """
        return "Point on %s defined by the %s"%(self.scheme(),
                                                self.prime_ideal())
    def prime_ideal(self):
        """
        Return the prime ideal that defines this scheme point.

        EXAMPLES::

            sage: from sage.schemes.generic.point import SchemeTopologicalPoint_prime_ideal
            sage: P2.<x, y, z> = ProjectiveSpace(2, QQ)
            sage: pt = SchemeTopologicalPoint_prime_ideal(P2, y*z - x^2)
            sage: pt.prime_ideal()
            Ideal (-x^2 + y*z) of Multivariate Polynomial Ring in x, y, z over Rational Field
        """
        return self.__P

    def _richcmp_(self, other, op):
        """
        Compare ``self`` to ``other``.

        TESTS::

            sage: S = Spec(ZZ)
            sage: x = S(ZZ.ideal(5))
            sage: y = S(ZZ.ideal(7))
            sage: x == y
            False
        """
        return richcmp(self.__P, other.__P, op)

########################################################
# Points on a scheme defined by a morphism
########################################################

def is_SchemeRationalPoint(x):
    return isinstance(x, SchemeRationalPoint)

class SchemeRationalPoint(SchemePoint):
    def __init__(self, f):
        """
        INPUT:


        -  ``f`` - a morphism of schemes
        """
        SchemePoint.__init__(self, f.codomain(), parent=f.parent())
        self.__f = f

    def _repr_(self):
        return "Point on %s defined by the morphism %s"%(self.scheme(),
                                                         self.morphism())

    def morphism(self):
        return self.__f<|MERGE_RESOLUTION|>--- conflicted
+++ resolved
@@ -166,11 +166,7 @@
             sage: P2.<x, y, z> = ProjectiveSpace(2, QQ)
             sage: SchemeTopologicalPoint_prime_ideal(P2, y*z - x^2)
             Point on Projective Space of dimension 2 over Rational Field defined by
-<<<<<<< HEAD
-            the Ideal (-x^2 + y*z) of Multivariate Polynomial Ring in x, y, z over Rational Field
-=======
              the Ideal (-x^2 + y*z) of Multivariate Polynomial Ring in x, y, z over Rational Field
->>>>>>> 08060ed1
         """
         R = S.coordinate_ring()
         from sage.rings.ideal import is_Ideal
@@ -196,11 +192,7 @@
             sage: P2.<x, y, z> = ProjectiveSpace(2, QQ)
             sage: pt = SchemeTopologicalPoint_prime_ideal(P2, y*z - x^2); pt
             Point on Projective Space of dimension 2 over Rational Field defined by
-<<<<<<< HEAD
-            the Ideal (-x^2 + y*z) of Multivariate Polynomial Ring in x, y, z over Rational Field
-=======
              the Ideal (-x^2 + y*z) of Multivariate Polynomial Ring in x, y, z over Rational Field
->>>>>>> 08060ed1
             sage: pt._repr_()
             'Point on Projective Space of dimension 2 over Rational Field defined by the Ideal (-x^2 + y*z) of Multivariate Polynomial Ring in x, y, z over Rational Field'
         """
