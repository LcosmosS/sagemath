--- conflicted
+++ resolved
@@ -653,11 +653,7 @@
             <class 'sage.schemes.generic.homset.SchemeHomset_generic_with_category'>
 
             sage: Hom(Spec(ZZ), Spec(ZZ)).__class__
-<<<<<<< HEAD
-            <class 'sage.schemes.generic.homset.SchemeHomset_generic_with_category'>
-=======
             <class 'sage.schemes.generic.homset.SchemeHomset_generic_with_category_with_equality_by_id'>
->>>>>>> f16112c7
         """
         from sage.schemes.generic.homset import SchemeHomset
         return SchemeHomset(self, Y, category=category, check=check)
@@ -785,11 +781,7 @@
         Spectrum of Univariate Polynomial Ring in t over Rational Field
 
         sage: X_abs == X_rel
-<<<<<<< HEAD
-        True
-=======
         False
->>>>>>> f16112c7
         sage: X_abs.base_ring()
         Integer Ring
         sage: X_rel.base_ring()
@@ -866,65 +858,6 @@
             state['_AffineScheme__R'] = state.pop('_Spec__R')
         super(AffineScheme, self).__setstate__(state)
 
-<<<<<<< HEAD
-    def _cmp_(self, X):
-        """
-        Compare ``self`` and ``X``.
-
-        Affine schemes are compared using comparison of the
-        underlying rings.
-
-        INPUT:
-
-        - ``X`` -- anything
-
-        OUTPUT:
-
-        ``+1``, ``0``, or ``-1``.
-
-        EXAMPLES::
-
-            sage: Spec(QQ) == Spec(QQ)
-            True
-            sage: Spec(QQ) == Spec(ZZ)
-            False
-            sage: Spec(QQ) == 5
-            False
-            sage: Spec(GF(5)) < Spec(GF(7))
-            True
-            sage: Spec(GF(7)) < Spec(GF(5))
-            False
-
-        TESTS::
-
-            sage: Spec(QQ).__cmp__(Spec(ZZ))
-            1
-        """
-        return cmp(self.__R, X.coordinate_ring())
-
-    def __hash__(self):
-        """
-        Return the hash value.
-
-        OUTPUT:
-
-        A 32/64-bit hash value, depending on architecture.
-
-        TESTS::
-
-            sage: hash(Spec(ZZ))
-            -1667718069                 # 32-bit
-            -5659298568736299957        # 64-bit
-
-            sage: hash(Spec(QQ['x','y','z']))
-            -804171295                  # 32-bit
-            -4893002889606114847        # 64-bit
-        """
-        # R is the only defining data, but we'd like to avoid collisions with it.
-        return hash("Spec") ^ hash(self.__R)
-
-=======
->>>>>>> f16112c7
     def _repr_(self):
         """
         Return a string representation of ``self``.
@@ -983,11 +916,7 @@
             sage: P = S(ZZ.ideal(3)); P
             Point on Spectrum of Integer Ring defined by the Principal ideal (3) of Integer Ring
             sage: type(P)
-<<<<<<< HEAD
-            <class 'sage.schemes.generic.point.SchemeTopologicalPoint_prime_ideal'>
-=======
             <class 'sage.schemes.generic.point.AffineScheme_with_category.element_class'>
->>>>>>> f16112c7
             sage: S(ZZ.ideal(next_prime(1000000)))
             Point on Spectrum of Integer Ring defined by the Principal ideal (1000003) of Integer Ring
 
@@ -1011,17 +940,6 @@
             Set of morphisms
               From: Spectrum of Integer Ring
               To:   Spectrum of Integer Ring
-<<<<<<< HEAD
-        """
-        if len(args) == 1:
-            from sage.rings.ideal import is_Ideal
-            x = args[0]
-            if is_Ideal(x) and x.ring() is self.coordinate_ring():
-                from sage.schemes.generic.point import SchemeTopologicalPoint_prime_ideal
-                return SchemeTopologicalPoint_prime_ideal(self, x)
-
-        return super(AffineScheme, self).__call__(*args)
-=======
 
         For affine or projective varieties, passing the correct number
         of elements of the base ring constructs the rational point
@@ -1085,7 +1003,6 @@
         elif is_Ideal(x) and x.ring() is self.coordinate_ring():
             return self.element_class(self, x)
         raise TypeError('cannot convert %s to a topological point of %s' % (x, self))
->>>>>>> f16112c7
 
     def _an_element_(self):
         r"""
