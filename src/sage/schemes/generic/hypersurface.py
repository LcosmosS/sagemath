--- conflicted
+++ resolved
@@ -57,23 +57,15 @@
 
         sage: P.<x, y, z> = ProjectiveSpace(ZZ, 2)
         sage: ProjectiveHypersurface(x - y, P)
-<<<<<<< HEAD
-        Projective hypersurface defined by x - y in Projective Space of dimension 2 over Integer Ring
-=======
         Projective hypersurface defined by x - y
         in Projective Space of dimension 2 over Integer Ring
->>>>>>> 15315e36
 
     ::
 
         sage: R.<x, y, z> = QQ[]
         sage: ProjectiveHypersurface(x - y)
-<<<<<<< HEAD
-        Projective hypersurface defined by x - y in Projective Space of dimension 2 over Rational Field
-=======
         Projective hypersurface defined by x - y
         in Projective Space of dimension 2 over Rational Field
->>>>>>> 15315e36
     """
 
     def __init__(self, poly, ambient=None):
@@ -154,23 +146,15 @@
 
         sage: A.<x, y, z> = AffineSpace(ZZ, 3)
         sage: AffineHypersurface(x*y - z^3, A)
-<<<<<<< HEAD
-        Affine hypersurface defined by -z^3 + x*y in Affine Space of dimension 3 over Integer Ring
-=======
         Affine hypersurface defined by -z^3 + x*y in Affine Space of dimension 3
         over Integer Ring
->>>>>>> 15315e36
 
     ::
 
         sage: A.<x, y, z> = QQ[]
         sage: AffineHypersurface(x*y - z^3)
-<<<<<<< HEAD
-        Affine hypersurface defined by -z^3 + x*y in Affine Space of dimension 3 over Rational Field
-=======
         Affine hypersurface defined by -z^3 + x*y in Affine Space of dimension 3
         over Rational Field
->>>>>>> 15315e36
     """
     def __init__(self, poly, ambient=None):
         """
@@ -184,23 +168,15 @@
 
             sage: A.<x, y, z> = AffineSpace(ZZ, 3)
             sage: AffineHypersurface(x*y - z^3, A)
-<<<<<<< HEAD
-            Affine hypersurface defined by -z^3 + x*y in Affine Space of dimension 3 over Integer Ring
-=======
             Affine hypersurface defined by -z^3 + x*y
             in Affine Space of dimension 3 over Integer Ring
->>>>>>> 15315e36
 
         ::
 
             sage: A.<x, y, z> = QQ[]
             sage: AffineHypersurface(x*y - z^3)
-<<<<<<< HEAD
-            Affine hypersurface defined by -z^3 + x*y in Affine Space of dimension 3 over Rational Field
-=======
             Affine hypersurface defined by -z^3 + x*y
             in Affine Space of dimension 3 over Rational Field
->>>>>>> 15315e36
 
         TESTS::
 
