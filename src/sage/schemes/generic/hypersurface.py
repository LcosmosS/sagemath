<<<<<<< HEAD
# sage_setup: distribution = sagemath-categories
=======
>>>>>>> 836c8482
# sage.doctest: needs sage.schemes
r"""
Hypersurfaces in affine and projective space

AUTHORS:

- William Stein <wstein@gmail.com> (2005-12-08)
- David Kohel <kohel@maths.usyd.edu.au> (2005-12-08)
- Alex Ghitza <aghitza@alum.mit.edu> (2009-04-17)
"""

#*****************************************************************************
#  Copyright (C) 2005 William Stein <wstein@gmail.com>
#
#  Distributed under the terms of the GNU General Public License (GPL)
#
#  The full text of the GPL is available at:
#
#                  http://www.gnu.org/licenses/
#*****************************************************************************

from sage.rings.polynomial.multi_polynomial import MPolynomial
from sage.schemes.affine.affine_subscheme import AlgebraicScheme_subscheme_affine
from sage.schemes.projective.projective_subscheme import AlgebraicScheme_subscheme_projective

def is_Hypersurface(self):
    """
    Return True if ``self`` is a hypersurface, i.e. an object of the type
    :class:`ProjectiveHypersurface` or :class:`AffineHypersurface`.

    EXAMPLES::

        sage: from sage.schemes.generic.hypersurface import is_Hypersurface
        sage: R.<x, y, z> = ZZ[]
        sage: H = ProjectiveHypersurface(x*z + y^2)
        sage: is_Hypersurface(H)
        True

    ::

        sage: H = AffineHypersurface(x*z + y^2)
        sage: is_Hypersurface(H)
        True

    ::

        sage: H = ProjectiveSpace(QQ, 5)
        sage: is_Hypersurface(H)
        False
    """
    return isinstance(self, (ProjectiveHypersurface, AffineHypersurface))

class ProjectiveHypersurface(AlgebraicScheme_subscheme_projective):
    """
    The projective hypersurface defined by the given polynomial.

    EXAMPLES::

        sage: P.<x, y, z> = ProjectiveSpace(ZZ, 2)
        sage: ProjectiveHypersurface(x - y, P)
        Projective hypersurface defined by x - y
         in Projective Space of dimension 2 over Integer Ring

    ::

        sage: R.<x, y, z> = QQ[]
        sage: ProjectiveHypersurface(x - y)
        Projective hypersurface defined by x - y
         in Projective Space of dimension 2 over Rational Field
    """

    def __init__(self, poly, ambient=None):
        """
        Return the projective hypersurface in the space ambient
        defined by the polynomial ``poly``.

        If ambient is not given, it will be constructed based on ``poly``.

        EXAMPLES::

            sage: P.<x, y, z> = ProjectiveSpace(ZZ, 2)
            sage: ProjectiveHypersurface(x - y, P)
            Projective hypersurface defined by x - y in Projective Space of dimension 2 over Integer Ring

        ::

            sage: R.<x, y, z> = QQ[]
            sage: ProjectiveHypersurface(x - y)
            Projective hypersurface defined by x - y in Projective Space of dimension 2 over Rational Field

        TESTS::

            sage: H = ProjectiveHypersurface(x - y)
            sage: H == loads(dumps(H))
            True
        """
        if not isinstance(poly, MPolynomial):
            raise TypeError("Defining polynomial (=%s) must be a multivariate polynomial." % poly)
        if not poly.is_homogeneous():
            raise TypeError("Defining polynomial (=%s) must be homogeneous." % poly)
        if ambient is None:
            R = poly.parent()
            from sage.schemes.projective.projective_space import ProjectiveSpace
            ambient = ProjectiveSpace(R.base_ring(), R.ngens()-1)
            ambient._coordinate_ring = R
        AlgebraicScheme_subscheme_projective.__init__(self, ambient, [poly])

    def _repr_(self):
        """
        Return a string representation of this projective
        hypersurface.

        EXAMPLES::

            sage: R.<x, y, z> = ZZ[]
            sage: H = ProjectiveHypersurface(x*z + y^2)
            sage: H
            Projective hypersurface defined by y^2 + x*z
             in Projective Space of dimension 2 over Integer Ring
            sage: H._repr_()
            'Projective hypersurface defined by y^2 + x*z in Projective Space of dimension 2 over Integer Ring'
        """
        return "Projective hypersurface defined by %s in %s" % (
            self.defining_polynomial(), self.ambient_space())

    def defining_polynomial(self):
        """
        Return the polynomial equation that cuts out this projective
        hypersurface.

        EXAMPLES::

            sage: R.<x, y, z> = ZZ[]
            sage: H = ProjectiveHypersurface(x*z + y^2)
            sage: H.defining_polynomial()
            y^2 + x*z
        """
        return self.defining_polynomials()[0]


class AffineHypersurface(AlgebraicScheme_subscheme_affine):
    """
    The affine hypersurface defined by the given polynomial.

    EXAMPLES::

        sage: A.<x, y, z> = AffineSpace(ZZ, 3)
        sage: AffineHypersurface(x*y - z^3, A)
        Affine hypersurface defined by -z^3 + x*y
         in Affine Space of dimension 3 over Integer Ring

    ::

        sage: A.<x, y, z> = QQ[]
        sage: AffineHypersurface(x*y - z^3)
        Affine hypersurface defined by -z^3 + x*y
         in Affine Space of dimension 3 over Rational Field
    """
    def __init__(self, poly, ambient=None):
        """
        Return the affine hypersurface in the space ambient
        defined by the polynomial poly.

        If ambient is not given, it will be constructed based on
        poly.

        EXAMPLES::

            sage: A.<x, y, z> = AffineSpace(ZZ, 3)
            sage: AffineHypersurface(x*y - z^3, A)
            Affine hypersurface defined by -z^3 + x*y
             in Affine Space of dimension 3 over Integer Ring

        ::

            sage: A.<x, y, z> = QQ[]
            sage: AffineHypersurface(x*y - z^3)
            Affine hypersurface defined by -z^3 + x*y
             in Affine Space of dimension 3 over Rational Field

        TESTS::

            sage: H = AffineHypersurface(x*y - z^3)
            sage: H == loads(dumps(H))
            True
        """
        if not isinstance(poly, MPolynomial):
            raise TypeError("Defining polynomial (= %s) must be a multivariate polynomial" % poly)
        if ambient is None:
            R = poly.parent()
            from sage.schemes.affine.affine_space import AffineSpace
            ambient = AffineSpace(R.base_ring(), R.ngens())
            ambient._coordinate_ring = R
        AlgebraicScheme_subscheme_affine.__init__(self, ambient, [poly])

    def _repr_(self):
        """
        Return a string representation of this affine
        hypersurface.

        EXAMPLES::

            sage: R.<x, y, z> = ZZ[]
            sage: H = AffineHypersurface(x*z + y^2)
            sage: H
            Affine hypersurface defined by y^2 + x*z
             in Affine Space of dimension 3 over Integer Ring
            sage: H._repr_()
            'Affine hypersurface defined by y^2 + x*z in Affine Space of dimension 3 over Integer Ring'
        """
        return "Affine hypersurface defined by %s in %s" % (
            self.defining_polynomial(), self.ambient_space())

    def defining_polynomial(self):
        """
        Return the polynomial equation that cuts out this affine
        hypersurface.

        EXAMPLES::

            sage: R.<x, y, z> = ZZ[]
            sage: H = AffineHypersurface(x*z + y^2)
            sage: H.defining_polynomial()
            y^2 + x*z
        """
        return self.defining_polynomials()[0]<|MERGE_RESOLUTION|>--- conflicted
+++ resolved
@@ -1,7 +1,4 @@
-<<<<<<< HEAD
 # sage_setup: distribution = sagemath-categories
-=======
->>>>>>> 836c8482
 # sage.doctest: needs sage.schemes
 r"""
 Hypersurfaces in affine and projective space
