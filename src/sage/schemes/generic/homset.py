--- conflicted
+++ resolved
@@ -458,13 +458,8 @@
             sage: SchemeHomset_points(Spec(QQ), E)
             Set of rational points of Elliptic Curve defined by y^2 = x^3 + 3*x + 6 over Rational Field
         """
-<<<<<<< HEAD
-        if check and not is_AffineScheme(X):
-            raise ValueError('the domain must be an affine scheme')
-=======
         if check and not isinstance(X, AffineScheme):
-            raise ValueError('The domain must be an affine scheme.')
->>>>>>> dc99dc84
+            raise ValueError('The domain must be an affine scheme')
         SchemeHomset_generic.__init__(self, X, Y, category=category, check=check, base=base)
 
     def __reduce__(self):
