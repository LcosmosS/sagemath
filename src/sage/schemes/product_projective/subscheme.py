--- conflicted
+++ resolved
@@ -48,11 +48,7 @@
         sage: P.<x, y, u, v> = ProductProjectiveSpaces([1, 1], QQ)
         sage: P.subscheme([u*x^2 - v*y*x])
         Closed subscheme of Product of projective spaces P^1 x P^1 over Rational Field
-<<<<<<< HEAD
-        defined by:
-=======
          defined by:
->>>>>>> 08060ed1
           x^2*u - x*y*v
 
     TESTS::
@@ -60,13 +56,8 @@
         sage: from sage.schemes.product_projective.subscheme \
               import AlgebraicScheme_subscheme_product_projective
         sage: AlgebraicScheme_subscheme_product_projective(P, [u*x^2 - v*y*x])
-<<<<<<< HEAD
-        Closed subscheme of Product of projective spaces P^1 x P^1 over Rational
-        Field defined by:
-=======
         Closed subscheme of Product of projective spaces P^1 x P^1
          over Rational Field defined by:
->>>>>>> 08060ed1
           x^2*u - x*y*v
     """
 
