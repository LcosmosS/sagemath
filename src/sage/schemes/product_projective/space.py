--- conflicted
+++ resolved
@@ -840,16 +840,6 @@
             sage: P.<x,y,z,w> = ProductProjectiveSpaces([1, 1], GF(5))                  # optional - sage.rings.finite_rings
             sage: X = P.subscheme([x - y, z - w]); X                                    # optional - sage.rings.finite_rings
             Closed subscheme of Product of projective spaces P^1 x P^1
-<<<<<<< HEAD
-            over Finite Field of size 5 defined by:
-                  x - y,
-                  z - w
-            sage: X.defining_polynomials()                                              # optional - sage.rings.finite_rings
-            [x - y, z - w]
-            sage: I = X.defining_ideal(); I                                             # optional - sage.rings.finite_rings
-            Ideal (x - y, z - w) of Multivariate Polynomial Ring in x, y, z, w over
-            Finite Field of size 5
-=======
              over Finite Field of size 5 defined by:
               x - y,
               z - w
@@ -858,7 +848,6 @@
             sage: I = X.defining_ideal(); I                                             # optional - sage.rings.finite_rings
             Ideal (x - y, z - w) of Multivariate Polynomial Ring in x, y, z, w
              over Finite Field of size 5
->>>>>>> 08060ed1
             sage: X.dimension()                                                         # optional - sage.rings.finite_rings
             0
             sage: X.base_ring()                                                         # optional - sage.rings.finite_rings
