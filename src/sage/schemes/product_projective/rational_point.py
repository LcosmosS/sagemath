# sage_setup: distribution = sagemath-categories
r"""
Enumeration of rational points on product projective schemes

Naive algorithms for enumerating rational points over `\QQ`, number fields or
finite fields over general schemes.

.. WARNING::

    Incorrect results and infinite loops may occur if using a wrong function.
    (For instance using an affine function for a product projective scheme
    or a finite field function for a scheme defined over an infinite field.)

EXAMPLES:

Product Projective, over `\QQ`::

    sage: PP.<x,y,z> = ProductProjectiveSpaces([1,0], QQ)
    sage: from sage.schemes.product_projective.rational_point import \
            enum_product_projective_rational_field
    sage: enum_product_projective_rational_field(PP, 3)
    [(-3 : 1 , 1), (-2 : 1 , 1), (-3/2 : 1 , 1),
     (-1 : 1 , 1), (-2/3 : 1 , 1), (-1/2 : 1 , 1),
     (-1/3 : 1 , 1), (0 : 1 , 1), (1/3 : 1 , 1),
     (1/2 : 1 , 1), (2/3 : 1 , 1), (1 : 0 , 1),
     (1 : 1 , 1), (3/2 : 1 , 1), (2 : 1 , 1),
     (3 : 1 , 1)]

Product projective over finite field::

    sage: P1.<x,y,a,b> = ProductProjectiveSpaces([1, 1], GF(7))
    sage: X = P1.subscheme([2*x + 3*y])
    sage: from sage.schemes.product_projective.rational_point import \
            enum_product_projective_finite_field
    sage: enum_product_projective_finite_field(X)
    [(2 : 1 , 0 : 1), (2 : 1 , 1 : 0), (2 : 1 , 1 : 1),
     (2 : 1 , 2 : 1), (2 : 1 , 3 : 1), (2 : 1 , 4 : 1),
     (2 : 1 , 5 : 1), (2 : 1 , 6 : 1)]

AUTHORS:

- Volker Braun and Ben Hutz (2014): initial version

- Raghukul Raman (2018): code cleanup and added support for rational fields

"""

# ****************************************************************************
# Copyright (C) 2014 Volker Braun <vbraun.name@gmail.com>
#                    Ben Hutz <bn4941@gmail.com>
#
# This program is free software: you can redistribute it and/or modify
# it under the terms of the GNU General Public License as published by
# the Free Software Foundation, either version 2 of the License, or
# (at your option) any later version.
#                  https://www.gnu.org/licenses/
# ****************************************************************************

from sage.schemes.generic.scheme import is_Scheme
from sage.schemes.product_projective.space import is_ProductProjectiveSpaces
from sage.misc.lazy_import import lazy_import
from sage.misc.mrange import xmrange
from sage.misc.misc_c import prod
from sage.arith.misc import next_prime, previous_prime, crt
from sage.rings.integer_ring import ZZ
from sage.rings.finite_rings.finite_field_constructor import FiniteField as GF
from sage.parallel.ncpus import ncpus
from sage.parallel.use_fork import p_iter_fork

lazy_import('sage.matrix.constructor', 'matrix')
lazy_import('sage.rings.real_mpfr', 'RR')


def enum_product_projective_rational_field(X, B):
    r"""
    Enumerate projective, rational points on scheme ``X`` of height up to
    bound ``B``.

    INPUT:

    - ``X`` -- a scheme or set of abstract rational points of a scheme

    - ``B`` -- a positive integer bound

    OUTPUT:

    - a list containing the product projective points of ``X`` of height up
      to ``B``, sorted.

    EXAMPLES::

        sage: PP.<x0,x1,x2,x3,x4> = ProductProjectiveSpaces([1, 2], QQ)
        sage: from sage.schemes.product_projective.rational_point import \
                enum_product_projective_rational_field
        sage: enum_product_projective_rational_field(PP, 1)
        [(-1 : 1 , -1 : -1 : 1), (-1 : 1 , -1 : 0 : 1), (-1 : 1 , -1 : 1 : 0),
         (-1 : 1 , -1 : 1 : 1), (-1 : 1 , 0 : -1 : 1), (-1 : 1 , 0 : 0 : 1),
         (-1 : 1 , 0 : 1 : 0), (-1 : 1 , 0 : 1 : 1), (-1 : 1 , 1 : -1 : 1),
         (-1 : 1 , 1 : 0 : 0), (-1 : 1 , 1 : 0 : 1), (-1 : 1 , 1 : 1 : 0),
         (-1 : 1 , 1 : 1 : 1), (0 : 1 , -1 : -1 : 1), (0 : 1 , -1 : 0 : 1),
         (0 : 1 , -1 : 1 : 0), (0 : 1 , -1 : 1 : 1), (0 : 1 , 0 : -1 : 1),
         (0 : 1 , 0 : 0 : 1), (0 : 1 , 0 : 1 : 0), (0 : 1 , 0 : 1 : 1),
         (0 : 1 , 1 : -1 : 1), (0 : 1 , 1 : 0 : 0), (0 : 1 , 1 : 0 : 1),
         (0 : 1 , 1 : 1 : 0), (0 : 1 , 1 : 1 : 1), (1 : 0 , -1 : -1 : 1),
         (1 : 0 , -1 : 0 : 1), (1 : 0 , -1 : 1 : 0), (1 : 0 , -1 : 1 : 1),
         (1 : 0 , 0 : -1 : 1), (1 : 0 , 0 : 0 : 1), (1 : 0 , 0 : 1 : 0),
         (1 : 0 , 0 : 1 : 1), (1 : 0 , 1 : -1 : 1), (1 : 0 , 1 : 0 : 0),
         (1 : 0 , 1 : 0 : 1), (1 : 0 , 1 : 1 : 0), (1 : 0 , 1 : 1 : 1),
         (1 : 1 , -1 : -1 : 1), (1 : 1 , -1 : 0 : 1), (1 : 1 , -1 : 1 : 0),
         (1 : 1 , -1 : 1 : 1), (1 : 1 , 0 : -1 : 1), (1 : 1 , 0 : 0 : 1),
         (1 : 1 , 0 : 1 : 0), (1 : 1 , 0 : 1 : 1), (1 : 1 , 1 : -1 : 1),
         (1 : 1 , 1 : 0 : 0), (1 : 1 , 1 : 0 : 1), (1 : 1 , 1 : 1 : 0),
         (1 : 1 , 1 : 1 : 1)]

    ::

        sage: PP.<x,y,z,u,v> = ProductProjectiveSpaces([2, 1], QQ)
        sage: X = PP.subscheme([x^2 + x*y + y*z, u*u - v*u])
        sage: from sage.schemes.product_projective.rational_point import \
                enum_product_projective_rational_field
        sage: enum_product_projective_rational_field(X, 4)
        [(-2 : 4 : 1 , 0 : 1), (-2 : 4 : 1 , 1 : 1), (-1 : 1 : 0 , 0 : 1),
         (-1 : 1 : 0 , 1 : 1), (-2/3 : -4/3 : 1 , 0 : 1), (-2/3 : -4/3 : 1 , 1 : 1),
         (-1/2 : -1/2 : 1 , 0 : 1), (-1/2 : -1/2 : 1 , 1 : 1),
         (0 : 0 : 1 , 0 : 1), (0 : 0 : 1 , 1 : 1), (0 : 1 : 0 , 0 : 1),
         (0 : 1 : 0 , 1 : 1), (1 : -1/2 : 1 , 0 : 1), (1 : -1/2 : 1 , 1 : 1)]
    """
    if is_Scheme(X):
        if (not is_ProductProjectiveSpaces(X.ambient_space())):
            raise TypeError("ambient space must be product of projective space over the rational field")
        X = X(X.base_ring())
    else:
        if (not is_ProductProjectiveSpaces(X.codomain().ambient_space())):
            raise TypeError("codomain must be product of projective space over the rational field")

    R = X.codomain().ambient_space()
    m = R.num_components()
    iters = [ R[i].points_of_bounded_height(bound=B) for i in range(m) ]
    dim = [R[i].dimension_relative() + 1 for i in range(m)]

    dim_prefix = [0, dim[0]] # prefixes dim list
    for i in range(1, len(dim)):
        dim_prefix.append(dim_prefix[i] + dim[i])

    pts = []
    P = []
    for i in range(m):
        pt = next(iters[i])
        for j in range(dim[i]):
            P.append(pt[j]) # initial value of P

    try: # add the initial point
        pts.append(X(P))
    except TypeError:
        pass

    i = 0
    while i < m:
        try:
            pt = next(iters[i])
            for j in range(dim[i]):
                P[dim_prefix[i] + j] = pt[j]
            try:
                pts.append(X(P))
            except TypeError:
                pass
            i = 0
        except StopIteration:
            iters[i] = R[i].points_of_bounded_height(bound=B)
            pt = next(iters[i]) # reset
            for j in range(dim[i]):
                P[dim_prefix[i] + j] = pt[j]
            i += 1
    pts.sort()

    return pts

def enum_product_projective_number_field(X, **kwds):
    r"""
    Enumerates product projective points on scheme ``X`` defined over a number field.

    Simply checks all of the points of absolute height of at most ``B``
    and adds those that are on the scheme to the list.

    This algorithm computes 2 lists: L containing elements x in `K` such that
    H_k(x) <= B, and a list L' containing elements x in `K` that, due to
    floating point issues,
    may be slightly larger then the bound. This can be controlled
    by lowering the tolerance.

    ALGORITHM:

    This is an implementation of the revised algorithm (Algorithm 4) in
    [DK2013]_. Algorithm 5 is used for imaginary quadratic fields.

    INPUT:

    kwds:

    - ``bound`` - a real number

    - ``tolerance`` - a rational number in (0,1] used in doyle-krumm algorithm-4

    - ``precision`` - the precision to use for computing the elements of bounded height of number fields.

    OUTPUT:

    - a list containing the product projective points of ``X`` of
      absolute height up to ``B``, sorted.

    EXAMPLES::

        sage: # needs sage.rings.number_field
        sage: u = QQ['u'].0
<<<<<<< HEAD
        sage: K = NumberField(u^2 + 2, 'v')                                             # needs sage.rings.number_field
        sage: PP.<x,y,z,w> = ProductProjectiveSpaces([1, 1], K)                         # needs sage.rings.number_field
        sage: X = PP.subscheme([x^2 + 2*y^2])                                           # needs sage.rings.number_field
        sage: from sage.schemes.product_projective.rational_point import \
                enum_product_projective_number_field
        sage: enum_product_projective_number_field(X, bound=1.5)                        # needs sage.rings.number_field
=======
        sage: K = NumberField(u^2 + 2, 'v')
        sage: PP.<x,y,z,w> = ProductProjectiveSpaces([1, 1], K)
        sage: X = PP.subscheme([x^2 + 2*y^2])
        sage: from sage.schemes.product_projective.rational_point import \
                enum_product_projective_number_field
        sage: enum_product_projective_number_field(X, bound=1.5)
>>>>>>> 3e2de54f
        [(-v : 1 , -1 : 1), (-v : 1 , -v : 1), (-v : 1 , -1/2*v : 1),
         (-v : 1 , 0 : 1), (-v : 1 , 1/2*v : 1), (-v : 1 , v : 1),
         (-v : 1 , 1 : 0), (-v : 1 , 1 : 1), (v : 1 , -1 : 1),
         (v : 1 , -v : 1), (v : 1 , -1/2*v : 1), (v : 1 , 0 : 1),
         (v : 1 , 1/2*v : 1), (v : 1 , v : 1), (v : 1 , 1 : 0),
         (v : 1 , 1 : 1)]
    """
    B = kwds.pop('bound')
    tol = kwds.pop('tolerance', 1e-2)
    prec = kwds.pop('precision', 53)

    if is_Scheme(X):
        if (not is_ProductProjectiveSpaces(X.ambient_space())):
            raise TypeError("ambient space must be product of projective space over the rational field")
        X = X(X.base_ring())
    else:
        if (not is_ProductProjectiveSpaces(X.codomain().ambient_space())):
            raise TypeError("codomain must be product of projective space over the rational field")

    R = X.codomain().ambient_space()

    pts = []

    for P in R.points_of_bounded_height(bound=B, tolerance=tol, precision=prec):
        try:
            pts.append(X(P))
        except TypeError:
            pass
    pts.sort()
    return pts

def enum_product_projective_finite_field(X):
    r"""
    Enumerates projective points on scheme ``X`` defined over a finite field.

    INPUT:

    - ``X`` -  a scheme defined over a finite field or a set of abstract
      rational points of such a scheme.

    OUTPUT:

    - a list containing the projective points of ``X`` over the finite field,
      sorted.

    EXAMPLES::

        sage: PP.<x,y,z,w> = ProductProjectiveSpaces([1, 1], GF(3))
        sage: from sage.schemes.product_projective.rational_point import \
                enum_product_projective_finite_field
        sage: enum_product_projective_finite_field(PP)
        [(0 : 1 , 0 : 1), (0 : 1 , 1 : 0), (0 : 1 , 1 : 1),
         (0 : 1 , 2 : 1), (1 : 0 , 0 : 1), (1 : 0 , 1 : 0),
         (1 : 0 , 1 : 1), (1 : 0 , 2 : 1), (1 : 1 , 0 : 1),
         (1 : 1 , 1 : 0), (1 : 1 , 1 : 1), (1 : 1 , 2 : 1),
         (2 : 1 , 0 : 1), (2 : 1 , 1 : 0), (2 : 1 , 1 : 1),
         (2 : 1 , 2 : 1)]

    ::

        sage: PP.<x0,x1,x2,x3> = ProductProjectiveSpaces([1, 1], GF(17))
        sage: X = PP.subscheme([x0^2 + 2*x1^2])
        sage: from sage.schemes.product_projective.rational_point import \
                enum_product_projective_finite_field
        sage: len(enum_product_projective_finite_field(X))
        36
    """
    if is_Scheme(X):
        if (not is_ProductProjectiveSpaces(X.ambient_space())):
            raise TypeError("ambient space must be product of projective space over the rational field")
        X = X(X.base_ring())
    else:
        if (not is_ProductProjectiveSpaces(X.codomain().ambient_space())):
            raise TypeError("codomain must be product of projective space over the rational field")

    R = X.codomain().ambient_space()
    pts = []

    for P in R.rational_points():
        try:
            pts.append(X(P))
        except TypeError:
            pass
    pts.sort()

    return pts


def sieve(X, bound):
    r"""
    Returns the list of all rational points on scheme
    ``X`` of height up to ``bound``.

    ALGORITHM:

    Main idea behind the algorithm is to find points modulo primes
    and then reconstruct them using chinese remainder theorem.
    We compute the points modulo primes parallelly and then lift
    them via chinese remainder theorem in parallel. The LLL reduction
    algorithm is applied to each component of the points, and finally
    the result is merged and converted to a point on the subscheme.

    For the algorithm to work correctly, sufficient primes need
    to be chosen, these are determined using the bounds dependent
    on the bound given in [Hutz2015]_.

    INPUT:

    - ``X`` - a scheme with ambient space defined over a product of projective spaces

    - ``bound`` - a positive integer bound

    OUTPUT:

    - a list containing the rational points of ``X`` of height
      up to ``bound``, sorted

    EXAMPLES::

        sage: from sage.schemes.product_projective.rational_point import sieve
        sage: PP.<x,y,z,u,v> = ProductProjectiveSpaces([2, 1], QQ)
        sage: X = PP.subscheme([x^2 + y^2 - x*z, u*u - v*u])
        sage: sieve(X, 2)                                                               # needs sage.libs.singular
        [(0 : 0 : 1 , 0 : 1), (0 : 0 : 1 , 1 : 1), (1/2 : -1/2 : 1 , 0 : 1),
         (1/2 : -1/2 : 1 , 1 : 1), (1/2 : 1/2 : 1 , 0 : 1), (1/2 : 1/2 : 1 , 1 : 1),
         (1 : 0 : 1 , 0 : 1), (1 : 0 : 1 , 1 : 1)]
    """

    if bound < 1:
        return []

    modulo_points = []
    len_modulo_points = []
    primes_list = []

    P = X.ambient_space()
    N = P.ngens()
    dim_scheme = X.dimension()

    num_comp = P.num_components()
    comp_dim_relative = [P[i].dimension_relative() + 1 for i in range(num_comp)]

    dim_prefix = [0, comp_dim_relative[0]] # prefixes dim list
    for i in range(1, len(comp_dim_relative)):
        dim_prefix.append(dim_prefix[i] + comp_dim_relative[i])

    dim_max = max(P[i].dimension() for i in range(num_comp))
    B = RR(2**(dim_max/4+1)*bound**2*(dim_max+1).sqrt())
    m = []

    def sufficient_primes(x):
        r"""
        Returns a list of primes whose product is > `x`
        """
        small_primes = [2,3]
        prod_primes = 6

        while prod_primes < x:
            p = next_prime(small_primes[-1])
            small_primes.append(p)
            prod_primes *= p
        return small_primes

    def good_primes(B):
        r"""
        Given the bound, returns the primes whose product is greater than ``B``
        and which would take the least amount of time to run the main sieve algorithm

        Complexity of finding points modulo primes is assumed to be N^2 * P_max^{N}.
        Complexity of lifting points and the LLL() function is assumed to
        be close to (dim_max^5) * (alpha / P_max)^dim_scheme.
        where alpha is the product of all primes, P_max is the largest prime in
        the list, dim_max is the max dimension of all components, and N is the dimension
        of the ambient space.
        """

        M = dict() # stores optimal list of primes, corresponding to list size
        small_primes = sufficient_primes(B)
        max_length = len(small_primes)
        M[max_length] = small_primes
        current_count = max_length - 1
        dim = X.ambient_space().dimension()

        while current_count > 1:
            current_list = [] # stores prime which are bigger than least
            updated_list = []
            best_list = []

            least = (RR(B)**(1.00/current_count)).floor()
            for i in range(current_count):
                current_list.append(next_prime(least))
                least = current_list[-1]
            # improving list of primes by taking primes less than least
            # this part of algorithm is used to centralize primes around `least`
            prod_prime = prod(current_list)
            least = current_list[0]
            while least != 2 and prod_prime > B and len(updated_list) < current_count:
                best_list = updated_list + current_list[:current_count - len(updated_list)]
                updated_list.append(previous_prime(least))
                least = updated_list[-1]

                removed_prime = current_list[current_count - len(updated_list)]
                prod_prime = (prod_prime * least) / removed_prime

            M[current_count] = sorted(best_list)
            current_count = current_count - 1

        best_size = 2
        best_time = (dim**2)*M[2][-1]**(dim) + (dim_max**5 * (prod(M[2])/M[2][-1])**dim_scheme)
        for i in range(2, max_length + 1):
            current_time = (dim**2)*M[i][-1]**(dim) + (dim_max**5 * (prod(M[i])/M[i][-1])**dim_scheme)
            if current_time < best_time:
                best_size = i
                best_time = current_time

        return M[best_size]

    def parallel_function(X, p):
        r"""
        Function used in parallel computation, computes a list of
        all rational points in modulo p.
        """
        Xp = X.change_ring(GF(p))
        L = Xp.rational_points()

        return [list(_) for _ in L]

    def points_modulo_primes(X, primes):
        r"""
        Return a list of rational points modulo all `p` in primes,
        computed parallelly.
        """
        normalized_input = []
        for p in primes_list:
            normalized_input.append(((X, p, ), {}))
        p_iter = p_iter_fork(ncpus())

        points_pair = list(p_iter(parallel_function, normalized_input))
        points_pair.sort()
        modulo_points = []
        for pair in points_pair:
            modulo_points.append(pair[1])

        return modulo_points

    def parallel_function_combination(point_p_max):
        r"""
        Function used in parallel computation, computes rational
        points lifted.
        """
        rat_points = set()
        for tupl in xmrange(len_modulo_points):
            point = []
            for k in range(N):
                # lift all coordinates of given point using chinese remainder theorem
                L = [modulo_points[j][tupl[j]][k].lift() for j in range(len_primes - 1)]
                L.append(point_p_max[k].lift())
                point.append(crt(L, primes_list))

            for i in range(num_comp):
                for j in range(comp_dim_relative[i]):
                    m[i][j] = point[dim_prefix[i] + j]

            # generating matrix to compute LLL reduction for each component
            M = [matrix(ZZ, comp_dim_relative[i] + 1,
                        comp_dim_relative[i], m[i])
                 for i in range(num_comp)]
            A = [M[i].LLL() for i in range(num_comp)]
            point = []
            for i in range(num_comp):
                point.extend(A[i][1])

            # check if all coordinates of this point satisfy height bound
            bound_satisfied = True
            for coordinate in point:
                if coordinate.abs() > bound:
                    bound_satisfied = False
                    break
            if not bound_satisfied:
                continue

            try:
                # checks if this point lies on X or not
                rat_points.add(X(point))
            except (TypeError, ValueError):
                pass

        return [list(pt) for pt in rat_points]

    def lift_all_points():
        r"""
        Return list of all rational points lifted parallelly.
        """
        normalized_input = []
        points = modulo_points.pop() # remove the list of points corresponding to largest prime
        len_modulo_points.pop()

        for point in points:
            normalized_input.append(( (point, ), {}))
        p_iter = p_iter_fork(ncpus())
        points_satisfying = list(p_iter(parallel_function_combination, normalized_input))

        lifted_points = set()
        for pair in points_satisfying:
            L = pair[1]
            for point in L:
                lifted_points.add(X(tuple(point)))

        return list(lifted_points)

    primes_list = good_primes(B.ceil())
    modulo_points = points_modulo_primes(X, primes_list)
    len_modulo_points = [len(_) for _ in modulo_points]
    len_primes = len(primes_list)
    prod_primes = prod(primes_list)

    # construct m for each component projective space
    for i in range(num_comp):
        dim = comp_dim_relative[i]
        temp = [0 for _ in range(dim)]
        for j in range(dim):
            w = [0 for _ in range(dim)]
            w[j] = prod_primes
            temp.extend(w)
        m.append(temp)

    rat_points = lift_all_points()

    return sorted(rat_points)<|MERGE_RESOLUTION|>--- conflicted
+++ resolved
@@ -212,21 +212,12 @@
 
         sage: # needs sage.rings.number_field
         sage: u = QQ['u'].0
-<<<<<<< HEAD
-        sage: K = NumberField(u^2 + 2, 'v')                                             # needs sage.rings.number_field
-        sage: PP.<x,y,z,w> = ProductProjectiveSpaces([1, 1], K)                         # needs sage.rings.number_field
-        sage: X = PP.subscheme([x^2 + 2*y^2])                                           # needs sage.rings.number_field
-        sage: from sage.schemes.product_projective.rational_point import \
-                enum_product_projective_number_field
-        sage: enum_product_projective_number_field(X, bound=1.5)                        # needs sage.rings.number_field
-=======
         sage: K = NumberField(u^2 + 2, 'v')
         sage: PP.<x,y,z,w> = ProductProjectiveSpaces([1, 1], K)
         sage: X = PP.subscheme([x^2 + 2*y^2])
         sage: from sage.schemes.product_projective.rational_point import \
                 enum_product_projective_number_field
         sage: enum_product_projective_number_field(X, bound=1.5)
->>>>>>> 3e2de54f
         [(-v : 1 , -1 : 1), (-v : 1 , -v : 1), (-v : 1 , -1/2*v : 1),
          (-v : 1 , 0 : 1), (-v : 1 , 1/2*v : 1), (-v : 1 , v : 1),
          (-v : 1 , 1 : 0), (-v : 1 , 1 : 1), (v : 1 , -1 : 1),
