bliss = cc.find_library('bliss', required: false, disabler: true)
<<<<<<< HEAD
mcqd = cc.find_library('mcqd', required: false, disabler: true)
cliquer = cc.find_library('cliquer', required: not is_windows, disabler: true)
=======
# mcqd is a header-only library
if cc.has_header('mcqd.h')
  mcqd = declare_dependency()
else
  mcqd = disabler()
endif
cliquer = cc.find_library('cliquer')
>>>>>>> c1f8dbc2

# Cannot be found via pkg-config
planarity = cc.find_library('planarity')

py.install_sources(
  'all.py',
  'all__sagemath_bliss.py',
  'all__sagemath_mcqd.py',
  'all__sagemath_tdlib.py',
  'bipartite_graph.py',
  'cliquer.pxd',
  'cographs.py',
  'connectivity.pxd',
  'convexity_properties.pxd',
  'digraph.py',
  'digraph_generators.py',
  'distances_all_pairs.pxd',
  'domination.py',
  'dot2tex_utils.py',
  'generic_graph.py',
  'generic_graph_pyx.pxd',
  'graph.py',
  'graph_database.py',
  'graph_editor.py',
  'graph_generators.py',
  'graph_input.py',
  'graph_latex.py',
  'graph_list.py',
  'graph_plot.py',
  'graph_plot_js.py',
  'hypergraph_generators.py',
  'independent_sets.pxd',
  'isgci.py',
  'lovasz_theta.py',
  'matching.py',
  'matching_covered_graph.py',
  'mcqd.pxd',
  'orientations.py',
  'partial_cube.py',
  'pq_trees.py',
  'print_graphs.py',
  'schnyder.py',
  'traversals.pxd',
  'trees.pxd',
  'tutte_polynomial.py',
  subdir: 'sage/graphs',
)

extension_data = {
  'asteroidal_triples' : files('asteroidal_triples.pyx'),
  'centrality' : files('centrality.pyx'),
  'chrompoly' : files('chrompoly.pyx'),
  'cliquer' : files('cliquer.pyx'),
  'comparability' : files('comparability.pyx'),
  'connectivity' : files('connectivity.pyx'),
  'convexity_properties' : files('convexity_properties.pyx'),
  'distances_all_pairs' : files('distances_all_pairs.pyx'),
  'generic_graph_pyx' : files('generic_graph_pyx.pyx'),
  'genus' : files('genus.pyx'),
  'graph_generators_pyx' : files('graph_generators_pyx.pyx'),
  'hyperbolicity' : files('hyperbolicity.pyx'),
  'independent_sets' : files('independent_sets.pyx'),
  'isoperimetric_inequalities' : files('isoperimetric_inequalities.pyx'),
  'line_graph' : files('line_graph.pyx'),
  'matchpoly' : files('matchpoly.pyx'),
  'planarity' : files('planarity.pyx'),
  'spanning_tree' : files('spanning_tree.pyx'),
  'strongly_regular_db' : files('strongly_regular_db.pyx'),
  'trees' : files('trees.pyx'),
  'views' : files('views.pyx'),
  'weakly_chordal' : files('weakly_chordal.pyx'),
}

foreach name, pyx : extension_data
  py.extension_module(
    name,
    sources: pyx,
    subdir: 'sage/graphs',
    install: true,
    include_directories: [
      inc_cpython,
      inc_data_structures,
      inc_flint,
      inc_rings,
    ],
    dependencies: [py_dep, cysignals, cliquer, flint, gmp, planarity],
  )
endforeach

extension_data_cpp = {
  'edge_connectivity': files('edge_connectivity.pyx'),
  'graph_coloring': files('graph_coloring.pyx'),
  'path_enumeration': files('path_enumeration.pyx'),
  'traversals': files('traversals.pyx'),
}

foreach name, pyx : extension_data_cpp
  py.extension_module(
    name,
    sources: pyx,
    subdir: 'sage/graphs',
    install: true,
    override_options: ['cython_language=cpp'],
    include_directories: [
      inc_cpython,
      inc_data_structures,
      inc_flint,
      inc_rings,
    ],
    dependencies: [py_dep, cysignals, flint, gmp, planarity],
  )
endforeach

py.extension_module(
  'bliss',
  sources: files('bliss.pyx'),
  subdir: 'sage/graphs',
  install: true,
  override_options: ['cython_language=cpp'],
  include_directories: [inc_cpython, inc_data_structures, inc_flint, inc_rings],
  dependencies: [py_dep, cysignals, bliss],
)

py.extension_module(
  'mcqd',
  sources: files('mcqd.pyx'),
  subdir: 'sage/graphs',
  install: true,
  override_options: ['cython_language=cpp'],
  include_directories: [inc_cpython, inc_data_structures, inc_flint, inc_rings],
  dependencies: [py_dep, cysignals, mcqd],
)

subdir('base')
subdir('generators')
subdir('graph_decompositions')<|MERGE_RESOLUTION|>--- conflicted
+++ resolved
@@ -1,16 +1,11 @@
 bliss = cc.find_library('bliss', required: false, disabler: true)
-<<<<<<< HEAD
-mcqd = cc.find_library('mcqd', required: false, disabler: true)
-cliquer = cc.find_library('cliquer', required: not is_windows, disabler: true)
-=======
 # mcqd is a header-only library
 if cc.has_header('mcqd.h')
   mcqd = declare_dependency()
 else
   mcqd = disabler()
 endif
-cliquer = cc.find_library('cliquer')
->>>>>>> c1f8dbc2
+cliquer = cc.find_library('cliquer', required: not is_windows, disabler: true)
 
 # Cannot be found via pkg-config
 planarity = cc.find_library('planarity')
