--- conflicted
+++ resolved
@@ -149,24 +149,19 @@
 #                  https://www.gnu.org/licenses/
 # ****************************************************************************
 
+from libc.stdint cimport uint16_t, uint32_t, uint64_t
 from libc.string cimport memset
 from cysignals.memory cimport check_allocarray, sig_free
 from cysignals.signals cimport sig_on, sig_off
 from memory_allocator cimport MemoryAllocator
 
-from sage.graphs.distances_all_pairs cimport c_distances_all_pairs
 from sage.arith.misc import binomial
-from sage.rings.integer_ring import ZZ
-<<<<<<< HEAD
-from sage.data_structures.bitset import Bitset
-=======
-from sage.rings.real_mpfr import RR
->>>>>>> d1d5d603
+from sage.data_structures.bitset_base cimport *
 from sage.graphs.base.static_sparse_graph cimport short_digraph
 from sage.graphs.base.static_sparse_graph cimport init_short_digraph
 from sage.graphs.base.static_sparse_graph cimport free_short_digraph
-from libc.stdint cimport uint16_t, uint32_t, uint64_t
-from sage.data_structures.bitset_base cimport *
+from sage.graphs.distances_all_pairs cimport c_distances_all_pairs
+from sage.rings.integer_ring import ZZ
 
 
 # Defining a pair of vertices as a C struct
