r"""
Undirected graphs

This module implements functions and operations involving undirected
graphs.

**Graph basic operations:**

.. csv-table::
    :class: contentstable
    :widths: 30, 70
    :delim: |

    :meth:`~Graph.write_to_eps` | Writes a plot of the graph to ``filename`` in ``eps`` format.
    :meth:`~Graph.to_undirected` | Since the graph is already undirected, simply returns a copy of itself.
    :meth:`~Graph.to_directed` | Returns a directed version of the graph.
    :meth:`~Graph.sparse6_string` | Returns the sparse6 representation of the graph as an ASCII string.
    :meth:`~Graph.graph6_string` | Returns the graph6 representation of the graph as an ASCII string.
    :meth:`~Graph.bipartite_sets` | Returns `(X,Y)` where X and Y are the nodes in each bipartite set of graph.
    :meth:`~Graph.bipartite_color` | Returns a dictionary with vertices as the keys and the color class as the values.
    :meth:`~Graph.is_directed` | Since graph is undirected, returns False.
    :meth:`~Graph.join` | Returns the join of self and other.


**Distances:**

.. csv-table::
    :class: contentstable
    :widths: 30, 70
    :delim: |

    :meth:`~Graph.centrality_closeness` | Returns the closeness centrality (1/average distance to all vertices)
    :meth:`~Graph.centrality_degree` | Returns the degree centrality


**Graph properties:**

.. csv-table::
    :class: contentstable
    :widths: 30, 70
    :delim: |

    :meth:`~Graph.is_asteroidal_triple_free` | Tests whether the current graph is asteroidal triple free.
    :meth:`~Graph.is_prime` | Tests whether the current graph is prime.
    :meth:`~Graph.is_split` | Returns ``True`` if the graph is a Split graph, ``False`` otherwise.
    :meth:`~Graph.is_triangle_free` | Returns whether ``self`` is triangle-free.
    :meth:`~Graph.is_bipartite` | Returns True if graph G is bipartite, False if not.
    :meth:`~Graph.is_line_graph` | Tests wether the graph is a line graph.
    :meth:`~Graph.is_odd_hole_free` | Tests whether ``self`` contains an induced odd hole.
    :meth:`~Graph.is_even_hole_free` | Tests whether ``self`` contains an induced even hole.
    :meth:`~Graph.is_cartesian_product` | Tests whether ``self`` is a cartesian product of graphs.
    :meth:`~Graph.is_long_hole_free` | Tests whether ``self`` contains an induced cycle of length at least 5.
    :meth:`~Graph.is_long_antihole_free` | Tests whether ``self`` contains an induced anticycle of length at least 5.
    :meth:`~Graph.is_weakly_chordal` | Tests whether ``self`` is weakly chordal.
    :meth:`~Graph.is_strongly_regular` | Tests whether ``self`` is strongly regular.
    :meth:`~Graph.is_distance_regular` | Tests whether ``self`` is distance-regular.
    :meth:`~Graph.is_tree` | Return True if the graph is a tree.
    :meth:`~Graph.is_forest` | Return True if the graph is a forest, i.e. a disjoint union of trees.
    :meth:`~Graph.is_overfull` | Tests whether the current graph is overfull.
    :meth:`~Graph.odd_girth` | Returns the odd girth of ``self``.
    :meth:`~Graph.is_edge_transitive` | Returns true if self is edge-transitive.
    :meth:`~Graph.is_arc_transitive` | Returns true if self is arc-transitive.
    :meth:`~Graph.is_half_transitive` | Returns true if self is a half-transitive graph.
    :meth:`~Graph.is_semi_symmetric` | Returns true if self is a semi-symmetric graph.

**Connectivity, orientations, trees:**

.. csv-table::
    :class: contentstable
    :widths: 30, 70
    :delim: |

    :meth:`~Graph.gomory_hu_tree` | Returns a Gomory-Hu tree of self.
    :meth:`~Graph.minimum_outdegree_orientation` | Returns an orientation of ``self`` with the smallest possible maximum outdegree
    :meth:`~Graph.bounded_outdegree_orientation` | Computes an orientation of ``self`` such that every vertex `v` has out-degree less than `b(v)`
    :meth:`~Graph.strong_orientation` | Returns a strongly connected orientation of the current graph.
    :meth:`~Graph.degree_constrained_subgraph` | Returns a degree-constrained subgraph.
    :meth:`~Graph.bridges` | Returns the list of all bridges.
    :meth:`~Graph.spanning_trees` | Returns the list of all spanning trees.
    :meth:`~Graph.random_spanning_tree` | Returns a random spanning tree.

**Clique-related methods:**

.. csv-table::
    :class: contentstable
    :widths: 30, 70
    :delim: |

    :meth:`~Graph.clique_complex` | Returns the clique complex of self
    :meth:`~Graph.cliques_containing_vertex` | Returns the cliques containing each vertex
    :meth:`~Graph.cliques_vertex_clique_number` | Returns a dictionary of sizes of the largest maximal cliques containing each vertex
    :meth:`~Graph.cliques_get_clique_bipartite` | Returns a bipartite graph constructed such that maximal cliques are the right vertices and the left vertices are retained from the given graph
    :meth:`~Graph.cliques_get_max_clique_graph` | Returns a graph constructed with maximal cliques as vertices, and edges between maximal cliques sharing vertices.
    :meth:`~Graph.cliques_number_of` | Returns a dictionary of the number of maximal cliques containing each vertex, keyed by vertex.
    :meth:`~Graph.clique_number` | Returns the order of the largest clique of the graph.
    :meth:`~Graph.clique_maximum` | Returns the vertex set of a maximal order complete subgraph.
    :meth:`~Graph.cliques_maximum` | Returns the list of all maximum cliques
    :meth:`~Graph.cliques_maximal` | Returns the list of all maximal cliques
    :meth:`~Graph.clique_polynomial` | Returns the clique polynomial

**Algorithmically hard stuff:**

.. csv-table::
    :class: contentstable
    :widths: 30, 70
    :delim: |

    :meth:`~Graph.vertex_cover` | Returns a minimum vertex cover.
    :meth:`~Graph.independent_set` | Returns a maximum independent set.
    :meth:`~Graph.topological_minor` | Returns a topological `H`-minor of ``self`` if one exists.
    :meth:`~Graph.convexity_properties` | Returns a ``ConvexityProperties`` object corresponding to ``self``.
    :meth:`~Graph.matching_polynomial` | Computes the matching polynomial.
    :meth:`~Graph.rank_decomposition` | Returns an rank-decomposition of ``self`` achieving optiml rank-width.
    :meth:`~Graph.minor` | Returns the vertices of a minor isomorphic to `H`.
    :meth:`~Graph.independent_set_of_representatives` | Returns an independent set of representatives.
    :meth:`~Graph.coloring` | Returns the first (optimal) proper vertex-coloring found.
    :meth:`~Graph.has_homomorphism_to` | Checks whether there is a morphism between two graphs.
    :meth:`~Graph.chromatic_number` | Returns the minimal number of colors needed to color the vertices.
    :meth:`~Graph.chromatic_polynomial` | Returns the chromatic polynomial.
    :meth:`~Graph.chromatic_symmetric_function` | Return the chromatic symmetric function.
    :meth:`~Graph.tutte_polynomial` | Returns the Tutte polynomial.
    :meth:`~Graph.is_perfect` | Tests whether the graph is perfect.
    :meth:`~Graph.treewidth` | Computes the tree-width and provides a decomposition.


**Leftovers:**

.. csv-table::
    :class: contentstable
    :widths: 30, 70
    :delim: |

    :meth:`~Graph.cores` | Returns the core number for each vertex in an ordered list.
    :meth:`~Graph.matching` | Returns a maximum weighted matching of the graph
    :meth:`~Graph.fractional_chromatic_index` | Computes the fractional chromatic index.
    :meth:`~Graph.lovasz_theta` | Returns the Lovasz number (a.k.a theta).
    :meth:`~Graph.kirchhoff_symanzik_polynomial` | Returns the Kirchhoff-Symanzik polynomial.
    :meth:`~Graph.modular_decomposition` | Returns the modular decomposition.
    :meth:`~Graph.maximum_average_degree` | Returns the Maximum Average Degree (MAD).
    :meth:`~Graph.two_factor_petersen` | Returns a decomposition of the graph into 2-factors.
    :meth:`~Graph.ihara_zeta_function_inverse` | Returns the inverse of the zeta function.

AUTHORS:

-  Robert L. Miller (2006-10-22): initial version

-  William Stein (2006-12-05): Editing

-  Robert L. Miller (2007-01-13): refactoring, adjusting for
   NetworkX-0.33, fixed plotting bugs (2007-01-23): basic tutorial,
   edge labels, loops, multiple edges and arcs (2007-02-07): graph6
   and sparse6 formats, matrix input

-  Emily Kirkmann (2007-02-11): added graph_border option to plot
   and show

-  Robert L. Miller (2007-02-12): vertex color-maps, graph
   boundaries, graph6 helper functions in Cython

-  Robert L. Miller Sage Days 3 (2007-02-17-21): 3d plotting in
   Tachyon

-  Robert L. Miller (2007-02-25): display a partition

-  Robert L. Miller (2007-02-28): associate arbitrary objects to
   vertices, edge and arc label display (in 2d), edge coloring

-  Robert L. Miller (2007-03-21): Automorphism group, isomorphism
   check, canonical label

-  Robert L. Miller (2007-06-07-09): NetworkX function wrapping

-  Michael W. Hansen (2007-06-09): Topological sort generation

-  Emily Kirkman, Robert L. Miller Sage Days 4: Finished wrapping
   NetworkX

-  Emily Kirkman (2007-07-21): Genus (including circular planar,
   all embeddings and all planar embeddings), all paths, interior
   paths

-  Bobby Moretti (2007-08-12): fixed up plotting of graphs with
   edge colors differentiated by label

-  Jason Grout (2007-09-25): Added functions, bug fixes, and
   general enhancements

-  Robert L. Miller (Sage Days 7): Edge labeled graph isomorphism

-  Tom Boothby (Sage Days 7): Miscellaneous awesomeness

-  Tom Boothby (2008-01-09): Added graphviz output

-  David Joyner (2009-2): Fixed docstring bug related to GAP.

-  Stephen Hartke (2009-07-26): Fixed bug in blocks_and_cut_vertices()
   that caused an incorrect result when the vertex 0 was a cut vertex.

-  Stephen Hartke (2009-08-22): Fixed bug in blocks_and_cut_vertices()
   where the list of cut_vertices is not treated as a set.

-  Anders Jonsson (2009-10-10): Counting of spanning trees and out-trees added.

-  Nathann Cohen (2009-09) : Cliquer, Connectivity, Flows
                             and everything that uses Linear Programming
                             and class numerical.MIP

- Nicolas M. Thiery (2010-02): graph layout code refactoring, dot2tex/graphviz interface

- David Coudert (2012-04) : Reduction rules in vertex_cover.

- Birk Eisermann (2012-06): added recognition of weakly chordal graphs and
                            long-hole-free / long-antihole-free graphs

- Alexandre P. Zuge (2013-07): added join operation.

- Amritanshu Prasad (2014-08): added clique polynomial

Graph Format
------------

Supported formats
~~~~~~~~~~~~~~~~~

Sage Graphs can be created from a wide range of inputs. A few
examples are covered here.


-  NetworkX dictionary format:

   ::

       sage: d = {0: [1,4,5], 1: [2,6], 2: [3,7], 3: [4,8], 4: [9], \
             5: [7, 8], 6: [8,9], 7: [9]}
       sage: G = Graph(d); G
       Graph on 10 vertices
       sage: G.plot().show()    # or G.show()

-  A NetworkX graph:

   ::

       sage: import networkx
       sage: K = networkx.complete_bipartite_graph(12,7)
       sage: G = Graph(K)
       sage: G.degree()
       [7, 7, 7, 7, 7, 7, 7, 7, 7, 7, 7, 7, 12, 12, 12, 12, 12, 12, 12]

-  graph6 or sparse6 format:

   ::

       sage: s = ':I`AKGsaOs`cI]Gb~'
       sage: G = Graph(s, sparse=True); G
       Looped multi-graph on 10 vertices
       sage: G.plot().show()    # or G.show()

   Note that the ``\`` character is an escape character in Python, and
   also a character used by graph6 strings:

   ::

       sage: G = Graph('Ihe\n@GUA')
       Traceback (most recent call last):
       ...
       RuntimeError: The string (Ihe) seems corrupt: for n = 10, the string is too short.

   In Python, the escaped character ``\`` is represented by ``\\``:

   ::

       sage: G = Graph('Ihe\\n@GUA')
       sage: G.plot().show()    # or G.show()

-  adjacency matrix: In an adjacency matrix, each column and each
   row represent a vertex. If a 1 shows up in row `i`, column
   `j`, there is an edge `(i,j)`.

   ::

       sage: M = Matrix([(0,1,0,0,1,1,0,0,0,0),(1,0,1,0,0,0,1,0,0,0), \
       (0,1,0,1,0,0,0,1,0,0), (0,0,1,0,1,0,0,0,1,0),(1,0,0,1,0,0,0,0,0,1), \
       (1,0,0,0,0,0,0,1,1,0), (0,1,0,0,0,0,0,0,1,1),(0,0,1,0,0,1,0,0,0,1), \
       (0,0,0,1,0,1,1,0,0,0), (0,0,0,0,1,0,1,1,0,0)])
       sage: M
       [0 1 0 0 1 1 0 0 0 0]
       [1 0 1 0 0 0 1 0 0 0]
       [0 1 0 1 0 0 0 1 0 0]
       [0 0 1 0 1 0 0 0 1 0]
       [1 0 0 1 0 0 0 0 0 1]
       [1 0 0 0 0 0 0 1 1 0]
       [0 1 0 0 0 0 0 0 1 1]
       [0 0 1 0 0 1 0 0 0 1]
       [0 0 0 1 0 1 1 0 0 0]
       [0 0 0 0 1 0 1 1 0 0]
       sage: G = Graph(M); G
       Graph on 10 vertices
       sage: G.plot().show()    # or G.show()

-  incidence matrix: In an incidence matrix, each row represents a
   vertex and each column represents an edge.

   ::

       sage: M = Matrix([(-1, 0, 0, 0, 1, 0, 0, 0, 0, 0,-1, 0, 0, 0, 0),
       ....:             ( 1,-1, 0, 0, 0, 0, 0, 0, 0, 0, 0,-1, 0, 0, 0),
       ....:             ( 0, 1,-1, 0, 0, 0, 0, 0, 0, 0, 0, 0,-1, 0, 0),
       ....:             ( 0, 0, 1,-1, 0, 0, 0, 0, 0, 0, 0, 0, 0,-1, 0),
       ....:             ( 0, 0, 0, 1,-1, 0, 0, 0, 0, 0, 0, 0, 0, 0,-1),
       ....:             ( 0, 0, 0, 0, 0,-1, 0, 0, 0, 1, 1, 0, 0, 0, 0),
       ....:             ( 0, 0, 0, 0, 0, 0, 0, 1,-1, 0, 0, 1, 0, 0, 0),
       ....:             ( 0, 0, 0, 0, 0, 1,-1, 0, 0, 0, 0, 0, 1, 0, 0),
       ....:             ( 0, 0, 0, 0, 0, 0, 0, 0, 1,-1, 0, 0, 0, 1, 0),
       ....:             ( 0, 0, 0, 0, 0, 0, 1,-1, 0, 0, 0, 0, 0, 0, 1)])
       sage: M
       [-1  0  0  0  1  0  0  0  0  0 -1  0  0  0  0]
       [ 1 -1  0  0  0  0  0  0  0  0  0 -1  0  0  0]
       [ 0  1 -1  0  0  0  0  0  0  0  0  0 -1  0  0]
       [ 0  0  1 -1  0  0  0  0  0  0  0  0  0 -1  0]
       [ 0  0  0  1 -1  0  0  0  0  0  0  0  0  0 -1]
       [ 0  0  0  0  0 -1  0  0  0  1  1  0  0  0  0]
       [ 0  0  0  0  0  0  0  1 -1  0  0  1  0  0  0]
       [ 0  0  0  0  0  1 -1  0  0  0  0  0  1  0  0]
       [ 0  0  0  0  0  0  0  0  1 -1  0  0  0  1  0]
       [ 0  0  0  0  0  0  1 -1  0  0  0  0  0  0  1]
       sage: G = Graph(M); G
       Graph on 10 vertices
       sage: G.plot().show()    # or G.show()
       sage: DiGraph(matrix(2,[0,0,-1,1]), format="incidence_matrix")
       Traceback (most recent call last):
       ...
       ValueError: There must be two nonzero entries (-1 & 1) per column.

-  a list of edges::

       sage: g = Graph([(1,3),(3,8),(5,2)])
       sage: g
       Graph on 5 vertices

-  an igraph Graph::

       sage: import igraph                                # optional - python_igraph
       sage: g = Graph(igraph.Graph([(1,3),(3,2),(0,2)])) # optional - python_igraph
       sage: g                                            # optional - python_igraph
       Graph on 4 vertices

Generators
----------

If you wish to iterate through all the isomorphism types of graphs,
type, for example::

    sage: for g in graphs(4):
    ...     print g.spectrum()
    [0, 0, 0, 0]
    [1, 0, 0, -1]
    [1.4142135623..., 0, 0, -1.4142135623...]
    [2, 0, -1, -1]
    [1.7320508075..., 0, 0, -1.7320508075...]
    [1, 1, -1, -1]
    [1.6180339887..., 0.6180339887..., -0.6180339887..., -1.6180339887...]
    [2.1700864866..., 0.3111078174..., -1, -1.4811943040...]
    [2, 0, 0, -2]
    [2.5615528128..., 0, -1, -1.5615528128...]
    [3, -1, -1, -1]

For some commonly used graphs to play with, type

::

    sage: graphs.[tab]          # not tested

and hit {tab}. Most of these graphs come with their own custom
plot, so you can see how people usually visualize these graphs.

::

    sage: G = graphs.PetersenGraph()
    sage: G.plot().show()    # or G.show()
    sage: G.degree_histogram()
    [0, 0, 0, 10]
    sage: G.adjacency_matrix()
    [0 1 0 0 1 1 0 0 0 0]
    [1 0 1 0 0 0 1 0 0 0]
    [0 1 0 1 0 0 0 1 0 0]
    [0 0 1 0 1 0 0 0 1 0]
    [1 0 0 1 0 0 0 0 0 1]
    [1 0 0 0 0 0 0 1 1 0]
    [0 1 0 0 0 0 0 0 1 1]
    [0 0 1 0 0 1 0 0 0 1]
    [0 0 0 1 0 1 1 0 0 0]
    [0 0 0 0 1 0 1 1 0 0]

::

    sage: S = G.subgraph([0,1,2,3])
    sage: S.plot().show()    # or S.show()
    sage: S.density()
    1/2

::

    sage: G = GraphQuery(display_cols=['graph6'], num_vertices=7, diameter=5)
    sage: L = G.get_graphs_list()
    sage: graphs_list.show_graphs(L)

.. _Graph:labels:

Labels
------

Each vertex can have any hashable object as a label. These are
things like strings, numbers, and tuples. Each edge is given a
default label of ``None``, but if specified, edges can
have any label at all. Edges between vertices `u` and
`v` are represented typically as ``(u, v, l)``, where
``l`` is the label for the edge.

Note that vertex labels themselves cannot be mutable items::

    sage: M = Matrix( [[0,0],[0,0]] )
    sage: G = Graph({ 0 : { M : None } })
    Traceback (most recent call last):
    ...
    TypeError: mutable matrices are unhashable

However, if one wants to define a dictionary, with the same keys
and arbitrary objects for entries, one can make that association::

    sage: d = {0 : graphs.DodecahedralGraph(), 1 : graphs.FlowerSnark(), \
          2 : graphs.MoebiusKantorGraph(), 3 : graphs.PetersenGraph() }
    sage: d[2]
    Moebius-Kantor Graph: Graph on 16 vertices
    sage: T = graphs.TetrahedralGraph()
    sage: T.vertices()
    [0, 1, 2, 3]
    sage: T.set_vertices(d)
    sage: T.get_vertex(1)
    Flower Snark: Graph on 20 vertices

Database
--------

There is a database available for searching for graphs that satisfy
a certain set of parameters, including number of vertices and
edges, density, maximum and minimum degree, diameter, radius, and
connectivity. To see a list of all search parameter keywords broken
down by their designated table names, type

::

    sage: graph_db_info()
    {...}

For more details on data types or keyword input, enter

::

    sage: GraphQuery?    # not tested

The results of a query can be viewed with the show method, or can be
viewed individually by iterating through the results:

::

    sage: Q = GraphQuery(display_cols=['graph6'],num_vertices=7, diameter=5)
    sage: Q.show()
    Graph6
    --------------------
    F?`po
    F?gqg
    F@?]O
    F@OKg
    F@R@o
    FA_pW
    FEOhW
    FGC{o
    FIAHo

Show each graph as you iterate through the results:

::

    sage: for g in Q:
    ...     show(g)

Visualization
-------------

To see a graph `G` you are working with, there
are three main options. You can view the graph in two dimensions via
matplotlib with ``show()``. ::

    sage: G = graphs.RandomGNP(15,.3)
    sage: G.show()

And you can view it in three dimensions via jmol with ``show3d()``. ::

    sage: G.show3d()

Or it can be rendered with `\LaTeX`.  This requires the right
additions to a standard `\mbox{\rm\TeX}` installation.  Then standard
Sage commands, such as ``view(G)`` will display the graph, or
``latex(G)`` will produce a string suitable for inclusion in a
`\LaTeX` document.  More details on this are at
the :mod:`sage.graphs.graph_latex` module. ::

    sage: from sage.graphs.graph_latex import check_tkz_graph
    sage: check_tkz_graph()  # random - depends on TeX installation
    sage: latex(G)
    \begin{tikzpicture}
    ...
    \end{tikzpicture}

Mutability
----------

Graphs are mutable, and thus unusable as dictionary keys, unless
``data_structure="static_sparse"`` is used::

    sage: G = graphs.PetersenGraph()
    sage: {G:1}[G]
    Traceback (most recent call last):
    ...
    TypeError: This graph is mutable, and thus not hashable. Create an immutable copy by `g.copy(immutable=True)`
    sage: G_immutable = Graph(G, immutable=True)
    sage: G_immutable == G
    True
    sage: {G_immutable:1}[G_immutable]
    1

Methods
-------
"""

#*****************************************************************************
#      Copyright (C) 2006 - 2007 Robert L. Miller <rlmillster@gmail.com>
#
# Distributed  under  the  terms  of  the  GNU  General  Public  License (GPL)
#                         http://www.gnu.org/licenses/
#*****************************************************************************

from copy import copy
from sage.rings.polynomial.polynomial_ring_constructor import PolynomialRing
from sage.misc.superseded import deprecation
from sage.rings.integer import Integer
from sage.rings.integer_ring import ZZ
import sage.graphs.generic_graph_pyx as generic_graph_pyx
from sage.graphs.generic_graph import GenericGraph
from sage.graphs.digraph import DiGraph
from sage.graphs.independent_sets import IndependentSets
from sage.combinat.combinatorial_map import combinatorial_map


class Graph(GenericGraph):
    r"""
    Undirected graph.

    A graph is a set of vertices connected by edges. See also the
    :wikipedia:`Wikipedia article on graphs <Graph_(mathematics)>`.

    One can very easily create a graph in Sage by typing::

        sage: g = Graph()

    By typing the name of the graph, one can get some basic information
    about it::

        sage: g
        Graph on 0 vertices

    This graph is not very interesting as it is by default the empty graph.
    But Sage contains a large collection of pre-defined graph classes that
    can be listed this way:

    * Within a Sage session, type ``graphs.``
      (Do not press "Enter", and do not forget the final period ".")

    * Hit "tab".

    You will see a list of methods which will construct named graphs. For
    example::

        sage: g = graphs.PetersenGraph()
        sage: g.plot()
        Graphics object consisting of 26 graphics primitives

    or::

        sage: g = graphs.ChvatalGraph()
        sage: g.plot()
        Graphics object consisting of 37 graphics primitives

    In order to obtain more information about these graph constructors, access
    the documentation using the command ``graphs.RandomGNP?``.

    Once you have defined the graph you want, you can begin to work on it
    by using the almost 200 functions on graphs in the Sage library!
    If your graph is named ``g``, you can list these functions as previously
    this way

    * Within a Sage session, type ``g.``
      (Do not press "Enter", and do not forget the final period "." )

    * Hit "tab".

    As usual, you can get some information about what these functions do by
    typing (e.g. if you want to know about the ``diameter()`` method)
    ``g.diameter?``.

    If you have defined a graph ``g`` having several connected components
    (i.e. ``g.is_connected()`` returns False), you can print each one of its
    connected components with only two lines::

        sage: for component in g.connected_components():
        ....:      g.subgraph(component).plot()
        Graphics object consisting of 37 graphics primitives


    INPUT:

    -  ``data`` -- can be any of the following (see the ``format`` argument):

      #.  An integer specifying the number of vertices

      #.  A dictionary of dictionaries

      #.  A dictionary of lists

      #.  A Sage adjacency matrix or incidence matrix

      #.  A pygraphviz graph

      #.  A NetworkX graph

      #.  An igraph graph (see http://igraph.org/python/)

    -  ``pos`` -  a positioning dictionary: for example, the
       spring layout from NetworkX for the 5-cycle is::

         {0: [-0.91679746, 0.88169588],
          1: [ 0.47294849, 1.125     ],
          2: [ 1.125     ,-0.12867615],
          3: [ 0.12743933,-1.125     ],
          4: [-1.125     ,-0.50118505]}

    -  ``name`` - (must be an explicitly named parameter,
       i.e., ``name="complete")`` gives the graph a name

    -  ``loops`` - boolean, whether to allow loops (ignored
       if data is an instance of the ``Graph`` class)

    -  ``multiedges`` - boolean, whether to allow multiple
       edges (ignored if data is an instance of the ``Graph`` class)

    -  ``weighted`` - whether graph thinks of itself as
       weighted or not. See ``self.weighted()``

    -  ``format`` - if None, Graph tries to guess- can be
       several values, including:

       -  ``'int'`` - an integer specifying the number of vertices in an
          edge-free graph with vertices labelled from 0 to n-1

       -  ``'graph6'`` - Brendan McKay's graph6 format, in a
          string (if the string has multiple graphs, the first graph is
          taken)

       -  ``'sparse6'`` - Brendan McKay's sparse6 format, in a
          string (if the string has multiple graphs, the first graph is
          taken)

       -  ``'adjacency_matrix'`` - a square Sage matrix M,
          with M[i,j] equal to the number of edges {i,j}

       -  ``'weighted_adjacency_matrix'`` - a square Sage
          matrix M, with M[i,j] equal to the weight of the single edge {i,j}.
          Given this format, weighted is ignored (assumed True).

       -  ``'incidence_matrix'`` - a Sage matrix, with one
          column C for each edge, where if C represents {i, j}, C[i] is -1
          and C[j] is 1

       -  ``'elliptic_curve_congruence'`` - data must be an
          iterable container of elliptic curves, and the graph produced has
          each curve as a vertex (it's Cremona label) and an edge E-F
          labelled p if and only if E is congruent to F mod p

       -  ``NX`` - data must be a NetworkX Graph.

           .. NOTE::

               As Sage's default edge labels is ``None`` while NetworkX uses
               ``{}``, the ``{}`` labels of a NetworkX graph are automatically
               set to ``None`` when it is converted to a Sage graph. This
               behaviour can be overruled by setting the keyword
               ``convert_empty_dict_labels_to_None`` to ``False`` (it is
               ``True`` by default).

<<<<<<< HEAD
       - ``igraph`` - data must be an `igraph <http://igraph.org/>`__ graph.

    -  ``boundary`` - a list of boundary vertices, if
       empty, graph is considered as a 'graph without boundary'

=======
>>>>>>> 83bef8d5
    - ``sparse`` (boolean) -- ``sparse=True`` is an alias for
      ``data_structure="sparse"``, and ``sparse=False`` is an alias for
      ``data_structure="dense"``.

    - ``data_structure`` -- one of the following (for more information, see
      :mod:`~sage.graphs.base.overview`)

       * ``"dense"`` -- selects the :mod:`~sage.graphs.base.dense_graph`
         backend.

       * ``"sparse"`` -- selects the :mod:`~sage.graphs.base.sparse_graph`
         backend.

       * ``"static_sparse"`` -- selects the
         :mod:`~sage.graphs.base.static_sparse_backend` (this backend is faster
         than the sparse backend and smaller in memory, and it is immutable, so
         that the resulting graphs can be used as dictionary keys).

    - ``immutable`` (boolean) -- whether to create a immutable graph. Note that
      ``immutable=True`` is actually a shortcut for
      ``data_structure='static_sparse'``. Set to ``False`` by default.

    - ``vertex_labels`` - Whether to allow any object as a vertex (slower), or
       only the integers 0, ..., n-1, where n is the number of vertices.

    -  ``convert_empty_dict_labels_to_None`` - this arguments sets
       the default edge labels used by NetworkX (empty dictionaries)
       to be replaced by None, the default Sage edge label. It is
       set to ``True`` iff a NetworkX graph is on the input.

    EXAMPLES:

    We illustrate the first seven input formats (the other two
    involve packages that are currently not standard in Sage):

    #. An integer giving the number of vertices::

        sage: g = Graph(5); g
        Graph on 5 vertices
        sage: g.vertices()
        [0, 1, 2, 3, 4]
        sage: g.edges()
        []

    #. A dictionary of dictionaries::

        sage: g = Graph({0:{1:'x',2:'z',3:'a'}, 2:{5:'out'}}); g
        Graph on 5 vertices

       The labels ('x', 'z', 'a', 'out') are labels for edges. For
       example, 'out' is the label for the edge on 2 and 5. Labels can be
       used as weights, if all the labels share some common parent.

       ::

        sage: a,b,c,d,e,f = sorted(SymmetricGroup(3))
        sage: Graph({b:{d:'c',e:'p'}, c:{d:'p',e:'c'}})
        Graph on 4 vertices

    #. A dictionary of lists::

        sage: g = Graph({0:[1,2,3], 2:[4]}); g
        Graph on 5 vertices

    #. A list of vertices and a function describing adjacencies. Note
       that the list of vertices and the function must be enclosed in a
       list (i.e., [list of vertices, function]).

       Construct the Paley graph over GF(13).

       ::

          sage: g=Graph([GF(13), lambda i,j: i!=j and (i-j).is_square()])
          sage: g.vertices()
          [0, 1, 2, 3, 4, 5, 6, 7, 8, 9, 10, 11, 12]
          sage: g.adjacency_matrix()
          [0 1 0 1 1 0 0 0 0 1 1 0 1]
          [1 0 1 0 1 1 0 0 0 0 1 1 0]
          [0 1 0 1 0 1 1 0 0 0 0 1 1]
          [1 0 1 0 1 0 1 1 0 0 0 0 1]
          [1 1 0 1 0 1 0 1 1 0 0 0 0]
          [0 1 1 0 1 0 1 0 1 1 0 0 0]
          [0 0 1 1 0 1 0 1 0 1 1 0 0]
          [0 0 0 1 1 0 1 0 1 0 1 1 0]
          [0 0 0 0 1 1 0 1 0 1 0 1 1]
          [1 0 0 0 0 1 1 0 1 0 1 0 1]
          [1 1 0 0 0 0 1 1 0 1 0 1 0]
          [0 1 1 0 0 0 0 1 1 0 1 0 1]
          [1 0 1 1 0 0 0 0 1 1 0 1 0]

       Construct the line graph of a complete graph.

       ::

          sage: g=graphs.CompleteGraph(4)
          sage: line_graph=Graph([g.edges(labels=false), \
                 lambda i,j: len(set(i).intersection(set(j)))>0], \
                 loops=False)
          sage: line_graph.vertices()
          [(0, 1), (0, 2), (0, 3), (1, 2), (1, 3), (2, 3)]
          sage: line_graph.adjacency_matrix()
          [0 1 1 1 1 0]
          [1 0 1 1 0 1]
          [1 1 0 0 1 1]
          [1 1 0 0 1 1]
          [1 0 1 1 0 1]
          [0 1 1 1 1 0]

    #. A graph6 or sparse6 string: Sage automatically recognizes
       whether a string is in graph6 or sparse6 format::

           sage: s = ':I`AKGsaOs`cI]Gb~'
           sage: Graph(s,sparse=True)
           Looped multi-graph on 10 vertices

       ::

           sage: G = Graph('G?????')
           sage: G = Graph("G'?G?C")
           Traceback (most recent call last):
           ...
           RuntimeError: The string seems corrupt: valid characters are
           ?@ABCDEFGHIJKLMNOPQRSTUVWXYZ[\]^_`abcdefghijklmnopqrstuvwxyz{|}~
           sage: G = Graph('G??????')
           Traceback (most recent call last):
           ...
           RuntimeError: The string (G??????) seems corrupt: for n = 8, the string is too long.

       ::

          sage: G = Graph(":I'AKGsaOs`cI]Gb~")
          Traceback (most recent call last):
          ...
          RuntimeError: The string seems corrupt: valid characters are
          ?@ABCDEFGHIJKLMNOPQRSTUVWXYZ[\]^_`abcdefghijklmnopqrstuvwxyz{|}~

       There are also list functions to take care of lists of graphs::

           sage: s = ':IgMoqoCUOqeb\n:I`AKGsaOs`cI]Gb~\n:I`EDOAEQ?PccSsge\N\n'
           sage: graphs_list.from_sparse6(s)
           [Looped multi-graph on 10 vertices, Looped multi-graph on 10 vertices, Looped multi-graph on 10 vertices]

    #. A Sage matrix:
       Note: If format is not specified, then Sage assumes a symmetric square
       matrix is an adjacency matrix, otherwise an incidence matrix.

       - an adjacency matrix::

            sage: M = graphs.PetersenGraph().am(); M
            [0 1 0 0 1 1 0 0 0 0]
            [1 0 1 0 0 0 1 0 0 0]
            [0 1 0 1 0 0 0 1 0 0]
            [0 0 1 0 1 0 0 0 1 0]
            [1 0 0 1 0 0 0 0 0 1]
            [1 0 0 0 0 0 0 1 1 0]
            [0 1 0 0 0 0 0 0 1 1]
            [0 0 1 0 0 1 0 0 0 1]
            [0 0 0 1 0 1 1 0 0 0]
            [0 0 0 0 1 0 1 1 0 0]
            sage: Graph(M)
            Graph on 10 vertices

         ::

            sage: Graph(matrix([[1,2],[2,4]]),loops=True,sparse=True)
            Looped multi-graph on 2 vertices

            sage: M = Matrix([[0,1,-1],[1,0,-1/2],[-1,-1/2,0]]); M
            [   0    1   -1]
            [   1    0 -1/2]
            [  -1 -1/2    0]
            sage: G = Graph(M,sparse=True); G
            Graph on 3 vertices
            sage: G.weighted()
            True

       - an incidence matrix::

            sage: M = Matrix(6, [-1,0,0,0,1, 1,-1,0,0,0, 0,1,-1,0,0, 0,0,1,-1,0, 0,0,0,1,-1, 0,0,0,0,0]); M
            [-1  0  0  0  1]
            [ 1 -1  0  0  0]
            [ 0  1 -1  0  0]
            [ 0  0  1 -1  0]
            [ 0  0  0  1 -1]
            [ 0  0  0  0  0]
            sage: Graph(M)
            Graph on 6 vertices

            sage: Graph(Matrix([[1],[1],[1]]))
            Traceback (most recent call last):
            ...
            ValueError: Non-symmetric or non-square matrix assumed to be an
            incidence matrix: There must be one or two nonzero entries per
            column. Got entries [1, 1, 1] in column 0
            sage: Graph(Matrix([[1],[1],[0]]))
            Graph on 3 vertices

            sage: M = Matrix([[0,1,-1],[1,0,-1],[-1,-1,0]]); M
            [ 0  1 -1]
            [ 1  0 -1]
            [-1 -1  0]
            sage: Graph(M,sparse=True)
            Graph on 3 vertices

            sage: M = Matrix([[0,1,1],[1,0,1],[-1,-1,0]]); M
            [ 0  1  1]
            [ 1  0  1]
            [-1 -1  0]
            sage: Graph(M)
            Traceback (most recent call last):
            ...
            ValueError: Non-symmetric or non-square matrix assumed to be an
            incidence matrix: There must be one or two nonzero entries per
            column. Got entries [1, 1] in column 2

        Check that :trac:`9714` is fixed::

            sage: MA = Matrix([[1,2,0], [0,2,0], [0,0,1]])
            sage: GA = Graph(MA, format='adjacency_matrix')
            sage: MI = GA.incidence_matrix(oriented=False)
            sage: MI
            [2 1 1 0 0 0]
            [0 1 1 2 2 0]
            [0 0 0 0 0 2]
            sage: Graph(MI).edges(labels=None)
            [(0, 0), (0, 1), (0, 1), (1, 1), (1, 1), (2, 2)]

            sage: M = Matrix([[1], [-1]]); M
            [ 1]
            [-1]
            sage: Graph(M).edges()
            [(0, 1, None)]

    #. a list of edges, or labelled edges::

          sage: g = Graph([(1,3),(3,8),(5,2)])
          sage: g
          Graph on 5 vertices

          ::

          sage: g = Graph([(1,2,"Peace"),(7,-9,"and"),(77,2, "Love")])
          sage: g
          Graph on 5 vertices
          sage: g = Graph([(0, 2, '0'), (0, 2, '1'), (3, 3, '2')], loops=True, multiedges=True)
          sage: g.loops()
          [(3, 3, '2')]

    #. A NetworkX MultiGraph::

          sage: import networkx
          sage: g = networkx.MultiGraph({0:[1,2,3], 2:[4]})
          sage: Graph(g)
          Graph on 5 vertices

    #. A NetworkX graph::

           sage: import networkx
           sage: g = networkx.Graph({0:[1,2,3], 2:[4]})
           sage: DiGraph(g)
           Digraph on 5 vertices

    #. An igraph Graph (see also
       :meth:`~sage.graphs.generic_graph.GenericGraph.igraph_graph`)::

           sage: import igraph                   # optional - python_igraph
           sage: g = igraph.Graph([(0,1),(0,2)]) # optional - python_igraph
           sage: Graph(g)                        # optional - python_igraph
           Graph on 3 vertices

       If ``vertex_labels`` is ``True``, the names of the vertices are given by
       the vertex attribute ``'name'``, if available::

           sage: g = igraph.Graph([(0,1),(0,2)], vertex_attrs={'name':['a','b','c']})  # optional - python_igraph
           sage: Graph(g).vertices()                                                   # optional - python_igraph
           ['a', 'b', 'c']
           sage: g = igraph.Graph([(0,1),(0,2)], vertex_attrs={'label':['a','b','c']}) # optional - python_igraph
           sage: Graph(g).vertices()                                                   # optional - python_igraph
           [0, 1, 2]

       If the igraph Graph has edge attributes, they are used as edge labels::

           sage: g = igraph.Graph([(0,1),(0,2)], edge_attrs={'name':['a','b'], 'weight':[1,3]}) # optional - python_igraph
           sage: Graph(g).edges()                                                               # optional - python_igraph
           [(0, 1, {'name': 'a', 'weight': 1}), (0, 2, {'name': 'b', 'weight': 3})]

    By default, graphs are mutable and can thus not be used as a dictionary
    key::

          sage: G = graphs.PetersenGraph()
          sage: {G:1}[G]
          Traceback (most recent call last):
          ...
          TypeError: This graph is mutable, and thus not hashable. Create an immutable copy by `g.copy(immutable=True)`

    When providing the optional arguments ``data_structure="static_sparse"``
    or ``immutable=True`` (both mean the same), then an immutable graph
    results. ::

          sage: G_imm = Graph(G, immutable=True)
          sage: H_imm = Graph(G, data_structure='static_sparse')
          sage: G_imm == H_imm == G
          True
          sage: {G_imm:1}[H_imm]
          1

    TESTS::

        sage: Graph(4,format="HeyHeyHey")
        Traceback (most recent call last):
        ...
        ValueError: Unknown input format 'HeyHeyHey'

        sage: Graph(igraph.Graph(directed=True)) # optional - python_igraph
        Traceback (most recent call last):
        ...
        ValueError: An *undirected* igraph graph was expected. To build an directed graph, call the DiGraph constructor.

    """
    _directed = False

    def __init__(self, data=None, pos=None, loops=None, format=None,
                 weighted=None, implementation='c_graph',
                 data_structure="sparse", vertex_labels=True, name=None,
                 multiedges=None, convert_empty_dict_labels_to_None=None,
                 sparse=True, immutable=False):
        """
        TESTS::

            sage: G = Graph()
            sage: loads(dumps(G)) == G
            True
            sage: a = matrix(2,2,[1,0,0,1])
            sage: Graph(a).adjacency_matrix() == a
            True

            sage: a = matrix(2,2,[2,0,0,1])
            sage: Graph(a,sparse=True).adjacency_matrix() == a
            True

        The positions are copied when the graph is built from
        another graph ::

            sage: g = graphs.PetersenGraph()
            sage: h = Graph(g)
            sage: g.get_pos() == h.get_pos()
            True

        Or from a DiGraph ::

            sage: d = DiGraph(g)
            sage: h = Graph(d)
            sage: g.get_pos() == h.get_pos()
            True

        Loops are not counted as multiedges (see :trac:`11693`) and edges are
        not counted twice ::

            sage: Graph({1:[1]}).num_edges()
            1
            sage: Graph({1:[2,2]}).num_edges()
            2

        An empty list or dictionary defines a simple graph
        (:trac:`10441` and :trac:`12910`)::

            sage: Graph([])
            Graph on 0 vertices
            sage: Graph({})
            Graph on 0 vertices
            sage: # not "Multi-graph on 0 vertices"

        Verify that the int format works as expected (:trac:`12557`)::

            sage: Graph(2).adjacency_matrix()
            [0 0]
            [0 0]
            sage: Graph(3) == Graph(3,format='int')
            True

        Problem with weighted adjacency matrix (:trac:`13919`)::

            sage: B = {0:{1:2,2:5,3:4},1:{2:2,4:7},2:{3:1,4:4,5:3},3:{5:4},4:{5:1,6:5},5:{6:7}}
            sage: grafo3 = Graph(B,weighted=True)
            sage: matad = grafo3.weighted_adjacency_matrix()
            sage: grafo4 = Graph(matad,format = "adjacency_matrix", weighted=True)
            sage: grafo4.shortest_path(0,6,by_weight=True)
            [0, 1, 2, 5, 4, 6]

        Graphs returned when setting ``immutable=False`` are mutable::

            sage: g = graphs.PetersenGraph()
            sage: g = Graph(g.edges(),immutable=False)
            sage: g.add_edge("Hey", "Heyyyyyyy")

        And their name is set::

            sage: g = graphs.PetersenGraph()
            sage: Graph(g, immutable=True)
            Petersen graph: Graph on 10 vertices

        Check error messages for graphs built from incidence matrices (see
        :trac:`18440`)::

            sage: Graph(matrix([[-1, 1, 0],[1, 0, 0]]))
            Traceback (most recent call last):
            ...
            ValueError: Column 1 of the (oriented) incidence matrix contains
            only one nonzero value
            sage: Graph(matrix([[1,1],[1,1],[1,0]]))
            Traceback (most recent call last):
            ...
            ValueError: Non-symmetric or non-square matrix assumed to be an
            incidence matrix: There must be one or two nonzero entries per
            column. Got entries [1, 1, 1] in column 0
            sage: Graph(matrix([[3,1,1],[0,1,1]]))
            Traceback (most recent call last):
            ...
            ValueError: Each column of a non-oriented incidence matrix must sum
            to 2, but column 0 does not
        """
        GenericGraph.__init__(self)
        msg = ''
        from sage.structure.element import is_Matrix

        if sparse is False:
            if data_structure != "sparse":
                raise ValueError("The 'sparse' argument is an alias for "
                                 "'data_structure'. Please do not define both.")
            data_structure = "dense"

        # Choice of the backend

        if implementation != 'c_graph':
            deprecation(18375,"The 'implementation' keyword is deprecated, "
                        "and the graphs has been stored as a 'c_graph'")

        if multiedges or weighted:
            if data_structure == "dense":
                raise RuntimeError("Multiedge and weighted c_graphs must be sparse.")
        if immutable:
            data_structure = 'static_sparse'

        # If the data structure is static_sparse, we first build a graph
        # using the sparse data structure, then reencode the resulting graph
        # as a static sparse graph.
        from sage.graphs.base.sparse_graph import SparseGraphBackend
        from sage.graphs.base.dense_graph import DenseGraphBackend
        if data_structure in ["sparse", "static_sparse"]:
            CGB = SparseGraphBackend
        elif data_structure == "dense":
            CGB = DenseGraphBackend
        else:
            raise ValueError("data_structure must be equal to 'sparse', "
                             "'static_sparse' or 'dense'")
        self._backend = CGB(0, directed=False)

        if format is None and isinstance(data, str):
            if data.startswith(">>graph6<<"):
                data = data[10:]
                format = 'graph6'
            elif data.startswith(">>sparse6<<"):
                data = data[11:]
                format = 'sparse6'
            elif data[0] == ':':
                format = 'sparse6'
            else:
                format = 'graph6'
        if format is None and is_Matrix(data):
            if data.is_symmetric():
                format = 'adjacency_matrix'
            else:
                format = 'incidence_matrix'
                msg += "Non-symmetric or non-square matrix assumed to be an incidence matrix: "
        if format is None and isinstance(data, Graph):
            format = 'Graph'
        from sage.graphs.all import DiGraph
        if format is None and isinstance(data, DiGraph):
            data = data.to_undirected()
            format = 'Graph'
        if (format is None        and
            isinstance(data,list) and
            len(data)>=2          and
            callable(data[1])):
            format = 'rule'
        if format is None and isinstance(data,dict):
            keys = data.keys()
            if len(keys) == 0: format = 'dict_of_dicts'
            else:
                if isinstance(data[keys[0]], list):
                    format = 'dict_of_lists'
                elif isinstance(data[keys[0]], dict):
                    format = 'dict_of_dicts'
        if format is None and hasattr(data, 'adj'):
            import networkx
            if isinstance(data, (networkx.DiGraph, networkx.MultiDiGraph)):
                data = data.to_undirected()
            elif isinstance(data, (networkx.Graph, networkx.MultiGraph)):
                format = 'NX'

        if (format is None          and
            hasattr(data, 'vcount') and
            hasattr(data, 'get_edgelist')):
            try:
                import igraph
            except ImportError:
                raise ImportError("The data seems to be a igraph object, but "+
                                  "igraph is not installed in Sage. To install "+
                                  "it, run 'sage -i python_igraph'")
            if format is None and isinstance(data, igraph.Graph):
                format = 'igraph'
        if format is None and isinstance(data, (int, Integer)):
            format = 'int'
        if format is None and data is None:
            format = 'int'
            data = 0

        # Input is a list of edges
        if format is None and isinstance(data,list):
            format = "list_of_edges"
            if weighted is None: weighted = False
            num_verts=0

        if format is None:
            raise ValueError("This input cannot be turned into a graph")

        if format == 'weighted_adjacency_matrix':
            if weighted is False:
                raise ValueError("Format was weighted_adjacency_matrix but weighted was False.")
            if weighted   is None: weighted   = True
            if multiedges is None: multiedges = False
            format = 'adjacency_matrix'

        # At this point, 'format' has been set. We build the graph

        if format == 'graph6':
            if weighted   is None: weighted   = False
            self.allow_loops(loops if loops else False, check=False)
            self.allow_multiple_edges(multiedges if multiedges else False, check=False)
            if not isinstance(data, str):
                raise ValueError('If input format is graph6, then data must be a string.')
            n = data.find('\n')
            if n == -1:
                n = len(data)
            ss = data[:n]
            n, s = generic_graph_pyx.length_and_string_from_graph6(ss)
            m = generic_graph_pyx.binary_string_from_graph6(s, n)
            expected = n*(n-1)/2 + (6 - n*(n-1)/2)%6
            if len(m) > expected:
                raise RuntimeError("The string (%s) seems corrupt: for n = %d, the string is too long."%(ss,n))
            elif len(m) < expected:
                raise RuntimeError("The string (%s) seems corrupt: for n = %d, the string is too short."%(ss,n))
            self.add_vertices(range(n))
            k = 0
            for i in xrange(n):
                for j in xrange(i):
                    if m[k] == '1':
                        self._backend.add_edge(i, j, None, False)
                    k += 1

        elif format == 'sparse6':
            if weighted   is None: weighted   = False
            self.allow_loops(False if loops is False else True, check=False)
            self.allow_multiple_edges(False if multiedges is False else True, check=False)
            from math import ceil, floor
            from sage.misc.functional import log
            n = data.find('\n')
            if n == -1:
                n = len(data)
            s = data[:n]
            n, s = generic_graph_pyx.length_and_string_from_graph6(s[1:])
            if n == 0:
                edges = []
            else:
                k = int(ceil(log(n,2)))
                ords = [ord(i) for i in s]
                if any(o > 126 or o < 63 for o in ords):
                    raise RuntimeError("The string seems corrupt: valid characters are \n" + ''.join([chr(i) for i in xrange(63,127)]))
                bits = ''.join([generic_graph_pyx.int_to_binary_string(o-63).zfill(6) for o in ords])
                b = []
                x = []
                for i in xrange(int(floor(len(bits)/(k+1)))):
                    b.append(int(bits[(k+1)*i:(k+1)*i+1],2))
                    x.append(int(bits[(k+1)*i+1:(k+1)*i+k+1],2))
                v = 0
                edges = []
                for i in xrange(len(b)):
                    if b[i] == 1:
                        v += 1
                    if x[i] > v:
                        v = x[i]
                    else:
                        if v < n:
                            edges.append((x[i],v))
            self.add_vertices(range(n))
            self.add_edges(edges)
        elif format == 'adjacency_matrix':
            assert is_Matrix(data)
            # note: the adjacency matrix might be weighted and hence not
            # necessarily consists of integers
            if not weighted and data.base_ring() != ZZ:
                try:
                    data = data.change_ring(ZZ)
                except TypeError:
                    if weighted is False:
                        raise ValueError("Non-weighted graph's"+
                        " adjacency matrix must have only nonnegative"+
                        " integer entries")
                    weighted = True

            if data.is_sparse():
                entries = set(data[i,j] for i,j in data.nonzero_positions())
            else:
                entries = set(data.list())

            if not weighted and any(e < 0 for e in entries):
                if weighted is False:
                    raise ValueError("Non-weighted digraph's"+
                    " adjacency matrix must have only nonnegative"+
                    " integer entries")
                weighted = True
                if multiedges is None: multiedges = False
            if weighted is None:
                weighted = False

            if multiedges is None:
                multiedges = ((not weighted) and any(e != 0 and e != 1 for e in entries))

            if not loops and any(data[i,i] for i in xrange(data.nrows())):
                if loops is False:
                    raise ValueError("Non-looped digraph's adjacency"+
                    " matrix must have zeroes on the diagonal.")
                loops = True
            if loops is None:
                loops = False
            self.allow_loops(loops, check=False)
            self.allow_multiple_edges(multiedges, check=False)
            self.add_vertices(range(data.nrows()))
            e = []
            if weighted:
                for i,j in data.nonzero_positions():
                    if i <= j:
                        e.append((i,j,data[i][j]))
            elif multiedges:
                for i,j in data.nonzero_positions():
                    if i <= j:
                        e += [(i,j)]*int(data[i][j])
            else:
                for i,j in data.nonzero_positions():
                    if i <= j:
                        e.append((i,j))
            self.add_edges(e)
        elif format == 'incidence_matrix':
            assert is_Matrix(data)

            oriented = any(data[pos] < 0 for pos in data.nonzero_positions(copy=False))

            positions = []
            for i in range(data.ncols()):
                NZ = data.nonzero_positions_in_column(i)
                if len(NZ) == 1:
                    if oriented:
                        raise ValueError("Column {} of the (oriented) incidence "
                                         "matrix contains only one nonzero value".format(i))
                    elif data[NZ[0],i] != 2:
                        raise ValueError("Each column of a non-oriented incidence "
                                         "matrix must sum to 2, but column {} does not".format(i))
                    if loops is None:
                        loops = True
                    positions.append((NZ[0],NZ[0]))
                elif len(NZ) != 2 or \
                     (oriented and not ((data[NZ[0],i] == +1 and data[NZ[1],i] == -1) or \
                                        (data[NZ[0],i] == -1 and data[NZ[1],i] == +1))) or \
                     (not oriented and (data[NZ[0],i] != 1 or data[NZ[1],i] != 1)):
                    msg += "There must be one or two nonzero entries per column. "
                    msg += "Got entries {} in column {}".format([data[j,i] for j in NZ], i)
                    raise ValueError(msg)
                else:
                    positions.append(tuple(NZ))

            if weighted   is None: weighted  = False
            if multiedges is None:
                total = len(positions)
                multiedges = (len(set(positions)) < total  )
            self.allow_loops(False if loops is None else loops, check=False)
            self.allow_multiple_edges(multiedges, check=False)
            self.add_vertices(range(data.nrows()))
            self.add_edges(positions)
        elif format == 'Graph':
            if loops is None:      loops      = data.allows_loops()
            if multiedges is None: multiedges = data.allows_multiple_edges()
            if weighted is None:   weighted   = data.weighted()
            self.allow_loops(loops, check=False)
            self.allow_multiple_edges(multiedges, check=False)
            if data.get_pos() is not None:
                pos = data.get_pos().copy()
            self.name(data.name())
            self.add_vertices(data.vertex_iterator())
            self.add_edges(data.edge_iterator())
        elif format == 'NX':
            if convert_empty_dict_labels_to_None is not False:
                r = lambda x:None if x=={} else x
            else:
                r = lambda x:x
            if weighted is None:
                if isinstance(data, networkx.Graph):
                    weighted = False
                    if multiedges is None:
                        multiedges = False
                    if loops is None:
                        loops = False
                else:
                    weighted = True
                    if multiedges is None:
                        multiedges = True
                    if loops is None:
                        loops = True
            self.allow_loops(loops, check=False)
            self.allow_multiple_edges(multiedges, check=False)
            self.add_vertices(data.nodes())
            self.add_edges((u,v,r(l)) for u,v,l in data.edges_iter(data=True))
        elif format == 'igraph':
            if data.is_directed():
                raise ValueError("An *undirected* igraph graph was expected. "+
                                 "To build an directed graph, call the DiGraph "+
                                 "constructor.")

            self.add_vertices(range(data.vcount()))
            self.add_edges([(e.source, e.target, e.attributes()) for e in data.es()])

            if vertex_labels and 'name' in data.vertex_attributes():
                vs = data.vs()
                self.relabel({v:vs[v]['name'] for v in self})

        elif format == 'rule':
            f = data[1]
            verts = data[0]
            if loops is None: loops = any(f(v,v) for v in verts)
            if weighted is None: weighted = False
            self.allow_loops(loops, check=False)
            self.allow_multiple_edges(True if multiedges else False, check=False)
            from itertools import combinations
            self.add_vertices(verts)
            self.add_edges(e for e in combinations(verts,2) if f(*e))
            self.add_edges((v,v) for v in verts if f(v,v))
        elif format == 'dict_of_dicts':
            # adjust for empty dicts instead of None in NetworkX default edge labels
            if convert_empty_dict_labels_to_None is None:
                convert_empty_dict_labels_to_None = (format == 'NX')

            if not all(isinstance(data[u], dict) for u in data):
                raise ValueError("Input dict must be a consistent format.")

            if not loops and any(u in neighb for u,neighb in data.iteritems()):
                if loops is False:
                    u = next(u for u,neighb in data.iteritems() if u in neighb)
                    raise ValueError("The graph was built with loops=False but input data has a loop at {}.".format(u))
                loops = True
            if loops is None:
                loops = False

            if weighted is None: weighted = False
            for u in data:
                for v in data[u]:
                    if hash(u) > hash(v):
                        if v in data and u in data[v]:
                            if data[u][v] != data[v][u]:
                                raise ValueError("Dict does not agree on edge (%s,%s)"%(u,v))
                            continue
                    if multiedges is not False and not isinstance(data[u][v], list):
                        if multiedges is None: multiedges = False
                        if multiedges:
                            raise ValueError("Dict of dicts for multigraph must be in the format {v : {u : list}}")
            if multiedges is None and len(data) > 0:
                multiedges = True
            self.allow_loops(loops, check=False)
            self.allow_multiple_edges(multiedges, check=False)
            verts = set().union(data.keys(), *data.values())
            self.add_vertices(verts)
            if convert_empty_dict_labels_to_None:
                for u in data:
                    for v in data[u]:
                        if hash(u) <= hash(v) or v not in data or u not in data[v]:
                            if multiedges:
                                for l in data[u][v]:
                                    self._backend.add_edge(u,v,l,False)
                            else:
                                self._backend.add_edge(u,v,data[u][v] if data[u][v] != {} else None,False)
            else:
                for u in data:
                    for v in data[u]:
                        if hash(u) <= hash(v) or v not in data or u not in data[v]:
                            if multiedges:
                                for l in data[u][v]:
                                    self._backend.add_edge(u,v,l,False)
                            else:
                                self._backend.add_edge(u,v,data[u][v],False)
        elif format == 'dict_of_lists':
            if not all(isinstance(data[u], list) for u in data):
                raise ValueError("Input dict must be a consistent format.")

            verts = set().union(data.keys(),*data.values())
            if loops is None or loops is False:
                for u in data:
                    if u in data[u]:
                        if loops is None:
                            loops = True
                        elif loops is False:
                            u = next(u for u,neighb in data.iteritems() if u in neighb)
                            raise ValueError("The graph was built with loops=False but input data has a loop at {}.".format(u))
                        break
                if loops is None:
                    loops = False
            if weighted is None: weighted = False
            for u in data:
                if len(set(data[u])) != len(data[u]):
                    if multiedges is False:
                        v = next((v for v in data[u] if data[u].count(v) > 1))
                        raise ValueError("Non-multigraph got several edges (%s,%s)"%(u,v))
                    if multiedges is None:
                        multiedges = True
            if multiedges is None: multiedges = False
            self.allow_loops(loops, check=False)
            self.allow_multiple_edges(multiedges, check=False)
            self.add_vertices(verts)
            for u in data:
                for v in data[u]:
                    if (multiedges or hash(u) <= hash(v) or
                        v not in data or u not in data[v]):
                        self._backend.add_edge(u,v,None,False)
        elif format == 'int':
            self.allow_loops(loops if loops else False, check=False)
            self.allow_multiple_edges(multiedges if multiedges else False, check=False)
            if data<0:
                raise ValueError("The number of vertices cannot be strictly negative!")
            if data:
                self.add_vertices(range(data))
        elif format == 'elliptic_curve_congruence':
            self.allow_loops(loops if loops else False, check=False)
            self.allow_multiple_edges(multiedges if multiedges else False, check=False)
            from sage.rings.arith import lcm, prime_divisors
            from sage.rings.fast_arith import prime_range
            from sage.misc.all import prod
            curves = data
            verts = [curve.cremona_label() for curve in data]
            self.add_vertices(verts)
            for i in xrange(self.order()):
                for j in xrange(i):
                    E = curves[i]
                    F = curves[j]
                    M = E.conductor()
                    N = F.conductor()
                    MN = lcm(M, N)
                    p_MN = prime_divisors(MN)
                    lim = prod([(j^(MN.ord(j)) + j^(MN.ord(j)-1)) for j in p_MN])
                    a_E = E.anlist(lim)
                    a_F = F.anlist(lim)
                    l_list = [p for p in prime_range(lim) if p not in p_MN ]
                    p_edges = l_list
                    for l in l_list:
                        n = a_E[l] - a_F[l]
                        if n != 0:
                            P = prime_divisors(n)
                            p_edges = [p for p in p_edges if p in P]
                    if len(p_edges) > 0:
                        self._backend.add_edge(E.cremona_label(), F.cremona_label(), str(p_edges)[1:-1], False)

        elif format == 'list_of_edges':
            self.allow_multiple_edges(False if multiedges is False else True, check=False)
            self.allow_loops(False if loops is False else True, check=False)
            self.add_edges(data)
            if multiedges is not True and self.has_multiple_edges():
                deprecation(15706, "You created a graph with multiple edges "
                            "from a list. Please set 'multiedges' to 'True' "
                            "when you do so, as in the future the default "
                            "behaviour will be to ignore those edges")
            elif multiedges is None:
                self.allow_multiple_edges(False, check=False)

            if loops is not True and self.has_loops():
                deprecation(15706, "You created a graph with loops from a list. "+
                            "Please set 'loops' to 'True' when you do so, as in "+
                            "the future the default behaviour will be to ignore "+
                            "those edges")
            elif loops is None:
                self.allow_loops(False, check=False)
        else:
            raise ValueError("Unknown input format '{}'".format(format))

        if weighted   is None: weighted   = False
        self._weighted = weighted

        self._pos = pos

        if format != 'Graph' or name is not None:
            self.name(name)

        if data_structure == "static_sparse":
            from sage.graphs.base.static_sparse_backend import StaticSparseBackend
            ib = StaticSparseBackend(self,
                                     loops = self.allows_loops(),
                                     multiedges = self.allows_multiple_edges())
            self._backend = ib
            self._immutable = True

    ### Formats
    def graph6_string(self):
        """
        Returns the graph6 representation of the graph as an ASCII string.
        Only valid for simple (no loops, multiple edges) graphs on 0 to
        262143 vertices.

        .. NOTE::

            As the graph6 format only handles graphs whose vertex set is
            `\{0,...,n-1\}`, a :meth:`relabelled copy
            <sage.graphs.generic_graph.GenericGraph.relabel>` of your graph will
            be encoded if necessary.

        EXAMPLES::

            sage: G = graphs.KrackhardtKiteGraph()
            sage: G.graph6_string()
            'IvUqwK@?G'
        """
        n = self.order()
        if n > 262143:
            raise ValueError('graph6 format supports graphs on 0 to 262143 vertices only.')
        elif self.has_loops() or self.has_multiple_edges():
            raise ValueError('graph6 format supports only simple graphs (no loops, no multiple edges)')
        else:
            return generic_graph_pyx.small_integer_to_graph6(n) + generic_graph_pyx.binary_string_to_graph6(self._bit_vector())

    def sparse6_string(self):
        r"""
        Returns the sparse6 representation of the graph as an ASCII string.
        Only valid for undirected graphs on 0 to 262143 vertices, but loops
        and multiple edges are permitted.

        .. NOTE::

            As the sparse6 format only handles graphs whose vertex set is
            `\{0,...,n-1\}`, a :meth:`relabelled copy
            <sage.graphs.generic_graph.GenericGraph.relabel>` of your graph will
            be encoded if necessary.

        EXAMPLES::

            sage: G = graphs.BullGraph()
            sage: G.sparse6_string()
            ':Da@en'

        ::

            sage: G = Graph()
            sage: G.sparse6_string()
            ':?'

        ::

            sage: G = Graph(loops=True, multiedges=True,data_structure="sparse")
            sage: Graph(':?',data_structure="sparse") == G
            True

        TEST:

        Check that :trac:`18445` is fixed::

            sage: Graph(graphs.KneserGraph(5,2).sparse6_string()).size()
            15

        """
        n = self.order()
        if n == 0:
            return ':?'
        if n > 262143:
            raise ValueError('sparse6 format supports graphs on 0 to 262143 vertices only.')
        else:
            v_to_int = {v:i for i,v in enumerate(self.vertices())}
            edges = [sorted((v_to_int[u],v_to_int[v])) for u,v in self.edge_iterator(labels=False)]
            edges.sort(key=lambda e: (e[1],e[0])) # reverse lexicographic order

            # encode bit vector
            from math import ceil
            from sage.misc.functional import log
            k = int(ceil(log(n,2)))
            v = 0
            i = 0
            m = 0
            s = ''
            while m < len(edges):
                if edges[m][1] > v + 1:
                    sp = generic_graph_pyx.int_to_binary_string(edges[m][1])
                    sp = '0'*(k-len(sp)) + sp
                    s += '1' + sp
                    v = edges[m][1]
                elif edges[m][1] == v + 1:
                    sp = generic_graph_pyx.int_to_binary_string(edges[m][0])
                    sp = '0'*(k-len(sp)) + sp
                    s += '1' + sp
                    v += 1
                    m += 1
                else:
                    sp = generic_graph_pyx.int_to_binary_string(edges[m][0])
                    sp = '0'*(k-len(sp)) + sp
                    s += '0' + sp
                    m += 1

            # encode s as a 6-string, as in R(x), but padding with 1's
            # pad on the right to make a multiple of 6
            s = s + ( '1' * ((6 - len(s))%6) )

            # split into groups of 6, and convert numbers to decimal, adding 63
            six_bits = ''
            for i in range(len(s)//6):
                six_bits += chr( int( s[6*i:6*(i+1)], 2) + 63 )
            return ':' + generic_graph_pyx.small_integer_to_graph6(n) + six_bits

    ### Attributes

    @combinatorial_map(name="partition of connected components")
    def to_partition(self):
        """
        Return the partition of connected components of ``self``.

        EXAMPLES::

            sage: for x in graphs(3):    print x.to_partition()
            doctest:...: DeprecationWarning: Please use G.connected_components_sizes() instead
            See http://trac.sagemath.org/17449 for details.
            [1, 1, 1]
            [2, 1]
            [3]
            [3]
        """
        from sage.misc.superseded import deprecation
        deprecation(17449, "Please use G.connected_components_sizes() instead")

        from sage.combinat.partition import Partition
        return Partition(sorted([len(y) for y in self.connected_components()], reverse=True))

    def is_directed(self):
        """
        Since graph is undirected, returns False.

        EXAMPLES::

            sage: Graph().is_directed()
            False
        """
        return False

    def bridges(self):
        r"""
        Returns a list of the bridges (or cut edges).

        A bridge is an edge so that deleting it disconnects the graph.

        .. NOTE::

            This method assumes the graph is connected.

        EXAMPLES::

             sage: g = 2*graphs.PetersenGraph()
             sage: g.add_edge(1,10)
             sage: g.is_connected()
             True
             sage: g.bridges()
             [(1, 10, None)]
        """
        gs = self.strong_orientation()
        bridges = []
        for scc in gs.strongly_connected_components():
            bridges.extend(gs.edge_boundary(scc))
        return bridges

    def spanning_trees(self):
        """
        Returns a list of all spanning trees.

        If the graph is disconnected, returns the empty list.

        Uses the Read-Tarjan backtracking algorithm [RT75]_.

        EXAMPLES::

            sage: G = Graph([(1,2),(1,2),(1,3),(1,3),(2,3),(1,4)],multiedges=True)
            sage: len(G.spanning_trees())
            8
            sage: G.spanning_trees_count()
            8
            sage: G = Graph([(1,2),(2,3),(3,1),(3,4),(4,5),(4,5),(4,6)],multiedges=True)
            sage: len(G.spanning_trees())
            6
            sage: G.spanning_trees_count()
            6

        .. SEEALSO::

            - :meth:`~sage.graphs.generic_graph.GenericGraph.spanning_trees_count`
              -- counts the number of spanning trees.

            - :meth:`~sage.graphs.graph.Graph.random_spanning_tree`
              -- returns a random spanning tree.

        REFERENCES:

        .. [RT75] Read, R. C. and Tarjan, R. E.
          Bounds on Backtrack Algoritms for Listing Cycles, Paths, and Spanning Trees
          Networks, Volume 5 (1975), numer 3, pages 237-252.
        """

        def _recursive_spanning_trees(G,forest):
            """
            Returns all the spanning trees of G containing forest
            """
            if not G.is_connected():
                return []

            if G.size() == forest.size():
                return [forest.copy()]
            else:
                # Pick an edge e from G-forest
                for e in G.edges():
                    if not forest.has_edge(e):
                        break

                # 1) Recursive call with e removed from G
                G.delete_edge(e)
                trees = _recursive_spanning_trees(G,forest)
                G.add_edge(e)

                # 2) Recursive call with e include in forest
                #
                # e=xy links the CC (connected component) of forest containing x
                # with the CC containing y. Any other edge which does that
                # cannot be added to forest anymore, and B is the list of them
                c1 = forest.connected_component_containing_vertex(e[0])
                c2 = forest.connected_component_containing_vertex(e[1])
                G.delete_edge(e)
                B = G.edge_boundary(c1,c2,sort=False)
                G.add_edge(e)

                # Actual call
                forest.add_edge(e)
                G.delete_edges(B)
                trees.extend(_recursive_spanning_trees(G,forest))
                G.add_edges(B)
                forest.delete_edge(e)

                return trees

        if self.is_connected() and len(self):
            forest = Graph([])
            forest.add_vertices(self.vertices())
            forest.add_edges(self.bridges())
            return _recursive_spanning_trees(self, forest)
        else:
            return []

    ### Properties
    def is_tree(self, certificate=False, output='vertex'):
        """
        Tests if the graph is a tree

        INPUT:

        - ``certificate`` (boolean) -- whether to return a certificate. The
          method only returns boolean answers when ``certificate = False``
          (default). When it is set to ``True``, it either answers ``(True,
          None)`` when the graph is a tree and ``(False, cycle)`` when it
          contains a cycle. It returns ``(False, None)`` when the graph is not
          connected.

        - ``output`` (``'vertex'`` (default) or ``'edge'``) -- whether the
          certificate is given as a list of vertices or a list of
          edges.

        When the certificate cycle is given as a list of edges, the
        edges are given as `(v_i, v_{i+1}, l)` where `v_1, v_2, \dots,
        v_n` are the vertices of the cycles (in their cyclic order).

        EXAMPLES::

            sage: all(T.is_tree() for T in graphs.trees(15))
            True

        The empty graph is not considered to be a tree::

            sage: graphs.EmptyGraph().is_tree()
            False

        With certificates::

            sage: g = graphs.RandomTree(30)
            sage: g.is_tree(certificate=True)
            (True, None)
            sage: g.add_edge(10,-1)
            sage: g.add_edge(11,-1)
            sage: isit, cycle = g.is_tree(certificate=True)
            sage: isit
            False
            sage: -1 in cycle
            True

        One can also ask for the certificate as a list of edges::

            sage: g = graphs.CycleGraph(4)
            sage: g.is_tree(certificate=True, output='edge')
            (False, [(3, 2, None), (2, 1, None), (1, 0, None), (0, 3, None)])

        This is useful for graphs with multiple edges::

            sage: G = Graph([(1, 2, 'a'), (1, 2, 'b')], multiedges=True)
            sage: G.is_tree(certificate=True)
            (False, [1, 2])
            sage: G.is_tree(certificate=True, output='edge')
            (False, [(1, 2, 'a'), (2, 1, 'b')])

        TESTS:

        :trac:`14434` is fixed::

            sage: g = Graph({0:[1,4,5],3:[4,8,9],4:[9],5:[7,8],7:[9]})
            sage: _,cycle = g.is_tree(certificate=True)
            sage: g.size()
            10
            sage: g.add_cycle(cycle)
            sage: g.size()
            10
        """
        if not output in ['vertex', 'edge']:
            raise ValueError('output must be either vertex or edge')

        if self.order() == 0:
            return False

        if not self.is_connected():
            return (False, None) if certificate else False

        if certificate:
            if self.num_verts() == self.num_edges() + 1:
                return (True, None)

            if self.has_multiple_edges():
                if output == 'vertex':
                    return (False, list(self.multiple_edges()[0][:2]))
                edge1, edge2 = self.multiple_edges()[:2]
                if edge1[0] != edge2[0]:
                    return (False, [edge1, edge2])
                return (False, [edge1, (edge2[1], edge2[0], edge2[2])])

            if output == 'edge':
                if self.allows_multiple_edges():
                    def vertices_to_edges(x):
                        return [(u[0], u[1], self.edge_label(u[0], u[1])[0])
                                for u in zip(x, x[1:] + [x[0]])]
                else:
                    def vertices_to_edges(x):
                        return [(u[0], u[1], self.edge_label(u[0], u[1]))
                                for u in zip(x, x[1:] + [x[0]])]

            # This code is a depth-first search that looks for a cycle in the
            # graph. We *know* it exists as there are too many edges around.
            n = self.order()
            seen = {}
            u = next(self.vertex_iterator())
            seen[u] = u
            stack = [(u, v) for v in self.neighbor_iterator(u)]
            while stack:
                u, v = stack.pop(-1)
                if v in seen:
                    continue
                for w in self.neighbors(v):
                    if u == w:
                        continue
                    elif w in seen:
                        cycle = [v, w]
                        while u != w:
                            cycle.insert(0, u)
                            u = seen[u]
                        if output == 'vertex':
                            return (False, cycle)
                        return (False, vertices_to_edges(cycle))
                    else:
                        stack.append((v, w))
                seen[v] = u

        else:
            return self.num_verts() == self.num_edges() + 1

    def is_forest(self, certificate=False, output='vertex'):
        """
        Tests if the graph is a forest, i.e. a disjoint union of trees.

        INPUT:

        - ``certificate`` (boolean) -- whether to return a certificate. The
          method only returns boolean answers when ``certificate = False``
          (default). When it is set to ``True``, it either answers ``(True,
          None)`` when the graph is a forest and ``(False, cycle)`` when it
          contains a cycle.

        - ``output`` (``'vertex'`` (default) or ``'edge'``) -- whether the
          certificate is given as a list of vertices or a list of
          edges.

        EXAMPLES::

            sage: seven_acre_wood = sum(graphs.trees(7), Graph())
            sage: seven_acre_wood.is_forest()
            True

        With certificates::

            sage: g = graphs.RandomTree(30)
            sage: g.is_forest(certificate=True)
            (True, None)
            sage: (2*g + graphs.PetersenGraph() + g).is_forest(certificate=True)
            (False, [63, 62, 61, 60, 64])
        """
        number_of_connected_components = len(self.connected_components())
        isit = (self.num_verts() ==
                self.num_edges() + number_of_connected_components)

        if not certificate:
            return isit
        else:
            if isit:
                return (True, None)
            # The graph contains a cycle, and the user wants to see it.

            # No need to copy the graph
            if number_of_connected_components == 1:
                return self.is_tree(certificate=True, output=output)

            # We try to find a cycle in each connected component
            for gg in self.connected_components_subgraphs():
                isit, cycle = gg.is_tree(certificate=True, output=output)
                if not isit:
                    return (False, cycle)

    def is_overfull(self):
        r"""
        Tests whether the current graph is overfull.

        A graph `G` on `n` vertices and `m` edges is said to
        be overfull if:

        - `n` is odd

        - It satisfies `2m > (n-1)\Delta(G)`, where
          `\Delta(G)` denotes the maximum degree
          among all vertices in `G`.

        An overfull graph must have a chromatic index of `\Delta(G)+1`.

        EXAMPLES:

        A complete graph of order `n > 1` is overfull if and only if `n` is
        odd::

            sage: graphs.CompleteGraph(6).is_overfull()
            False
            sage: graphs.CompleteGraph(7).is_overfull()
            True
            sage: graphs.CompleteGraph(1).is_overfull()
            False

        The claw graph is not overfull::

            sage: from sage.graphs.graph_coloring import edge_coloring
            sage: g = graphs.ClawGraph()
            sage: g
            Claw graph: Graph on 4 vertices
            sage: edge_coloring(g, value_only=True)
            3
            sage: g.is_overfull()
            False

        The Holt graph is an example of a overfull graph::

            sage: G = graphs.HoltGraph()
            sage: G.is_overfull()
            True

        Checking that all complete graphs `K_n` for even `0 \leq n \leq 100`
        are not overfull::

            sage: def check_overfull_Kn_even(n):
            ...       i = 0
            ...       while i <= n:
            ...           if graphs.CompleteGraph(i).is_overfull():
            ...               print "A complete graph of even order cannot be overfull."
            ...               return
            ...           i += 2
            ...       print "Complete graphs of even order up to %s are not overfull." % n
            ...
            sage: check_overfull_Kn_even(100)  # long time
            Complete graphs of even order up to 100 are not overfull.

        The null graph, i.e. the graph with no vertices, is not overfull::

            sage: Graph().is_overfull()
            False
            sage: graphs.CompleteGraph(0).is_overfull()
            False

        Checking that all complete graphs `K_n` for odd `1 < n \leq 100`
        are overfull::

            sage: def check_overfull_Kn_odd(n):
            ...       i = 3
            ...       while i <= n:
            ...           if not graphs.CompleteGraph(i).is_overfull():
            ...               print "A complete graph of odd order > 1 must be overfull."
            ...               return
            ...           i += 2
            ...       print "Complete graphs of odd order > 1 up to %s are overfull." % n
            ...
            sage: check_overfull_Kn_odd(100)  # long time
            Complete graphs of odd order > 1 up to 100 are overfull.

        The Petersen Graph, though, is not overfull while
        its chromatic index is `\Delta+1`::

            sage: g = graphs.PetersenGraph()
            sage: g.is_overfull()
            False
            sage: from sage.graphs.graph_coloring import edge_coloring
            sage: max(g.degree()) + 1 ==  edge_coloring(g, value_only=True)
            True
        """
        # # A possible optimized version. But the gain in speed is very little.
        # return bool(self._backend.num_verts() & 1) and (  # odd order n
        #     2 * self._backend.num_edges(self._directed) > #2m > \Delta(G)*(n-1)
        #     max(self.degree()) * (self._backend.num_verts() - 1))
        # unoptimized version
        return (self.order() % 2 == 1) and (
            2 * self.size() > max(self.degree()) * (self.order() - 1))

    def is_even_hole_free(self, certificate = False):
        r"""
        Tests whether ``self`` contains an induced even hole.

        A Hole is a cycle of length at least 4 (included). It is said
        to be even (resp. odd) if its length is even (resp. odd).

        Even-hole-free graphs always contain a bisimplicial vertex,
        which ensures that their chromatic number is at most twice
        their clique number [ABCHRS08]_.

        INPUT:

        - ``certificate`` (boolean) -- When ``certificate = False``,
          this method only returns ``True`` or ``False``. If
          ``certificate = True``, the subgraph found is returned
          instead of ``False``.

        EXAMPLE:

        Is the Petersen Graph even-hole-free ::

            sage: g = graphs.PetersenGraph()
            sage: g.is_even_hole_free()
            False

        As any chordal graph is hole-free, interval graphs behave the
        same way::

            sage: g = graphs.RandomIntervalGraph(20)
            sage: g.is_even_hole_free()
            True

        It is clear, though, that a random Bipartite Graph which is
        not a forest has an even hole::

            sage: g = graphs.RandomBipartite(10, 10, .5)
            sage: g.is_even_hole_free() and not g.is_forest()
            False

        We can check the certificate returned is indeed an even
        cycle::

            sage: if not g.is_forest():
            ...      cycle = g.is_even_hole_free(certificate = True)
            ...      if cycle.order() % 2 == 1:
            ...          print "Error !"
            ...      if not cycle.is_isomorphic(
            ...             graphs.CycleGraph(cycle.order())):
            ...          print "Error !"
            ...
            sage: print "Everything is Fine !"
            Everything is Fine !

        TESTS:

        Bug reported in :trac:`9925`, and fixed by :trac:`9420`::

            sage: g = Graph(':SiBFGaCEF_@CE`DEGH`CEFGaCDGaCDEHaDEF`CEH`ABCDEF', loops=False, multiedges=False)
            sage: g.is_even_hole_free()
            False
            sage: g.is_even_hole_free(certificate = True)
            Subgraph of (): Graph on 4 vertices

        Making sure there are no other counter-examples around ::

            sage: t = lambda x : (Graph(x).is_forest() or
            ...         isinstance(Graph(x).is_even_hole_free(certificate = True),Graph))
            sage: all( t(graphs.RandomBipartite(10,10,.5)) for i in range(100) )
            True

        REFERENCE:

        .. [ABCHRS08] L. Addario-Berry, M. Chudnovsky, F. Havet, B. Reed, P. Seymour
          Bisimplicial vertices in even-hole-free graphs
          Journal of Combinatorial Theory, Series B
          vol 98, n.6 pp 1119-1164, 2008
        """
        from sage.graphs.graph_generators import GraphGenerators

        girth = self.girth()

        if girth > self.order():
            start = 4

        elif girth % 2 == 0:
            if not certificate:
                return False
            start = girth

        else:
            start = girth + 1

        while start <= self.order():


            subgraph = self.subgraph_search(GraphGenerators().CycleGraph(start), induced = True)

            if not subgraph is None:
                if certificate:
                    return subgraph
                else:
                    return False

            start = start + 2

        return True

    def is_odd_hole_free(self, certificate = False):
        r"""
        Tests whether ``self`` contains an induced odd hole.

        A Hole is a cycle of length at least 4 (included). It is said
        to be even (resp. odd) if its length is even (resp. odd).

        It is interesting to notice that while it is polynomial to
        check whether a graph has an odd hole or an odd antihole [CRST06]_, it is
        not known whether testing for one of these two cases
        independently is polynomial too.

        INPUT:

        - ``certificate`` (boolean) -- When ``certificate = False``,
          this method only returns ``True`` or ``False``. If
          ``certificate = True``, the subgraph found is returned
          instead of ``False``.

        EXAMPLE:

        Is the Petersen Graph odd-hole-free ::

            sage: g = graphs.PetersenGraph()
            sage: g.is_odd_hole_free()
            False

        Which was to be expected, as its girth is 5 ::

            sage: g.girth()
            5

        We can check the certificate returned is indeed a 5-cycle::

            sage: cycle = g.is_odd_hole_free(certificate = True)
            sage: cycle.is_isomorphic(graphs.CycleGraph(5))
            True

        As any chordal graph is hole-free, no interval graph has an odd hole::

            sage: g = graphs.RandomIntervalGraph(20)
            sage: g.is_odd_hole_free()
            True

        REFERENCES:

        .. [CRST06] M. Chudnovsky, G. Cornuejols, X. Liu, P. Seymour, K. Vuskovic
          Recognizing berge graphs
          Combinatorica vol 25, n 2, pages 143--186
          2005
        """
        from sage.graphs.graph_generators import GraphGenerators

        girth = self.odd_girth()

        if girth > self.order():
            return True
        if girth == 3:
            start = 5

        else:
            if not certificate:
                return False
            start = girth

        while start <= self.order():

            subgraph = self.subgraph_search(GraphGenerators().CycleGraph(start), induced = True)

            if not subgraph is None:
                if certificate:
                    return subgraph
                else:
                    return False

            start += 2

        return True

    def is_bipartite(self, certificate = False):
        """
        Returns ``True`` if graph `G` is bipartite, ``False`` if not.

        Traverse the graph G with breadth-first-search and color nodes.

        INPUT:

        - ``certificate`` -- whether to return a certificate (``False`` by
          default). If set to ``True``, the certificate returned in a proper
          2-coloring when `G` is bipartite, and an odd cycle otherwise.

        EXAMPLES::

            sage: graphs.CycleGraph(4).is_bipartite()
            True
            sage: graphs.CycleGraph(5).is_bipartite()
            False
            sage: graphs.RandomBipartite(100,100,0.7).is_bipartite()
            True

        A random graph is very rarely bipartite::

            sage: g = graphs.PetersenGraph()
            sage: g.is_bipartite()
            False
            sage: false, oddcycle = g.is_bipartite(certificate = True)
            sage: len(oddcycle) % 2
            1
        """
        color = {}

        # For any uncolored vertex in the graph (to ensure we do the right job
        # when the graph is not connected !)
        for u in self:
            if u in color:
                continue

            # Let us run a BFS starting from u
            queue = [u]
            color[u] = 1
            while queue:
                v = queue.pop(0)
                c = 1-color[v]
                for w in self.neighbor_iterator(v):

                    # If the vertex has already been colored
                    if w in color:

                        # The graph is not bipartite !
                        if color[w] == color[v]:

                            # Should we return an odd cycle ?
                            if certificate:

                                # We build the first half of the cycle, i.e. a
                                # u-w path
                                cycle = self.shortest_path(u,w)

                                # The second half is a v-u path, but there may
                                # be common vertices in the two paths. But we
                                # can avoid that !

                                for v in self.shortest_path(v,u):
                                    if v in cycle:
                                        return False, cycle[cycle.index(v):]
                                    else:
                                        cycle.append(v)
                            else:
                                return False

                    # We color a new vertex
                    else:
                        color[w] = c
                        queue.append(w)
        if certificate:
            return True, color
        else:
            return True

    def is_triangle_free(self, algorithm='bitset'):
        r"""
        Returns whether ``self`` is triangle-free

        INPUT:

        - ``algorithm`` -- (default: ``'bitset'``) specifies the algorithm to
          use among:

            - ``'matrix'`` -- tests if the trace of the adjacency matrix is
              positive.

            - ``'bitset'`` -- encodes adjacencies into bitsets and uses fast
              bitset operations to test if the input graph contains a
              triangle. This method is generaly faster than stantard matrix
              multiplication.

        EXAMPLE:

        The Petersen Graph is triangle-free::

            sage: g = graphs.PetersenGraph()
            sage: g.is_triangle_free()
            True

        or a complete Bipartite Graph::

            sage: G = graphs.CompleteBipartiteGraph(5,6)
            sage: G.is_triangle_free(algorithm='matrix')
            True
            sage: G.is_triangle_free(algorithm='bitset')
            True

        a tripartite graph, though, contains many triangles::

            sage: G = (3 * graphs.CompleteGraph(5)).complement()
            sage: G.is_triangle_free(algorithm='matrix')
            False
            sage: G.is_triangle_free(algorithm='bitset')
            False

        TESTS:

        Comparison of algorithms::

            sage: for i in xrange(10): # long test
            ...       G = graphs.RandomBarabasiAlbert(50,2)
            ...       bm = G.is_triangle_free(algorithm='matrix')
            ...       bb = G.is_triangle_free(algorithm='bitset')
            ...       if bm != bb:
            ...          print "That's not good!"

        Asking for an unknown algorithm::
            sage: g.is_triangle_free(algorithm='tip top')
            Traceback (most recent call last):
            ...
            ValueError: Algorithm 'tip top' not yet implemented. Please contribute.
        """
        if algorithm=='bitset':
            from sage.data_structures.bitset import Bitset
            N = self.num_verts()
            map = {}
            i = 0
            B = {}
            for u in self.vertex_iterator():
                map[u] = i
                i += 1
                B[u] = Bitset(capacity=N)
            # map adjacency to bitsets
            for u,v in self.edge_iterator(labels=None):
                B[u].add(map[v])
                B[v].add(map[u])
            # map lengths 2 paths to bitsets
            BB = Bitset(capacity=N)
            for u in self.vertex_iterator():
                BB.clear()
                for v in self.vertex_iterator():
                    if B[u]&B[v]:
                        BB.add(map[v])
                # search for triangles
                if B[u]&BB:
                    return False
            return True

        elif algorithm=='matrix':
            return (self.adjacency_matrix()**3).trace() == 0

        else:
            raise ValueError("Algorithm '%s' not yet implemented. Please contribute." %(algorithm))

    def is_split(self):
        r"""
        Returns ``True`` if the graph is a Split graph, ``False`` otherwise.

        A Graph `G` is said to be a split graph if its vertices `V(G)`
        can be partitioned into two sets `K` and `I` such that the
        vertices of `K` induce a complete graph, and those of `I` are
        an independent set.

        There is a simple test to check whether a graph is a split
        graph (see, for instance, the book "Graph Classes, a survey"
        [GraphClasses]_ page 203) :

        Given the degree sequence `d_1 \geq ... \geq d_n` of `G`, a graph
        is a split graph if and only if :

        .. MATH::

            \sum_{i=1}^\omega d_i = \omega (\omega - 1) + \sum_{i=\omega + 1}^nd_i

        where `\omega = max \{i:d_i\geq i-1\}`.


        EXAMPLES:

        Split graphs are, in particular, chordal graphs. Hence, The Petersen graph
        can not be split::

            sage: graphs.PetersenGraph().is_split()
            False

        We can easily build some "random" split graph by creating a
        complete graph, and adding vertices only connected
        to some random vertices of the clique::

            sage: g = graphs.CompleteGraph(10)
            sage: sets = Subsets(Set(range(10)))
            sage: for i in range(10, 25):
            ...      g.add_edges([(i,k) for k in sets.random_element()])
            sage: g.is_split()
            True

        Another caracterisation of split graph states that a graph is a split graph
        if and only if does not contain the 4-cycle, 5-cycle or 2K_2 as an induced
        subgraph. Hence for the above graph we have::

            sage: sum([g.subgraph_search_count(H,induced=True) for H in [graphs.CycleGraph(4),graphs.CycleGraph(5), 2*graphs.CompleteGraph(2)]])
            0


        REFERENCES:

        .. [GraphClasses] A. Brandstadt, VB Le and JP Spinrad
          Graph classes: a survey
          SIAM Monographs on Discrete Mathematics and Applications},
          1999
        """
        self._scream_if_not_simple()
        # our degree sequence is numbered from 0 to n-1, so to avoid
        # any mistake, let's fix it :-)
        degree_sequence = [0] + sorted(self.degree(), reverse = True)

        for (i, d) in enumerate(degree_sequence):
            if d >= i - 1:
                omega = i
            else:
                break

        left = sum(degree_sequence[:omega + 1])
        right = omega * (omega - 1) + sum(degree_sequence[omega + 1:])

        return left == right

    def treewidth(self,k=None,certificate=False):
        r"""
        Computes the tree-width of `G` (and provides a decomposition)

        INPUT:

        - ``k`` (integer) -- the width to be considered. When ``k`` is an
          integer, the method checks that the graph has treewidth `\leq k`. If
          ``k`` is ``None`` (default), the method computes the optimal
          tree-width.

        - ``certificate`` -- whether to return the tree-decomposition itself.

        OUTPUT:

            ``g.treewidth()`` returns the treewidth of ``g``. When ``k`` is
             specified, it returns ``False`` when no tree-decomposition of width
             `\leq k` exists or ``True`` otherwise. When ``certificate=True``,
             the tree-decomposition is also returned.

        ALGORITHM:

            This function virtually explores the graph of all pairs
            ``(vertex_cut,cc)``, where ``vertex_cut`` is a vertex cut of the
            graph of cardinality `\leq k+1`, and ``connected_component`` is a
            connected component of the graph induced by ``G-vertex_cut``.

            We deduce that the pair ``(vertex_cut,cc)`` is feasible with
            tree-width `k` if ``cc`` is empty, or if a vertex ``v`` from
            ``vertex_cut`` can be replaced with a vertex from ``cc``, such that
            the pair ``(vertex_cut+v,cc-v)`` is feasible.

        .. NOTE::

            The implementation would be much faster if ``cc``, the argument of the
            recursive function, was a bitset. It would also be very nice to not copy
            the graph in order to compute connected components, for this is really a
            waste of time.

        .. SEEALSO::

            :meth:`~sage.graphs.graph_decompositions.vertex_separation.path_decomposition`
            computes the pathwidth of a graph. See also the
            :mod:`~sage.graphs.graph_decompositions.vertex_separation` module.

        EXAMPLES:

        The PetersenGraph has treewidth 4::

            sage: graphs.PetersenGraph().treewidth()
            4
            sage: graphs.PetersenGraph().treewidth(certificate=True)
            Graph on 6 vertices

        The treewidth of a 2d grid is its smallest side::

            sage: graphs.Grid2dGraph(2,5).treewidth()
            2
            sage: graphs.Grid2dGraph(3,5).treewidth()
            3

        TESTS::

            sage: g = graphs.PathGraph(3)
            sage: g.treewidth()
            1
            sage: g = 2*graphs.PathGraph(3)
            sage: g.treewidth()
            1
            sage: g.treewidth(certificate=True)
            Graph on 4 vertices
            sage: g.treewidth(2)
            True
            sage: g.treewidth(1)
            True
            sage: Graph(1).treewidth()
            1
            sage: Graph(0).treewidth()
            0
            sage: graphs.PetersenGraph().treewidth(k=2)
            False
            sage: graphs.PetersenGraph().treewidth(k=6)
            True
            sage: graphs.PetersenGraph().treewidth(certificate=True).is_tree()
            True
            sage: graphs.PetersenGraph().treewidth(k=3,certificate=True)
            False
            sage: graphs.PetersenGraph().treewidth(k=4,certificate=True)
            Graph on 6 vertices

        TESTS:

        All edges do appear (:trac:`17893`)::

            sage: from itertools import combinations
            sage: g = graphs.PathGraph(10)
            sage: td = g.treewidth(certificate=True)
            sage: for bag in td:
            ....:    g.delete_edges(list(combinations(bag,2)))
            sage: g.size()
            0
        """
        from sage.misc.cachefunc import cached_function
        from sage.sets.set import Set
        g = self

        # Stupid cases
        if g.order() == 0:
            if certificate: return Graph()
            elif k is None: return 0
            else:           return True

        # Disconnected cases
        if not g.is_connected():
            if certificate is False:
                if k is None:
                    return max(cc.treewidth() for cc in g.connected_components_subgraphs())
                else:
                    return all(cc.treewidth(k) for cc in g.connected_components_subgraphs())
            else:
                return Graph(sum([cc.treewidth(certificate=True).edges(labels=False)
                                  for cc in g.connected_components_subgraphs()],[]))

        # Forcing k to be defined
        if k is None:
            for i in range(max(1,g.clique_number()-1,min(g.degree())),
                           g.order()+1):
                ans = g.treewidth(k=i, certificate=certificate)
                if ans:
                    return ans if certificate else i

        # This is the recursion described in the method's documentation. All
        # computations are cached, and depends on the pair ``cut,
        # connected_component`` only.
        #
        # It returns either a boolean or the corresponding tree-decomposition, as a
        # list of edges between vertex cuts (as it is done for the complete
        # tree-decomposition at the end of the main function.
        @cached_function
        def rec(cut,cc):
            # Easy cases
            if len(cut) > k:
                return False
            if len(cc)+len(cut) <= k+1:
                return [(cut,cut.union(cc))] if certificate else True

            # The list of potential vertices that could be added to the current cut
            extensions = {v for u in cut for v in g.neighbors(u) if v in cc}
            for v in extensions:

                # New cuts and connected components, with v respectively added and
                # removed
                cutv = cut.union([v])
                ccv = cc.difference([v])

                # The values returned by the recursive calls.
                sons = []

                # Removing v may have disconnected cc. We iterate on its connected
                # components
                for cci in g.subgraph(ccv).connected_components():

                    # The recursive subcalls. We remove on-the-fly the vertices from
                    # the cut which play no role in separating the connected
                    # component from the rest of the graph.
                    reduced_cut = frozenset([x for x in cutv if any(xx in cci for xx in g.neighbors(x))])
                    son = rec(reduced_cut,frozenset(cci))
                    if son is False:
                        break

                    if certificate:
                        sons.extend(son)
                        sons.append((cut,cutv))
                        sons.append((cutv,reduced_cut))

                # Weird Python syntax which is useful once in a lifetime : if break
                # was never called in the loop above, we return "sons".
                else:
                    return sons if certificate else True

            return False

        # Main call to rec function, i.e. rec({v},V-{v})
        V = g.vertices()
        v = frozenset([V.pop(0)])
        TD = rec(v,frozenset(V))

        if TD is False:
            return False

        if not certificate:
            return True

        # Building the Tree-Decomposition graph. Its vertices are cuts of the
        # decomposition, and there is an edge from a cut C1 to a cut C2 if C2 is an
        # immediate subcall of C1
        G = Graph()
        G.add_edges([(Set(x),Set(y)) for x,y in TD])

        # The Tree-Decomposition contains a lot of useless nodes.
        #
        # We merge all edges between two sets S,S' where S is a subset of S'
        changed = True
        while changed:
            changed=False
            for v in G.vertices():
                for u in G.neighbors(v):
                    if u.issuperset(v):
                        G.merge_vertices([u,v]) # the new vertex is named 'u'
                        changed = True
                        break

        return G

    def is_perfect(self, certificate = False):
        r"""
        Tests whether the graph is perfect.

        A graph `G` is said to be perfect if `\chi(H)=\omega(H)` hold
        for any induced subgraph `H\subseteq_i G` (and so for `G`
        itself, too), where `\chi(H)` represents the chromatic number
        of `H`, and `\omega(H)` its clique number. The Strong Perfect
        Graph Theorem [SPGT]_ gives another characterization of
        perfect graphs:

        A graph is perfect if and only if it contains no odd hole
        (cycle on an odd number `k` of vertices, `k>3`) nor any odd
        antihole (complement of a hole) as an induced subgraph.

        INPUT:

        - ``certificate`` (boolean) -- whether to return
          a certificate (default : ``False``)

        OUTPUT:

        When ``certificate = False``, this function returns
        a boolean value. When ``certificate = True``, it returns
        a subgraph of ``self`` isomorphic to an odd hole or an odd
        antihole if any, and ``None`` otherwise.

        EXAMPLE:

        A Bipartite Graph is always perfect ::

            sage: g = graphs.RandomBipartite(8,4,.5)
            sage: g.is_perfect()
            True

        So is the line graph of a bipartite graph::

            sage: g = graphs.RandomBipartite(4,3,0.7)
            sage: g.line_graph().is_perfect() # long time
            True

        As well as the Cartesian product of two complete graphs::

            sage: g = graphs.CompleteGraph(3).cartesian_product(graphs.CompleteGraph(3))
            sage: g.is_perfect()
            True

        Interval Graphs, which are chordal graphs, too ::

            sage: g =  graphs.RandomIntervalGraph(7)
            sage: g.is_perfect()
            True

        The PetersenGraph, which is triangle-free and
        has chromatic number 3 is obviously not perfect::

            sage: g = graphs.PetersenGraph()
            sage: g.is_perfect()
            False

        We can obtain an induced 5-cycle as a certificate::

            sage: g.is_perfect(certificate = True)
            Subgraph of (Petersen graph): Graph on 5 vertices

        TEST:

        Check that :trac:`13546` has been fixed::

            sage: Graph(':FgGE@I@GxGs', loops=False, multiedges=False).is_perfect()
            False
            sage: g = Graph({0: [2, 3, 4, 5],
            ...              1: [3, 4, 5, 6],
            ...              2: [0, 4, 5, 6],
            ...              3: [0, 1, 5, 6],
            ...              4: [0, 1, 2, 6],
            ...              5: [0, 1, 2, 3],
            ...              6: [1, 2, 3, 4]})
            sage: g.is_perfect()
            False

        REFERENCES:

        .. [SPGT] M. Chudnovsky, N. Robertson, P. Seymour, R. Thomas.
          The strong perfect graph theorem
          Annals of Mathematics
          vol 164, number 1, pages 51--230
          2006

        TESTS::

            sage: Graph(':Ab').is_perfect()
            Traceback (most recent call last):
            ...
            ValueError: This method is only defined for simple graphs, and yours is not one of them !
            sage: g = Graph()
            sage: g.allow_loops(True)
            sage: g.add_edge(0,0)
            sage: g.edges()
            [(0, 0, None)]
            sage: g.is_perfect()
            Traceback (most recent call last):
            ...
            ValueError: This method is only defined for simple graphs, and yours is not one of them !

        """

        if self.has_multiple_edges() or self.has_loops():
            raise ValueError("This method is only defined for simple graphs,"
                             " and yours is not one of them !")
        if self.is_bipartite():

            return True if not certificate else None

        self_complement = self.complement()

        self_complement.remove_loops()
        self_complement.remove_multiple_edges()

        if self_complement.is_bipartite():
            return True if not certificate else None

        answer = self.is_odd_hole_free(certificate = certificate)
        if not (answer is True):
            return answer

        return self_complement.is_odd_hole_free(certificate = certificate)

    def odd_girth(self):
        r"""
        Returns the odd girth of self.

        The odd girth of a graph is defined as the smallest cycle of odd length.

        OUTPUT:

        The odd girth of ``self``.

        EXAMPLES:

        The McGee graph has girth 7 and therefore its odd girth is 7 as well. ::

            sage: G = graphs.McGeeGraph()
            sage: G.odd_girth()
            7

        Any complete graph on more than 2 vertices contains a triangle and has
        thus odd girth 3. ::

            sage: G = graphs.CompleteGraph(10)
            sage: G.odd_girth()
            3

        Every bipartite graph has no odd cycles and consequently odd girth of
        infinity. ::

            sage: G = graphs.CompleteBipartiteGraph(100,100)
            sage: G.odd_girth()
            +Infinity

        .. SEEALSO::

            * :meth:`~sage.graphs.generic_graph.GenericGraph.girth` -- computes
              the girth of a graph.

        REFERENCES:

        The property relating the odd girth to the coefficients of the
        characteristic polynomial is an old result from algebraic graph theory
        see

        .. [Har62] Harary, F (1962). The determinant of the adjacency matrix of
          a graph, SIAM Review 4, 202-210

        .. [Biggs93] Biggs, N. L. Algebraic Graph Theory, 2nd ed. Cambridge,
          England: Cambridge University Press, pp. 45, 1993.

        TESTS::

            sage: graphs.CycleGraph(5).odd_girth()
            5
            sage: graphs.CycleGraph(11).odd_girth()
            11
        """
        ch = ((self.am()).charpoly()).coefficients(sparse=False)
        n = self.order()

        for i in xrange(n-1,-1,-2):
            if ch[i] != 0:
                return n-i

        from sage.rings.infinity import Infinity

        return Infinity

    def is_edge_transitive(self):
        """
        Returns true if self is an edge transitive graph.

        A graph is edge-transitive if its automorphism group acts transitively
        on its edge set.

        Equivalently, if there exists for any pair of edges `uv,u'v'\in E(G)` an
        automorphism `\phi` of `G` such that `\phi(uv)=u'v'` (note this does not
        necessarily mean that `\phi(u)=u'` and `\phi(v)=v'`).

        See :wikipedia:`the wikipedia article on edge-transitive graphs
        <Edge-transitive_graph>` for more information.

        .. SEEALSO::

          - :meth:`~Graph.is_arc_transitive`
          - :meth:`~Graph.is_half_transitive`
          - :meth:`~Graph.is_semi_symmetric`

        EXAMPLES::

            sage: P = graphs.PetersenGraph()
            sage: P.is_edge_transitive()
            True
            sage: C = graphs.CubeGraph(3)
            sage: C.is_edge_transitive()
            True
            sage: G = graphs.GrayGraph()
            sage: G.is_edge_transitive()
            True
            sage: P = graphs.PathGraph(4)
            sage: P.is_edge_transitive()
            False
        """
        from sage.interfaces.gap import gap

        if self.size() == 0:
            return True

        A = self.automorphism_group()
        e = next(self.edge_iterator(labels=False))
        e = [A._domain_to_gap[e[0]], A._domain_to_gap[e[1]]]

        return gap("OrbitLength("+str(A._gap_())+",Set(" + str(e) + "),OnSets);") == self.size()

    def is_arc_transitive(self):
        """
        Returns true if self is an arc-transitive graph

        A graph is arc-transitive if its automorphism group acts transitively on
        its pairs of adjacent vertices.

        Equivalently, if there exists for any pair of edges `uv,u'v'\in E(G)` an
        automorphism `\phi_1` of `G` such that `\phi_1(u)=u'` and
        `\phi_1(v)=v'`, as well as another automorphism `\phi_2` of `G` such
        that `\phi_2(u)=v'` and `\phi_2(v)=u'`

        See :wikipedia:`the wikipedia article on arc-transitive graphs
        <arc-transitive_graph>` for more information.

        .. SEEALSO::

          - :meth:`~Graph.is_edge_transitive`
          - :meth:`~Graph.is_half_transitive`
          - :meth:`~Graph.is_semi_symmetric`

        EXAMPLES::

            sage: P = graphs.PetersenGraph()
            sage: P.is_arc_transitive()
            True
            sage: G = graphs.GrayGraph()
            sage: G.is_arc_transitive()
            False
        """

        from sage.interfaces.gap import gap

        if self.size() == 0:
            return True

        A = self.automorphism_group()
        e = next(self.edge_iterator(labels=False))
        e = [A._domain_to_gap[e[0]], A._domain_to_gap[e[1]]]

        return gap("OrbitLength("+str(A._gap_())+",Set(" + str(e) + "),OnTuples);") == 2*self.size()

    def is_half_transitive(self):
        """
        Returns true if self is a half-transitive graph.

        A graph is is half-transitive if it is both vertex and edge transitive
        but not arc-transitive.

        See :wikipedia:`the wikipedia article on half-transitive graphs
        <half-transitive_graph>` for more information.

        .. SEEALSO::

          - :meth:`~Graph.is_edge_transitive`
          - :meth:`~Graph.is_arc_transitive`
          - :meth:`~Graph.is_semi_symmetric`

        EXAMPLES:

        The Petersen Graph is not half-transitive::

            sage: P = graphs.PetersenGraph()
            sage: P.is_half_transitive()
            False

        The smallest half-transitive graph is the Holt Graph::

            sage: H = graphs.HoltGraph()
            sage: H.is_half_transitive()
            True
        """

        # A half-transitive graph always has only vertices of even degree
        if not all(d%2 == 0 for d in self.degree_iterator()):
            return False

        return (self.is_edge_transitive() and
                self.is_vertex_transitive() and
                not self.is_arc_transitive())

    def is_semi_symmetric(self):
        """
        Returns true if self is semi-symmetric.

        A graph is semi-symmetric if it is regular, edge-transitve but not
        vertex-transitive.

        See :wikipedia:`the wikipedia article on semi-symmetric graphs
        <Semi-symmetric_graph>` for more information.

        .. SEEALSO::

          - :meth:`~Graph.is_edge_transitive`
          - :meth:`~Graph.is_arc_transitive`
          - :meth:`~Graph.is_half_transitive`

        EXAMPLES:

        The Petersen graph is not semi-symmetric::

            sage: P = graphs.PetersenGraph()
            sage: P.is_semi_symmetric()
            False

        The Gray graph is the smallest possible cubic semi-symmetric graph::

            sage: G = graphs.GrayGraph()
            sage: G.is_semi_symmetric()
            True

        Another well known semi-symmetric graph is the Ljubljana graph::

            sage: L = graphs.LjubljanaGraph()
            sage: L.is_semi_symmetric()
            True
        """
        # A semi-symmetric graph is always bipartite
        if not self.is_bipartite():
            return False

        return (self.is_regular() and
                self.is_edge_transitive() and not
                self.is_vertex_transitive())

    def degree_constrained_subgraph(self, bounds=None, solver=None, verbose=0):
        r"""
        Returns a degree-constrained subgraph.

        Given a graph `G` and two functions `f, g:V(G)\rightarrow \mathbb Z`
        such that `f \leq g`, a degree-constrained subgraph in `G` is
        a subgraph `G' \subseteq G` such that for any vertex `v \in G`,
        `f(v) \leq d_{G'}(v) \leq g(v)`.

        INPUT:

        - ``bounds`` -- (default: ``None``) Two possibilities:

          - A dictionary whose keys are the vertices, and values a pair of
            real values ``(min,max)`` corresponding to the values
            `(f(v),g(v))`.

          - A function associating to each vertex a pair of
            real values ``(min,max)`` corresponding to the values
            `(f(v),g(v))`.


        - ``solver`` -- (default: ``None``) Specify a Linear Program (LP)
          solver to be used. If set to ``None``, the default one is used. For
          more information on LP solvers and which default solver is used, see
          the method
          :meth:`solve <sage.numerical.mip.MixedIntegerLinearProgram.solve>`
          of the class
          :class:`MixedIntegerLinearProgram <sage.numerical.mip.MixedIntegerLinearProgram>`.

        - ``verbose`` -- integer (default: ``0``). Sets the level of
          verbosity. Set to 0 by default, which means quiet.

        OUTPUT:

        - When a solution exists, this method outputs the degree-constained
          subgraph as a Graph object.

        - When no solution exists, returns ``False``.

        .. NOTE::

            - This algorithm computes the degree-constrained subgraph of minimum weight.
            - If the graph's edges are weighted, these are taken into account.
            - This problem can be solved in polynomial time.

        EXAMPLES:

        Is there a perfect matching in an even cycle? ::

            sage: g = graphs.CycleGraph(6)
            sage: bounds = lambda x: [1,1]
            sage: m = g.degree_constrained_subgraph(bounds=bounds)
            sage: m.size()
            3
        """
        self._scream_if_not_simple()
        from sage.numerical.mip import MixedIntegerLinearProgram, MIPSolverException

        p = MixedIntegerLinearProgram(maximization=False, solver=solver)
        b = p.new_variable(binary=True)

        reorder = lambda x,y: (x,y) if x<y else (y,x)

        if bounds is None:
            raise ValueError("The `bounds` keyword can not be equal to None")
        elif isinstance(bounds,dict):
            f_bounds = lambda x: bounds[x]
        else:
            f_bounds = bounds


        if self.weighted():
            from sage.rings.real_mpfr import RR
            weight = lambda x: x if x in RR else 1
        else:
            weight = lambda x: 1

        for v in self:
            minimum,maximum = f_bounds(v)
            p.add_constraint(p.sum( b[reorder(x,y)]*weight(l) for x,y,l in self.edges_incident(v)), min=minimum, max=maximum)

        p.set_objective(p.sum( b[reorder(x,y)]*weight(l) for x,y,l in self.edge_iterator()))

        try:
            p.solve(log=verbose)
            g = copy(self)
            b = p.get_values(b)
            g.delete_edges([(x,y) for x,y,_ in g.edge_iterator() if b[reorder(x,y)] < 0.5])
            return g


        except MIPSolverException:
            return False


    ### Orientations

    def strong_orientation(self):
        r"""
        Returns a strongly connected orientation of the current graph. See
        also the :wikipedia:`Strongly_connected_component`.

        An orientation of an undirected graph is a digraph obtained by
        giving an unique direction to each of its edges. An orientation
        is said to be strong if there is a directed path between each
        pair of vertices.

        If the graph is 2-edge-connected, a strongly connected orientation
        can be found in linear time. If the given graph is not 2-connected,
        the orientation returned will ensure that each 2-connected component
        has a strongly connected orientation.

        OUTPUT:

        A digraph representing an orientation of the current graph.

        .. NOTE::

            - This method assumes the graph is connected.
            - This algorithm works in O(m).

        EXAMPLE:

        For a 2-regular graph, a strong orientation gives to each vertex
        an out-degree equal to 1::

            sage: g = graphs.CycleGraph(5)
            sage: g.strong_orientation().out_degree()
            [1, 1, 1, 1, 1]

        The Petersen Graph is 2-edge connected. It then has a strongly
        connected orientation::

            sage: g = graphs.PetersenGraph()
            sage: o = g.strong_orientation()
            sage: len(o.strongly_connected_components())
            1

        The same goes for the CubeGraph in any dimension ::

            sage: all(len(graphs.CubeGraph(i).strong_orientation().strongly_connected_components()) == 1 for i in xrange(2,6))
            True

        A multigraph also has a strong orientation ::

            sage: g = Graph([(1,2),(1,2)],multiedges=True)
            sage: g.strong_orientation()
            Multi-digraph on 2 vertices

        """
        from sage.graphs.all import DiGraph
        d = DiGraph(multiedges=self.allows_multiple_edges())

        id = {}
        i = 0

        # The algorithm works through a depth-first search. Any edge
        # used in the depth-first search is oriented in the direction
        # in which it has been used. All the other edges are oriented
        # backward

        v = next(self.vertex_iterator())
        seen = {}
        i=1

        # Time at which the vertices have been discovered
        seen[v] = i

        # indicates the stack of edges to explore
        next_ = self.edges_incident(v)

        while next_:
            e = next_.pop(-1)
            # We assume e[0] to be a `seen` vertex
            e = e if seen.get(e[0],False) is not False else (e[1],e[0],e[2])

            # If we discovered a new vertex
            if seen.get(e[1],False) is False:
                d.add_edge(e)
                next_.extend([ee for ee in self.edges_incident(e[1]) if (((e[0],e[1]) != (ee[0],ee[1])) and ((e[0],e[1]) != (ee[1],ee[0])))])
                i+=1
                seen[e[1]]=i

            # Else, we orient the edges backward
            else:
                if seen[e[0]] < seen[e[1]]:
                    d.add_edge((e[1],e[0],e[2]))
                else:
                    d.add_edge(e)

        # Case of multiple edges. If another edge has already been inserted, we add the new one
        # in the opposite direction.
        tmp = None
        for e in self.multiple_edges():
            if tmp == (e[0],e[1]):
                if d.has_edge(e[0],e[1]):
                    d.add_edge(e[1],e[0],e[2])
                else:
                    d.add_edge(e)
            tmp = (e[0],e[1])

        return d

    def minimum_outdegree_orientation(self, use_edge_labels=False, solver=None, verbose=0):
        r"""
        Returns an orientation of ``self`` with the smallest possible maximum
        outdegree.

        Given a Graph `G`, is is polynomial to compute an orientation
        `D` of the edges of `G` such that the maximum out-degree in
        `D` is minimized. This problem, though, is NP-complete in the
        weighted case [AMOZ06]_.

        INPUT:

        - ``use_edge_labels`` -- boolean (default: ``False``)

          - When set to ``True``, uses edge labels as weights to
            compute the orientation and assumes a weight of `1`
            when there is no value available for a given edge.

          - When set to ``False`` (default), gives a weight of 1
            to all the edges.

        - ``solver`` -- (default: ``None``) Specify a Linear Program (LP)
          solver to be used. If set to ``None``, the default one is used. For
          more information on LP solvers and which default solver is used, see
          the method
          :meth:`solve <sage.numerical.mip.MixedIntegerLinearProgram.solve>`
          of the class
          :class:`MixedIntegerLinearProgram <sage.numerical.mip.MixedIntegerLinearProgram>`.

        - ``verbose`` -- integer (default: ``0``). Sets the level of
          verbosity. Set to 0 by default, which means quiet.

        EXAMPLE:

        Given a complete bipartite graph `K_{n,m}`, the maximum out-degree
        of an optimal orientation is `\left\lceil \frac {nm} {n+m}\right\rceil`::

            sage: g = graphs.CompleteBipartiteGraph(3,4)
            sage: o = g.minimum_outdegree_orientation()
            sage: max(o.out_degree()) == ceil((4*3)/(3+4))
            True

        REFERENCES:

        .. [AMOZ06] Asahiro, Y. and Miyano, E. and Ono, H. and Zenmyo, K.
          Graph orientation algorithms to minimize the maximum outdegree
          Proceedings of the 12th Computing: The Australasian Theory Symposium
          Volume 51, page 20
          Australian Computer Society, Inc. 2006
        """
        self._scream_if_not_simple()
        if self.is_directed():
            raise ValueError("Cannot compute an orientation of a DiGraph. "+\
                                 "Please convert it to a Graph if you really mean it.")

        if use_edge_labels:
            from sage.rings.real_mpfr import RR
            weight = lambda u,v : self.edge_label(u,v) if self.edge_label(u,v) in RR else 1
        else:
            weight = lambda u,v : 1

        from sage.numerical.mip import MixedIntegerLinearProgram

        p = MixedIntegerLinearProgram(maximization=False, solver=solver)

        # The orientation of an edge is boolean
        # and indicates whether the edge uv
        # with u<v goes from u to v ( equal to 0 )
        # or from v to u ( equal to 1)
        orientation = p.new_variable(binary=True)

        degree = p.new_variable(nonnegative=True)

        # Whether an edge adjacent to a vertex u counts
        # positively or negatively
        outgoing = lambda u,v,variable : (1-variable) if u>v else variable

        for u in self:
            p.add_constraint(p.sum(weight(u,v)*outgoing(u,v,orientation[min(u,v),max(u,v)]) for v in self.neighbors(u))-degree['max'], max=0)

        p.set_objective(degree['max'])

        p.solve(log=verbose)

        orientation = p.get_values(orientation)

        # All the edges from self are doubled in O
        # ( one in each direction )
        from sage.graphs.digraph import DiGraph
        O = DiGraph(self)

        # Builds the list of edges that should be removed
        edges=[]

        for u,v in self.edge_iterator(labels=None):
            # assumes u<v
            if u>v:
                u,v=v,u

            if orientation[min(u,v),max(u,v)] == 1:
                edges.append((max(u,v),min(u,v)))
            else:
                edges.append((min(u,v),max(u,v)))

        O.delete_edges(edges)

        return O

    def bounded_outdegree_orientation(self, bound):
        r"""
        Computes an orientation of ``self`` such that every vertex `v`
        has out-degree less than `b(v)`

        INPUT:

        - ``bound`` -- Maximum bound on the out-degree. Can be of
          three different types :

             * An integer `k`. In this case, computes an orientation
               whose maximum out-degree is less than `k`.

             * A dictionary associating to each vertex its associated
               maximum out-degree.

             * A function associating to each vertex its associated
               maximum out-degree.

        OUTPUT:

        A DiGraph representing the orientation if it exists. A
        ``ValueError`` exception is raised otherwise.

        ALGORITHM:

        The problem is solved through a maximum flow :

        Given a graph `G`, we create a ``DiGraph`` `D` defined on
        `E(G)\cup V(G)\cup \{s,t\}`. We then link `s` to all of `V(G)`
        (these edges having a capacity equal to the bound associated
        to each element of `V(G)`), and all the elements of `E(G)` to
        `t` . We then link each `v \in V(G)` to each of its incident
        edges in `G`. A maximum integer flow of value `|E(G)|`
        corresponds to an admissible orientation of `G`. Otherwise,
        none exists.

        EXAMPLES:

        There is always an orientation of a graph `G` such that a
        vertex `v` has out-degree at most `\lceil \frac {d(v)} 2
        \rceil`::

            sage: g = graphs.RandomGNP(40, .4)
            sage: b = lambda v : ceil(g.degree(v)/2)
            sage: D = g.bounded_outdegree_orientation(b)
            sage: all( D.out_degree(v) <= b(v) for v in g )
            True


        Chvatal's graph, being 4-regular, can be oriented in such a
        way that its maximum out-degree is 2::

            sage: g = graphs.ChvatalGraph()
            sage: D = g.bounded_outdegree_orientation(2)
            sage: max(D.out_degree())
            2

        For any graph `G`, it is possible to compute an orientation
        such that the maximum out-degree is at most the maximum
        average degree of `G` divided by 2. Anything less, though, is
        impossible.

            sage: g = graphs.RandomGNP(40, .4)
            sage: mad = g.maximum_average_degree()

        Hence this is possible ::

            sage: d = g.bounded_outdegree_orientation(ceil(mad/2))

        While this is not::

            sage: try:
            ...      g.bounded_outdegree_orientation(ceil(mad/2-1))
            ...      print "Error"
            ... except ValueError:
            ...       pass

        TESTS:

        As previously for random graphs, but more intensively::

            sage: for i in xrange(30):      # long time (up to 6s on sage.math, 2012)
            ...       g = graphs.RandomGNP(40, .4)
            ...       b = lambda v : ceil(g.degree(v)/2)
            ...       D = g.bounded_outdegree_orientation(b)
            ...       if not (
            ...            all( D.out_degree(v) <= b(v) for v in g ) or
            ...            D.size() != g.size()):
            ...           print "Something wrong happened"

        """
        self._scream_if_not_simple()
        from sage.graphs.all import DiGraph
        n = self.order()

        if n == 0:
            return DiGraph()

        vertices = self.vertices()
        vertices_id = dict((y, x) for x,y in enumerate(vertices))

        b = {}


        # Checking the input type. We make a dictionay out of it
        if isinstance(bound, dict):
            b = bound
        else:
            try:
                b = dict(zip(vertices,map(bound, vertices)))

            except TypeError:
                b = dict(zip(vertices, [bound]*n))

        d = DiGraph()

        # Adding the edges (s,v) and ((u,v),t)
        d.add_edges( ('s', vertices_id[v], b[v]) for v in vertices)

        d.add_edges( ((vertices_id[u], vertices_id[v]), 't', 1)
                     for (u,v) in self.edges(labels=None) )

        # each v is linked to its incident edges

        for u,v in self.edges(labels = None):
            u,v = vertices_id[u], vertices_id[v]
            d.add_edge(u, (u,v), 1)
            d.add_edge(v, (u,v), 1)

        # Solving the maximum flow
        value, flow = d.flow('s','t', value_only = False, integer = True, use_edge_labels = True)

        if value != self.size():
            raise ValueError("No orientation exists for the given bound")

        D = DiGraph()
        D.add_vertices(vertices)

        # The flow graph may not contain all the vertices, if they are
        # not part of the flow...

        for u in [x for x in range(n) if x in flow]:

            for (uu,vv) in flow.neighbors_out(u):
                v = vv if vv != u else uu
                D.add_edge(vertices[u], vertices[v])

        # I do not like when a method destroys the embedding ;-)

        D.set_pos(self.get_pos())

        return D


    ### Coloring

    def bipartite_color(self):
        """
        Returns a dictionary with vertices as the keys and the color class
        as the values. Fails with an error if the graph is not bipartite.

        EXAMPLES::

            sage: graphs.CycleGraph(4).bipartite_color()
            {0: 1, 1: 0, 2: 1, 3: 0}
            sage: graphs.CycleGraph(5).bipartite_color()
            Traceback (most recent call last):
            ...
            RuntimeError: Graph is not bipartite.
        """
        isit, certificate = self.is_bipartite(certificate = True)

        if isit:
            return certificate
        else:
            raise RuntimeError("Graph is not bipartite.")

    def bipartite_sets(self):
        """
        Returns `(X,Y)` where `X` and `Y` are the nodes in each bipartite set of
        graph `G`. Fails with an error if graph is not bipartite.

        EXAMPLES::

            sage: graphs.CycleGraph(4).bipartite_sets()
            ({0, 2}, {1, 3})
            sage: graphs.CycleGraph(5).bipartite_sets()
            Traceback (most recent call last):
            ...
            RuntimeError: Graph is not bipartite.
        """
        color = self.bipartite_color()
        left = set([])
        right = set([])

        for u,s in color.iteritems():
            if s:
                left.add(u)
            else:
                right.add(u)

        return left, right

    def chromatic_number(self, algorithm="DLX", verbose = 0):
        r"""
        Returns the minimal number of colors needed to color the vertices
        of the graph `G`.

        INPUT:

        - ``algorithm`` -- Select an algorithm from the following supported
          algorithms:

          - If ``algorithm="DLX"`` (default), the chromatic number is
            computed using the dancing link algorithm. It is
            inefficient speedwise to compute the chromatic number through
            the dancing link algorithm because this algorithm computes
            *all* the possible colorings to check that one exists.

          - If ``algorithm="CP"``, the chromatic number is computed
            using the coefficients of the chromatic polynomial. Again, this
            method is inefficient in terms of speed and it only useful for
            small graphs.

          - If ``algorithm="MILP"``, the chromatic number is computed using a
            mixed integer linear program. The performance of this implementation
            is affected by whether optional MILP solvers have been installed
            (see the :mod:`MILP module <sage.numerical.mip>`, or Sage's tutorial
            on Linear Programming).

        - ``verbose`` -- integer (default: ``0``). Sets the level of verbosity
          for the MILP algorithm. Its default value is 0, which means *quiet*.

        .. SEEALSO::

            For more functions related to graph coloring, see the
            module :mod:`sage.graphs.graph_coloring`.

        EXAMPLES::

            sage: G = Graph({0: [1, 2, 3], 1: [2]})
            sage: G.chromatic_number(algorithm="DLX")
            3
            sage: G.chromatic_number(algorithm="MILP")
            3
            sage: G.chromatic_number(algorithm="CP")
            3

        A bipartite graph has (by definition) chromatic number 2::

            sage: graphs.RandomBipartite(50,50,0.7).chromatic_number()
            2

        A complete multipartite graph with k parts has chromatic number k::

            sage: all(graphs.CompleteMultipartiteGraph([5]*i).chromatic_number() == i for i in xrange(2,5))
            True

        The complete graph has the largest chromatic number from all the graphs
        of order n. Namely its chromatic number is n::

            sage: all(graphs.CompleteGraph(i).chromatic_number() == i for i in xrange(10))
            True

        The Kneser graph with parameters (n,2) for n > 3 has chromatic number n-2::

            sage: all(graphs.KneserGraph(i,2).chromatic_number() == i-2 for i in xrange(4,6))
            True

        A snark has chromatic index 4 hence its line graph has chromatic number 4::

            sage: graphs.FlowerSnark().line_graph().chromatic_number()
            4

        TESTS::

            sage: G = Graph({0: [1, 2, 3], 1: [2]})
            sage: G.chromatic_number(algorithm="foo")
            Traceback (most recent call last):
            ...
            ValueError: The 'algorithm' keyword must be set to either 'DLX', 'MILP' or 'CP'.
        """
        self._scream_if_not_simple(allow_multiple_edges=True)
        # default built-in algorithm; bad performance
        if algorithm == "DLX":
            from sage.graphs.graph_coloring import chromatic_number
            return chromatic_number(self)
        # Algorithm with good performance, but requires an optional
        # package: choose any of GLPK or CBC.
        elif algorithm == "MILP":
            from sage.graphs.graph_coloring import vertex_coloring
            return vertex_coloring(self, value_only=True, verbose = verbose)
        # another algorithm with bad performance; only good for small graphs
        elif algorithm == "CP":
            f = self.chromatic_polynomial()
            i = 0
            while f(i) == 0:
                i += 1
            return i
        else:
            raise ValueError("The 'algorithm' keyword must be set to either 'DLX', 'MILP' or 'CP'.")

    def coloring(self, algorithm="DLX", hex_colors=False, verbose = 0):
        r"""
        Returns the first (optimal) proper vertex-coloring found.

        INPUT:

        - ``algorithm`` -- Select an algorithm from the following supported
          algorithms:

          - If ``algorithm="DLX"`` (default), the coloring is computed using the
            dancing link algorithm.

          - If ``algorithm="MILP"``, the coloring is computed using a mixed
            integer linear program. The performance of this implementation is
            affected by whether optional MILP solvers have been installed (see
            the :mod:`MILP module <sage.numerical.mip>`).

        - ``hex_colors`` -- (default: ``False``) if ``True``, return a
          dictionary which can easily be used for plotting.

        - ``verbose`` -- integer (default: ``0``). Sets the level of verbosity
          for the MILP algorithm. Its default value is 0, which means *quiet*.

        .. SEEALSO::

            For more functions related to graph coloring, see the
            module :mod:`sage.graphs.graph_coloring`.

        EXAMPLES::

            sage: G = Graph("Fooba")
            sage: P = G.coloring(algorithm="MILP"); P
            [[2, 1, 3], [0, 6, 5], [4]]
            sage: P = G.coloring(algorithm="DLX"); P
            [[1, 2, 3], [0, 5, 6], [4]]
            sage: G.plot(partition=P)
            Graphics object consisting of 16 graphics primitives
            sage: H = G.coloring(hex_colors=True, algorithm="MILP")
            sage: for c in sorted(H.keys()):
            ...       print c, H[c]
            #0000ff [4]
            #00ff00 [0, 6, 5]
            #ff0000 [2, 1, 3]
            sage: H = G.coloring(hex_colors=True, algorithm="DLX")
            sage: for c in sorted(H.keys()):
            ...       print c, H[c]
            #0000ff [4]
            #00ff00 [1, 2, 3]
            #ff0000 [0, 5, 6]
            sage: G.plot(vertex_colors=H)
            Graphics object consisting of 16 graphics primitives

        .. PLOT::

            g = Graph("Fooba")
            sphinx_plot(g.plot(partition=g.coloring()))

        TESTS::

            sage: G.coloring(algorithm="foo")
            Traceback (most recent call last):
            ...
            ValueError: The 'algorithm' keyword must be set to either 'DLX' or 'MILP'.
        """
        self._scream_if_not_simple(allow_multiple_edges=True)
        if algorithm == "MILP":
            from sage.graphs.graph_coloring import vertex_coloring
            return vertex_coloring(self, hex_colors=hex_colors, verbose = verbose)
        elif algorithm == "DLX":
            from sage.graphs.graph_coloring import first_coloring
            return first_coloring(self, hex_colors=hex_colors)
        else:
            raise ValueError("The 'algorithm' keyword must be set to either 'DLX' or 'MILP'.")

    def chromatic_symmetric_function(self, R=None):
        r"""
        Return the chromatic symmetric function of ``self``.

        Let `G` be a graph. The chromatic symmetric function `X_G` was
        described in [Stanley95]_, specifically Theorem 2.5 states that

        .. MATH::

            X_G = \sum_{F \subseteq E(G)} (-1)^{|F|} p_{\lambda(F)},

        where `\lambda(F)` is the partition of the sizes of the connected
        components of the subgraph induced by the edges `F` and `p_{\mu}`
        is the powersum symmetric function.

        INPUT:

        - ``R`` -- (optional) the base ring for the symmetric functions;
          this uses `\ZZ` by default

        EXAMPLES::

            sage: s = SymmetricFunctions(ZZ).s()
            sage: G = graphs.CycleGraph(5)
            sage: XG = G.chromatic_symmetric_function(); XG
            p[1, 1, 1, 1, 1] - 5*p[2, 1, 1, 1] + 5*p[2, 2, 1]
             + 5*p[3, 1, 1] - 5*p[3, 2] - 5*p[4, 1] + 4*p[5]
            sage: s(XG)
            30*s[1, 1, 1, 1, 1] + 10*s[2, 1, 1, 1] + 10*s[2, 2, 1]

        Not all graphs have a postive Schur expansion::

            sage: G = graphs.ClawGraph()
            sage: XG = G.chromatic_symmetric_function(); XG
            p[1, 1, 1, 1] - 3*p[2, 1, 1] + 3*p[3, 1] - p[4]
            sage: s(XG)
            8*s[1, 1, 1, 1] + 5*s[2, 1, 1] - s[2, 2] + s[3, 1]

        We show that given a triangle `\{e_1, e_2, e_3\}`, we have
        `X_G = X_{G - e_1} + X_{G - e_2} - X_{G - e_1 - e_2}`::

            sage: G = Graph([[1,2],[1,3],[2,3]])
            sage: XG = G.chromatic_symmetric_function()
            sage: G1 = copy(G)
            sage: G1.delete_edge([1,2])
            sage: XG1 = G1.chromatic_symmetric_function()
            sage: G2 = copy(G)
            sage: G2.delete_edge([1,3])
            sage: XG2 = G2.chromatic_symmetric_function()
            sage: G3 = copy(G1)
            sage: G3.delete_edge([1,3])
            sage: XG3 = G3.chromatic_symmetric_function()
            sage: XG == XG1 + XG2 - XG3
            True

        REFERENCES:

        .. [Stanley95] R. P. Stanley, *A symmetric function generalization
           of the chromatic polynomial of a graph*, Adv. Math., ***111***
           no.1 (1995), 166-194.
        """
        from sage.combinat.sf.sf import SymmetricFunctions
        from sage.combinat.partition import _Partitions
        from sage.misc.misc import powerset
        if R is None:
            R = ZZ
        p = SymmetricFunctions(R).p()
        ret = p.zero()
        for F in powerset(self.edges()):
            la = _Partitions(self.subgraph(edges=F).connected_components_sizes())
            ret += (-1)**len(F) * p[la]
        return ret

    def matching(self, value_only=False, algorithm="Edmonds", use_edge_labels=True, solver=None, verbose=0):
        r"""
        Returns a maximum weighted matching of the graph
        represented by the list of its edges. For more information, see the
        `Wikipedia article on matchings
        <http://en.wikipedia.org/wiki/Matching_%28graph_theory%29>`_.

        Given a graph `G` such that each edge `e` has a weight `w_e`,
        a maximum matching is a subset `S` of the edges of `G` of
        maximum weight such that no two edges of `S` are incident
        with each other.

        As an optimization problem, it can be expressed as:

        .. math::

            \mbox{Maximize : }&\sum_{e\in G.edges()} w_e b_e\\
            \mbox{Such that : }&\forall v \in G, \sum_{(u,v)\in G.edges()} b_{(u,v)}\leq 1\\
            &\forall x\in G, b_x\mbox{ is a binary variable}

        INPUT:

        - ``value_only`` -- boolean (default: ``False``). When set to
          ``True``, only the cardinal (or the weight) of the matching is
          returned.

        - ``algorithm`` -- string (default: ``"Edmonds"``)

          - ``"Edmonds"`` selects Edmonds' algorithm as implemented in NetworkX

          - ``"LP"`` uses a Linear Program formulation of the matching problem

        - ``use_edge_labels`` -- boolean (default: ``False``)

          - When set to ``True``, computes a weighted matching where each edge
            is weighted by its label. (If an edge has no label, `1` is assumed.)

          - When set to ``False``, each edge has weight `1`.

        - ``solver`` -- (default: ``None``) Specify a Linear Program (LP)
          solver to be used. If set to ``None``, the default one is used. For
          more information on LP solvers and which default solver is used, see
          the method
          :meth:`solve <sage.numerical.mip.MixedIntegerLinearProgram.solve>`
          of the class
          :class:`MixedIntegerLinearProgram <sage.numerical.mip.MixedIntegerLinearProgram>`.

        - ``verbose`` -- integer (default: ``0``). Sets the level of
          verbosity. Set to 0 by default, which means quiet.
          Only useful when ``algorithm == "LP"``.

        ALGORITHM:

        The problem is solved using Edmond's algorithm implemented in
        NetworkX, or using Linear Programming depending on the value of
        ``algorithm``.

        EXAMPLES:

        Maximum matching in a Pappus Graph::

           sage: g = graphs.PappusGraph()
           sage: g.matching(value_only=True)
           9.0

        Same test with the Linear Program formulation::

           sage: g = graphs.PappusGraph()
           sage: g.matching(algorithm="LP", value_only=True)
           9.0

        .. PLOT::

            g = graphs.PappusGraph()
            sphinx_plot(g.plot(edge_colors={"red":g.matching()}))

        TESTS:

        If ``algorithm`` is set to anything different from ``"Edmonds"`` or
        ``"LP"``, an exception is raised::

           sage: g = graphs.PappusGraph()
           sage: g.matching(algorithm="somethingdifferent")
           Traceback (most recent call last):
           ...
           ValueError: algorithm must be set to either "Edmonds" or "LP"
        """
        self._scream_if_not_simple(allow_loops=True)
        from sage.rings.real_mpfr import RR
        weight = lambda x: x if x in RR else 1

        if algorithm == "Edmonds":
            import networkx
            if use_edge_labels:
                g = networkx.Graph()
                for u, v, l in self.edges():
                    g.add_edge(u, v, attr_dict={"weight": weight(l)})
            else:
                g = self.networkx_graph(copy=False)
            d = networkx.max_weight_matching(g)
            if value_only:
                if use_edge_labels:
                    return sum(weight(self.edge_label(u, v))
                                for u, v in d.iteritems()) * 0.5
                else:
                    return Integer(len(d)/2)
            else:
                return [(u, v, self.edge_label(u, v))
                        for u, v in d.iteritems() if u < v]

        elif algorithm == "LP":
            from sage.numerical.mip import MixedIntegerLinearProgram
            g = self
            # returns the weight of an edge considering it may not be
            # weighted ...
            p = MixedIntegerLinearProgram(maximization=True, solver=solver)
            b = p.new_variable(binary = True)
            p.set_objective(
                p.sum(weight(w) * b[min(u, v),max(u, v)]
                     for u, v, w in g.edges()))
            # for any vertex v, there is at most one edge incident to v in
            # the maximum matching
            for v in g.vertex_iterator():
                p.add_constraint(
                    p.sum(b[min(u, v),max(u, v)]
                         for u in g.neighbors(v)), max=1)
            if value_only:
                if use_edge_labels:
                    return p.solve(objective_only=True, log=verbose)
                else:
                    return Integer(round(p.solve(objective_only=True, log=verbose)))
            else:
                p.solve(log=verbose)
                b = p.get_values(b)
                return [(u, v, w) for u, v, w in g.edges()
                        if b[min(u, v),max(u, v)] == 1]

        else:
            raise ValueError('algorithm must be set to either "Edmonds" or "LP"')

    def has_homomorphism_to(self, H, core = False, solver = None, verbose = 0):
        r"""
        Checks whether there is a homomorphism between two graphs.

        A homomorphism from a graph `G` to a graph `H` is a function
        `\phi:V(G)\mapsto V(H)` such that for any edge `uv \in E(G)` the pair
        `\phi(u)\phi(v)` is an edge of `H`.

        Saying that a graph can be `k`-colored is equivalent to saying that it
        has a homomorphism to `K_k`, the complete graph on `k` elements.

        For more information, see the `Wikipedia article on graph homomorphisms
        <Graph_homomorphism>`_.

        INPUT:

        - ``H`` -- the graph to which ``self`` should be sent.

        - ``core`` (boolean) -- whether to minimize the size of the mapping's
          image (see note below). This is set to ``False`` by default.

        - ``solver`` -- (default: ``None``) Specify a Linear Program (LP)
          solver to be used. If set to ``None``, the default one is used. For
          more information on LP solvers and which default solver is used, see
          the method
          :meth:`solve <sage.numerical.mip.MixedIntegerLinearProgram.solve>`
          of the class
          :class:`MixedIntegerLinearProgram <sage.numerical.mip.MixedIntegerLinearProgram>`.

        - ``verbose`` -- integer (default: ``0``). Sets the level of
          verbosity. Set to 0 by default, which means quiet.

        .. NOTE::

           One can compute the core of a graph (with respect to homomorphism)
           with this method ::

               sage: g = graphs.CycleGraph(10)
               sage: mapping = g.has_homomorphism_to(g, core = True)
               sage: print "The size of the core is",len(set(mapping.values()))
               The size of the core is 2

        OUTPUT:

        This method returns ``False`` when the homomorphism does not exist, and
        returns the homomorphism otherwise as a dictionnary associating a vertex
        of `H` to a vertex of `G`.

        EXAMPLE:

        Is Petersen's graph 3-colorable::

            sage: P = graphs.PetersenGraph()
            sage: P.has_homomorphism_to(graphs.CompleteGraph(3)) is not False
            True

        An odd cycle admits a homomorphism to a smaller odd cycle, but not to an
        even cycle::

            sage: g = graphs.CycleGraph(9)
            sage: g.has_homomorphism_to(graphs.CycleGraph(5)) is not False
            True
            sage: g.has_homomorphism_to(graphs.CycleGraph(7)) is not False
            True
            sage: g.has_homomorphism_to(graphs.CycleGraph(4)) is not False
            False
        """
        self._scream_if_not_simple()
        from sage.numerical.mip import MixedIntegerLinearProgram, MIPSolverException
        p = MixedIntegerLinearProgram(solver=solver, maximization = False)
        b = p.new_variable(binary = True)

        # Each vertex has an image
        for ug in self:
            p.add_constraint(p.sum(b[ug,uh] for uh in H) == 1)

        nonedges = H.complement().edges(labels = False)
        for ug,vg in self.edges(labels = False):
            # Two adjacent vertices cannot be mapped to the same element
            for uh in H:
                p.add_constraint(b[ug,uh] + b[vg,uh] <= 1)

            # Two adjacent vertices cannot be mapped to no adjacent vertices
            for uh,vh in nonedges:
                p.add_constraint(b[ug,uh] + b[vg,vh] <= 1)
                p.add_constraint(b[ug,vh] + b[vg,uh] <= 1)

        # Minimize the mapping's size
        if core:

            # the value of m is one if the corresponding vertex of h is used.
            m = p.new_variable(nonnegative=True)
            for uh in H:
                for ug in self:
                    p.add_constraint(b[ug,uh] <= m[uh])

            p.set_objective(p.sum(m[vh] for vh in H))

        try:
            p.solve(log = verbose)
            b = p.get_values(b)
            mapping = dict(x[0] for x in b.items() if x[1])
            return mapping

        except MIPSolverException:
            return False

    def fractional_chromatic_index(self, solver = None, verbose_constraints = 0, verbose = 0):
        r"""
        Computes the fractional chromatic index of ``self``

        The fractional chromatic index is a relaxed version of edge-coloring. An
        edge coloring of a graph being actually a covering of its edges into the
        smallest possible number of matchings, the fractional chromatic index of
        a graph `G` is the smallest real value `\chi_f(G)` such that there
        exists a list of matchings `M_1, ..., M_k` of `G` and coefficients
        `\alpha_1, ..., \alpha_k` with the property that each edge is covered by
        the matchings in the following relaxed way

        .. MATH::

            \forall e \in E(G), \sum_{e \in M_i} \alpha_i \geq 1

        For more information, see the `Wikipedia article on fractional coloring
        <http://en.wikipedia.org/wiki/Fractional_coloring>`_.

        ALGORITHM:

        The fractional chromatic index is computed through Linear Programming
        through its dual. The LP solved by sage is actually:

        .. MATH::

            \mbox{Maximize : }&\sum_{e\in E(G)} r_{e}\\
            \mbox{Such that : }&\\
            &\forall M\text{ matching }\subseteq G, \sum_{e\in M}r_{v}\leq 1\\

        INPUT:

        - ``solver`` -- (default: ``None``) Specify a Linear Program (LP)
          solver to be used. If set to ``None``, the default one is used. For
          more information on LP solvers and which default solver is used, see
          the method
          :meth:`solve <sage.numerical.mip.MixedIntegerLinearProgram.solve>`
          of the class
          :class:`MixedIntegerLinearProgram <sage.numerical.mip.MixedIntegerLinearProgram>`.

          .. NOTE::

              If you want exact results, i.e. a rational number, use
              ``solver="PPL"``. This may be slower, though.

        - ``verbose_constraints`` -- whether to display which constraints are
          being generated.

        - ``verbose`` -- level of verbosity required from the LP solver

        .. NOTE::

            This implementation can be improved by computing matchings through a
            LP formulation, and not using the Python implementation of Edmonds'
            algorithm (which requires to copy the graph, etc). It may be more
            efficient to write the matching problem as a LP, as we would then
            just have to update the weights on the edges between each call to
            ``solve`` (and so avoiding the generation of all the constraints).

        EXAMPLE:

        The fractional chromatic index of a `C_5` is `5/2`::

            sage: g = graphs.CycleGraph(5)
            sage: g.fractional_chromatic_index()
            2.5

        With PPL::

            sage: g.fractional_chromatic_index(solver="PPL")
            5/2
        """
        self._scream_if_not_simple()
        from sage.numerical.mip import MixedIntegerLinearProgram

        g = copy(self)
        p = MixedIntegerLinearProgram(solver=solver, constraint_generation = True)

        # One variable per edge
        r = p.new_variable(nonnegative=True)
        R = lambda x,y : r[x,y] if x<y else r[y,x]

        # We want to maximize the sum of weights on the edges
        p.set_objective( p.sum( R(u,v) for u,v in g.edges(labels = False)))

        # Each edge being by itself a matching, its weight can not be more than
        # 1

        for u,v in g.edges(labels = False):
            p.add_constraint( R(u,v), max = 1)

        obj = p.solve(log = verbose)

        while True:

            # Updating the value on the edges of g
            for u,v in g.edges(labels = False):
                g.set_edge_label(u,v,p.get_values(R(u,v)))

            # Computing a matching of maximum weight...

            matching = g.matching()

            # If the maximum matching has weight at most 1, we are done !
            if sum((x[2] for x in matching)) <= 1:
                break

            # Otherwise, we add a new constraint

            if verbose_constraints:
                print "Adding a constraint on matching : ",matching

            p.add_constraint( p.sum( R(u,v) for u,v,_ in matching), max = 1)

            # And solve again
            obj = p.solve(log = verbose)

        # Accomplished !
        return obj

    def maximum_average_degree(self, value_only=True, solver = None, verbose = 0):
        r"""
        Returns the Maximum Average Degree (MAD) of the current graph.

        The Maximum Average Degree (MAD) of a graph is defined as
        the average degree of its densest subgraph. More formally,
        ``Mad(G) = \max_{H\subseteq G} Ad(H)``, where `Ad(G)` denotes
        the average degree of `G`.

        This can be computed in polynomial time.

        INPUT:

        - ``value_only`` (boolean) -- ``True`` by default

            - If ``value_only=True``, only the numerical
              value of the `MAD` is returned.

            - Else, the subgraph of `G` realizing the `MAD`
              is returned.

        - ``solver`` -- (default: ``None``) Specify a Linear Program (LP)
          solver to be used. If set to ``None``, the default one is used. For
          more information on LP solvers and which default solver is used, see
          the method
          :meth:`solve <sage.numerical.mip.MixedIntegerLinearProgram.solve>`
          of the class
          :class:`MixedIntegerLinearProgram <sage.numerical.mip.MixedIntegerLinearProgram>`.

        - ``verbose`` -- integer (default: ``0``). Sets the level of
          verbosity. Set to 0 by default, which means quiet.

        EXAMPLES:

        In any graph, the `Mad` is always larger than the average
        degree::

            sage: g = graphs.RandomGNP(20,.3)
            sage: mad_g = g.maximum_average_degree()
            sage: g.average_degree() <= mad_g
            True

        Unlike the average degree, the `Mad` of the disjoint
        union of two graphs is the maximum of the `Mad` of each
        graphs::

            sage: h = graphs.RandomGNP(20,.3)
            sage: mad_h = h.maximum_average_degree()
            sage: (g+h).maximum_average_degree() == max(mad_g, mad_h)
            True

        The subgraph of a regular graph realizing the maximum
        average degree is always the whole graph ::

            sage: g = graphs.CompleteGraph(5)
            sage: mad_g = g.maximum_average_degree(value_only=False)
            sage: g.is_isomorphic(mad_g)
            True

        This also works for complete bipartite graphs ::

            sage: g = graphs.CompleteBipartiteGraph(3,4)
            sage: mad_g = g.maximum_average_degree(value_only=False)
            sage: g.is_isomorphic(mad_g)
            True
        """
        self._scream_if_not_simple()
        g = self
        from sage.numerical.mip import MixedIntegerLinearProgram

        p = MixedIntegerLinearProgram(maximization=True, solver = solver)

        d = p.new_variable(nonnegative=True)
        one = p.new_variable(nonnegative=True)

        # Reorders u and v so that uv and vu are not considered
        # to be different edges
        reorder = lambda u,v : (min(u,v),max(u,v))

        for u,v in g.edge_iterator(labels=False):
            p.add_constraint( one[ reorder(u,v) ] - 2*d[u] , max = 0 )
            p.add_constraint( one[ reorder(u,v) ] - 2*d[v] , max = 0 )

        p.add_constraint( p.sum(d[v] for v in g), max = 1)

        p.set_objective( p.sum( one[reorder(u,v)] for u,v in g.edge_iterator(labels=False)) )

        obj = p.solve(log = verbose)

        # Paying attention to numerical error :
        # The zero values could be something like 0.000000000001
        # so I can not write l > 0
        # And the non-zero, though they should be equal to
        # 1/(order of the optimal subgraph) may be a bit lower

        # setting the minimum to 1/(10 * size of the whole graph )
        # should be safe :-)
        m = 1/(10 *Integer(g.order()))
        g_mad = g.subgraph([v for v,l in p.get_values(d).iteritems() if l>m ])

        if value_only:
            return g_mad.average_degree()
        else:
            return g_mad

    def independent_set_of_representatives(self, family, solver=None, verbose=0):
        r"""
        Returns an independent set of representatives.

        Given a graph `G` and and a family `F=\{F_i:i\in [1,...,k]\}` of
        subsets of ``g.vertices()``, an Independent Set of Representatives
        (ISR) is an assignation of a vertex `v_i\in F_i` to each set `F_i`
        such that `v_i != v_j` if `i<j` (they are representatives) and the
        set `\cup_{i}v_i` is an independent set in `G`.

        It generalizes, for example, graph coloring and graph list coloring.

        (See [AhaBerZiv07]_ for more information.)

        INPUT:

        - ``family`` -- A list of lists defining the family `F`
          (actually, a Family of subsets of ``G.vertices()``).

        - ``solver`` -- (default: ``None``) Specify a Linear Program (LP)
          solver to be used. If set to ``None``, the default one is used. For
          more information on LP solvers and which default solver is used, see
          the method
          :meth:`solve <sage.numerical.mip.MixedIntegerLinearProgram.solve>`
          of the class
          :class:`MixedIntegerLinearProgram <sage.numerical.mip.MixedIntegerLinearProgram>`.

        - ``verbose`` -- integer (default: ``0``). Sets the level of
          verbosity. Set to 0 by default, which means quiet.

        OUTPUT:

        - A list whose `i^{\mbox{th}}` element is the representative of the
          `i^{\mbox{th}}` element of the ``family`` list. If there is no ISR,
          ``None`` is returned.

        EXAMPLES:

        For a bipartite graph missing one edge, the solution is as expected::

           sage: g = graphs.CompleteBipartiteGraph(3,3)
           sage: g.delete_edge(1,4)
           sage: g.independent_set_of_representatives([[0,1,2],[3,4,5]])
           [1, 4]

        The Petersen Graph is 3-colorable, which can be expressed as an
        independent set of representatives problem : take 3 disjoint copies
        of the Petersen Graph, each one representing one color. Then take
        as a partition of the set of vertices the family defined by the three
        copies of each vertex. The ISR of such a family
        defines a 3-coloring::

            sage: g = 3 * graphs.PetersenGraph()
            sage: n = g.order()/3
            sage: f = [[i,i+n,i+2*n] for i in xrange(n)]
            sage: isr = g.independent_set_of_representatives(f)
            sage: c = [floor(i/n) for i in isr]
            sage: color_classes = [[],[],[]]
            sage: for v,i in enumerate(c):
            ...     color_classes[i].append(v)
            sage: for classs in color_classes:
            ...     g.subgraph(classs).size() == 0
            True
            True
            True

        REFERENCE:

        .. [AhaBerZiv07] R. Aharoni and E. Berger and R. Ziv
          Independent systems of representatives in weighted graphs
          Combinatorica vol 27, num 3, p253--267
          2007

        """

        from sage.numerical.mip import MixedIntegerLinearProgram
        p=MixedIntegerLinearProgram(solver=solver)

        # Boolean variable indicating whether the vertex
        # is the representative of some set
        vertex_taken=p.new_variable(binary=True)

        # Boolean variable in two dimension whose first
        # element is a vertex and whose second element
        # is one of the sets given as arguments.
        # When true, indicated that the vertex is the representant
        # of the corresponding set

        classss=p.new_variable(binary = True)

        # Associates to the vertices the classes
        # to which they belong

        lists=dict([(v,[]) for v in self.vertex_iterator()])
        for i,f in enumerate(family):
            [lists[v].append(i) for v in f]

            # a classss has exactly one representant
            p.add_constraint(p.sum(classss[v,i] for v in f), max=1, min=1)

        # A vertex represents at most one classss (vertex_taken is binary), and
        # vertex_taken[v]==1 if v is the representative of some classss

        [p.add_constraint(p.sum(classss[v,i] for i in lists[v]) - vertex_taken[v], max=0) for v in self.vertex_iterator()]

        # Two adjacent vertices can not both be representants of a set

        for (u,v) in self.edges(labels=None):
            p.add_constraint(vertex_taken[u]+vertex_taken[v],max=1)

        p.set_objective(None)

        try:
            p.solve(log=verbose)
        except Exception:
            return None

        classss=p.get_values(classss)

        repr=[]
        for i,f in enumerate(family):
            for v in f:
                if classss[v,i]==1:
                    repr.append(v)
                    break

        return repr

    def minor(self, H, solver=None, verbose=0):
        r"""
        Returns the vertices of a minor isomorphic to `H` in the current graph.

        We say that a graph `G` has a `H`-minor (or that it has
        a graph isomorphic to `H` as a minor), if for all `h\in H`,
        there exist disjoint sets `S_h \subseteq V(G)` such that
        once the vertices of each `S_h` have been merged to create
        a new graph `G'`, this new graph contains `H` as a subgraph.

        For more information, see the
        `Wikipedia article on graph minor <http://en.wikipedia.org/wiki/Minor_%28graph_theory%29>`_.

        INPUT:

        - ``H`` -- The minor to find for in the current graph.

        - ``solver`` -- (default: ``None``) Specify a Linear Program (LP)
          solver to be used. If set to ``None``, the default one is used. For
          more information on LP solvers and which default solver is used, see
          the method
          :meth:`solve <sage.numerical.mip.MixedIntegerLinearProgram.solve>`
          of the class
          :class:`MixedIntegerLinearProgram <sage.numerical.mip.MixedIntegerLinearProgram>`.

        - ``verbose`` -- integer (default: ``0``). Sets the level of
          verbosity. Set to 0 by default, which means quiet.

        OUTPUT:

        A dictionary associating to each vertex of `H` the set of vertices
        in the current graph representing it.

        ALGORITHM:

        Mixed Integer Linear Programming

        COMPLEXITY:

        Theoretically, when `H` is fixed, testing for the existence of
        a `H`-minor is polynomial. The known algorithms are highly
        exponential in `H`, though.

        .. NOTE::

            This function can be expected to be *very* slow, especially
            where the minor does not exist.

        EXAMPLES:

        Trying to find a minor isomorphic to `K_4` in
        the `4\times 4` grid::

            sage: g = graphs.GridGraph([4,4])
            sage: h = graphs.CompleteGraph(4)
            sage: L = g.minor(h)
            sage: gg = g.subgraph(flatten(L.values(), max_level = 1))
            sage: _ = [gg.merge_vertices(l) for l in L.values() if len(l)>1]
            sage: gg.is_isomorphic(h)
            True

        We can also try to prove this way that the Petersen graph
        is not planar, as it has a `K_5` minor::

            sage: g = graphs.PetersenGraph()
            sage: K5_minor = g.minor(graphs.CompleteGraph(5))                    # long time

        And even a `K_{3,3}` minor::

            sage: K33_minor = g.minor(graphs.CompleteBipartiteGraph(3,3))        # long time

        (It is much faster to use the linear-time test of
        planarity in this situation, though.)

        As there is no cycle in a tree, looking for a `K_3` minor is useless.
        This function will raise an exception in this case::

            sage: g = graphs.RandomGNP(20,.5)
            sage: g = g.subgraph(edges = g.min_spanning_tree())
            sage: g.is_tree()
            True
            sage: L = g.minor(graphs.CompleteGraph(3))
            Traceback (most recent call last):
            ...
            ValueError: This graph has no minor isomorphic to H !
        """
        self._scream_if_not_simple()
        H._scream_if_not_simple()
        from sage.numerical.mip import MixedIntegerLinearProgram, MIPSolverException
        p = MixedIntegerLinearProgram(solver=solver)

        # sorts an edge
        S = lambda x_y: x_y if x_y[0] < x_y[1] else (x_y[1], x_y[0])

        # rs = Representative set of a vertex
        # for h in H, v in G is such that rs[h,v] == 1 if and only if v
        # is a representant of h in self
        rs = p.new_variable(binary = True)

        for v in self:
            p.add_constraint(p.sum(rs[h,v] for h in H), max = 1)

        # We ensure that the set of representatives of a
        # vertex h contains a tree, and thus is connected

        # edges represents the edges of the tree
        edges = p.new_variable(binary = True)

        # there can be a edge for h between two vertices
        # only if those vertices represent h
        for u,v in self.edges(labels=None):
            for h in H:
                p.add_constraint(edges[h,S((u,v))] - rs[h,u], max = 0 )
                p.add_constraint(edges[h,S((u,v))] - rs[h,v], max = 0 )

        # The number of edges of the tree in h is exactly the cardinal
        # of its representative set minus 1

        for h in H:
            p.add_constraint(p.sum(edges[h,S(e)] for e in self.edges(labels=None))-p.sum(rs[h,v] for v in self), min=-1, max=-1)

        # a tree  has no cycle
        epsilon = 1/(5*Integer(self.order()))
        r_edges = p.new_variable(nonnegative=True)

        for h in H:
            for u,v in self.edges(labels=None):
                p.add_constraint(r_edges[h,(u,v)] + r_edges[h,(v,u)] - edges[h,S((u,v))], min = 0)

            for v in self:
                p.add_constraint(p.sum(r_edges[h,(u,v)] for u in self.neighbors(v)), max = 1-epsilon)

        # Once the representative sets are described, we must ensure
        # there are arcs corresponding to those of H between them
        h_edges = p.new_variable(nonnegative=True)

        for h1, h2 in H.edges(labels=None):

            for v1, v2 in self.edges(labels=None):

                p.add_constraint(h_edges[(h1,h2),S((v1,v2))] - rs[h2,v2], max = 0)
                p.add_constraint(h_edges[(h1,h2),S((v1,v2))] - rs[h1,v1], max = 0)

                p.add_constraint(h_edges[(h2,h1),S((v1,v2))] - rs[h1,v2], max = 0)
                p.add_constraint(h_edges[(h2,h1),S((v1,v2))] - rs[h2,v1], max = 0)

            p.add_constraint(p.sum(h_edges[(h1,h2),S(e)] + h_edges[(h2,h1),S(e)] for e in self.edges(labels=None) ), min = 1)

        p.set_objective(None)

        try:
            p.solve(log=verbose)
        except MIPSolverException:
            raise ValueError("This graph has no minor isomorphic to H !")

        rs = p.get_values(rs)

        rs_dict = {}
        for h in H:
            rs_dict[h] = [v for v in self if rs[h,v]==1]

        return rs_dict

    ### Convexity

    def convexity_properties(self):
        r"""
        Returns a ``ConvexityProperties`` object corresponding to ``self``.

        This object contains the methods related to convexity in graphs (convex
        hull, hull number) and caches useful information so that it becomes
        comparatively cheaper to compute the convex hull of many different sets
        of the same graph.

        .. SEEALSO::

            In order to know what can be done through this object, please refer
            to module :mod:`sage.graphs.convexity_properties`.

        .. NOTE::

            If you want to compute many convex hulls, keep this object in memory
            ! When it is created, it builds a table of useful information to
            compute convex hulls. As a result ::

                sage: g = graphs.PetersenGraph()
                sage: g.convexity_properties().hull([1, 3])
                [1, 2, 3]
                sage: g.convexity_properties().hull([3, 7])
                [2, 3, 7]

            Is a terrible waste of computations, while ::

                sage: g = graphs.PetersenGraph()
                sage: CP = g.convexity_properties()
                sage: CP.hull([1, 3])
                [1, 2, 3]
                sage: CP.hull([3, 7])
                [2, 3, 7]

            Makes perfect sense.
        """
        from sage.graphs.convexity_properties import ConvexityProperties
        return ConvexityProperties(self)

    # Centrality
    def centrality_degree(self, v=None):
        r"""
        Returns the degree centrality of a vertex.

        The degree centrality of a vertex `v` is its degree, divided by
        `|V(G)|-1`. For more information, see the :wikipedia:`Centrality`.

        INPUT:

        - ``v`` - a vertex. Set to ``None`` (default) to get a dictionary
          associating each vertex with its centrality degree.

        .. SEEALSO::

            - :meth:`centrality_closeness`
            - :meth:`~sage.graphs.generic_graph.GenericGraph.centrality_betweenness`

        EXAMPLES::

            sage: (graphs.ChvatalGraph()).centrality_degree()
            {0: 4/11, 1: 4/11, 2: 4/11, 3: 4/11,  4: 4/11,  5: 4/11,
             6: 4/11, 7: 4/11, 8: 4/11, 9: 4/11, 10: 4/11, 11: 4/11}
            sage: D = graphs.DiamondGraph()
            sage: D.centrality_degree()
            {0: 2/3, 1: 1, 2: 1, 3: 2/3}
            sage: D.centrality_degree(v=1)
            1

        TESTS::

            sage: Graph(1).centrality_degree()
            Traceback (most recent call last):
            ...
            ValueError: The centrality degree is not defined on graphs with only one vertex
        """
        from sage.rings.integer import Integer
        n_minus_one = Integer(self.order()-1)
        if n_minus_one == 0:
            raise ValueError("The centrality degree is not defined "
                             "on graphs with only one vertex")
        if v is None:
            return {v:self.degree(v)/n_minus_one for v in self}
        else:
            return self.degree(v)/n_minus_one

    def centrality_closeness(self, v=None):
        r"""
        Returns the closeness centrality of a vertex.

        The closeness centrality of a vertex `v` is equal to the inverse of [the
        average distance between `v` and other vertices].

        Measures of the centrality of a vertex within a graph determine the
        relative importance of that vertex to its graph. 'Closeness
        centrality may be defined as the total graph-theoretic distance of
        a given vertex from all other vertices... Closeness is an inverse
        measure of centrality in that a larger value indicates a less
        central actor while a smaller value indicates a more central
        actor,' [Borgatti95]_.

        For more information, see the :wikipedia:`Centraliy`.

        INPUT:

        - ``v`` - a vertex. Set to ``None`` (default) to get a dictionary
          associating each vertex with its centrality closeness.

        .. SEEALSO::

            - :meth:`centrality_degree`
            - :meth:`~sage.graphs.generic_graph.GenericGraph.centrality_betweenness`

        REFERENCE:

        .. [Borgatti95] Stephen P Borgatti. (1995). Centrality and AIDS.
          [Online] Available:
          http://www.analytictech.com/networks/centaids.htm

        EXAMPLES::

            sage: (graphs.ChvatalGraph()).centrality_closeness()
            {0: 0.61111111111111..., 1: 0.61111111111111..., 2: 0.61111111111111..., 3: 0.61111111111111..., 4: 0.61111111111111..., 5: 0.61111111111111..., 6: 0.61111111111111..., 7: 0.61111111111111..., 8: 0.61111111111111..., 9: 0.61111111111111..., 10: 0.61111111111111..., 11: 0.61111111111111...}
            sage: D = DiGraph({0:[1,2,3], 1:[2], 3:[0,1]})
            sage: D.show(figsize=[2,2])
            sage: D = D.to_undirected()
            sage: D.show(figsize=[2,2])
            sage: D.centrality_closeness()
            {0: 1.0, 1: 1.0, 2: 0.75, 3: 0.75}
            sage: D.centrality_closeness(v=1)
            1.0
        """
        import networkx
        return networkx.closeness_centrality(self.networkx_graph(copy=False), v)

    ### Constructors

    def to_directed(self, implementation='c_graph', data_structure=None,
                    sparse=None):
        """
        Returns a directed version of the graph. A single edge becomes two
        edges, one in each direction.

        INPUT:

         - ``data_structure`` -- one of ``"sparse"``, ``"static_sparse"``, or
           ``"dense"``. See the documentation of :class:`Graph` or
           :class:`DiGraph`.

         - ``sparse`` (boolean) -- ``sparse=True`` is an alias for
           ``data_structure="sparse"``, and ``sparse=False`` is an alias for
           ``data_structure="dense"``.

        EXAMPLES::

            sage: graphs.PetersenGraph().to_directed()
            Petersen graph: Digraph on 10 vertices

        TESTS:

        Immutable graphs yield immutable graphs::

            sage: Graph([[1, 2]], immutable=True).to_directed()._backend
            <type 'sage.graphs.base.static_sparse_backend.StaticSparseBackend'>

        :trac:`17005`::

            sage: Graph([[1,2]], immutable=True).to_directed()
            Digraph on 2 vertices
        """
        if sparse is not None:
            if data_structure is not None:
                raise ValueError("The 'sparse' argument is an alias for "
                                 "'data_structure'. Please do not define both.")
            data_structure = "sparse" if sparse else "dense"

        if data_structure is None:
            from sage.graphs.base.dense_graph import DenseGraphBackend
            from sage.graphs.base.sparse_graph import SparseGraphBackend
            if isinstance(self._backend, DenseGraphBackend):
                data_structure = "dense"
            elif isinstance(self._backend, SparseGraphBackend):
                data_structure = "sparse"
            else:
                data_structure = "static_sparse"
        from sage.graphs.all import DiGraph
        D = DiGraph(name           = self.name(),
                    pos            = self._pos,
                    multiedges     = self.allows_multiple_edges(),
                    loops          = self.allows_loops(),
                    implementation = implementation,
                    data_structure = (data_structure if data_structure!="static_sparse"
                                      else "sparse")) # we need a mutable copy

        D.add_vertices(self.vertex_iterator())
        for u,v,l in self.edge_iterator():
            D.add_edge(u,v,l)
            D.add_edge(v,u,l)
        if hasattr(self, '_embedding'):
            D._embedding = copy(self._embedding)
        D._weighted = self._weighted

        if data_structure == "static_sparse":
            D = D.copy(data_structure=data_structure)

        return D

    def to_undirected(self):
        """
        Since the graph is already undirected, simply returns a copy of
        itself.

        EXAMPLES::

            sage: graphs.PetersenGraph().to_undirected()
            Petersen graph: Graph on 10 vertices
        """
        return self.copy()

    def join(self, other, verbose_relabel=None, labels="pairs"):
        """
        Returns the join of self and other.

        INPUT:

        - ``verbose_relabel`` - deprecated.

        - ``labels`` - (defaults to 'pairs') If set to 'pairs', each
          element ``v`` in the first graph will be named ``(0,v)`` and
          each element ``u`` in ``other`` will be named ``(1,u)`` in
          the result. If set to 'integers', the elements of the result
          will be relabeled with consecutive integers.

        .. SEEALSO::

            * :meth:`~sage.graphs.generic_graph.GenericGraph.union`

            * :meth:`~sage.graphs.generic_graph.GenericGraph.disjoint_union`

        EXAMPLES::

            sage: G = graphs.CycleGraph(3)
            sage: H = Graph(2)
            sage: J = G.join(H); J
            Cycle graph join : Graph on 5 vertices
            sage: J.vertices()
            [(0, 0), (0, 1), (0, 2), (1, 0), (1, 1)]
            sage: J = G.join(H, labels='integers'); J
            Cycle graph join : Graph on 5 vertices
            sage: J.vertices()
            [0, 1, 2, 3, 4]
            sage: J.edges()
            [(0, 1, None), (0, 2, None), (0, 3, None), (0, 4, None), (1, 2, None), (1, 3, None), (1, 4, None), (2, 3, None), (2, 4, None)]

        ::

            sage: G = Graph(3)
            sage: G.name("Graph on 3 vertices")
            sage: H = Graph(2)
            sage: H.name("Graph on 2 vertices")
            sage: J = G.join(H); J
            Graph on 3 vertices join Graph on 2 vertices: Graph on 5 vertices
            sage: J.vertices()
            [(0, 0), (0, 1), (0, 2), (1, 0), (1, 1)]
            sage: J = G.join(H, labels='integers'); J
            Graph on 3 vertices join Graph on 2 vertices: Graph on 5 vertices
            sage: J.edges()
            [(0, 3, None), (0, 4, None), (1, 3, None), (1, 4, None), (2, 3, None), (2, 4, None)]
        """
        if verbose_relabel is not None:
            deprecation(17053, "Instead of verbose_relabel=True/False use labels='pairs'/'integers'.")
            if verbose_relabel is True:
                labels="pairs"
            if verbose_relabel is False:
                labels="integers"

        G = self.disjoint_union(other, labels=labels)
        if labels=="integers":
            G.add_edges((u,v) for u in range(self.order())
                        for v in range(self.order(), self.order()+other.order()))
        else:
            G.add_edges(((0,u), (1,v)) for u in self.vertices()
                        for v in other.vertices())

        G.name('%s join %s'%(self.name(), other.name()))
        return G

    ### Visualization

    def write_to_eps(self, filename, **options):
        r"""
        Writes a plot of the graph to ``filename`` in ``eps`` format.

        INPUT:

         - ``filename`` -- a string
         - ``**options`` -- same layout options as :meth:`.layout`

        EXAMPLES::

            sage: P = graphs.PetersenGraph()
            sage: P.write_to_eps(tmp_filename(ext='.eps'))

        It is relatively simple to include this file in a LaTeX
        document.  ``\usepackagegraphics`` must appear in the
        preamble, and ``\includegraphics{filename.eps}`` will include
        the file. To compile the document to ``pdf`` with ``pdflatex``
        the file needs first to be converted to ``pdf``, for example
        with ``ps2pdf filename.eps filename.pdf``.
        """
        from sage.graphs.print_graphs import print_graph_eps
        pos = self.layout(**options)
        [xmin, xmax, ymin, ymax] = self._layout_bounding_box(pos)
        for v in pos:
            pos[v] = (1.8*(pos[v][0] - xmin)/(xmax - xmin) - 0.9, 1.8*(pos[v][1] - ymin)/(ymax - ymin) - 0.9)
        if filename[-4:] != '.eps':
            filename += '.eps'
        f = open(filename, 'w')
        f.write( print_graph_eps(self.vertices(), self.edge_iterator(), pos) )
        f.close()

    def topological_minor(self, H, vertices = False, paths = False, solver=None, verbose=0):
        r"""
        Returns a topological `H`-minor from ``self`` if one exists.

        We say that a graph `G` has a topological `H`-minor (or that
        it has a graph isomorphic to `H` as a topological minor), if
        `G` contains a subdivision of a graph isomorphic to `H` (i.e.
        obtained from `H` through arbitrary subdivision of its edges)
        as a subgraph.

        For more information, see the :wikipedia:`Minor_(graph_theory)`.

        INPUT:

        - ``H`` -- The topological minor to find in the current graph.

        - ``solver`` -- (default: ``None``) Specify a Linear Program (LP)
          solver to be used. If set to ``None``, the default one is used. For
          more information on LP solvers and which default solver is used, see
          the method
          :meth:`solve <sage.numerical.mip.MixedIntegerLinearProgram.solve>`
          of the class
          :class:`MixedIntegerLinearProgram <sage.numerical.mip.MixedIntegerLinearProgram>`.

        - ``verbose`` -- integer (default: ``0``). Sets the level of
          verbosity. Set to 0 by default, which means quiet.

        OUTPUT:

        The topological `H`-minor found is returned as a subgraph `M`
        of ``self``, such that the vertex `v` of `M` that represents a
        vertex `h\in H` has ``h`` as a label (see
        :meth:`get_vertex <sage.graphs.generic_graph.GenericGraph.get_vertex>`
        and
        :meth:`set_vertex <sage.graphs.generic_graph.GenericGraph.set_vertex>`),
        and such that every edge of `M` has as a label the edge of `H`
        it (partially) represents.

        If no topological minor is found, this method returns
        ``False``.

        ALGORITHM:

        Mixed Integer Linear Programming.

        COMPLEXITY:

        Theoretically, when `H` is fixed, testing for the existence of
        a topological `H`-minor is polynomial. The known algorithms
        are highly exponential in `H`, though.

        .. NOTE::

            This function can be expected to be *very* slow, especially where
            the topological minor does not exist.

            (CPLEX seems to be *much* more efficient than GLPK on this kind of
            problem)

        EXAMPLES:

        Petersen's graph has a topological `K_4`-minor::

            sage: g = graphs.PetersenGraph()
            sage: g.topological_minor(graphs.CompleteGraph(4))
            Subgraph of (Petersen graph): Graph on ...

        And a topological `K_{3,3}`-minor::

            sage: g.topological_minor(graphs.CompleteBipartiteGraph(3,3))
            Subgraph of (Petersen graph): Graph on ...

        And of course, a tree has no topological `C_3`-minor::

            sage: g = graphs.RandomGNP(15,.3)
            sage: g = g.subgraph(edges = g.min_spanning_tree())
            sage: g.topological_minor(graphs.CycleGraph(3))
            False
        """
        self._scream_if_not_simple()
        H._scream_if_not_simple()
        # Useful alias ...
        G = self

        from sage.numerical.mip import MixedIntegerLinearProgram, MIPSolverException
        p = MixedIntegerLinearProgram(solver=solver)

        # This is an existence problem
        p.set_objective(None)

        #######################
        # Vertex representant #
        #######################
        #
        # v_repr[h,g] = 1 if vertex h from H is represented by vertex
        # g from G, 0 otherwise

        v_repr = p.new_variable(binary = True)

        # Exactly one representant per vertex of H
        for h in H:
            p.add_constraint( p.sum( v_repr[h,g] for g in G), min = 1, max = 1)

        # A vertex of G can only represent one vertex of H
        for g in G:
            p.add_constraint( p.sum( v_repr[h,g] for h in H), max = 1)

        ###################
        # Is representent #
        ###################
        #
        # is_repr[v] = 1 if v represents some vertex of H

        is_repr = p.new_variable(binary = True)

        for g in G:
            for h in H:
                p.add_constraint( v_repr[h,g] - is_repr[g], max = 0)

        ###################################
        # paths between the representents #
        ###################################
        #
        # For any edge (h1,h2) in H, we have a corresponding path in G
        # between the representants of h1 and h2. Which means there is
        # a flow of intensity 1 from one to the other.
        # We are then writing a flow problem for each edge of H.
        #
        # The variable flow[(h1,h2),(g1,g2)] indicates the amount of
        # flow on the edge (g1,g2) representing the edge (h1,h2).

        flow = p.new_variable(binary = True)

        # This lambda function returns the balance of flow
        # corresponding to commodity C at vertex v v

        flow_in = lambda C, v : p.sum( flow[C,(v,u)] for u in G.neighbors(v) )
        flow_out = lambda C, v : p.sum( flow[C,(u,v)] for u in G.neighbors(v) )

        flow_balance = lambda C, v : flow_in(C,v) - flow_out(C,v)

        for h1,h2 in H.edges(labels = False):

            for v in G:

                # The flow balance depends on whether the vertex v is
                # a representant of h1 or h2 in G, or a reprensentant
                # of none

                p.add_constraint( flow_balance((h1,h2),v) == v_repr[h1,v] - v_repr[h2,v] )

        #############################
        # Internal vertex of a path #
        #############################
        #
        # is_internal[C][g] = 1 if a vertex v from G is located on the
        # path representing the edge (=commodity) C

        is_internal = p.new_variable(binary = True)

        # When is a vertex internal for a commodity ?
        for C in H.edges(labels = False):
            for g in G:
                p.add_constraint( flow_in(C,g) + flow_out(C,g) - is_internal[C,g], max = 1)

        ############################
        # Two paths do not cross ! #
        ############################

        # A vertex can only be internal for one commodity, and zero if
        # the vertex is a representent

        for g in G:
            p.add_constraint( p.sum( is_internal[C,g] for C in H.edges(labels = False))
                              + is_repr[g], max = 1 )

        # (The following inequalities are not necessary, but they seem
        # to be of help (the solvers find the answer quicker when they
        # are added)

        # The flow on one edge can go in only one direction. Besides,
        # it can belong to at most one commodity and has a maximum
        # intensity of 1.

        for g1,g2 in G.edges(labels = None):

            p.add_constraint(   p.sum( flow[C,(g1,g2)] for C in H.edges(labels = False) )
                              + p.sum( flow[C,(g2,g1)] for C in H.edges(labels = False) ),
                                max = 1)


        # Now we can solve the problem itself !

        try:
            p.solve(log = verbose)

        except MIPSolverException:
            return False


        minor = G.subgraph()

        is_repr = p.get_values(is_repr)
        v_repr = p.get_values(v_repr)
        flow = p.get_values(flow)

        for u,v in minor.edges(labels = False):
            used = False
            for C in H.edges(labels = False):

                if flow[C,(u,v)] + flow[C,(v,u)] > .5:
                    used = True
                    minor.set_edge_label(u,v,C)
                    break
            if not used:
                minor.delete_edge(u,v)

        minor.delete_vertices( [v for v in minor
                                if minor.degree(v) == 0 ] )

        for g in minor:
            if is_repr[g] > .5:
                for h in H:
                    if v_repr[h,v] > .5:
                        minor.set_vertex(g,h)
                        break

        return minor

    ### Cliques

    def cliques_maximal(self, algorithm = "native"):
        """
        Returns the list of all maximal cliques, with each clique represented
        by a list of vertices. A clique is an induced complete subgraph, and a
        maximal clique is one not contained in a larger one.

        INPUT:

        - ``algorithm`` -- can be set to ``"native"`` (default) to use Sage's
          own implementation, or to ``"NetworkX"`` to use NetworkX'
          implementation of the Bron and Kerbosch Algorithm [BroKer1973]_.


        .. NOTE::

            This method sorts its output before returning it. If you prefer to
            save the extra time, you can call
            :class:`sage.graphs.independent_sets.IndependentSets` directly.

        .. NOTE::

            Sage's implementation of the enumeration of *maximal* independent
            sets is not much faster than NetworkX' (expect a 2x speedup), which
            is surprising as it is written in Cython. This being said, the
            algorithm from NetworkX appears to be sligthly different from this
            one, and that would be a good thing to explore if one wants to
            improve the implementation.

        ALGORITHM:

        This function is based on NetworkX's implementation of the Bron and
        Kerbosch Algorithm [BroKer1973]_.

        REFERENCE:

        .. [BroKer1973] Coen Bron and Joep Kerbosch. (1973). Algorithm 457:
          Finding All Cliques of an Undirected Graph. Commun. ACM. v
          16. n 9.  pages 575-577. ACM Press. [Online] Available:
          http://www.ram.org/computing/rambin/rambin.html

        EXAMPLES::

            sage: graphs.ChvatalGraph().cliques_maximal()
            [[0, 1], [0, 4], [0, 6], [0, 9], [1, 2], [1, 5], [1, 7], [2, 3],
             [2, 6], [2, 8], [3, 4], [3, 7], [3, 9], [4, 5], [4, 8], [5, 10],
             [5, 11], [6, 10], [6, 11], [7, 8], [7, 11], [8, 10], [9, 10], [9, 11]]
            sage: G = Graph({0:[1,2,3], 1:[2], 3:[0,1]})
            sage: G.show(figsize=[2,2])
            sage: G.cliques_maximal()
            [[0, 1, 2], [0, 1, 3]]
            sage: C=graphs.PetersenGraph()
            sage: C.cliques_maximal()
            [[0, 1], [0, 4], [0, 5], [1, 2], [1, 6], [2, 3], [2, 7], [3, 4],
             [3, 8], [4, 9], [5, 7], [5, 8], [6, 8], [6, 9], [7, 9]]
            sage: C = Graph('DJ{')
            sage: C.cliques_maximal()
            [[0, 4], [1, 2, 3, 4]]

        Comparing the two implementations::

            sage: g = graphs.RandomGNP(20,.7)
            sage: s1 = Set(map(Set, g.cliques_maximal(algorithm="NetworkX")))
            sage: s2 = Set(map(Set, g.cliques_maximal(algorithm="native")))
            sage: s1 == s2
            True
        """
        if algorithm == "native":
            from sage.graphs.independent_sets import IndependentSets
            return sorted(IndependentSets(self, maximal = True, complement = True))
        elif algorithm == "NetworkX":
            import networkx
            return sorted(networkx.find_cliques(self.networkx_graph(copy=False)))
        else:
            raise ValueError("Algorithm must be equal to 'native' or to 'NetworkX'.")

    def clique_maximum(self,  algorithm="Cliquer"):
        """
        Returns the vertex set of a maximal order complete subgraph.

        INPUT:

        - ``algorithm`` -- the algorithm to be used :

           - If ``algorithm = "Cliquer"`` (default) - This wraps the C program
             Cliquer [NisOst2003]_.

           - If ``algorithm = "MILP"``, the problem is solved through a Mixed
             Integer Linear Program.

             (see :class:`~sage.numerical.mip.MixedIntegerLinearProgram`)

           - If ``algorithm = "mcqd"`` - Uses the MCQD solver
             (`<http://www.sicmm.org/~konc/maxclique/>`_). Note that the MCQD
             package must be installed.

        .. NOTE::

            Currently only implemented for undirected graphs. Use to_undirected
            to convert a digraph to an undirected graph.

        ALGORITHM:

        This function is based on Cliquer [NisOst2003]_.

        EXAMPLES:

        Using Cliquer (default)::

            sage: C=graphs.PetersenGraph()
            sage: C.clique_maximum()
            [7, 9]
            sage: C = Graph('DJ{')
            sage: C.clique_maximum()
            [1, 2, 3, 4]

        Through a Linear Program::

            sage: len(C.clique_maximum(algorithm = "MILP"))
            4

        TESTS:

        Wrong algorithm::

            sage: C.clique_maximum(algorithm = "BFS")
            Traceback (most recent call last):
            ...
            NotImplementedError: Only 'MILP', 'Cliquer' and 'mcqd' are supported.

        """
        self._scream_if_not_simple(allow_multiple_edges=True)
        if algorithm=="Cliquer":
            from sage.graphs.cliquer import max_clique
            return max_clique(self)
        elif algorithm == "MILP":
            return self.complement().independent_set(algorithm = algorithm)
        elif algorithm == "mcqd":
            try:
                from sage.graphs.mcqd import mcqd
            except ImportError:
                raise ImportError("Please install the mcqd package")
            return mcqd(self)
        else:
            raise NotImplementedError("Only 'MILP', 'Cliquer' and 'mcqd' are supported.")

    def clique_number(self, algorithm="Cliquer", cliques=None):
        r"""
        Returns the order of the largest clique of the graph (the clique
        number).

        .. NOTE::

            Currently only implemented for undirected graphs. Use ``to_undirected``
            to convert a digraph to an undirected graph.

        INPUT:

        - ``algorithm`` -- the algorithm to be used :

           - If ``algorithm = "Cliquer"`` - This wraps the C program Cliquer
             [NisOst2003]_.

           - If ``algorithm = "networkx"`` - This function is based on
             NetworkX's implementation of the Bron and Kerbosch Algorithm
             [BroKer1973]_.

           - If ``algorithm = "MILP"``, the problem is solved through a Mixed
             Integer Linear Program.

             (see :class:`~sage.numerical.mip.MixedIntegerLinearProgram`)

           - If ``algorithm = "mcqd"`` - Uses the MCQD solver
             (`<http://www.sicmm.org/~konc/maxclique/>`_). Note that the MCQD
             package must be installed.

        - ``cliques`` - an optional list of cliques that can be input if
          already computed. Ignored unless ``algorithm=="networkx"``.

        ALGORITHM:

        This function is based on Cliquer [NisOst2003]_ and [BroKer1973]_.

        EXAMPLES::

            sage: C = Graph('DJ{')
            sage: C.clique_number()
            4
            sage: G = Graph({0:[1,2,3], 1:[2], 3:[0,1]})
            sage: G.show(figsize=[2,2])
            sage: G.clique_number()
            3

        By definition the clique number of a complete graph is its order::

            sage: all(graphs.CompleteGraph(i).clique_number() == i for i in xrange(1,15))
            True

        A non-empty graph without edges has a clique number of 1::

            sage: all((i*graphs.CompleteGraph(1)).clique_number() == 1 for i in xrange(1,15))
            True

        A complete multipartite graph with k parts has clique number k::

            sage: all((i*graphs.CompleteMultipartiteGraph(i*[5])).clique_number() == i for i in xrange(1,6))
            True

        TESTS::

            sage: g = graphs.PetersenGraph()
            sage: g.clique_number(algorithm="MILP")
            2
            sage: for i in range(10):                                            # optional - mcqd
            ...       g = graphs.RandomGNP(15,.5)                                # optional - mcqd
            ...       if g.clique_number() != g.clique_number(algorithm="mcqd"): # optional - mcqd
            ...           print "This is dead wrong !"                           # optional - mcqd
        """
        self._scream_if_not_simple(allow_loops=False)
        if algorithm=="Cliquer":
            from sage.graphs.cliquer import clique_number
            return clique_number(self)
        elif algorithm=="networkx":
            import networkx
            return networkx.graph_clique_number(self.networkx_graph(copy=False),cliques)
        elif algorithm == "MILP":
            return len(self.complement().independent_set(algorithm = algorithm))
        elif algorithm == "mcqd":
            try:
                from sage.graphs.mcqd import mcqd
            except ImportError:
                raise ImportError("Please install the mcqd package")
            return len(mcqd(self))
        else:
            raise NotImplementedError("Only 'networkx' 'MILP' 'Cliquer' and 'mcqd' are supported.")

    def cliques_number_of(self, vertices=None, cliques=None):
        """
        Returns a dictionary of the number of maximal cliques containing each
        vertex, keyed by vertex. (Returns a single value if
        only one input vertex).

        .. NOTE::

            Currently only implemented for undirected graphs. Use to_undirected
            to convert a digraph to an undirected graph.

        INPUT:

        -  ``vertices`` - the vertices to inspect (default is
           entire graph)

        -  ``cliques`` - list of cliques (if already
           computed)


        EXAMPLES::

            sage: C = Graph('DJ{')
            sage: C.cliques_number_of()
            {0: 1, 1: 1, 2: 1, 3: 1, 4: 2}
            sage: E = C.cliques_maximal()
            sage: E
            [[0, 4], [1, 2, 3, 4]]
            sage: C.cliques_number_of(cliques=E)
            {0: 1, 1: 1, 2: 1, 3: 1, 4: 2}
            sage: F = graphs.Grid2dGraph(2,3)
            sage: X = F.cliques_number_of()
            sage: for v in sorted(X.iterkeys()):
            ...    print v, X[v]
            (0, 0) 2
            (0, 1) 3
            (0, 2) 2
            (1, 0) 2
            (1, 1) 3
            (1, 2) 2
            sage: F.cliques_number_of(vertices=[(0, 1), (1, 2)])
            {(0, 1): 3, (1, 2): 2}
            sage: G = Graph({0:[1,2,3], 1:[2], 3:[0,1]})
            sage: G.show(figsize=[2,2])
            sage: G.cliques_number_of()
            {0: 2, 1: 2, 2: 1, 3: 1}
        """
        import networkx
        return networkx.number_of_cliques(self.networkx_graph(copy=False), vertices, cliques)

    def cliques_get_max_clique_graph(self, name=''):
        """
        Returns a graph constructed with maximal cliques as vertices, and
        edges between maximal cliques with common members in the original
        graph.

        For more information, see the :wikipedia:`Clique_graph`.

        .. NOTE::

            Currently only implemented for undirected graphs. Use to_undirected
            to convert a digraph to an undirected graph.

        INPUT:

        -  ``name`` - The name of the new graph.

        EXAMPLES::

            sage: (graphs.ChvatalGraph()).cliques_get_max_clique_graph()
            Graph on 24 vertices
            sage: ((graphs.ChvatalGraph()).cliques_get_max_clique_graph()).show(figsize=[2,2], vertex_size=20, vertex_labels=False)
            sage: G = Graph({0:[1,2,3], 1:[2], 3:[0,1]})
            sage: G.show(figsize=[2,2])
            sage: G.cliques_get_max_clique_graph()
            Graph on 2 vertices
            sage: (G.cliques_get_max_clique_graph()).show(figsize=[2,2])
        """
        import networkx
        return Graph(networkx.make_max_clique_graph(self.networkx_graph(copy=False), name=name, create_using=networkx.MultiGraph()))

    def cliques_get_clique_bipartite(self, **kwds):
        """
        Returns a bipartite graph constructed such that maximal cliques are the
        right vertices and the left vertices are retained from the given
        graph. Right and left vertices are connected if the bottom vertex
        belongs to the clique represented by a top vertex.

        .. NOTE::

            Currently only implemented for undirected graphs. Use to_undirected
            to convert a digraph to an undirected graph.

        EXAMPLES::

            sage: (graphs.ChvatalGraph()).cliques_get_clique_bipartite()
            Bipartite graph on 36 vertices
            sage: ((graphs.ChvatalGraph()).cliques_get_clique_bipartite()).show(figsize=[2,2], vertex_size=20, vertex_labels=False)
            sage: G = Graph({0:[1,2,3], 1:[2], 3:[0,1]})
            sage: G.show(figsize=[2,2])
            sage: G.cliques_get_clique_bipartite()
            Bipartite graph on 6 vertices
            sage: (G.cliques_get_clique_bipartite()).show(figsize=[2,2])
        """
        from bipartite_graph import BipartiteGraph
        import networkx
        return BipartiteGraph(networkx.make_clique_bipartite(self.networkx_graph(copy=False), **kwds))

    def independent_set(self, algorithm = "Cliquer", value_only = False, reduction_rules = True, solver = None, verbosity = 0):
        r"""
        Returns a maximum independent set.

        An independent set of a graph is a set of pairwise non-adjacent
        vertices. A maximum independent set is an independent set of maximum
        cardinality.  It induces an empty subgraph.

        Equivalently, an independent set is defined as the complement of a
        vertex cover.

        For more information, see the
        :wikipedia:`Independent_set_(graph_theory)` and the
        :wikipedia:`Vertex_cover`.

        INPUT:

        - ``algorithm`` -- the algorithm to be used

            * If ``algorithm = "Cliquer"`` (default), the problem is solved
              using Cliquer [NisOst2003]_.

              (see the :mod:`Cliquer modules <sage.graphs.cliquer>`)

            * If ``algorithm = "MILP"``, the problem is solved through a Mixed
              Integer Linear Program.

              (see :class:`~sage.numerical.mip.MixedIntegerLinearProgram`)

           * If ``algorithm = "mcqd"`` - Uses the MCQD solver
             (`<http://www.sicmm.org/~konc/maxclique/>`_). Note that the MCQD
             package must be installed.

        - ``value_only`` -- boolean (default: ``False``). If set to ``True``,
          only the size of a maximum independent set is returned. Otherwise,
          a maximum independent set is returned as a list of vertices.

        - ``reduction_rules`` -- (default: ``True``) Specify if the reductions
          rules from kernelization must be applied as pre-processing or not.
          See [ACFLSS04]_ for more details. Note that depending on the
          instance, it might be faster to disable reduction rules.

        - ``solver`` -- (default: ``None``) Specify a Linear Program (LP)
          solver to be used. If set to ``None``, the default one is used. For
          more information on LP solvers and which default solver is used, see
          the method
          :meth:`~sage.numerical.mip.MixedIntegerLinearProgram.solve`
          of the class
          :class:`~sage.numerical.mip.MixedIntegerLinearProgram`.

        - ``verbosity`` -- non-negative integer (default: ``0``). Set the level
          of verbosity you want from the linear program solver. Since the
          problem of computing an independent set is `NP`-complete, its solving
          may take some time depending on the graph. A value of 0 means that
          there will be no message printed by the solver. This option is only
          useful if ``algorithm="MILP"``.

        .. NOTE::

            While Cliquer/MCAD are usually (and by far) the most efficient
            implementations, the MILP formulation sometimes proves faster on
            very "symmetrical" graphs.

        EXAMPLES:

        Using Cliquer::

            sage: C = graphs.PetersenGraph()
            sage: C.independent_set()
            [0, 3, 6, 7]

        As a linear program::

            sage: C = graphs.PetersenGraph()
            sage: len(C.independent_set(algorithm = "MILP"))
            4

        .. PLOT::

            g = graphs.PetersenGraph()
            sphinx_plot(g.plot(partition=[g.independent_set()]))
        """
        my_cover = self.vertex_cover(algorithm=algorithm, value_only=value_only, reduction_rules=reduction_rules, solver=solver, verbosity=verbosity)
        if value_only:
            return self.order() - my_cover
        else:
            return [u for u in self.vertices() if not u in my_cover]


    def vertex_cover(self, algorithm = "Cliquer", value_only = False,
                     reduction_rules = True, solver = None, verbosity = 0):
        r"""
        Returns a minimum vertex cover of self represented by a set of vertices.

        A minimum vertex cover of a graph is a set `S` of vertices such that
        each edge is incident to at least one element of `S`, and such that `S`
        is of minimum cardinality. For more information, see the
        :wikipedia:`Wikipedia article on vertex cover <Vertex_cover>`.

        Equivalently, a vertex cover is defined as the complement of an
        independent set.

        As an optimization problem, it can be expressed as follows:

        .. MATH::

            \mbox{Minimize : }&\sum_{v\in G} b_v\\
            \mbox{Such that : }&\forall (u,v) \in G.edges(), b_u+b_v\geq 1\\
            &\forall x\in G, b_x\mbox{ is a binary variable}

        INPUT:

        - ``algorithm`` -- string (default: ``"Cliquer"``). Indicating
          which algorithm to use. It can be one of those two values.

          - ``"Cliquer"`` will compute a minimum vertex cover
            using the Cliquer package.

          - ``"MILP"`` will compute a minimum vertex cover through a mixed
            integer linear program.

          - If ``algorithm = "mcqd"`` - Uses the MCQD solver
            (`<http://www.sicmm.org/~konc/maxclique/>`_). Note that the MCQD
            package must be installed.

        - ``value_only`` -- boolean (default: ``False``). If set to ``True``,
          only the size of a minimum vertex cover is returned. Otherwise,
          a minimum vertex cover is returned as a list of vertices.

        - ``reduction_rules`` -- (default: ``True``) Specify if the reductions
          rules from kernelization must be applied as pre-processing or not.
          See [ACFLSS04]_ for more details. Note that depending on the
          instance, it might be faster to disable reduction rules.

        - ``solver`` -- (default: ``None``) Specify a Linear Program (LP)
          solver to be used. If set to ``None``, the default one is used. For
          more information on LP solvers and which default solver is used, see
          the method
          :meth:`solve <sage.numerical.mip.MixedIntegerLinearProgram.solve>`
          of the class
          :class:`MixedIntegerLinearProgram <sage.numerical.mip.MixedIntegerLinearProgram>`.

        - ``verbosity`` -- non-negative integer (default: ``0``). Set the level
          of verbosity you want from the linear program solver. Since the
          problem of computing a vertex cover is `NP`-complete, its solving may
          take some time depending on the graph. A value of 0 means that there
          will be no message printed by the solver. This option is only useful
          if ``algorithm="MILP"``.

        EXAMPLES:

        On the Pappus graph::

           sage: g = graphs.PappusGraph()
           sage: g.vertex_cover(value_only=True)
           9

        .. PLOT::

            g = graphs.PappusGraph()
            sphinx_plot(g.plot(partition=[g.vertex_cover()]))

        TESTS:

        The two algorithms should return the same result::

           sage: g = graphs.RandomGNP(10,.5)
           sage: vc1 = g.vertex_cover(algorithm="MILP")
           sage: vc2 = g.vertex_cover(algorithm="Cliquer")
           sage: len(vc1) == len(vc2)
           True

        The cardinality of the vertex cover is unchanged when reduction rules are used. First for trees::

           sage: for i in range(20):
           ...       g = graphs.RandomTree(20)
           ...       vc1_set = g.vertex_cover()
           ...       vc1 = len(vc1_set)
           ...       vc2 = g.vertex_cover(value_only = True, reduction_rules = False)
           ...       if vc1 != vc2:
           ...           print "Error :", vc1, vc2
           ...           print "With reduction rules :", vc1
           ...           print "Without reduction rules :", vc2
           ...           break
           ...       g.delete_vertices(vc1_set)
           ...       if g.size() != 0:
           ...           print "This thing is not a vertex cover !"

        Then for random GNP graphs::

           sage: for i in range(20):
           ...       g = graphs.RandomGNP(50,4/50)
           ...       vc1_set = g.vertex_cover()
           ...       vc1 = len(vc1_set)
           ...       vc2 = g.vertex_cover(value_only = True, reduction_rules = False)
           ...       if vc1 != vc2:
           ...           print "Error :", vc1, vc2
           ...           print "With reduction rules :", vc1
           ...           print "Without reduction rules :", vc2
           ...           break
           ...       g.delete_vertices(vc1_set)
           ...       if g.size() != 0:
           ...           print "This thing is not a vertex cover !"

        Testing mcqd::

            sage: graphs.PetersenGraph().vertex_cover(algorithm="mcqd",value_only=True) # optional - mcqd
            6

        Given a wrong algorithm::

            sage: graphs.PetersenGraph().vertex_cover(algorithm = "guess")
            Traceback (most recent call last):
            ...
            ValueError: The algorithm must be "Cliquer" "MILP" or "mcqd".

        REFERENCE:

        .. [ACFLSS04] F. N. Abu-Khzam, R. L. Collins, M. R. Fellows, M. A.
          Langston, W. H. Suters, and C. T. Symons: Kernelization Algorithm for
          the Vertex Cover Problem: Theory and Experiments. *SIAM ALENEX/ANALCO*
          2004: 62-69.
        """
        self._scream_if_not_simple(allow_multiple_edges=True)
        g = self

        ppset = []
        folded_vertices = []

        ###################
        # Reduction rules #
        ###################

        if reduction_rules:
            # We apply simple reduction rules allowing to identify vertices that
            # belongs to an optimal vertex cover

            # We first create manually a copy of the graph to prevent creating
            # multi-edges when merging vertices, if edges have labels (e.g., weights).
            g = copy(self)

            degree_at_most_two = set([u for u,du in g.degree(labels = True).items() if du <= 2])

            while degree_at_most_two:

                u = degree_at_most_two.pop()
                du = g.degree(u)

                if du == 0:
                    # RULE 1: isolated vertices are not part of the cover. We
                    # simply remove them from the graph. The degree of such
                    # vertices may have been reduced to 0 while applying other
                    # reduction rules
                    g.delete_vertex(u)

                elif du == 1:
                    # RULE 2: If a vertex u has degree 1, we select its neighbor
                    # v and remove both u and v from g.
                    v = g.neighbors(u)[0]
                    ppset.append(v)
                    g.delete_vertex(u)

                    for w in g.neighbors(v):
                        if g.degree(w) <= 3:
                            # The degree of w will be at most two after the
                            # deletion of v
                            degree_at_most_two.add(w)

                    g.delete_vertex(v)
                    degree_at_most_two.discard(v)

                elif du == 2:
                    v,w  = g.neighbors(u)

                    if g.has_edge(v,w):
                        # RULE 3: If the neighbors v and w of a degree 2 vertex
                        # u are incident, then we select both v and w and remove
                        # u, v, and w from g.
                        ppset.append(v)
                        ppset.append(w)
                        g.delete_vertex(u)
                        neigh = set(g.neighbors(v) + g.neighbors(w)).difference(set([v,w]))
                        g.delete_vertex(v)
                        g.delete_vertex(w)

                        for z in neigh:
                            if g.degree(z) <= 2:
                                degree_at_most_two.add(z)

                    else:
                        # RULE 4, folded vertices: If the neighbors v and w of a
                        # degree 2 vertex u are not incident, then we contract
                        # edges (u, v), (u,w). Then, if the solution contains u,
                        # we replace it with v and w. Otherwise, we let u in the
                        # solution.
                        neigh = set(g.neighbors(v) + g.neighbors(w)).difference(set([u,v,w]))
                        g.delete_vertex(v)
                        g.delete_vertex(w)
                        for z in neigh:
                            g.add_edge(u,z)

                        folded_vertices += [(u,v,w)]

                        if g.degree(u) <= 2:
                            degree_at_most_two.add(u)

                    degree_at_most_two.discard(v)
                    degree_at_most_two.discard(w)


                # RULE 5:
                # TODO: add extra reduction rules


        ##################
        # Main Algorithm #
        ##################

        if g.order() == 0:
            # Reduction rules were sufficients to get the solution
            size_cover_g = 0
            cover_g = []

        elif algorithm == "Cliquer" or algorithm == "mcqd":
            independent = g.complement().clique_maximum(algorithm=algorithm)
            if value_only:
                size_cover_g = g.order() - len(independent)
            else:
                cover_g = [u for u in g.vertices() if not u in independent]

        elif algorithm == "MILP":

            from sage.numerical.mip import MixedIntegerLinearProgram
            p = MixedIntegerLinearProgram(maximization=False, solver=solver)
            b = p.new_variable(binary=True)

            # minimizes the number of vertices in the set
            p.set_objective(p.sum(b[v] for v in g.vertices()))

            # an edge contains at least one vertex of the minimum vertex cover
            for (u,v) in g.edges(labels=None):
                p.add_constraint(b[u] + b[v], min=1)

            if value_only:
                size_cover_g = p.solve(objective_only=True, log=verbosity)
            else:
                p.solve(log=verbosity)
                b = p.get_values(b)
                cover_g = [v for v in g.vertices() if b[v] == 1]
        else:
            raise ValueError("The algorithm must be \"Cliquer\" \"MILP\" or \"mcqd\".")

        #########################
        # Returning the results #
        #########################

        # We finally reconstruct the solution according the reduction rules
        if value_only:
            return len(ppset) + len(folded_vertices) + size_cover_g
        else:
            # RULES 2 and 3:
            cover_g.extend(ppset)
            # RULE 4:
            folded_vertices.reverse()
            for u,v,w in folded_vertices:
                if u in cover_g:
                    cover_g.remove(u)
                    cover_g += [v,w]
                else:
                    cover_g += [u]
            cover_g.sort()
            return cover_g

    def cliques_vertex_clique_number(self, algorithm="cliquer", vertices=None,
                                     cliques=None):
        """
        Returns a dictionary of sizes of the largest maximal cliques containing
        each vertex, keyed by vertex. (Returns a single value if only one
        input vertex).

        .. NOTE::

            Currently only implemented for undirected graphs. Use to_undirected
            to convert a digraph to an undirected graph.

        INPUT:

         - ``algorithm`` - either ``cliquer`` or ``networkx``

           - ``cliquer`` - This wraps the C program Cliquer [NisOst2003]_.

           - ``networkx`` - This function is based on NetworkX's implementation
             of the Bron and Kerbosch Algorithm [BroKer1973]_.

        -  ``vertices`` - the vertices to inspect (default is entire graph).
           Ignored unless ``algorithm=='networkx'``.

        -  ``cliques`` - list of cliques (if already computed).  Ignored unless
           ``algorithm=='networkx'``.

        EXAMPLES::

            sage: C = Graph('DJ{')
            sage: C.cliques_vertex_clique_number()
            {0: 2, 1: 4, 2: 4, 3: 4, 4: 4}
            sage: E = C.cliques_maximal()
            sage: E
            [[0, 4], [1, 2, 3, 4]]
            sage: C.cliques_vertex_clique_number(cliques=E,algorithm="networkx")
            {0: 2, 1: 4, 2: 4, 3: 4, 4: 4}
            sage: F = graphs.Grid2dGraph(2,3)
            sage: X = F.cliques_vertex_clique_number(algorithm="networkx")
            sage: for v in sorted(X.iterkeys()):
            ...    print v, X[v]
            (0, 0) 2
            (0, 1) 2
            (0, 2) 2
            (1, 0) 2
            (1, 1) 2
            (1, 2) 2
            sage: F.cliques_vertex_clique_number(vertices=[(0, 1), (1, 2)])
            {(0, 1): 2, (1, 2): 2}
            sage: G = Graph({0:[1,2,3], 1:[2], 3:[0,1]})
            sage: G.show(figsize=[2,2])
            sage: G.cliques_vertex_clique_number()
            {0: 3, 1: 3, 2: 3, 3: 3}

        """

        if algorithm=="cliquer":
            from sage.graphs.cliquer import clique_number
            if vertices is None:
                vertices=self
            value={}
            for v in vertices:
                value[v] = 1+clique_number(self.subgraph(self.neighbors(v)))
                self.subgraph(self.neighbors(v)).plot()
            return value
        elif algorithm=="networkx":
            import networkx
            return networkx.node_clique_number(self.networkx_graph(copy=False),vertices, cliques)
        else:
            raise NotImplementedError("Only 'networkx' and 'cliquer' are supported.")

    def cliques_containing_vertex(self, vertices=None, cliques=None):
        """
        Returns the cliques containing each vertex, represented as a dictionary
        of lists of lists, keyed by vertex. (Returns a single list if only one
        input vertex).

        .. NOTE::

            Currently only implemented for undirected graphs. Use to_undirected
            to convert a digraph to an undirected graph.

        INPUT:

        -  ``vertices`` - the vertices to inspect (default is
           entire graph)

        -  ``cliques`` - list of cliques (if already
           computed)

        EXAMPLES::

            sage: C = Graph('DJ{')
            sage: C.cliques_containing_vertex()
            {0: [[4, 0]], 1: [[4, 1, 2, 3]], 2: [[4, 1, 2, 3]], 3: [[4, 1, 2, 3]], 4: [[4, 0], [4, 1, 2, 3]]}
            sage: E = C.cliques_maximal()
            sage: E
            [[0, 4], [1, 2, 3, 4]]
            sage: C.cliques_containing_vertex(cliques=E)
            {0: [[0, 4]], 1: [[1, 2, 3, 4]], 2: [[1, 2, 3, 4]], 3: [[1, 2, 3, 4]], 4: [[0, 4], [1, 2, 3, 4]]}
            sage: F = graphs.Grid2dGraph(2,3)
            sage: X = F.cliques_containing_vertex()
            sage: for v in sorted(X.iterkeys()):
            ...    print v, X[v]
            (0, 0) [[(0, 1), (0, 0)], [(1, 0), (0, 0)]]
            (0, 1) [[(0, 1), (0, 0)], [(0, 1), (0, 2)], [(0, 1), (1, 1)]]
            (0, 2) [[(0, 1), (0, 2)], [(1, 2), (0, 2)]]
            (1, 0) [[(1, 0), (0, 0)], [(1, 0), (1, 1)]]
            (1, 1) [[(0, 1), (1, 1)], [(1, 2), (1, 1)], [(1, 0), (1, 1)]]
            (1, 2) [[(1, 2), (0, 2)], [(1, 2), (1, 1)]]
            sage: F.cliques_containing_vertex(vertices=[(0, 1), (1, 2)])
            {(0, 1): [[(0, 1), (0, 0)], [(0, 1), (0, 2)], [(0, 1), (1, 1)]], (1, 2): [[(1, 2), (0, 2)], [(1, 2), (1, 1)]]}
            sage: G = Graph({0:[1,2,3], 1:[2], 3:[0,1]})
            sage: G.show(figsize=[2,2])
            sage: G.cliques_containing_vertex()
            {0: [[0, 1, 2], [0, 1, 3]], 1: [[0, 1, 2], [0, 1, 3]], 2: [[0, 1, 2]], 3: [[0, 1, 3]]}

        """
        import networkx
        return networkx.cliques_containing_node(self.networkx_graph(copy=False),vertices, cliques)

    def clique_complex(self):
        """
        Returns the clique complex of self. This is the largest simplicial complex on
        the vertices of self whose 1-skeleton is self.

        This is only makes sense for undirected simple graphs.

        EXAMPLES::

            sage: g = Graph({0:[1,2],1:[2],4:[]})
            sage: g.clique_complex()
            Simplicial complex with vertex set (0, 1, 2, 4) and facets {(4,), (0, 1, 2)}

            sage: h = Graph({0:[1,2,3,4],1:[2,3,4],2:[3]})
            sage: x = h.clique_complex()
            sage: x
            Simplicial complex with vertex set (0, 1, 2, 3, 4) and facets {(0, 1, 4), (0, 1, 2, 3)}
            sage: i = x.graph()
            sage: i==h
            True
            sage: x==i.clique_complex()
            True

        """
        if self.is_directed() or self.has_loops() or self.has_multiple_edges():
            raise ValueError("Self must be an undirected simple graph to have a clique complex.")
        import sage.homology.simplicial_complex
        C = sage.homology.simplicial_complex.SimplicialComplex(self.cliques_maximal(), maximality_check=True)
        C._graph = self
        return C

    def clique_polynomial(self, t = None):
        """
        Returns the clique polynomial of self.

        This is the polynomial where the coefficient of `t^n` is the number of
        cliques in the graph with `n` vertices. The constant term of the
        clique polynomial is always taken to be one.

        EXAMPLES::

            sage: g = Graph()
            sage: g.clique_polynomial()
            1
            sage: g = Graph({0:[1]})
            sage: g.clique_polynomial()
            t^2 + 2*t + 1
            sage: g = graphs.CycleGraph(4)
            sage: g.clique_polynomial()
            4*t^2 + 4*t + 1

        """
        if t is None:
            R = PolynomialRing(ZZ, 't')
            t = R.gen()
        number_of = [0]*(self.order() + 1)
        for x in IndependentSets(self, complement = True):
            number_of[len(x)] += 1
        return sum(coeff*t**i for i,coeff in enumerate(number_of) if coeff)

    ### Miscellaneous

    def cores(self, k = None, with_labels=False):
        """
        Returns the core number for each vertex in an ordered list.

        (for homomorphisms cores, see the :meth:`Graph.has_homomorphism_to`
        method)

        **DEFINITIONS**

        * *K-cores* in graph theory were introduced by Seidman in 1983 and by
          Bollobas in 1984 as a method of (destructively) simplifying graph
          topology to aid in analysis and visualization. They have been more
          recently defined as the following by Batagelj et al:

          *Given a graph `G` with vertices set `V` and edges set `E`, the
          `k`-core of `G` is the graph obtained from `G` by recursively removing
          the vertices with degree less than `k`, for as long as there are any.*

          This operation can be useful to filter or to study some properties of
          the graphs. For instance, when you compute the 2-core of graph G, you
          are cutting all the vertices which are in a tree part of graph.  (A
          tree is a graph with no loops). [WPkcore]_

          [PSW1996]_ defines a `k`-core of `G` as the largest subgraph (it is
          unique) of `G` with minimum degree at least `k`.

        * Core number of a vertex

          The core number of a vertex `v` is the largest integer `k` such that
          `v` belongs to the `k`-core of `G`.

        * Degeneracy

          The *degeneracy* of a graph `G`, usually denoted `\delta^*(G)`, is the
          smallest integer `k` such that the graph `G` can be reduced to the
          empty graph by iteratively removing vertices of degree `\leq
          k`. Equivalently, `\delta^*(G)=k` if `k` is the smallest integer such
          that the `k`-core of `G` is empty.

        **IMPLEMENTATION**

        This implementation is based on the NetworkX implementation of
        the algorithm described in [BZ]_.

        **INPUT**

        - ``k`` (integer)

            * If ``k = None`` (default), returns the core number for each vertex.

            * If ``k`` is an integer, returns a pair ``(ordering, core)``, where
              ``core`` is the list of vertices in the `k`-core of ``self``, and
              ``ordering`` is an elimination order for the other vertices such
              that each vertex is of degree strictly less than `k` when it is to
              be eliminated from the graph.

        - ``with_labels`` (boolean)

           * When set to ``False``, and ``k = None``, the method returns a list
             whose `i` th element is the core number of the `i` th vertex. When
             set to ``True``, the method returns a dictionary whose keys are
             vertices, and whose values are the corresponding core numbers.

             By default, ``with_labels = False``.

        .. SEEALSO::

           * Graph cores is also a notion related to graph homomorphisms. For
             this second meaning, see :meth:`Graph.has_homomorphism_to`.

        REFERENCE:

        .. [WPkcore] K-core. Wikipedia. (2007). [Online] Available:
          :wikipedia:`K-core`

        .. [PSW1996] Boris Pittel, Joel Spencer and Nicholas Wormald. Sudden
          Emergence of a Giant k-Core in a Random
          Graph. (1996). J. Combinatorial Theory. Ser B 67. pages
          111-151. [Online] Available:
          http://cs.nyu.edu/cs/faculty/spencer/papers/k-core.pdf

        .. [BZ] Vladimir Batagelj and Matjaz Zaversnik. An `O(m)`
          Algorithm for Cores Decomposition of
          Networks. :arxiv:`cs/0310049v1`.

        EXAMPLES::

            sage: (graphs.FruchtGraph()).cores()
            [3, 3, 3, 3, 3, 3, 3, 3, 3, 3, 3, 3]
            sage: (graphs.FruchtGraph()).cores(with_labels=True)
            {0: 3, 1: 3, 2: 3, 3: 3, 4: 3, 5: 3, 6: 3, 7: 3, 8: 3, 9: 3, 10: 3, 11: 3}
            sage: a=random_matrix(ZZ,20,x=2,sparse=True, density=.1)
            sage: b=Graph(20)
            sage: b.add_edges(a.nonzero_positions())
            sage: cores=b.cores(with_labels=True); cores
            {0: 3, 1: 3, 2: 3, 3: 3, 4: 2, 5: 2, 6: 3, 7: 1, 8: 3, 9: 3, 10: 3, 11: 3, 12: 3, 13: 3, 14: 2, 15: 3, 16: 3, 17: 3, 18: 3, 19: 3}
            sage: [v for v,c in cores.items() if c>=2] # the vertices in the 2-core
            [0, 1, 2, 3, 4, 5, 6, 8, 9, 10, 11, 12, 13, 14, 15, 16, 17, 18, 19]

        Checking the 2-core of a random lobster is indeed the empty set::

            sage: g = graphs.RandomLobster(20,.5,.5)
            sage: ordering, core = g.cores(2)
            sage: len(core) == 0
            True
        """
        self._scream_if_not_simple()
        # compute the degrees of each vertex
        degrees=self.degree(labels=True)

        # sort vertices by degree.  Store in a list and keep track of
        # where a specific degree starts (effectively, the list is
        # sorted by bins).
        verts= sorted( degrees.keys(), key=lambda x: degrees[x])
        bin_boundaries=[0]
        curr_degree=0
        for i,v in enumerate(verts):
            if degrees[v]>curr_degree:
                bin_boundaries.extend([i]*(degrees[v]-curr_degree))
                curr_degree=degrees[v]
        vert_pos = dict((v,pos) for pos,v in enumerate(verts))
        # Set up initial guesses for core and lists of neighbors.
        core= degrees
        nbrs=dict((v,set(self.neighbors(v))) for v in self)
        # form vertex core building up from smallest
        for v in verts:

            # If all the vertices have a degree larger than k, we can
            # return our answer if k is not None
            if k is not None and core[v] >= k:
                return verts[:vert_pos[v]], verts[vert_pos[v]:]

            for u in nbrs[v]:
                if core[u] > core[v]:
                    nbrs[u].remove(v)

                    # cleverly move u to the end of the next smallest
                    # bin (i.e., subtract one from the degree of u).
                    # We do this by swapping u with the first vertex
                    # in the bin that contains u, then incrementing
                    # the bin boundary for the bin that contains u.
                    pos=vert_pos[u]
                    bin_start=bin_boundaries[core[u]]
                    vert_pos[u]=bin_start
                    vert_pos[verts[bin_start]]=pos
                    verts[bin_start],verts[pos]=verts[pos],verts[bin_start]
                    bin_boundaries[core[u]]+=1
                    core[u] -= 1

        if k is not None:
            return verts, []

        if with_labels:
            return core
        else:
            return core.values()

    def modular_decomposition(self):
        r"""
        Returns the modular decomposition of the current graph.

        .. NOTE::

            In order to use this method you must install the
            ``modular_decomposition`` optional package. See
            :mod:`sage.misc.package`.

        Crash course on modular decomposition:

        A module `M` of a graph `G` is a proper subset of its vertices
        such that for all `u \in V(G)-M, v,w\in M` the relation `u
        \sim v \Leftrightarrow u \sim w` holds, where `\sim` denotes
        the adjacency relation in `G`. Equivalently, `M \subset V(G)`
        is a module if all its vertices have the same adjacency
        relations with each vertex outside of the module (vertex by
        vertex).

        Hence, for a set like a module, it is very easy to encode the
        information of the adjacencies between the vertices inside and
        outside the module -- we can actually add a new vertex `v_M`
        to our graph representing our module `M`, and let `v_M` be
        adjacent to `u\in V(G)-M` if and only if some `v\in M` (and
        hence all the vertices contained in the module) is adjacent to
        `u`. We can now independently (and recursively) study the
        structure of our module `M` and the new graph `G-M+\{v_M\}`,
        without any loss of information.

        Here are two very simple modules :

            * A connected component `C` (or the union of some --but
              not all-- of them) of a disconnected graph `G`, for
              instance, is a module, as no vertex of `C` has a
              neighbor outside of it.

            * An anticomponent `C` (or the union of some --but not
              all-- of them) of an non-anticonnected graph `G`, for
              the same reason (it is just the complement of the
              previous graph !).

        These modules being of special interest, the disjoint union of
        graphs is called a Parallel composition, and the complement of
        a disjoint union is called a Parallel composition. A graph
        whose only modules are singletons is called Prime.

        For more information on modular decomposition, in particular
        for an explanation of the terms "Parallel," "Prime" and
        "Serie," see the `Wikipedia article on modular decomposition
        <http://en.wikipedia.org/wiki/Modular_decomposition>`_.

        You may also be interested in the survey from Michel Habib and
        Christophe Paul entitled "A survey on Algorithmic aspects of
        modular decomposition" [HabPau10]_.

        OUTPUT:

        A pair of two values (recursively encoding the decomposition) :

            * The type of the current module :

                * ``"Parallel"``
                * ``"Prime"``
                * ``"Serie"``

            * The list of submodules (as list of pairs ``(type, list)``,
              recursively...) or the vertex's name if the module is a
              singleton.

        EXAMPLES:

        The Bull Graph is prime::

            sage: graphs.BullGraph().modular_decomposition() # optional -- modular_decomposition
            ('Prime', [3, 4, 0, 1, 2])

        The Petersen Graph too::

            sage: graphs.PetersenGraph().modular_decomposition() # optional -- modular_decomposition
            ('Prime', [2, 6, 3, 9, 7, 8, 0, 1, 5, 4])

        This a clique on 5 vertices with 2 pendant edges, though, has a more
        interesting decomposition ::

            sage: g = graphs.CompleteGraph(5)
            sage: g.add_edge(0,5)
            sage: g.add_edge(0,6)
            sage: g.modular_decomposition() # optional -- modular_decomposition
            ('Serie', [0, ('Parallel', [5, ('Serie', [1, 4, 3, 2]), 6])])

        ALGORITHM:

        This function uses a C implementation of a 2-step algorithm
        implemented by Fabien de Montgolfier [FMDec]_ :

            * Computation of a factorizing permutation [HabibViennot1999]_.

            * Computation of the tree itself [CapHabMont02]_.

        .. SEEALSO::

            - :meth:`is_prime` -- Tests whether a graph is prime.

        REFERENCE:

        .. [FMDec] Fabien de Montgolfier
          http://www.liafa.jussieu.fr/~fm/algos/index.html

        .. [HabibViennot1999] Michel Habib, Christiphe Paul, Laurent Viennot
          Partition refinement techniques: An interesting algorithmic tool kit
          International Journal of Foundations of Computer Science
          vol. 10 n2 pp.147--170, 1999

        .. [CapHabMont02] C. Capelle, M. Habib et F. de Montgolfier
          Graph decomposition and Factorising Permutations
          Discrete Mathematics and Theoretical Computer Sciences, vol 5 no. 1 , 2002.

        .. [HabPau10] Michel Habib and Christophe Paul
          A survey of the algorithmic aspects of modular decomposition
          Computer Science Review
          vol 4, number 1, pages 41--59, 2010
          http://www.lirmm.fr/~paul/md-survey.pdf
        """
        try:
            from sage.graphs.modular_decomposition import modular_decomposition
        except ImportError:
            raise RuntimeError("In order to use this method you must "
                               "install the modular_decomposition package")

        self._scream_if_not_simple()
        from sage.misc.stopgap import stopgap
        stopgap("Graph.modular_decomposition is known to return wrong results",13744)

        D = modular_decomposition(self)

        id_label = dict(enumerate(self.vertices()))

        relabel = lambda x : (x[0], [relabel(_) for _ in x[1]]) if isinstance(x,tuple) else id_label[x]

        return relabel(D)

    def is_prime(self):
        r"""
        Tests whether the current graph is prime.

        A graph is prime if all its modules are trivial (i.e. empty, all of the
        graph or singletons) -- see :meth:`modular_decomposition`.

        .. NOTE::

            In order to use this method you must install the
            ``modular_decomposition`` optional package. See
            :mod:`sage.misc.package`.

        EXAMPLE:

        The Petersen Graph and the Bull Graph are both prime::

            sage: graphs.PetersenGraph().is_prime() # optional - modular_decomposition
            True
            sage: graphs.BullGraph().is_prime()     # optional - modular_decomposition
            True

        Though quite obviously, the disjoint union of them is not::

            sage: (graphs.PetersenGraph() + graphs.BullGraph()).is_prime() # optional - modular_decomposition
            False
        """

        D = self.modular_decomposition()

        return D[0] == "Prime" and len(D[1]) == self.order()

    def _gomory_hu_tree(self, vertices, method="FF"):
        r"""
        Returns a Gomory-Hu tree associated to self.

        This function is the private counterpart of ``gomory_hu_tree()``,
        with the difference that it has an optional argument
        needed for recursive computations, which the user is not
        interested in defining himself.

        See the documentation of ``gomory_hu_tree()`` for more information.

        INPUT:

        - ``vertices`` - a set of "real" vertices, as opposed to the
          fakes one introduced during the computations. This variable is
          useful for the algorithm and for recursion purposes.

        - ``method`` -- There are currently two different
          implementations of this method :

              * If ``method = "FF"`` (default), a Python
                implementation of the Ford-Fulkerson algorithm is
                used.

              * If ``method = "LP"``, the flow problem is solved using
                Linear Programming.

        EXAMPLE:

        This function is actually tested in ``gomory_hu_tree()``, this
        example is only present to have a doctest coverage of 100%.

            sage: g = graphs.PetersenGraph()
            sage: t = g._gomory_hu_tree(frozenset(g.vertices()))
        """
        self._scream_if_not_simple()

        # Small case, not really a problem ;-)
        if len(vertices) == 1:
            g = Graph()
            g.add_vertices(vertices)
            return g

        # Take any two vertices (u,v)
        it = vertices.__iter__()
        u,v = next(it),next(it)

        # Compute a uv min-edge-cut.
        #
        # The graph is split into U,V with u \in U and v\in V.
        flow,edges,[U,V] = self.edge_cut(u, v, use_edge_labels=True, vertices=True, method=method)

        # One graph for each part of the previous one
        gU,gV = self.subgraph(U), self.subgraph(V)

        # A fake vertex fU (resp. fV) to represent U (resp. V)
        fU = frozenset(U)
        fV = frozenset(V)

        # Each edge (uu,vv) with uu \in U and vv\in V yields:
        # - an edge (uu,fV) in gU
        # - an edge (vv,fU) in gV
        #
        # If the same edge is added several times their capacities add up.

        from sage.rings.real_mpfr import RR
        for uu,vv,capacity in edges:
            capacity = capacity if capacity in RR else 1

            # Assume uu is in gU
            if uu in V:
                uu,vv = vv,uu

            # Create the new edges if necessary
            if not gU.has_edge(uu, fV):
                gU.add_edge(uu, fV, 0)
            if not gV.has_edge(vv, fU):
                gV.add_edge(vv, fU, 0)

            # update the capacities
            gU.set_edge_label(uu, fV, gU.edge_label(uu, fV) + capacity)
            gV.set_edge_label(vv, fU, gV.edge_label(vv, fU) + capacity)

        # Recursion on each side
        gU_tree = gU._gomory_hu_tree(vertices & frozenset(gU), method=method)
        gV_tree = gV._gomory_hu_tree(vertices & frozenset(gV), method=method)

        # Union of the two partial trees
        g = gU_tree.union(gV_tree)

        # An edge to connect them, with the appropriate label
        g.add_edge(u, v, flow)

        return g

    def gomory_hu_tree(self, method="FF"):
        r"""
        Returns a Gomory-Hu tree of self.

        Given a tree `T` with labeled edges representing capacities, it is very
        easy to determine the maximum flow between any pair of vertices :
        it is the minimal label on the edges of the unique path between them.

        Given a graph `G`, a Gomory-Hu tree `T` of `G` is a tree
        with the same set of vertices, and such that the maximum flow
        between any two vertices is the same in `G` as in `T`. See the
        `Wikipedia article on Gomory-Hu tree <http://en.wikipedia.org/wiki/Gomory%E2%80%93Hu_tree>`_.
        Note that, in general, a graph admits more than one Gomory-Hu tree.

        See also 15.4 (Gomory-Hu trees) from [SchrijverCombOpt]_.

        INPUT:

        - ``method`` -- There are currently two different
          implementations of this method :

              * If ``method = "FF"`` (default), a Python
                implementation of the Ford-Fulkerson algorithm is
                used.

              * If ``method = "LP"``, the flow problems are solved
                using Linear Programming.

        OUTPUT:

        A graph with labeled edges

        EXAMPLE:

        Taking the Petersen graph::

            sage: g = graphs.PetersenGraph()
            sage: t = g.gomory_hu_tree()

        Obviously, this graph is a tree::

            sage: t.is_tree()
            True

        Note that if the original graph is not connected, then the
        Gomory-Hu tree is in fact a forest::

            sage: (2*g).gomory_hu_tree().is_forest()
            True
            sage: (2*g).gomory_hu_tree().is_connected()
            False

        On the other hand, such a tree has lost nothing of the initial
        graph connectedness::

            sage: all([ t.flow(u,v) == g.flow(u,v) for u,v in Subsets( g.vertices(), 2 ) ])
            True

        Just to make sure, we can check that the same is true for two vertices
        in a random graph::

            sage: g = graphs.RandomGNP(20,.3)
            sage: t = g.gomory_hu_tree()
            sage: g.flow(0,1) == t.flow(0,1)
            True

        And also the min cut::

            sage: g.edge_connectivity() == min(t.edge_labels())
            True

        TESTS:

        :trac:`16475`::

            sage: G = graphs.PetersenGraph()
            sage: for u, v in [(0, 1), (0, 4), (0, 5), (1, 2), (1, 6), (3, 4), (5, 7), (5, 8)]:
            ....:     G.set_edge_label(u, v, 2)
            sage: T = G.gomory_hu_tree()
            sage: from itertools import combinations
            sage: for u,v in combinations(G,2):
            ....:     assert T.flow(u,v,use_edge_labels=True) == G.flow(u,v,use_edge_labels=True)
        """
        if not self.is_connected():
            g = Graph()
            for cc in self.connected_components_subgraphs():
                g = g.union(cc._gomory_hu_tree(frozenset(cc.vertices()),method=method))
        else:
            g = self._gomory_hu_tree(frozenset(self.vertices()),method=method)

        if self.get_pos() is not None:
            g.set_pos(dict(self.get_pos()))
        return g

    def two_factor_petersen(self):
        r"""
        Returns a decomposition of the graph into 2-factors.

        Petersen's 2-factor decomposition theorem asserts that any
        `2r`-regular graph `G` can be decomposed into 2-factors.
        Equivalently, it means that the edges of any `2r`-regular
        graphs can be partitionned in `r` sets `C_1,\dots,C_r` such
        that for all `i`, the set `C_i` is a disjoint union of cycles
        ( a 2-regular graph ).

        As any graph of maximal degree `\Delta` can be completed into
        a regular graph of degree `2\lceil\frac\Delta 2\rceil`, this
        result also means that the edges of any graph of degree `\Delta`
        can be partitionned in `r=2\lceil\frac\Delta 2\rceil` sets
        `C_1,\dots,C_r` such that for all `i`, the set `C_i` is a
        graph of maximal degree `2` ( a disjoint union of paths
        and cycles ).

        EXAMPLE:

        The Complete Graph on `7` vertices is a `6`-regular graph, so it can
        be edge-partitionned into `2`-regular graphs::

            sage: g = graphs.CompleteGraph(7)
            sage: classes = g.two_factor_petersen()
            sage: for c in classes:
            ...     gg = Graph()
            ...     gg.add_edges(c)
            ...     print max(gg.degree())<=2
            True
            True
            True
            sage: Set(set(classes[0]) | set(classes[1]) | set(classes[2])).cardinality() == g.size()
            True

        ::

            sage: g = graphs.CirculantGraph(24, [7, 11])
            sage: cl = g.two_factor_petersen()
            sage: g.plot(edge_colors={'black':cl[0], 'red':cl[1]})
            Graphics object consisting of 73 graphics primitives

        """
        self._scream_if_not_simple()
        d = self.eulerian_orientation()

        # This new graph is bipartite, and built the following way :
        #
        # To each vertex v of the digraph are associated two vertices,
        # a sink (-1,v) and a source (1,v)
        # Any edge (u,v) in the digraph is then added as ((-1,u),(1,v))

        from sage.graphs.graph import Graph
        g = Graph()
        g.add_edges([((-1,u),(1,v)) for (u,v) in d.edge_iterator(labels=None)])

        # This new bipartite graph is now edge_colored
        from sage.graphs.graph_coloring import edge_coloring
        classes = edge_coloring(g)

        # The edges in the classes are of the form ((-1,u),(1,v))
        # and have to be translated back to (u,v)
        classes_b = []
        for c in classes:
            classes_b.append([(u,v) for ((uu,u),(vv,v)) in c])

        return classes_b

    def kirchhoff_symanzik_polynomial(self, name='t'):
        """
        Return the Kirchhoff-Symanzik polynomial of a graph.

        This is a polynomial in variables `t_e` (each of them representing an
        edge of the graph `G`) defined as a sum over all spanning trees:

        .. MATH::

            \Psi_G(t) = \sum_{T\subseteq V\\atop{\\text{a spanning tree}}} \prod_{e \\not\in E(T)} t_e

        This is also called the first Symanzik polynomial or the Kirchhoff
        polynomial.

        INPUT:

        - ``name``: name of the variables (default: ``'t'``)

        OUTPUT:

        - a polynomial with integer coefficients

        ALGORITHM:

            This is computed here using a determinant, as explained in Section
            3.1 of [Marcolli2009]_.

            As an intermediate step, one computes a cycle basis `\mathcal C` of
            `G` and a rectangular `|\mathcal C| \\times |E(G)|` matrix with
            entries in `\{-1,0,1\}`, which describes which edge belong to which
            cycle of `\mathcal C` and their respective orientations.

            More precisely, after fixing an arbitrary orientation for each edge
            `e\in E(G)` and each cycle `C\in\mathcal C`, one gets a sign for
            every incident pair (edge, cycle) which is `1` if the orientation
            coincide and `-1` otherwise.

        EXAMPLES:

        For the cycle of length 5::

            sage: G = graphs.CycleGraph(5)
            sage: G.kirchhoff_symanzik_polynomial()
            t0 + t1 + t2 + t3 + t4

        One can use another letter for variables::

            sage: G.kirchhoff_symanzik_polynomial(name='u')
            u0 + u1 + u2 + u3 + u4

        For the 'coffee bean' graph::

            sage: G = Graph([(0,1,'a'),(0,1,'b'),(0,1,'c')],multiedges=True)
            sage: G.kirchhoff_symanzik_polynomial()
            t0*t1 + t0*t2 + t1*t2

        For the 'parachute' graph::

            sage: G = Graph([(0,2,'a'),(0,2,'b'),(0,1,'c'),(1,2,'d')], multiedges=True)
            sage: G.kirchhoff_symanzik_polynomial()
            t0*t1 + t0*t2 + t1*t2 + t1*t3 + t2*t3

        For the complete graph with 4 vertices::

            sage: G = graphs.CompleteGraph(4)
            sage: G.kirchhoff_symanzik_polynomial()
            t0*t1*t3 + t0*t2*t3 + t1*t2*t3 + t0*t1*t4 + t0*t2*t4 + t1*t2*t4
            + t1*t3*t4 + t2*t3*t4 + t0*t1*t5 + t0*t2*t5 + t1*t2*t5 + t0*t3*t5
            + t2*t3*t5 + t0*t4*t5 + t1*t4*t5 + t3*t4*t5

        REFERENCES:

        .. [Marcolli2009] Matilde Marcolli, Feynman Motives, Chapter 3,
           Feynman integrals and algebraic varieties,
           http://www.its.caltech.edu/~matilde/LectureN3.pdf

        .. [Brown2011] Francis Brown, Multiple zeta values and periods: From
           moduli spaces to Feynman integrals, in Contemporary Mathematics vol
           539
        """
        from sage.matrix.constructor import matrix
        from sage.rings.integer_ring import ZZ
        from sage.rings.polynomial.polynomial_ring_constructor import PolynomialRing

        edges = self.edges()
        cycles = self.cycle_basis(output='edge')

        edge2int = {e: j for j, e in enumerate(edges)}
        circuit_mtrx = matrix(ZZ, self.size(), len(cycles))
        for i, cycle in enumerate(cycles):
            for edge in cycle:
                if edge in edges:
                    circuit_mtrx[edge2int[edge], i] = +1
                else:
                    circuit_mtrx[edge2int[(edge[1], edge[0], edge[2])], i] = -1

        D = matrix.diagonal(PolynomialRing(ZZ, name, self.size()).gens())
        return (circuit_mtrx.transpose() * D * circuit_mtrx).determinant()

    def ihara_zeta_function_inverse(self):
        """
        Compute the inverse of the Ihara zeta function of the graph

        This is a polynomial in one variable with integer coefficients. The
        Ihara zeta function itself is the inverse of this polynomial.

        See :wikipedia:`Ihara zeta function`

        ALGORITHM:

        This is computed here using the determinant of a square matrix
        of size twice the number of edges, related to the adjacency
        matrix of the line graph, see for example Proposition 9
        in [ScottStorm]_.

        EXAMPLES::

            sage: G = graphs.CompleteGraph(4)
            sage: factor(G.ihara_zeta_function_inverse())
            (2*t - 1) * (t + 1)^2 * (t - 1)^3 * (2*t^2 + t + 1)^3

            sage: G = graphs.CompleteGraph(5)
            sage: factor(G.ihara_zeta_function_inverse())
            (-1) * (3*t - 1) * (t + 1)^5 * (t - 1)^6 * (3*t^2 + t + 1)^4

            sage: G = graphs.PetersenGraph()
            sage: factor(G.ihara_zeta_function_inverse())
            (-1) * (2*t - 1) * (t + 1)^5 * (t - 1)^6 * (2*t^2 + 2*t + 1)^4
            * (2*t^2 - t + 1)^5

            sage: G = graphs.RandomTree(10)
            sage: G.ihara_zeta_function_inverse()
            1

        REFERENCES:

        .. [HST] Matthew D. Horton, H. M. Stark, and Audrey A. Terras,
           What are zeta functions of graphs and what are they good for?
           in Quantum graphs and their applications, 173-189,
           Contemp. Math., Vol. 415

        .. [Terras] Audrey Terras, Zeta functions of graphs: a stroll through
           the garden, Cambridge Studies in Advanced Mathematics, Vol. 128

        .. [ScottStorm] Geoffrey Scott and Christopher Storm, The coefficients
           of the Ihara zeta function, Involve (http://msp.org/involve/2008/1-2/involve-v1-n2-p08-p.pdf)
        """
        from sage.matrix.constructor import matrix
        from sage.rings.polynomial.polynomial_ring_constructor import PolynomialRing

        ring = PolynomialRing(ZZ, 't')
        t = ring.gen()

        N = self.size()

        labeled_g = DiGraph()
        labeled_g.add_edges([(u, v, i) for i, (u, v) in
                             enumerate(self.edges(labels=False))])
        labeled_g.add_edges([(v, u, i + N) for i, (u, v) in
                             enumerate(self.edges(labels=False))])

        M = matrix(ring, 2 * N, 2 * N, ring.one())
        for u, v, i in labeled_g.edges():
            for vv, ww, j in labeled_g.outgoing_edges(v):
                M[i, j] += -t
            M[i, (i + N) % (2 * N)] += t  # fixing the 2-cycles

        return M.determinant()

# Aliases to functions defined in Cython modules
import types

import sage.graphs.weakly_chordal
Graph.is_long_hole_free = types.MethodType(sage.graphs.weakly_chordal.is_long_hole_free, None, Graph)
Graph.is_long_antihole_free = types.MethodType(sage.graphs.weakly_chordal.is_long_antihole_free, None, Graph)
Graph.is_weakly_chordal = types.MethodType(sage.graphs.weakly_chordal.is_weakly_chordal, None, Graph)

import sage.graphs.asteroidal_triples
Graph.is_asteroidal_triple_free = types.MethodType(sage.graphs.asteroidal_triples.is_asteroidal_triple_free, None, Graph)

import sage.graphs.chrompoly
Graph.chromatic_polynomial = types.MethodType(sage.graphs.chrompoly.chromatic_polynomial, None, Graph)

import sage.graphs.graph_decompositions.rankwidth
Graph.rank_decomposition = types.MethodType(sage.graphs.graph_decompositions.rankwidth.rank_decomposition, None, Graph)

import sage.graphs.matchpoly
Graph.matching_polynomial = types.MethodType(sage.graphs.matchpoly.matching_polynomial, None, Graph)

import sage.graphs.cliquer
Graph.cliques_maximum = types.MethodType(sage.graphs.cliquer.all_max_clique, None, Graph)

import sage.graphs.spanning_tree
Graph.random_spanning_tree = types.MethodType(sage.graphs.spanning_tree.random_spanning_tree, None, Graph)

import sage.graphs.graph_decompositions.graph_products
Graph.is_cartesian_product = types.MethodType(sage.graphs.graph_decompositions.graph_products.is_cartesian_product, None, Graph)

import sage.graphs.distances_all_pairs
Graph.is_distance_regular = types.MethodType(sage.graphs.distances_all_pairs.is_distance_regular, None, Graph)

import sage.graphs.base.static_dense_graph
Graph.is_strongly_regular = types.MethodType(sage.graphs.base.static_dense_graph.is_strongly_regular, None, Graph)

# From Python modules
import sage.graphs.line_graph
Graph.is_line_graph = sage.graphs.line_graph.is_line_graph

from sage.graphs.tutte_polynomial import tutte_polynomial
Graph.tutte_polynomial = tutte_polynomial

from sage.graphs.lovasz_theta import lovasz_theta
Graph.lovasz_theta = lovasz_theta<|MERGE_RESOLUTION|>--- conflicted
+++ resolved
@@ -697,14 +697,11 @@
                ``convert_empty_dict_labels_to_None`` to ``False`` (it is
                ``True`` by default).
 
-<<<<<<< HEAD
        - ``igraph`` - data must be an `igraph <http://igraph.org/>`__ graph.
 
     -  ``boundary`` - a list of boundary vertices, if
        empty, graph is considered as a 'graph without boundary'
 
-=======
->>>>>>> 83bef8d5
     - ``sparse`` (boolean) -- ``sparse=True`` is an alias for
       ``data_structure="sparse"``, and ``sparse=False`` is an alias for
       ``data_structure="dense"``.
