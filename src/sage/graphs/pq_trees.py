--- conflicted
+++ resolved
@@ -540,11 +540,7 @@
         n_PARTIAL_ALIGNED       = len(set_PARTIAL_ALIGNED)
         n_PARTIAL_UNALIGNED     = len(set_PARTIAL_UNALIGNED)
 
-<<<<<<< HEAD
-        counts = dict([(x_y[0], len(x_y[1])) for x_y in sorting.iteritems()])
-=======
         counts = {x:len(y) for x,y in sorting.iteritems()}
->>>>>>> b22c33b8
 
         # Excludes the situation where there is no solution.
         # read next comment for more explanations
@@ -831,11 +827,7 @@
         n_PARTIAL_ALIGNED       = len(set_PARTIAL_ALIGNED)
         n_PARTIAL_UNALIGNED     = len(set_PARTIAL_UNALIGNED)
 
-<<<<<<< HEAD
-        counts = dict([(x_y[0], len(x_y[1])) for x_y in sorting.iteritems()])
-=======
         counts = {x:len(y) for x,y in sorting.iteritems()}
->>>>>>> b22c33b8
 
         ###################################################################
         #                                                                 #
