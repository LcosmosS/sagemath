--- conflicted
+++ resolved
@@ -915,15 +915,9 @@
         sage: from sage.graphs.strongly_regular_db import is_cossidente_penttila
         sage: t =  is_cossidente_penttila(378, 52, 1, 8); t                             # needs sage.libs.pari
         (<function CossidentePenttilaGraph at ...>, 5)
-<<<<<<< HEAD
-        sage: g = t[0](*t[1:]); g               # optional - gap_packages               # needs sage.libs.pari
-        CossidentePenttila(5): Graph on 378 vertices
-        sage: g.is_strongly_regular(parameters=True)    # optional - gap_packages, needs sage.libs.pari
-=======
         sage: g = t[0](*t[1:]); g                       # optional - gap_package_design, needs sage.libs.pari
         CossidentePenttila(5): Graph on 378 vertices
         sage: g.is_strongly_regular(parameters=True)    # optional - gap_package_design, needs sage.libs.pari
->>>>>>> babd64f3
         (378, 52, 1, 8)
 
     TESTS::
@@ -1660,11 +1654,7 @@
 
     EXAMPLES::
 
-<<<<<<< HEAD
-        sage: graphs.strongly_regular_graph(170, 78, 35, 36) # indirect doctest         # needs sage.combinat sage.modules
-=======
         sage: graphs.strongly_regular_graph(170, 78, 35, 36)  # indirect doctest        # needs sage.combinat sage.modules
->>>>>>> babd64f3
         Graph on 170 vertices
 
     TESTS::
@@ -2421,13 +2411,8 @@
     EXAMPLES::
 
         sage: from sage.graphs.strongly_regular_db import SRG_416_100_36_20
-<<<<<<< HEAD
-        sage: g = SRG_416_100_36_20()                # long time # optional - internet, sage.libs.gap
-        sage: g.is_strongly_regular(parameters=True) # long time # optional - internet, sage.libs.gap
-=======
-        sage: g = SRG_416_100_36_20()                   # long time, optional - internet
-        sage: g.is_strongly_regular(parameters=True)    # long time, optional - internet
->>>>>>> babd64f3
+        sage: g = SRG_416_100_36_20()                   # long time, optional - internet, needs sage.libs.gap
+        sage: g.is_strongly_regular(parameters=True)    # long time, optional - internet, needs sage.libs.gap
         (416, 100, 36, 20)
     """
     from sage.libs.gap.libgap import libgap
@@ -2450,13 +2435,8 @@
     EXAMPLES::
 
         sage: from sage.graphs.strongly_regular_db import SRG_560_208_72_80
-<<<<<<< HEAD
-        sage: g = SRG_560_208_72_80()                # not tested (~2s), sage.libs.gap
-        sage: g.is_strongly_regular(parameters=True) # not tested (~2s), sage.libs.gap
-=======
-        sage: g = SRG_560_208_72_80()                   # not tested (~2s)
-        sage: g.is_strongly_regular(parameters=True)    # not tested (~2s)
->>>>>>> babd64f3
+        sage: g = SRG_560_208_72_80()                   # not tested (~2s), needs sage.libs.gap
+        sage: g.is_strongly_regular(parameters=True)    # not tested (~2s), needs sage.libs.gap
         (560, 208, 72, 80)
     """
     from sage.libs.gap.libgap import libgap
@@ -2695,11 +2675,7 @@
     EXAMPLES::
 
         sage: from sage.graphs.strongly_regular_db import SRG_1288_792_476_504
-<<<<<<< HEAD
-        sage: G = SRG_1288_792_476_504()        # long time                             # needs sage.rings.finite_rings
-=======
         sage: G = SRG_1288_792_476_504()                # long time                     # needs sage.rings.finite_rings
->>>>>>> babd64f3
         sage: G.is_strongly_regular(parameters=True)    # long time                     # needs sage.rings.finite_rings
         (1288, 792, 476, 504)
     """
@@ -3148,11 +3124,7 @@
 
         sage: graphs.strongly_regular_graph(81, 50, 31, 30)                             # needs sage.libs.pari
         complement(two-intersection set in PG(4,3)): Graph on 81 vertices
-<<<<<<< HEAD
-        sage: graphs.strongly_regular_graph(243, 220, 199, 200)         # long time, needs sage.rings.finite_rings
-=======
         sage: graphs.strongly_regular_graph(243, 220, 199, 200)                 # long time, needs sage.rings.finite_rings
->>>>>>> babd64f3
         two-weight code: [55, 5] linear code over GF(3): Graph on 243 vertices
         sage: graphs.strongly_regular_graph(256, 153, 92, 90)                           # needs sage.combinat
         complement(two-intersection set in PG(4,4)): Graph on 256 vertices
@@ -3160,19 +3132,11 @@
         complement(two-intersection set in PG(8,2)): Graph on 256 vertices
         sage: graphs.strongly_regular_graph(256, 187, 138, 132)                         # needs sage.combinat
         complement(two-intersection set in PG(8,2)): Graph on 256 vertices
-<<<<<<< HEAD
-        sage: graphs.strongly_regular_graph(512, 73, 12, 10)    # not tested (too long), needs sage.rings.finite_rings
-=======
         sage: graphs.strongly_regular_graph(512, 73, 12, 10)                    # not tested (too long), needs sage.rings.finite_rings
->>>>>>> babd64f3
         two-weight code: [219, 9] linear code over GF(2): Graph on 512 vertices
         sage: graphs.strongly_regular_graph(512, 219, 106, 84)                  # long time
         two-intersection set in PG(9,2): Graph on 512 vertices
-<<<<<<< HEAD
-        sage: graphs.strongly_regular_graph(512, 315, 202, 180)         # not tested (too long), needs sage.rings.finite_rings
-=======
         sage: graphs.strongly_regular_graph(512, 315, 202, 180)                 # not tested (too long), needs sage.rings.finite_rings
->>>>>>> babd64f3
         two-weight code: [70, 9] linear code over GF(2): Graph on 512 vertices
         sage: graphs.strongly_regular_graph(625, 364, 213, 210)                 # long time
         complement(two-intersection set in PG(4,5)): Graph on 625 vertices
