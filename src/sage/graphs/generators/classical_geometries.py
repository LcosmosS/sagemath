--- conflicted
+++ resolved
@@ -60,15 +60,10 @@
         sage: G = graphs.SymplecticPolarGraph(4, 3)
         sage: G.is_strongly_regular(parameters=True)
         (40, 12, 2, 4)
-<<<<<<< HEAD
-        sage: O = graphs.OrthogonalPolarGraph(5,3)                                      # needs sage.libs.gap
-        sage: O.is_strongly_regular(parameters=True)    # optional - EXPECTED
-=======
 
         sage: # needs sage.libs.gap
         sage: O = graphs.OrthogonalPolarGraph(5, 3)
         sage: O.is_strongly_regular(parameters=True)
->>>>>>> abdcae83
         (40, 12, 2, 4)
         sage: O.is_strongly_regular(parameters=True)    # optional - GOT (with --distribution 'sagemath-graphs[modules]')
         Traceback (most recent call last):
@@ -78,19 +73,8 @@
         AttributeError: 'function' object has no attribute 'is_strongly_regular'
         sage: O.is_isomorphic(G)                # optional - EXPECTED
         False
-<<<<<<< HEAD
-        sage: O.is_isomorphic(G)                # optional - GOT (with --distribution 'sagemath-graphs[modules]')
-        Traceback (most recent call last):
-        ...
-        File "<doctest...>", line 1, in <module>
-        O.is_isomorphic(G)
-        AttributeError: 'function' object has no attribute 'is_isomorphic'
-        sage: S = graphs.SymplecticPolarGraph(6,4,algorithm="gap")      # not tested (long time), needs sage.libs.gap
-        sage: S.is_strongly_regular(parameters=True)    # not tested (long time)        # needs sage.libs.gap
-=======
         sage: S = graphs.SymplecticPolarGraph(6, 4, algorithm="gap")    # not tested (long time)
         sage: S.is_strongly_regular(parameters=True)                    # not tested (long time)
->>>>>>> abdcae83
         (1365, 340, 83, 85)
 
     TESTS::
@@ -172,22 +156,14 @@
     `VO^-(4,3)`::
 
         sage: g = graphs.AffineOrthogonalPolarGraph(4,3,"-")                            # needs sage.libs.gap
-<<<<<<< HEAD
-        sage: g.is_isomorphic(graphs.BrouwerHaemersGraph())     # optional - NameError: 'g' (with --distribution 'sagemath-graphs[modules]')
-=======
         sage: g.is_isomorphic(graphs.BrouwerHaemersGraph())                             # needs sage.libs.gap
->>>>>>> abdcae83
         True
 
     Some examples from `Brouwer's table or strongly regular graphs
     <https://www.win.tue.nl/~aeb/graphs/srg/srgtab.html>`_::
 
-<<<<<<< HEAD
-        sage: g = graphs.AffineOrthogonalPolarGraph(6,2,"-"); g                         # needs sage.libs.gap
-=======
         sage: # needs sage.libs.gap
         sage: g = graphs.AffineOrthogonalPolarGraph(6,2,"-"); g
->>>>>>> abdcae83
         Affine Polar Graph VO^-(6,2): Graph on 64 vertices
         sage: g.is_strongly_regular(parameters=True)    # optional - NameError: 'g' (with --distribution 'sagemath-graphs[modules]')
         (64, 27, 10, 12)
@@ -198,12 +174,8 @@
 
     When ``sign is None``::
 
-<<<<<<< HEAD
-        sage: g = graphs.AffineOrthogonalPolarGraph(5,2,None); g                        # needs sage.libs.gap
-=======
         sage: # needs sage.libs.gap
         sage: g = graphs.AffineOrthogonalPolarGraph(5,2,None); g
->>>>>>> abdcae83
         Affine Polar Graph VO^-(5,2): Graph on 32 vertices
         sage: g.is_strongly_regular(parameters=True)    # optional - NameError: 'g' (with --distribution 'sagemath-graphs[modules]')
         False
@@ -301,11 +273,7 @@
     `NO^{-,\perp}(5,5)`::
 
         sage: g = _orthogonal_polar_graph(5,5,point_type=[2,3])         # long time, needs sage.libs.gap
-<<<<<<< HEAD
-        sage: g.is_strongly_regular(parameters=True)    # long time                     # needs sage.libs.gap
-=======
         sage: g.is_strongly_regular(parameters=True)                    # long time, needs sage.libs.gap
->>>>>>> abdcae83
         (300, 65, 10, 15)
 
     `NO^{+,\perp}(5,5)`::
@@ -495,20 +463,12 @@
 
     Wilbrink's graphs::
 
-<<<<<<< HEAD
-        sage: g = graphs.NonisotropicOrthogonalPolarGraph(5,4,'+')                      # needs sage.libs.gap
-        sage: g.is_strongly_regular(parameters=True)                                    # needs sage.libs.gap
-        (136, 75, 42, 40)
-        sage: g = graphs.NonisotropicOrthogonalPolarGraph(5,4,'-')                      # needs sage.libs.gap
-        sage: g.is_strongly_regular(parameters=True)                                    # needs sage.libs.gap
-=======
         sage: # needs sage.libs.gap
         sage: g = graphs.NonisotropicOrthogonalPolarGraph(5,4,'+')
         sage: g.is_strongly_regular(parameters=True)
         (136, 75, 42, 40)
         sage: g = graphs.NonisotropicOrthogonalPolarGraph(5,4,'-')
         sage: g.is_strongly_regular(parameters=True)
->>>>>>> abdcae83
         (120, 51, 18, 24)
         sage: g = graphs.NonisotropicOrthogonalPolarGraph(7,4,'+'); g        # not tested (long time)
         NO^+(7, 4): Graph on 2080 vertices
@@ -517,30 +477,6 @@
 
     TESTS::
 
-<<<<<<< HEAD
-        sage: g = graphs.NonisotropicOrthogonalPolarGraph(4,2); g                       # needs sage.libs.gap
-        NO^+(4, 2): Graph on 6 vertices
-        sage: g = graphs.NonisotropicOrthogonalPolarGraph(4,3,'-')                      # needs sage.libs.gap
-        sage: g.is_strongly_regular(parameters=True)                                    # needs sage.libs.gap
-        (15, 6, 1, 3)
-        sage: g = graphs.NonisotropicOrthogonalPolarGraph(3,5,'-',perp=1); g            # needs sage.libs.gap
-        NO^-,perp(3, 5): Graph on 10 vertices
-        sage: g.is_strongly_regular(parameters=True)                                    # needs sage.libs.gap
-        (10, 3, 0, 1)
-        sage: g = graphs.NonisotropicOrthogonalPolarGraph(6,3,'+')      # long time, needs sage.libs.gap
-        sage: g.is_strongly_regular(parameters=True)    # long time                     # needs sage.libs.gap
-        (117, 36, 15, 9)
-        sage: g = graphs.NonisotropicOrthogonalPolarGraph(6,3,'-'); g   # long time, needs sage.libs.gap
-        NO^-(6, 3): Graph on 126 vertices
-        sage: g.is_strongly_regular(parameters=True)    # long time                     # needs sage.libs.gap
-        (126, 45, 12, 18)
-        sage: g = graphs.NonisotropicOrthogonalPolarGraph(5,5,'-')      # long time, needs sage.libs.gap
-        sage: g.is_strongly_regular(parameters=True)    # long time                     # needs sage.libs.gap
-        (300, 104, 28, 40)
-        sage: g = graphs.NonisotropicOrthogonalPolarGraph(5,5,'+')      # long time, needs sage.libs.gap
-        sage: g.is_strongly_regular(parameters=True)    # long time                     # needs sage.libs.gap
-        (325, 144, 68, 60)
-=======
         sage: # needs sage.libs.gap
         sage: g = graphs.NonisotropicOrthogonalPolarGraph(4,2); g
         NO^+(4, 2): Graph on 6 vertices
@@ -567,7 +503,6 @@
         sage: g.is_strongly_regular(parameters=True)
         (325, 144, 68, 60)
 
->>>>>>> abdcae83
         sage: g = graphs.NonisotropicOrthogonalPolarGraph(6,4,'+')
         Traceback (most recent call last):
         ...
@@ -649,11 +584,7 @@
     TESTS::
 
         sage: from sage.graphs.generators.classical_geometries import _polar_graph
-<<<<<<< HEAD
-        sage: _polar_graph(4, 4, libgap.GeneralUnitaryGroup(4, 2))                      # needs sage.libs.gap
-=======
         sage: _polar_graph(4, 4, libgap.GeneralUnitaryGroup(4, 2))                                  # needs sage.libs.gap
->>>>>>> abdcae83
         Graph on 45 vertices
         sage: _polar_graph(4, 4, libgap.GeneralUnitaryGroup(4, 2), intersection_size=1)             # needs sage.libs.gap
         Graph on 27 vertices
@@ -937,15 +868,6 @@
 
     EXAMPLES::
 
-<<<<<<< HEAD
-        sage: g = graphs.TaylorTwographDescendantSRG(3); g                              # needs sage.rings.finite_rings
-        Taylor two-graph descendant SRG: Graph on 27 vertices
-        sage: g.is_strongly_regular(parameters=True)                                    # needs sage.rings.finite_rings
-        (27, 10, 1, 5)
-        sage: from sage.combinat.designs.twographs import taylor_twograph
-        sage: T = taylor_twograph(3)            # long time                             # needs sage.rings.finite_rings
-        sage: g.is_isomorphic(T.descendant(T.ground_set()[1]))  # long time             # needs sage.rings.finite_rings
-=======
         sage: # needs sage.rings.finite_rings
         sage: g = graphs.TaylorTwographDescendantSRG(3); g
         Taylor two-graph descendant SRG: Graph on 27 vertices
@@ -954,7 +876,6 @@
         sage: from sage.combinat.designs.twographs import taylor_twograph
         sage: T = taylor_twograph(3)                            # long time
         sage: g.is_isomorphic(T.descendant(T.ground_set()[1]))  # long time
->>>>>>> abdcae83
         True
         sage: g = graphs.TaylorTwographDescendantSRG(5)         # not tested (long time)
         sage: g.is_strongly_regular(parameters=True)            # not tested (long time)
@@ -962,14 +883,9 @@
 
     TESTS::
 
-<<<<<<< HEAD
-        sage: g,l,_ = graphs.TaylorTwographDescendantSRG(3, clique_partition=True)      # needs sage.rings.finite_rings
-        sage: all(g.is_clique(x) for x in l)                                            # needs sage.rings.finite_rings
-=======
         sage: # needs sage.rings.finite_rings
         sage: g,l,_ = graphs.TaylorTwographDescendantSRG(3, clique_partition=True)
         sage: all(g.is_clique(x) for x in l)
->>>>>>> abdcae83
         True
         sage: graphs.TaylorTwographDescendantSRG(4)
         Traceback (most recent call last):
@@ -1158,16 +1074,6 @@
 
     TESTS::
 
-<<<<<<< HEAD
-        sage: F = GF(4,'b')  # repeating a point...                                     # needs sage.libs.pari
-        sage: O = [vector(F,(0,1,0,0)),vector(F,(0,0,1,0))]+[vector(F, (0,1,x^2,x)) for x in F]     # needs sage.rings.finite_rings
-        sage: graphs.T2starGeneralizedQuadrangleGraph(4, hyperoval=O, field=F)                      # needs sage.rings.finite_rings
-        Traceback (most recent call last):
-        ...
-        RuntimeError: incorrect hyperoval size
-        sage: O = [vector(F,(0,1,1,0)),vector(F,(0,0,1,0))]+[vector(F, (0,1,x^2,x)) for x in F]     # needs sage.rings.finite_rings
-        sage: graphs.T2starGeneralizedQuadrangleGraph(4, hyperoval=O, field=F)                      # needs sage.rings.finite_rings
-=======
         sage: # needs sage.rings.finite_rings
         sage: F = GF(4,'b')  # repeating a point...
         sage: O = [vector(F,(0,1,0,0)),vector(F,(0,0,1,0))]+[vector(F, (0,1,x^2,x)) for x in F]
@@ -1177,7 +1083,6 @@
         RuntimeError: incorrect hyperoval size
         sage: O = [vector(F,(0,1,1,0)),vector(F,(0,0,1,0))]+[vector(F, (0,1,x^2,x)) for x in F]
         sage: graphs.T2starGeneralizedQuadrangleGraph(4, hyperoval=O, field=F)
->>>>>>> abdcae83
         Traceback (most recent call last):
         ...
         RuntimeError: incorrect hyperoval
@@ -1284,32 +1189,19 @@
     TESTS::
 
         sage: # needs sage.rings.finite_rings
-<<<<<<< HEAD
-        sage: F=GF(4,'b') # repeating a point...
-        sage: O=[vector(F,(0,1,0,0)),vector(F,(0,0,1,0))]+[vector(F, (0,1,x^2,x)) for x in F]
-=======
         sage: F = GF(4,'b')  # repeating a point...
         sage: O = [vector(F,(0,1,0,0)),vector(F,(0,0,1,0))]+[vector(F, (0,1,x^2,x)) for x in F]
->>>>>>> abdcae83
         sage: graphs.HaemersGraph(4, hyperoval=O, field=F)
         Traceback (most recent call last):
         ...
         RuntimeError: incorrect hyperoval size
-<<<<<<< HEAD
-        sage: O=[vector(F,(0,1,1,0)),vector(F,(0,0,1,0))]+[vector(F, (0,1,x^2,x)) for x in F]
-=======
         sage: O = [vector(F,(0,1,1,0)),vector(F,(0,0,1,0))]+[vector(F, (0,1,x^2,x)) for x in F]
->>>>>>> abdcae83
         sage: graphs.HaemersGraph(4, hyperoval=O, field=F)
         Traceback (most recent call last):
         ...
         RuntimeError: incorrect hyperoval
 
-<<<<<<< HEAD
-        sage: g = graphs.HaemersGraph(8); g     # not tested (long time)                # needs sage.rings.finite_rings
-=======
         sage: g = graphs.HaemersGraph(8); g             # not tested (long time)        # needs sage.rings.finite_rings
->>>>>>> abdcae83
         Haemers(8): Graph on 640 vertices
         sage: g.is_strongly_regular(parameters=True)    # not tested (long time)        # needs sage.rings.finite_rings
         (640, 71, 6, 8)
@@ -1506,16 +1398,10 @@
 
     using the built-in construction::
 
-<<<<<<< HEAD
-        sage: g = graphs.Nowhere0WordsTwoWeightCodeGraph(8); g                          # needs sage.rings.finite_rings
-        Nowhere0WordsTwoWeightCodeGraph(8): Graph on 196 vertices
-        sage: g.is_strongly_regular(parameters=True)                                    # needs sage.rings.finite_rings
-=======
         sage: # needs sage.rings.finite_rings
         sage: g = graphs.Nowhere0WordsTwoWeightCodeGraph(8); g
         Nowhere0WordsTwoWeightCodeGraph(8): Graph on 196 vertices
         sage: g.is_strongly_regular(parameters=True)
->>>>>>> abdcae83
         (196, 60, 14, 20)
         sage: g = graphs.Nowhere0WordsTwoWeightCodeGraph(16)  # not tested (long time)
         sage: g.is_strongly_regular(parameters=True)          # not tested (long time)
@@ -1534,16 +1420,6 @@
 
     TESTS::
 
-<<<<<<< HEAD
-        sage: F = GF(8) # repeating a point...                                          # needs sage.rings.finite_rings
-        sage: O = [vector(F,(1,0,0)),vector(F,(0,1,0))]+[vector(F, (1,x^2,x)) for x in F]           # needs sage.rings.finite_rings
-        sage: graphs.Nowhere0WordsTwoWeightCodeGraph(8,hyperoval=O,field=F)             # needs sage.rings.finite_rings
-        Traceback (most recent call last):
-        ...
-        RuntimeError: incorrect hyperoval size
-        sage: O = [vector(F,(1,1,0)),vector(F,(0,1,0))]+[vector(F, (1,x^2,x)) for x in F]           # needs sage.rings.finite_rings
-        sage: graphs.Nowhere0WordsTwoWeightCodeGraph(8,hyperoval=O,field=F)     # optional - NameError: 'F' (with --distribution 'sagemath-graphs[modules]')
-=======
         sage: # needs sage.rings.finite_rings
         sage: F = GF(8)  # repeating a point...
         sage: O = [vector(F,(1,0,0)),vector(F,(0,1,0))]+[vector(F, (1,x^2,x)) for x in F]
@@ -1553,7 +1429,6 @@
         RuntimeError: incorrect hyperoval size
         sage: O = [vector(F,(1,1,0)),vector(F,(0,1,0))]+[vector(F, (1,x^2,x)) for x in F]
         sage: graphs.Nowhere0WordsTwoWeightCodeGraph(8,hyperoval=O,field=F)
->>>>>>> abdcae83
         Traceback (most recent call last):
         ...
         RuntimeError: incorrect hyperoval
@@ -1626,15 +1501,9 @@
         sage: G.is_distance_regular(True)
         ([7, 6, 4, None], [None, 1, 3, 7])
         sage: G = graphs.OrthogonalDualPolarGraph(0,3,3)        # long time
-<<<<<<< HEAD
-        sage: G.is_distance_regular(True)       # long time
-        ([39, 36, 27, None], [None, 1, 4, 13])
-        sage: G.order()                         # long time
-=======
         sage: G.is_distance_regular(True)                       # long time
         ([39, 36, 27, None], [None, 1, 4, 13])
         sage: G.order()                                         # long time
->>>>>>> abdcae83
         1120
 
     REFERENCES:
@@ -1648,11 +1517,7 @@
         sage: G.is_distance_regular(True)
         ([14, 12, 8, None], [None, 1, 3, 7])
         sage: G = graphs.OrthogonalDualPolarGraph(-1,3,2)       # long time
-<<<<<<< HEAD
-        sage: G.is_distance_regular(True)       # long time
-=======
         sage: G.is_distance_regular(True)                       # long time
->>>>>>> abdcae83
         ([28, 24, 16, None], [None, 1, 3, 7])
         sage: G = graphs.OrthogonalDualPolarGraph(1,3,4)
         sage: G.is_distance_regular(True)
