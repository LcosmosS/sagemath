--- conflicted
+++ resolved
@@ -429,16 +429,6 @@
 
     Two graphs built from different orthogonal arrays are also different::
 
-<<<<<<< HEAD
-        sage: k = 4; n = 10
-        sage: OAa = designs.orthogonal_arrays.build(k,n)                                # needs sage.modules
-        sage: OAb = [[(x+1)%n for x in R] for R in OAa]                                 # needs sage.modules
-        sage: set(map(tuple,OAa)) == set(map(tuple,OAb))                                # needs sage.modules
-        False
-        sage: Ga = graphs.OrthogonalArrayBlockGraph(k, n, OAa)                          # needs sage.modules
-        sage: Gb = graphs.OrthogonalArrayBlockGraph(k, n, OAb)                          # needs sage.modules
-        sage: Ga == Gb                                                                  # needs sage.modules
-=======
         sage: # needs sage.modules
         sage: k = 4; n = 10
         sage: OAa = designs.orthogonal_arrays.build(k,n)
@@ -448,7 +438,6 @@
         sage: Ga = graphs.OrthogonalArrayBlockGraph(k, n, OAa)
         sage: Gb = graphs.OrthogonalArrayBlockGraph(k, n, OAb)
         sage: Ga == Gb
->>>>>>> abdcae83
         False
 
     As ``OAb`` was obtained from ``OAa`` by a relabelling the two graphs are
