--- conflicted
+++ resolved
@@ -68,16 +68,6 @@
     the identity matrix of the same dimensions as `A`::
 
         sage: # needs sage.libs.flint
-<<<<<<< HEAD
-        sage: chrompoly = g.chromatic_polynomial()                                      # needs sage.libs.flint
-        sage: x = chrompoly.parent()('x')                                               # needs sage.libs.flint
-        sage: x * (x - 2) * (x - 1)^3 == chrompoly                                      # needs sage.libs.flint
-        True
-
-        sage: # needs sage.libs.flint sage.modules
-        sage: charpoly = g.characteristic_polynomial()                                  # needs sage.modules
-        sage: M = g.adjacency_matrix(); M                                               # needs sage.modules
-=======
         sage: chrompoly = g.chromatic_polynomial()
         sage: x = chrompoly.parent()('x')
         sage: x * (x - 2) * (x - 1)^3 == chrompoly
@@ -86,23 +76,16 @@
         sage: # needs sage.libs.flint sage.modules
         sage: charpoly = g.characteristic_polynomial()
         sage: M = g.adjacency_matrix(); M
->>>>>>> 871c3904
         [0 1 1 0 0]
         [1 0 1 1 0]
         [1 1 0 0 1]
         [0 1 0 0 0]
         [0 0 1 0 0]
-<<<<<<< HEAD
-        sage: Id = identity_matrix(ZZ, M.nrows())                                       # needs sage.modules
-        sage: D = x*Id - M                                                              # needs sage.libs.flint sage.modules
-        sage: D.determinant() == charpoly                                               # needs sage.libs.flint sage.modules sage.symbolic
-=======
         sage: Id = identity_matrix(ZZ, M.nrows())
         sage: D = x*Id - M
         sage: D.determinant() == charpoly                                               # needs sage.symbolic
->>>>>>> 871c3904
         True
-        sage: x * (x^2 - x - 3) * (x^2 + x - 1) == charpoly                             # needs sage.libs.flint sage.modules
+        sage: x * (x^2 - x - 3) * (x^2 + x - 1) == charpoly
         True
     """
     edge_list = [(0, 1), (0, 2), (1, 2), (1, 3), (2, 4)]
