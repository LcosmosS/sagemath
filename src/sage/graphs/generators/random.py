--- conflicted
+++ resolved
@@ -165,28 +165,16 @@
         sage: # needs networkx sage.plot
         sage: g = []
         sage: j = []
-<<<<<<< HEAD
-        sage: for i in range(1,10):                                                     # needs networkx
-        ....:     k = graphs.RandomBarabasiAlbert(i+3, 3)
-        ....:     g.append(k)
-        sage: for i in range(3):                                                        # needs networkx sage.plot
-=======
         sage: for i in range(1,10):
         ....:     k = graphs.RandomBarabasiAlbert(i+3, 3)
         ....:     g.append(k)
         sage: for i in range(3):
->>>>>>> abdcae83
         ....:     n = []
         ....:     for m in range(3):
         ....:         n.append(g[3*i + m].plot(vertex_size=50, vertex_labels=False))
         ....:     j.append(n)
-<<<<<<< HEAD
-        sage: G = graphics_array(j)                                                     # needs networkx sage.plot
-        sage: G.show()                          # long time                             # needs networkx sage.plot
-=======
         sage: G = graphics_array(j)
         sage: G.show()                          # long time
->>>>>>> abdcae83
 
     When `m = 1`, the generated graph is a tree::
 
@@ -706,28 +694,16 @@
         sage: # needs networkx sage.plot
         sage: g = []
         sage: j = []
-<<<<<<< HEAD
-        sage: for i in range(9):                                                        # needs networkx
-        ....:     k = graphs.RandomGNM(i+3, i^2-i)
-        ....:     g.append(k)
-        sage: for i in range(3):                                                        # needs networkx sage.plot
-=======
         sage: for i in range(9):
         ....:     k = graphs.RandomGNM(i+3, i^2-i)
         ....:     g.append(k)
         sage: for i in range(3):
->>>>>>> abdcae83
         ....:     n = []
         ....:     for m in range(3):
         ....:         n.append(g[3*i + m].plot(vertex_size=50, vertex_labels=False))
         ....:     j.append(n)
-<<<<<<< HEAD
-        sage: G = graphics_array(j)                                                     # needs networkx sage.plot
-        sage: G.show()                          # long time                             # needs networkx sage.plot
-=======
         sage: G = graphics_array(j)
         sage: G.show()                          # long time
->>>>>>> abdcae83
     """
     if seed is None:
         seed = int(current_randstate().long_seed() % sys.maxsize)
@@ -1472,11 +1448,7 @@
     ::
 
         sage: G = graphs.RandomTreePowerlaw(15, 2)                                      # needs networkx
-<<<<<<< HEAD
-        sage: if G:                             # random output         # long time     # needs networkx sage.plot
-=======
         sage: if G:                             # random output         # long time, needs networkx sage.plot
->>>>>>> abdcae83
         ....:     G.show()
     """
     if seed is None:
@@ -1516,11 +1488,7 @@
     ::
 
         sage: G = graphs.RandomRegular(3, 20)                                           # needs networkx
-<<<<<<< HEAD
-        sage: if G:                             # random output         # long time     # needs networkx sage.plot
-=======
         sage: if G:                             # random output         # long time, needs networkx sage.plot
->>>>>>> abdcae83
         ....:     G.show()
 
     REFERENCES:
@@ -2137,18 +2105,6 @@
 
         sage: # needs sage.combinat
         sage: n = randint(200, 300)
-<<<<<<< HEAD
-        sage: G = graphs.RandomBicubicPlanar(n)                                         # needs sage.combinat
-        sage: G.order() == 2*n                                                          # needs sage.combinat
-        True
-        sage: G.size() == 3*n                                                           # needs sage.combinat
-        True
-        sage: G.is_bipartite() and G.is_planar() and G.is_regular(3)                    # needs sage.combinat
-        True
-        sage: dic = {'red': [v for v in G.vertices(sort=False) if v[0] == 'n'],         # needs sage.combinat
-        ....:        'blue': [v for v in G.vertices(sort=False) if v[0] != 'n']}
-        sage: G.plot(vertex_labels=False, vertex_size=20, vertex_colors=dic)            # needs sage.combinat sage.plot
-=======
         sage: G = graphs.RandomBicubicPlanar(n)
         sage: G.order() == 2*n
         True
@@ -2159,7 +2115,6 @@
         sage: dic = {'red': [v for v in G.vertices(sort=False) if v[0] == 'n'],
         ....:        'blue': [v for v in G.vertices(sort=False) if v[0] != 'n']}
         sage: G.plot(vertex_labels=False, vertex_size=20, vertex_colors=dic)            # needs sage.plot
->>>>>>> abdcae83
         Graphics object consisting of ... graphics primitives
 
     .. PLOT::
@@ -2264,17 +2219,6 @@
         sage: # needs scipy
         sage: from sage.misc.randstate import current_randstate
         sage: seed = current_randstate().seed()
-<<<<<<< HEAD
-        sage: G = graphs.RandomUnitDiskGraph(20, radius=.5, side=1, seed=seed)          # needs scipy
-        sage: H = graphs.RandomUnitDiskGraph(20, radius=.2, side=1, seed=seed)          # needs scipy
-        sage: H.is_subgraph(G, induced=False)                                           # needs scipy
-        True
-        sage: H.size() <= G.size()                                                      # needs scipy
-        True
-        sage: Gpos = G.get_pos()                                                        # needs scipy
-        sage: Hpos = H.get_pos()                                                        # needs scipy
-        sage: all(Gpos[u] == Hpos[u] for u in G)                                        # needs scipy
-=======
         sage: G = graphs.RandomUnitDiskGraph(20, radius=.5, side=1, seed=seed)
         sage: H = graphs.RandomUnitDiskGraph(20, radius=.2, side=1, seed=seed)
         sage: H.is_subgraph(G, induced=False)
@@ -2284,7 +2228,6 @@
         sage: Gpos = G.get_pos()
         sage: Hpos = H.get_pos()
         sage: all(Gpos[u] == Hpos[u] for u in G)
->>>>>>> abdcae83
         True
 
     When the radius is more than `\sqrt{2 \text{side}}`, the graph is a clique::
