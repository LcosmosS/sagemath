--- conflicted
+++ resolved
@@ -4664,10 +4664,6 @@
         False
         sage: g.delete_vertex(g.random_vertex())
         sage: g.is_hamiltonian()                                                        # needs sage.numerical.mip
-<<<<<<< HEAD
->>>>>>> 85d4a8d443 (./sage -fixdoctests --probe all --distribution 'sagemath-graphs[modules]'  src/sage/graphs/generators/smallgraphs.py; ./sage -fixdoctests src/sage/graphs/generators/smallgraphs.py)
-=======
->>>>>>> babd64f3
         True
     """
     g = Graph(name="Wiener-Araya Graph")
