--- conflicted
+++ resolved
@@ -50,32 +50,18 @@
 
         sage: # needs networkx sage.plot
         sage: tetra_pos = graphs.TetrahedralGraph()
-<<<<<<< HEAD
-        sage: tetra_spring = Graph(NX.tetrahedral_graph())                              # needs networkx
-        sage: wheel = graphs.WheelGraph(4)
-        sage: complete = graphs.CompleteGraph(4)
-        sage: g = [tetra_pos, tetra_spring, wheel, complete]                            # needs networkx
-        sage: j = []
-        sage: for i in range(2):                                                        # needs networkx sage.plot
-=======
         sage: tetra_spring = Graph(NX.tetrahedral_graph())
         sage: wheel = graphs.WheelGraph(4)
         sage: complete = graphs.CompleteGraph(4)
         sage: g = [tetra_pos, tetra_spring, wheel, complete]
         sage: j = []
         sage: for i in range(2):
->>>>>>> abdcae83
         ....:     n = []
         ....:     for m in range(2):
         ....:         n.append(g[i + m].plot(vertex_size=50, vertex_labels=False))
         ....:     j.append(n)
-<<<<<<< HEAD
-        sage: G = graphics_array(j)                                                     # needs networkx sage.plot
-        sage: G.show()                          # long time                             # needs networkx sage.plot
-=======
-        sage: G = graphics_array(j)
-        sage: G.show()                          # long time
->>>>>>> abdcae83
+        sage: G = graphics_array(j)
+        sage: G.show()                          # long time
     """
     edges = [(0, 1), (0, 2), (0, 3), (1, 2), (1, 3), (2, 3)]
     pos = {0: (0, 0),
@@ -114,22 +100,13 @@
         sage: for i in range(9):
         ....:     k = graphs.HexahedralGraph()
         ....:     g.append(k)
-<<<<<<< HEAD
-        sage: for i in range(3):                                                        # needs sage.plot
-=======
-        sage: for i in range(3):
->>>>>>> abdcae83
-        ....:     n = []
-        ....:     for m in range(3):
-        ....:         n.append(g[3*i + m].plot(vertex_size=50, vertex_labels=False))
-        ....:     j.append(n)
-<<<<<<< HEAD
-        sage: G = graphics_array(j)                                                     # needs sage.plot
-        sage: G.show()                          # long time                             # needs sage.plot
-=======
-        sage: G = graphics_array(j)
-        sage: G.show()                          # long time
->>>>>>> abdcae83
+        sage: for i in range(3):
+        ....:     n = []
+        ....:     for m in range(3):
+        ....:         n.append(g[3*i + m].plot(vertex_size=50, vertex_labels=False))
+        ....:     j.append(n)
+        sage: G = graphics_array(j)
+        sage: G.show()                          # long time
     """
     adj = {0: [1, 3, 4], 1: [2, 5], 2: [3, 6], 3: [7], 4: [5, 7], 5: [6], 6: [7]}
     pos = {
@@ -176,22 +153,13 @@
         sage: for i in range(9):
         ....:     k = graphs.OctahedralGraph()
         ....:     g.append(k)
-<<<<<<< HEAD
-        sage: for i in range(3):                                                        # needs sage.plot
-=======
-        sage: for i in range(3):
->>>>>>> abdcae83
-        ....:     n = []
-        ....:     for m in range(3):
-        ....:         n.append(g[3*i + m].plot(vertex_size=50, vertex_labels=False))
-        ....:     j.append(n)
-<<<<<<< HEAD
-        sage: G = graphics_array(j)                                                     # needs sage.plot
-        sage: G.show()                          # long time                             # needs sage.plot
-=======
-        sage: G = graphics_array(j)
-        sage: G.show()                          # long time
->>>>>>> abdcae83
+        sage: for i in range(3):
+        ....:     n = []
+        ....:     for m in range(3):
+        ....:         n.append(g[3*i + m].plot(vertex_size=50, vertex_labels=False))
+        ....:     j.append(n)
+        sage: G = graphics_array(j)
+        sage: G.show()                          # long time
     """
     adj = {0: [1, 2, 3, 4], 1: [2, 3, 5], 2: [4, 5], 3: [4, 5], 4: [5]}
     G = Graph(adj, format='dict_of_lists', name="Octahedron")
@@ -230,22 +198,13 @@
         sage: for i in range(9):
         ....:     k = graphs.IcosahedralGraph()
         ....:     g.append(k)
-<<<<<<< HEAD
-        sage: for i in range(3):                                                        # needs sage.plot
-=======
-        sage: for i in range(3):
->>>>>>> abdcae83
-        ....:     n = []
-        ....:     for m in range(3):
-        ....:         n.append(g[3*i + m].plot(vertex_size=50, vertex_labels=False))
-        ....:     j.append(n)
-<<<<<<< HEAD
-        sage: G = graphics_array(j)                                                     # needs sage.plot
-        sage: G.show()                          # long time                             # needs sage.plot
-=======
-        sage: G = graphics_array(j)
-        sage: G.show()                          # long time
->>>>>>> abdcae83
+        sage: for i in range(3):
+        ....:     n = []
+        ....:     for m in range(3):
+        ....:         n.append(g[3*i + m].plot(vertex_size=50, vertex_labels=False))
+        ....:     j.append(n)
+        sage: G = graphics_array(j)
+        sage: G.show()                          # long time
     """
     adj = {0: [1, 5, 7, 8, 11], 1: [2, 5, 6, 8], 2: [3, 6, 8, 9],
            3: [4, 6, 9, 10], 4: [5, 6, 10, 11], 5: [6, 11],
@@ -284,22 +243,13 @@
         sage: for i in range(9):
         ....:     k = graphs.DodecahedralGraph()
         ....:     g.append(k)
-<<<<<<< HEAD
-        sage: for i in range(3):                                                        # needs sage.plot
-=======
-        sage: for i in range(3):
->>>>>>> abdcae83
-        ....:     n = []
-        ....:     for m in range(3):
-        ....:         n.append(g[3*i + m].plot(vertex_size=50, vertex_labels=False))
-        ....:     j.append(n)
-<<<<<<< HEAD
-        sage: G = graphics_array(j)                                                     # needs sage.plot
-        sage: G.show()                          # long time                             # needs sage.plot
-=======
-        sage: G = graphics_array(j)
-        sage: G.show()                          # long time
->>>>>>> abdcae83
+        sage: for i in range(3):
+        ....:     n = []
+        ....:     for m in range(3):
+        ....:         n.append(g[3*i + m].plot(vertex_size=50, vertex_labels=False))
+        ....:     j.append(n)
+        sage: G = graphics_array(j)
+        sage: G.show()                          # long time
     """
     adj = {0: [1, 10, 19], 1: [2, 8], 2: [3, 6], 3: [4, 19], 4: [5, 17],
            5: [6, 15], 6: [7], 7: [8, 14], 8: [9], 9: [10, 13], 10: [11],
