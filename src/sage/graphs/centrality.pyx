r"""
Centrality

This module is meant for all functions related to centrality in networks.

.. csv-table::
    :class: contentstable
    :widths: 30, 70
    :delim: |

    :func:`centrality_betweenness` | Return the centrality betweenness of `G`
    :func:`centrality_closeness_top_k` | Return the k most closeness central vertices of `G`
    :func:`centrality_closeness_random_k` | Return an estimation of the closeness centrality of `G`.

Functions
---------
"""

from libc.string cimport memset
from libc.stdint cimport uint32_t
from cysignals.memory cimport check_allocarray, sig_free
from cysignals.signals cimport sig_check
from memory_allocator cimport MemoryAllocator

from sage.data_structures.bitset_base cimport *
from sage.graphs.base.static_sparse_graph cimport *
from sage.libs.gmp.mpq cimport *
from sage.rings.rational cimport Rational
from sage.graphs.base.boost_graph import shortest_paths as boost_shortest_paths
import random

ctypedef fused numerical_type:
    mpq_t
    double

cimport cython


def centrality_betweenness(G, bint exact=False, bint normalize=True):
    r"""
    Return the centrality betweenness of `G`

    The centrality betweenness of a vertex `v\in G` is defined by:

    .. MATH::

        c(v) = \sum_{s\neq v \neq t} \frac{\#\{\text{shortest } st-\text{paths containing v}\}}
                                          {\#\{\text{shortest } st-\text{paths}\}}

    For more information, see the :wikipedia:`Betweenness_centrality`.

    INPUT:

    - ``G`` -- a (di)graph

    - ``exact`` -- boolean (default: ``False``); whether to compute over
      rationals or on ``double`` C variables.

    - ``normalize`` -- boolean (default: ``True``); whether to renormalize the
      values by dividing them by `\binom {n-1} 2` (for graphs) or `2\binom {n-1}
      2` (for digraphs).

    ALGORITHM:

    To compute `c(v)`, we fix `s` and define `c_s(v)` as the centrality of `v`
    *due to* `s`, obtained from the formula above by running the sum over `t`
    only. We obtain `c(v)=\sum_{s\neq v} c_s(v)`.

    For every vertex `s`, we compute the value of `c_s(v)` for all `v`, using
    the following remark (see [Brandes01]_):

        Let `v_1,\ldots,v_k` be the out-neighbors of `v` such that
        `dist(s,v_i) = dist(s,v) + 1`. Then

        .. MATH::

            c_s(v) = \sum_{1\leq i \leq k} c_s(v_i)
                         \frac{\#\{\text{shortest } sv_i-\text{paths}\}}
                              {\#\{\text{shortest } sv  -\text{paths}\}}

    The number of shortest paths between `s` and every other vertex can be
    computed with a slightly modified BFS. While running this BFS we can also
    store the list of the vertices `v_1,\ldots,v_k` associated with each `v`.

    EXAMPLES::

        sage: from sage.graphs.centrality import centrality_betweenness
        sage: centrality_betweenness(digraphs.Circuit(6)) # abs tol 1e-10
        {0: 0.5, 1: 0.5, 2: 0.5, 3: 0.5, 4: 0.5, 5: 0.5}
        sage: centrality_betweenness(graphs.CycleGraph(6)) # abs tol 1e-10
        {0: 0.2, 1: 0.2, 2: 0.2, 3: 0.2, 4: 0.2, 5: 0.2}

    Exact computations::

        sage: graphs.PetersenGraph().centrality_betweenness(exact=True)
        {0: 1/12, 1: 1/12, 2: 1/12, 3: 1/12, 4: 1/12, 5: 1/12, 6: 1/12, 7: 1/12, 8: 1/12, 9: 1/12}

    TESTS:

    Compare with NetworkX::

        sage: # needs networkx
        sage: import networkx
        sage: g = graphs.RandomGNP(100, .2)
        sage: nw = networkx.betweenness_centrality(g.networkx_graph())
        sage: sg = centrality_betweenness(g)
        sage: max(abs(nw[x] - sg[x]) for x in g)  # abs tol 1e-10
        0

    Stupid cases::

        sage: centrality_betweenness(Graph())
        {}
        sage: centrality_betweenness(Graph(2))
        {0: 0.0, 1: 0.0}
        sage: centrality_betweenness(Graph(2), exact=1)
        {0: 0, 1: 0}

    """
    if exact:
        return centrality_betweenness_C(G, <mpq_t> 0, normalize=normalize)
    else:
        return centrality_betweenness_C(G, <double>0, normalize=normalize)


@cython.cdivision(True)
cdef dict centrality_betweenness_C(G, numerical_type _, bint normalize=True):
    r"""
    Return the centrality betweenness of G (C implementation)

    INPUT:

    - ``G`` -- a graph

    - ``_`` -- this variable is ignored, only its type matters. If it is of type
      `mpq_t` then computations are made on `Q`, if it is ``double`` the
      computations are made on ``double``.

    - ``normalize`` -- boolean (default: ``True``); whether to renormalize the
      values by dividing them by `\binom {n-1} 2` (for graphs) or `2\binom {n-1}
      2` (for digraphs).

    For more information, see the documentation of ``centrality_betweenness``.
    """
    # Trivial case
    if G.order() <= 2:
        zero = 0. if numerical_type is double else Rational(0)
        return {v: zero for v in G}

    # A copy of G, for faster neighbor enumeration
    cdef short_digraph g

    # A second copy, to remember the edges used during the BFS (see doc)
    cdef short_digraph bfs_dag

    cdef list int_to_vertex = list(G)

    cdef int n = G.order()

    cdef bitset_t seen  # Vertices whose neighbors have been explored
    cdef bitset_t next_layer  # Unexplored neighbors of vertices in 'seen'

    cdef uint32_t* queue = NULL  # BFS queue
    cdef uint32_t* degrees = NULL  # degree[v] = nb of vertices which discovered v

    cdef numerical_type* n_paths_from_source = NULL
    cdef numerical_type* betweenness_source = NULL
    cdef numerical_type* betweenness = NULL
    cdef numerical_type mpq_tmp

    cdef int layer_current_beginning
    cdef int layer_current_end
    cdef int layer_next_end

    cdef int source, i, j, u, v
    cdef uint32_t* p_tmp
    cdef list betweenness_list

    if numerical_type is mpq_t:
        mpq_init(mpq_tmp)

    try:
        init_short_digraph(g, G, edge_labelled=False, vertex_list=int_to_vertex)
        init_reverse(bfs_dag, g)

        queue = <uint32_t*> check_allocarray(n, sizeof(uint32_t))
        degrees = <uint32_t*> check_allocarray(n, sizeof(uint32_t))
        n_paths_from_source = <numerical_type*> check_allocarray(n, sizeof(numerical_type))
        betweenness_source = <numerical_type*> check_allocarray(n, sizeof(numerical_type))
        betweenness = <numerical_type*> check_allocarray(n, sizeof(numerical_type))

        bitset_init(seen, n)
        bitset_init(next_layer, n)

        if numerical_type is double:
            memset(betweenness, 0, n * sizeof(double))
        else:
            for i in range(n):
                mpq_init(betweenness[i])
                mpq_set_ui(betweenness[i], 0, 1)
                mpq_init(betweenness_source[i])
                mpq_init(n_paths_from_source[i])

        for source in range(n):

            if numerical_type is double:
                memset(betweenness_source, 0, n * sizeof(double))
                memset(n_paths_from_source, 0, n * sizeof(double))
                n_paths_from_source[source] = 1
            else:
                for i in range(n):
                    mpq_set_ui(betweenness_source[i], 0, 1)
                    mpq_set_ui(n_paths_from_source[i], 0, 1)
                mpq_set_ui(n_paths_from_source[source], 1, 1)

            # initialize data
            bitset_set_first_n(seen, 0)
            bitset_add(seen, source)
            bitset_set_first_n(next_layer, 0)

            memset(degrees, 0, n * sizeof(uint32_t))

            queue[0] = source
            layer_current_beginning = 0
            layer_current_end = 1
            layer_next_end = 1

            # The number of shortest paths from 'source' to every other vertex.
            #
            # It is a BFS. The graph is explored layer by layer.
            while layer_current_beginning<layer_current_end:

                # Looking for all non-discovered neighbors of some vertex of the
                # current layer.
                for j in range(layer_current_beginning, layer_current_end):
                    u = queue[j]

                    # List the neighbors of u
                    p_tmp = g.neighbors[u]
                    while p_tmp < g.neighbors[u + 1]:
                        v = p_tmp[0]
                        p_tmp += 1

                        # Is it a new vertex ?
                        if bitset_in(seen, v):
                            continue

                        # Is it the first time we see it ?
                        elif not bitset_in(next_layer, v):
                            bitset_add(next_layer, v)
                            queue[layer_next_end] = v
                            layer_next_end += 1

                        # update the count of paths and the BFS dag.
                        bfs_dag.neighbors[v][degrees[v]] = u
                        degrees[v] += 1
                        if numerical_type is double:
                            n_paths_from_source[v] += n_paths_from_source[u]
                        else:
                            mpq_add(n_paths_from_source[v], n_paths_from_source[v], n_paths_from_source[u])

                # 'next_layer' becomes 'current_layer'
                for j in range(layer_current_end, layer_next_end):
                    bitset_add(seen, queue[j])

                layer_current_beginning = layer_current_end
                layer_current_end = layer_next_end

            # Compute the betweenness from the number of paths
            #
            # We enumerate vertices in reverse order of discovery.
            for i in range(layer_current_end - 1, -1, -1):
                u = queue[i]
                for j in range(<int>degrees[u]):
                    v = bfs_dag.neighbors[u][j]
                    if v != source:  # better to not 'if' but set it to 0 afterwards?
                        if numerical_type is double:
                            betweenness_source[v] += (betweenness_source[u] + 1) * (n_paths_from_source[v] / n_paths_from_source[u])
                        else:
                            mpq_set_ui(mpq_tmp, 1, 1)
                            mpq_add(mpq_tmp, betweenness_source[u], mpq_tmp)
                            mpq_mul(mpq_tmp, mpq_tmp, n_paths_from_source[v])
                            mpq_div(mpq_tmp, mpq_tmp, n_paths_from_source[u])
                            mpq_add(betweenness_source[v], betweenness_source[v], mpq_tmp)

            # update betweenness from betweenness_source
            for i in range(n):
                if numerical_type is double:
                    betweenness[i] += betweenness_source[i]
                else:
                    mpq_add(betweenness[i], betweenness[i], betweenness_source[i])

            sig_check()  # check for KeyboardInterrupt

        if numerical_type is double:
            betweenness_list = [betweenness[i] for i in range(n)]
        else:
            betweenness_list = [Rational(None) for x in range(n)]

            for i in range(n):
                (<Rational> (betweenness_list[i])).set_from_mpq(betweenness[i])
            for i in range(n):
                mpq_clear(betweenness_source[i])
                mpq_clear(betweenness[i])
                mpq_clear(n_paths_from_source[i])
            mpq_clear(mpq_tmp)

    finally:
        free_short_digraph(g)
        free_short_digraph(bfs_dag)
        bitset_free(seen)
        bitset_free(next_layer)
        sig_free(queue)
        sig_free(n_paths_from_source)
        sig_free(degrees)
        sig_free(betweenness_source)
        sig_free(betweenness)

    if not G.is_directed():
        betweenness_list = [x / 2 for x in betweenness_list]

    if normalize:
        if G.is_directed():
            betweenness_list = [x / ((n - 1) * (n - 2)) for x in betweenness_list]
        else:
            betweenness_list = [2 * x / ((n - 1) * (n - 2)) for x in betweenness_list]

    return {vv: betweenness_list[i] for i, vv in enumerate(int_to_vertex)}


cdef void _estimate_reachable_vertices_dir(short_digraph g, int* reachL, int* reachU):
    r"""
    For each vertex ``v``, bounds the number of vertices reachable from ``v``.

    The lower bound is stored in ``reachL[v]``, while the upper bound is stored
    in ``reachU[v]``. These two arrays must be pre-allocated and they must have
    size at least ``n``, where ``n`` is the number of nodes of ``g``.

    The estimate works as follows: first, we compute the graph of strongly
    connected components `\mathcal{G=(V,E)}`, then, for each SCC `C`, we set:

    .. MATH::

        L(C)=|C|+\max_{(C,C') \in \mathcal{E}}L(C') \\
        U(C)=|C|+\max_{(C,C') \in \mathcal{E}}L(C')

    By analyzing strongly connected components in reverse topological order, we
    are sure that, as soon as we process component `C`, all components `C'`
    appearing on the right hand side have already been processed.  A further
    improvement on these bounds is obtained by exactly computing the number of
    vertices reachable from the biggest strongly connected component, and handle
    this component separately.

    Then, for each vertex ``v``, we set ``reachL[v]=L(C)``, where `C` is the
    strongly connected component containing ``v``.

    INPUT:

    - ``g`` -- short_digraph; the input graph;

    OUTPUT:

    ``reachL``, ``reachU``: two arrays that should be allocated outside this
    function and that should have size at least ``g.n``. At the end,
    ``reachL[v]`` (resp., ``reachU[v]``) will contain the lower (resp., upper)
    bound on the number of reachable vertices from ``v``.
    """
    cdef MemoryAllocator mem = MemoryAllocator()
    cdef int n = g.n
    cdef int* scc = <int*> mem.malloc(n * sizeof(int))
    cdef int i, v, w, maxscc = 0
    cdef int nscc = tarjan_strongly_connected_components_C(g, scc)
    cdef short_digraph sccgraph
    strongly_connected_components_digraph_C(g, nscc, scc, sccgraph)

    cdef int* scc_sizes = <int*> mem.calloc(nscc, sizeof(int))
    cdef int nreach_maxscc = 0
    cdef short* reach_max_scc = <short*> mem.calloc(nscc, sizeof(short))
    cdef int* reachL_scc = <int*> mem.calloc(nscc, sizeof(int))
    cdef uint64_t* reachU_scc = <uint64_t*> mem.calloc(nscc, sizeof(uint64_t))
    cdef uint64_t* reachU_without_maxscc = <uint64_t*> mem.calloc(nscc, sizeof(uint64_t))
    # We need uint64_t because these values may become much bigger than g.n,
    # up to g.n^2, during the computation. Only at the end, we set reachL and
    # reachU as the maximum between g.n and the computed value (so that they
    # can be converted to int without overflow).

    # Variables used in BFS from the largest strongly connected component
    cdef uint32_t startq, endq
    cdef int* q = <int*> mem.malloc(nscc * sizeof(int))
    cdef short* reached = <short*> mem.calloc(nscc, sizeof(short))
    cdef uint32_t* neigh_start
    cdef uint32_t* neigh_end

    # Compute scc_sizes
    for i in range(g.n):
        scc_sizes[scc[i]] += 1

    # Compute maxscc
    for i in range(nscc):
        if scc_sizes[maxscc] < scc_sizes[i]:
            maxscc = i
    reach_max_scc[maxscc] = 1

    # BFS to compute number of reachable vertices for the biggest SCC.
    q[0] = maxscc
    nreach_maxscc = scc_sizes[maxscc]
    reached[maxscc] = 1
    startq = 0
    endq = 1
    while startq < endq:
        v = q[startq]
        startq += 1
        neigh_start = sccgraph.neighbors[v]
        neigh_end = sccgraph.neighbors[v + 1]

        while neigh_start < neigh_end:
            w = neigh_start[0]
            if not reached[w]:
                reached[w] = 1
                nreach_maxscc += scc_sizes[w]
                q[endq] = w
                endq += 1
            neigh_start += 1

    reachL_scc[maxscc] = nreach_maxscc
    reachU_scc[maxscc] = nreach_maxscc
    reachU_without_maxscc[maxscc] = 0
    # Dynamic programming to estimate number of reachable vertices for other
    # SCCs
    for i in range(nscc):
        if i == maxscc:
            continue

        neigh_start = sccgraph.neighbors[i]
        neigh_end = sccgraph.neighbors[i + 1]

        while neigh_start < neigh_end:
            w = neigh_start[0]
            neigh_start += 1

            reachL_scc[i] = max(reachL_scc[i], reachL_scc[w])
            reachU_scc[i] += reachU_scc[w]
            # Note that this might become much bigger than g.n, up to g.n*g.n.
            # Hence we used uint64_t, and only at the end we take the minimum
            # between this value and g.n (since g.n is an upper bound on
            # the number of reachable vertices).
            if not reached[w]:
                reachU_without_maxscc[i] += reachU_without_maxscc[w]
            reach_max_scc[i] = reach_max_scc[i] or reach_max_scc[w]

        if reach_max_scc[i]:
            reachU_scc[i] = reachU_without_maxscc[i] + nreach_maxscc

        reachL_scc[i] += scc_sizes[i]
        reachU_scc[i] += scc_sizes[i]
        if not reached[i]:
            reachU_without_maxscc[i] += scc_sizes[i]

    for i in range(n):
        reachL[i] = reachL_scc[scc[i]]
        reachU[i] = min(<int>reachU_scc[scc[i]], g.n)


cdef void _compute_reachable_vertices_undir(short_digraph g, int* reachable):
    r"""
    For each vertex ``v``, compute the number of vertices reachable from ``v``.

    The number of vertices reachable from ``v`` (which is the size of the
    connected component containing ``v``) is stored in variable
    ``reachable[v]``. The array `reachable` is assumed to be allocated outside
    this function, and it is assumed to have size at least ``g.n``.
    """
    cdef MemoryAllocator mem = MemoryAllocator()
    cdef int i
    cdef int n = g.n
    cdef int* q = <int*> mem.malloc(n * sizeof(int))
    cdef short* reached = <short*> mem.calloc(n, sizeof(short))

    cdef int v, w
    cdef uint32_t* neigh_start
    cdef uint32_t* neigh_end
    cdef uint32_t startq, endq
    cdef list currentcc

    memset(reachable, 0, n * sizeof(int))

    for i in range(n):
        # BFS from i
        if reachable[i]:
            continue

        reached[i] = 1
        currentcc = [i]

        q[0] = i
        startq = 0
        endq = 1
        while startq < endq:
            v = q[startq]
            startq += 1
            neigh_start = g.neighbors[v]
            neigh_end = g.neighbors[v + 1]

            while neigh_start < neigh_end:
                w = neigh_start[0]
                if not reached[w]:
                    reached[w] = 1
                    currentcc.append(w)
                    q[endq] = w
                    endq += 1
                neigh_start += 1

        for v in currentcc:
            reachable[v] = len(currentcc)


cdef void _sort_vertices_degree(short_digraph g, int* sorted_verts):
    r"""
    Sort vertices in decreasing order of degree.

    Uses counting sort, since degrees are between `0` and `n-1`: the running
    time is then `O(n)`.
    """
    cdef MemoryAllocator mem = MemoryAllocator()
    cdef uint32_t* verts_of_degree = <uint32_t*> mem.calloc(g.n, sizeof(uint32_t))
    cdef uint32_t* next_vert_of_degree = <uint32_t*> mem.malloc(g.n * sizeof(uint32_t))
    cdef int d, v

    # Otherwise, segmentation fault
    if not g.n:
        return

    for v in range(g.n):
        verts_of_degree[out_degree(g, v)] += 1

    next_vert_of_degree[g.n - 1] = 0
    for i in range(g.n - 2, -1, -1):
        next_vert_of_degree[i] = next_vert_of_degree[i + 1] + verts_of_degree[i + 1]

    for v in range(g.n):
        d = out_degree(g, v)
        sorted_verts[next_vert_of_degree[d]] = v
        next_vert_of_degree[d] += 1


def centrality_closeness_top_k(G, int k=1, int verbose=0):
    r"""
    Compute the ``k`` vertices with largest closeness centrality.

    The algorithm is based on performing a breadth-first-search (BFS) from each
    vertex, and to use bounds in order to cut these BFSes as soon as possible.
    If ``k`` is small, it is much more efficient than computing all centralities
    with :meth:`~sage.graphs.generic_graph.GenericGraph.centrality_closeness`.
    Conversely, if ``k`` is close to the number of nodes, the running-time is
    approximately the same (it might even be a bit longer, because more
    computations are needed).

    For more information, see [BCM15]_. The algorithm does not work on
    weighted graphs.

    INPUT:

    - ``G`` -- a Sage Graph or DiGraph;

    - ``k`` -- integer (default: 1); the algorithm will return the ``k``
      vertices with largest closeness centrality. This value should be between 1
      and the number of vertices with positive (out)degree, because the
      closeness centrality is not defined for vertices with (out)degree 0. If
      ``k`` is bigger than this value, the output will contain all vertices of
      positive (out)degree.

    - ``verbose`` -- integer (default: 0); define how "verbose" the algorithm
      should be. If 0, nothing is printed, if 1, we print only the performance
      ratio at the end of the algorithm, if 2, we print partial results every
      1000 visits, if 3, we print partial results after every visit.

    OUTPUT:

    An ordered list of ``k`` pairs `(closv, v)`, where `v` is one of the ``k``
    most central vertices, and `closv` is its closeness centrality.  If `k` is
    bigger than the number of vertices with positive (out)degree, the list might
    be smaller.

    EXAMPLES::

        sage: from sage.graphs.centrality import centrality_closeness_top_k
        sage: g = graphs.PathGraph(10)
        sage: centrality_closeness_top_k(g, 4, 1)
        Final performance ratio: 0.711111111111...
        [(0.36, 5),
         (0.36, 4),
         (0.3333333333333333, 6),
         (0.3333333333333333, 3)]
        sage: g = digraphs.Path(10)
        sage: centrality_closeness_top_k(g, 5, 1)
        Final performance ratio: 0.422222222222...
        [(0.2, 0),
         (0.19753086419753085, 1),
         (0.19444444444444442, 2),
         (0.19047619047619047, 3),
         (0.18518518518518517, 4)]

    TESTS:

    If ``k`` or ``verbose`` is not an integer::

        sage: from sage.graphs.centrality import centrality_closeness_top_k
        sage: g = digraphs.Path(10)
        sage: centrality_closeness_top_k(g, 'abc', 1)
        Traceback (most recent call last):
        ...
        TypeError: an integer is required
        sage: centrality_closeness_top_k(g, 1, 'abc')
        Traceback (most recent call last):
        ...
        TypeError: an integer is required

    If ``k`` is bigger than the number of nodes::

        sage: from sage.graphs.centrality import centrality_closeness_top_k
        sage: g = graphs.PathGraph(5)
        sage: centrality_closeness_top_k(g, 10, 0)
        [(0.6666666666666666, 2),
         (0.5714285714285714, 3),
         (0.5714285714285714, 1),
         (0.4, 4),
         (0.4, 0)]

    Empty graph::

        sage: from sage.graphs.centrality import centrality_closeness_top_k
        sage: g = Graph()
        sage: centrality_closeness_top_k(g, 10, 0)
        []
        sage: g = Graph(10)
        sage: centrality_closeness_top_k(g, 10, 0)
        []

    The result is correct::

        sage: # needs networkx
        sage: from sage.graphs.centrality import centrality_closeness_top_k
        sage: import random
        sage: n = 20
        sage: m = random.randint(1, n * (n - 1) / 2)
        sage: k = random.randint(1, n)
<<<<<<< HEAD
        sage: g = graphs.RandomGNM(n, m)                                                # needs networkx
        sage: topk = centrality_closeness_top_k(g, k)                                   # needs networkx
        sage: centr = g.centrality_closeness(algorithm='BFS')                           # needs networkx
        sage: sorted_centr = sorted(centr.values(), reverse=True)                       # needs networkx
        sage: len(topk) == min(k, len(sorted_centr))                                    # needs networkx
        True
        sage: all(abs(topk[i][0] - sorted_centr[i]) < 1e-12 for i in range(len(topk)))  # needs networkx
=======
        sage: g = graphs.RandomGNM(n, m)
        sage: topk = centrality_closeness_top_k(g, k)
        sage: centr = g.centrality_closeness(algorithm='BFS')
        sage: sorted_centr = sorted(centr.values(), reverse=True)
        sage: len(topk) == min(k, len(sorted_centr))
        True
        sage: all(abs(topk[i][0] - sorted_centr[i]) < 1e-12 for i in range(len(topk)))
>>>>>>> abdcae83
        True

    Directed case::

        sage: # needs networkx
        sage: from sage.graphs.centrality import centrality_closeness_top_k
        sage: import random
        sage: n = 20
        sage: m = random.randint(1, n * (n - 1))
        sage: k = random.randint(1, n)
<<<<<<< HEAD
        sage: g = digraphs.RandomDirectedGNM(n, m)                                      # needs networkx
        sage: topk = centrality_closeness_top_k(g, k)                                   # needs networkx
        sage: centr = g.centrality_closeness(algorithm='BFS')                           # needs networkx
        sage: sorted_centr = sorted(centr.values(), reverse=True)                       # needs networkx
        sage: len(topk) == min(k, len(sorted_centr))                                    # needs networkx
        True
        sage: all(abs(topk[i][0] - sorted_centr[i]) < 1e-12 for i in range(len(topk)))  # needs networkx
=======
        sage: g = digraphs.RandomDirectedGNM(n, m)
        sage: topk = centrality_closeness_top_k(g, k)
        sage: centr = g.centrality_closeness(algorithm='BFS')
        sage: sorted_centr = sorted(centr.values(), reverse=True)
        sage: len(topk) == min(k, len(sorted_centr))
        True
        sage: all(abs(topk[i][0] - sorted_centr[i]) < 1e-12 for i in range(len(topk)))
>>>>>>> abdcae83
        True
    """
    cdef list res
    if k >= G.order():
        closeness_dict = G.centrality_closeness(by_weight=False, algorithm='BFS')
        res = [(closz, z) for z, closz in closeness_dict.items()]
        try:
            res = sorted(res, reverse=True)
        except TypeError:
            # A TypeError may occur in Python 3 when vertex labels are of
            # different types. We then sort on values only.
            res = sorted(res, reverse=True, key=lambda zz: zz[0])
        return res

    if G.order() < 2:
        return []

    cdef MemoryAllocator mem = MemoryAllocator()
    cdef short_digraph sd
    # Copying the whole graph to obtain the list of neighbors quicker than by
    # calling out_neighbors. This data structure is well documented in the
    # module sage.graphs.base.static_sparse_graph
    cdef list V = list(G)
    init_short_digraph(sd, G, edge_labelled=False, vertex_list=V)
    cdef int n = sd.n
    cdef int* reachL = <int*> mem.malloc(n * sizeof(int))
    cdef int* reachU
    cdef int* pred = <int*> mem.calloc(n, sizeof(int))
    cdef double *farness = <double*> mem.malloc(n * sizeof(double))
    cdef int d, nd, x, v, w
    cdef long f, gamma
    cdef int* queue = <int*> mem.malloc(n * sizeof(int))
    cdef double tildefL, tildefU
    cdef bint stopped
    cdef uint32_t* p_tmp
    cdef int layer_current_beginning, layer_current_end, layer_next_end=0
    cdef long visited = 0
    cdef int nvis = 0
    cdef short* seen = <short*> mem.calloc(n, sizeof(short))
    cdef bint directed = G.is_directed()

    cdef int* topk = <int*> mem.malloc(k * sizeof(int))
    for i in range(k):
        topk[i] = -1
    for i in range(n):
        pred[i] = -1

    cdef double kth = n
    cdef int* sorted_vert = <int*> mem.malloc(n * sizeof(int))
    if directed:
        reachU = <int*> mem.malloc(n * sizeof(int))
        _estimate_reachable_vertices_dir(sd, reachL, reachU)
    else:
        _compute_reachable_vertices_undir(sd, reachL)
        reachU = reachL
    _sort_vertices_degree(sd, sorted_vert)

    for x in sorted_vert[:n]:
        sig_check()

        if not out_degree(sd, x):
            break
        # We start a BFSCut from x:

        # We reset variable seen:
        for v in queue[:layer_next_end]:
            seen[v] = 0
            pred[v] = -1

        layer_current_beginning = 0
        layer_current_end = 1
        layer_next_end = 1
        d = 0
        f = 0
        # We are at level 0, and gamma is the number of arcs exiting level 0
        # (hence, deg(x)).
        gamma = out_degree(sd, x)
        nd = 1
        queue[0] = x
        stopped = False
        seen[x] = 1
        nvis += 1

        # The graph is explored layer by layer.
        while layer_current_beginning < layer_current_end and not stopped:
            sig_check()

            # We update our estimate of the farness of v.
            # The estimate sets distance d+1 to gamma vertices (which is an
            # upper bound on the number of vertices at distance d+1 from v),
            # and distance d+2 to all other vertices reachable from x.
            tildefL = ((f - gamma + (d + 2) * (<double>(reachL[x] - nd))) * (n - 1)) / ((<double>(reachL[x] - 1)) * (reachL[x] - 1))
            tildefU = ((f - gamma + (d + 2) * (<double>(reachU[x] - nd))) * (n - 1)) / ((<double>(reachU[x] - 1)) * (reachU[x] - 1))
            d += 1
            gamma = 0

            if tildefL >= kth and tildefU >= kth:
                farness[x] = n
                stopped = True
                break
            # Looking for all non-discovered neighbors of some vertex of the
            # current layer.
            for j in range(layer_current_beginning, layer_current_end):
                sig_check()

                u = queue[j]

                # List the neighbors of u
                p_tmp = sd.neighbors[u]
                while p_tmp < sd.neighbors[u + 1] and not stopped:
                    sig_check()

                    visited += 1
                    v = p_tmp[0]
                    p_tmp += 1
                    # Is it a new vertex ?
                    if not seen[v]:
                        seen[v] = 1
                        queue[layer_next_end] = v
                        layer_next_end += 1
                        f = f + d
                        gamma += out_degree(sd, v) if directed else (out_degree(sd, v) - 1)
                        nd = nd + 1
                        pred[v] = u
                    elif directed or pred[u] != v:
                        tildefL += (n - 1) / (<double>(reachL[x] - 1) * (reachL[x] - 1))
                        tildefU += (n - 1) / (<double>(reachU[x] - 1) * (reachU[x] - 1))
                        if tildefL >= kth and tildefU >= kth:
                            farness[x] = n
                            stopped = True
                if stopped:
                    break
            # 'next_layer' becomes 'current_layer'
            layer_current_beginning = layer_current_end
            layer_current_end = layer_next_end

        if not stopped:
            farness[x] = ((<double> f) * (n - 1)) / (<double>(nd - 1) * (nd - 1))

        if farness[x] < kth:
            for i in range(k):
                if topk[i] == -1 or farness[topk[i]] == kth:
                    topk[i] = x
                    break
            kth = 0
            for i in range(k):
                if topk[i] == -1:
                    kth = n
                    break
                kth = max(kth, farness[topk[i]])
        if verbose >= 3 or (verbose == 2 and nvis % 1000 == 0):
            print("Visit {} from {}:".format(nvis, x))
            print("    Lower bound: {}".format(1 / kth))
            print("    Perf. ratio: {}".format(visited / (nvis * <double> (sd.neighbors[sd.n] - sd.edges))))

    if verbose > 0:
        print("Final performance ratio: {}".format(visited / (n * <double> (sd.neighbors[sd.n] - sd.edges))))

    res = [(1.0 / farness[v], V[v]) for v in topk[:k] if v != -1]
    try:
        res = sorted(res, reverse=True)
    except TypeError:
        # A TypeError may occur in Python 3 when vertex labels are of
        # different types. We then sort on values only.
        res = sorted(res, reverse=True, key=lambda vv: vv[0])
    return res


def centrality_closeness_random_k(G, int k=1):
    r"""
    Return an estimation of the closeness centrality of `G`.

    The algorithm first randomly selects a set `S` of `k` vertices.  Then it
    computes shortest path distances from each vertex in `S` (using Dijkstra for
    weighted graph and breadth-first-search (BFS) for unweighted graph) and uses
    this knowledge to estimate the closeness centrality of all vertices.

    For more information, see [EDI2014]_.

    INPUT:

    - ``G`` -- an undirected connected Graph

    - ``k`` -- integer (default: 1); number of random nodes to choose

    OUTPUT:

    A dictionary associating to each vertex its estimated closeness centrality.

    EXAMPLES:

    Estimation of the closeness centrality of the Petersen Graph when `k == n`::

        sage: from sage.graphs.centrality import centrality_closeness_random_k
        sage: G = graphs.PetersenGraph()
        sage: centrality_closeness_random_k(G, 10)
        {0: 0.6,
         1: 0.6,
         2: 0.6,
         3: 0.6,
         4: 0.6,
         5: 0.6,
         6: 0.6,
         7: 0.6,
         8: 0.6,
         9: 0.6}

    TESTS::

        sage: from sage.graphs.centrality import centrality_closeness_random_k
        sage: G = Graph('Ihe\\n@GUA')
        sage: centrality_closeness_random_k(G, -1)
        Traceback (most recent call last):
        ...
        ValueError: parameter k must be a positive integer

        sage: centrality_closeness_random_k(DiGraph(2), 1)
        Traceback (most recent call last):
        ...
        ValueError: G must be an undirected Graph

    """
    G._scream_if_not_simple()
    if G.is_directed():
        raise ValueError("G must be an undirected Graph")

    cdef int n = G.order()
    if not n:
        return {}
    if k < 1:
        raise ValueError("parameter k must be a positive integer")
    if k > n:
        k = n

    if not G.is_connected():
        raise ValueError("G must be a connected Graph")

    # Initialization of some data structures
    cdef MemoryAllocator mem = MemoryAllocator()
    cdef double* partial_farness = <double*> mem.malloc(n * sizeof(double))
    cdef uint32_t* distance
    cdef uint32_t* waiting_list
    cdef short_digraph sd
    cdef bitset_t seen
    cdef double farness
    cdef int i, j
    cdef dict closeness_centrality_array = {}
    cdef list int_to_vertex = list(G)
    cdef dict vertex_to_int = {v: i for i, v in enumerate(int_to_vertex)}

    # Initialize
    for i in range(n):
        partial_farness[i] = 0

    # Shuffle the vertices
    cdef list V = list(range(n))
    random.shuffle(V)

    if G.weighted():
        # For all random nodes take as a source then run Dijstra and
        # calculate closeness centrality for k random vertices from l.
        for i in range(k):
            farness = 0
            distances = boost_shortest_paths(G, int_to_vertex[V[i]], algorithm='Dijkstra')[0]
            for vertex in distances:
                farness += float(distances[vertex])
                partial_farness[vertex_to_int[vertex]] += float(distances[vertex])

            closeness_centrality_array[int_to_vertex[V[i]]] = (n - 1) / farness

    # G is unweighted graph
    else:

        # Copying the whole graph as a static_sparse_graph for fast shortest
        # paths computation in unweighted graph. This data structure is well
        # documented in module sage.graphs.base.static_sparse_graph
        init_short_digraph(sd, G, edge_labelled=False, vertex_list=int_to_vertex)
        distance = <uint32_t*> mem.malloc(n * sizeof(uint32_t))
        waiting_list = <uint32_t*> mem.malloc(n * sizeof(uint32_t))
        bitset_init(seen, n)

        # Run BFS for random k vertices
        for i in range(k):
            farness = 0
            simple_BFS(sd, V[i], distance, NULL, waiting_list, seen)
            for j in range(n):
                farness += distance[j]
                partial_farness[j] += distance[j]

            closeness_centrality_array[int_to_vertex[V[i]]] = (n - 1) / farness

        bitset_free(seen)
        free_short_digraph(sd)

    # Estimate the closeness centrality for remaining n-k vertices.
    for i in range(k, n):
        closeness_centrality_array[int_to_vertex[V[i]]] = k / partial_farness[V[i]]

    return closeness_centrality_array<|MERGE_RESOLUTION|>--- conflicted
+++ resolved
@@ -644,15 +644,6 @@
         sage: n = 20
         sage: m = random.randint(1, n * (n - 1) / 2)
         sage: k = random.randint(1, n)
-<<<<<<< HEAD
-        sage: g = graphs.RandomGNM(n, m)                                                # needs networkx
-        sage: topk = centrality_closeness_top_k(g, k)                                   # needs networkx
-        sage: centr = g.centrality_closeness(algorithm='BFS')                           # needs networkx
-        sage: sorted_centr = sorted(centr.values(), reverse=True)                       # needs networkx
-        sage: len(topk) == min(k, len(sorted_centr))                                    # needs networkx
-        True
-        sage: all(abs(topk[i][0] - sorted_centr[i]) < 1e-12 for i in range(len(topk)))  # needs networkx
-=======
         sage: g = graphs.RandomGNM(n, m)
         sage: topk = centrality_closeness_top_k(g, k)
         sage: centr = g.centrality_closeness(algorithm='BFS')
@@ -660,7 +651,6 @@
         sage: len(topk) == min(k, len(sorted_centr))
         True
         sage: all(abs(topk[i][0] - sorted_centr[i]) < 1e-12 for i in range(len(topk)))
->>>>>>> abdcae83
         True
 
     Directed case::
@@ -671,15 +661,6 @@
         sage: n = 20
         sage: m = random.randint(1, n * (n - 1))
         sage: k = random.randint(1, n)
-<<<<<<< HEAD
-        sage: g = digraphs.RandomDirectedGNM(n, m)                                      # needs networkx
-        sage: topk = centrality_closeness_top_k(g, k)                                   # needs networkx
-        sage: centr = g.centrality_closeness(algorithm='BFS')                           # needs networkx
-        sage: sorted_centr = sorted(centr.values(), reverse=True)                       # needs networkx
-        sage: len(topk) == min(k, len(sorted_centr))                                    # needs networkx
-        True
-        sage: all(abs(topk[i][0] - sorted_centr[i]) < 1e-12 for i in range(len(topk)))  # needs networkx
-=======
         sage: g = digraphs.RandomDirectedGNM(n, m)
         sage: topk = centrality_closeness_top_k(g, k)
         sage: centr = g.centrality_closeness(algorithm='BFS')
@@ -687,7 +668,6 @@
         sage: len(topk) == min(k, len(sorted_centr))
         True
         sage: all(abs(topk[i][0] - sorted_centr[i]) < 1e-12 for i in range(len(topk)))
->>>>>>> abdcae83
         True
     """
     cdef list res
