--- conflicted
+++ resolved
@@ -165,17 +165,6 @@
 
     EXAMPLES::
 
-<<<<<<< HEAD
-        sage: graphs.RandomTree(50).show(method="js")   # optional - internet
-
-        sage: g = graphs.PetersenGraph()
-        sage: g.show(method="js", vertex_partition=g.coloring())        # optional - internet
-
-        sage: graphs.DodecahedralGraph().show(method="js",      # optional - internet
-        ....:                                 force_spring_layout=True)
-
-        sage: graphs.DodecahedralGraph().show(method="js")      # optional - internet
-=======
         sage: graphs.RandomTree(50).show(method="js")                           # optional - internet, needs sage.plot
 
         sage: g = graphs.PetersenGraph()
@@ -185,7 +174,6 @@
         ....:                                 force_spring_layout=True)
 
         sage: graphs.DodecahedralGraph().show(method="js")                      # optional - internet, needs sage.plot
->>>>>>> abdcae83
 
         sage: # needs sage.combinat
         sage: g = digraphs.DeBruijn(2, 2)
@@ -195,11 +183,7 @@
         sage: g.add_edge("10", "10", "c")
         sage: g.add_edge("10", "10", "d")
         sage: g.add_edge("01", "11", "1")
-<<<<<<< HEAD
-        sage: g.show(method="js", vertex_labels=True, edge_labels=True,
-=======
         sage: g.show(method="js", vertex_labels=True, edge_labels=True,         # optional - internet, needs sage.plot
->>>>>>> abdcae83
         ....:        link_distance=200, gravity=.05, charge=-500,
         ....:        edge_partition=[[("11", "12", "2"), ("21", "21", "a")]],
         ....:        edge_thickness=4)
