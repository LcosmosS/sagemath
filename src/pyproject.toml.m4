include(`sage_spkg_versions_toml.m4')dnl' -*- conf-toml -*-
[build-system]
# Minimum requirements for the build system to execute.
requires = [
    "sage_setup[autogen]",
    # Some version of sage-conf is required.
    # Note that PEP517/518 have no notion of optional sage_spkg dependencies:
    # https://github.com/pypa/pip/issues/6144
    SPKG_INSTALL_REQUIRES_sage_conf
    SPKG_INSTALL_REQUIRES_setuptools
    SPKG_INSTALL_REQUIRES_wheel
    SPKG_INSTALL_REQUIRES_sage_setup
    SPKG_INSTALL_REQUIRES_cypari
    SPKG_INSTALL_REQUIRES_cysignals
    SPKG_INSTALL_REQUIRES_cython
    SPKG_INSTALL_REQUIRES_gmpy2
    SPKG_INSTALL_REQUIRES_jupyter_core
<<<<<<< HEAD
    SPKG_INSTALL_REQUIRES_numpy
    SPKG_INSTALL_REQUIRES_pkgconfig
    SPKG_INSTALL_REQUIRES_pplpy
    SPKG_INSTALL_REQUIRES_memory_allocator
]
build-backend = "setuptools.build_meta"
=======
    SPKG_INSTALL_REQUIRES_memory_allocator
    SPKG_INSTALL_REQUIRES_numpy
    SPKG_INSTALL_REQUIRES_pkgconfig
    SPKG_INSTALL_REQUIRES_pplpy
]
build-backend = "setuptools.build_meta"

[project]
name = "sagemath-standard"
description = "Sage: Open Source Mathematics Software: Standard Python Library"
dependencies = [
    SPKG_INSTALL_REQUIRES_sage_conf
    SPKG_INSTALL_REQUIRES_six
dnl From build/pkgs/sagelib/dependencies
    SPKG_INSTALL_REQUIRES_conway_polynomials
    SPKG_INSTALL_REQUIRES_cypari
    SPKG_INSTALL_REQUIRES_cysignals
    SPKG_INSTALL_REQUIRES_cython
    SPKG_INSTALL_REQUIRES_gmpy2
    SPKG_INSTALL_REQUIRES_importlib_metadata
    SPKG_INSTALL_REQUIRES_importlib_resources
    SPKG_INSTALL_REQUIRES_jupyter_core
    SPKG_INSTALL_REQUIRES_lrcalc_python
    SPKG_INSTALL_REQUIRES_memory_allocator
    SPKG_INSTALL_REQUIRES_numpy
    SPKG_INSTALL_REQUIRES_pkgconfig
    SPKG_INSTALL_REQUIRES_pplpy
    SPKG_INSTALL_REQUIRES_primecountpy
    SPKG_INSTALL_REQUIRES_requests
    SPKG_INSTALL_REQUIRES_typing_extensions
dnl From Makefile.in: SAGERUNTIME
    SPKG_INSTALL_REQUIRES_ipython
    SPKG_INSTALL_REQUIRES_pexpect
dnl From Makefile.in: DOC_DEPENDENCIES
    SPKG_INSTALL_REQUIRES_sphinx
    SPKG_INSTALL_REQUIRES_networkx
    SPKG_INSTALL_REQUIRES_scipy
    SPKG_INSTALL_REQUIRES_sympy
    SPKG_INSTALL_REQUIRES_matplotlib
    SPKG_INSTALL_REQUIRES_pillow
    SPKG_INSTALL_REQUIRES_mpmath
    SPKG_INSTALL_REQUIRES_ipykernel
    SPKG_INSTALL_REQUIRES_jupyter_client
    SPKG_INSTALL_REQUIRES_ipywidgets
    SPKG_INSTALL_REQUIRES_fpylll
dnl pycryptosat  # Sage distribution installs it as part of cryptominisat. According to its README on https://pypi.org/project/pycryptosat/: "The pycryptosat python package compiles while compiling CryptoMiniSat. It cannot be compiled on its own, it must be compiled at the same time as CryptoMiniSat."
dnl Packages with important upper version bounds
    SPKG_INSTALL_REQUIRES_ptyprocess
]
dynamic = ["version"]
include(`pyproject_toml_metadata.m4')dnl'

[project.optional-dependencies]
R = [
    SPKG_INSTALL_REQUIRES_rpy2
]

[project.readme]
file = "README.rst"
content-type = "text/x-rst"

[tool.conda-lock]
platforms = [
    'osx-64', 'linux-64', 'linux-aarch64', 'osx-arm64'
]

[tool.setuptools]
script-files = [
    # The sage script
    "bin/sage",
    # Other scripts that should be in the path also for OS packaging of sage:
    "bin/sage-eval",
    # Included because it is useful for doctesting/coverage testing user scripts too:
    "bin/sage-runtests",
    "bin/sage-fixdoctests",
    "bin/sage-coverage",
    # The following is deprecated but might still be used in user package install scripts
    "bin/sage-cython",
    # Helper scripts invoked by sage script
    # (they would actually belong to something like libexec)
    "bin/sage-cachegrind",
    "bin/sage-callgrind",
    "bin/sage-massif",
    "bin/sage-omega",
    "bin/sage-valgrind",
    "bin/sage-venv-config",
    "bin/sage-version.sh",
    "bin/sage-cleaner",
    # Only makes sense in sage-the-distribution. TODO: Move to another installation script.
    "bin/sage-list-packages",
    # Uncategorized scripts in alphabetical order
    "bin/math-readline",
    "bin/sage-env",
    # sage-env-config -- installed by sage_conf
    # sage-env-config.in -- not to be installed
    "bin/sage-grep",
    "bin/sage-grepdoc",
    "bin/sage-inline-fortran",
    "bin/sage-ipynb2rst",
    "bin/sage-ipython",
    "bin/sage-notebook",
    "bin/sage-num-threads.py",
    "bin/sage-preparse",
    "bin/sage-python",
    "bin/sage-run",
    "bin/sage-run-cython",
    "bin/sage-startuptime.py",
    "bin/sage-update-version",
]
license-files = ["LICENSE.txt"]
include-package-data = false

[tool.setuptools.package-data]
"sage.libs.gap" = ["sage.gaprc"]
"sage.interfaces" = ["sage-maxima.lisp"]
"sage.doctest" = ["tests/*"]
"sage.repl.rich_output" = ["example*"]
sage = [
    "ext_data/*",
    "ext_data/kenzo/*",
    "ext_data/singular/*",
    "ext_data/singular/function_field/*",
    "ext_data/images/*",
    "ext_data/doctest/*",
    "ext_data/doctest/invalid/*",
    "ext_data/gap/*",
    "ext_data/gap/joyner/*",
    "ext_data/mwrank/*",
    "ext_data/notebook-ipython/*",
    "ext_data/nbconvert/*",
    "ext_data/graphs/*",
    "ext_data/pari/*",
    "ext_data/pari/dokchitser/*",
    "ext_data/pari/buzzard/*",
    "ext_data/pari/simon/*",
    "ext_data/magma/*",
    "ext_data/magma/latex/*",
    "ext_data/magma/sage/*",
    "ext_data/valgrind/*",
    "ext_data/threejs/*",
]

[tool.setuptools.dynamic]
version = {file = ["VERSION.txt"]}
>>>>>>> 08526f71
<|MERGE_RESOLUTION|>--- conflicted
+++ resolved
@@ -15,14 +15,6 @@
     SPKG_INSTALL_REQUIRES_cython
     SPKG_INSTALL_REQUIRES_gmpy2
     SPKG_INSTALL_REQUIRES_jupyter_core
-<<<<<<< HEAD
-    SPKG_INSTALL_REQUIRES_numpy
-    SPKG_INSTALL_REQUIRES_pkgconfig
-    SPKG_INSTALL_REQUIRES_pplpy
-    SPKG_INSTALL_REQUIRES_memory_allocator
-]
-build-backend = "setuptools.build_meta"
-=======
     SPKG_INSTALL_REQUIRES_memory_allocator
     SPKG_INSTALL_REQUIRES_numpy
     SPKG_INSTALL_REQUIRES_pkgconfig
@@ -166,5 +158,4 @@
 ]
 
 [tool.setuptools.dynamic]
-version = {file = ["VERSION.txt"]}
->>>>>>> 08526f71
+version = {file = ["VERSION.txt"]}