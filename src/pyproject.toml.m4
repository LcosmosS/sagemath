include(`sage_spkg_versions_toml.m4')dnl' -*- conf-toml -*-
[build-system]
# Minimum requirements for the build system to execute.
requires = [
    "sage_setup[autogen]",
    # Some version of sage-conf is required.
    # Note that PEP517/518 have no notion of optional sage_spkg dependencies:
    # https://github.com/pypa/pip/issues/6144
<<<<<<< HEAD
    SPKG_INSTALL_REQUIRES_sage_conf
    SPKG_INSTALL_REQUIRES_setuptools
    SPKG_INSTALL_REQUIRES_wheel
    SPKG_INSTALL_REQUIRES_sage_setup
    SPKG_INSTALL_REQUIRES_cypari
    SPKG_INSTALL_REQUIRES_cysignals
    SPKG_INSTALL_REQUIRES_cython
    SPKG_INSTALL_REQUIRES_gmpy2
    SPKG_INSTALL_REQUIRES_jupyter_core
    SPKG_INSTALL_REQUIRES_memory_allocator
    SPKG_INSTALL_REQUIRES_numpy
    SPKG_INSTALL_REQUIRES_pkgconfig
    SPKG_INSTALL_REQUIRES_pplpy
]
build-backend = "setuptools.build_meta"

[project]
name = "sagemath-standard"
description = "Sage: Open Source Mathematics Software: Standard Python Library"
dependencies = [
    SPKG_INSTALL_REQUIRES_sage_conf
    SPKG_INSTALL_REQUIRES_six
dnl From build/pkgs/sagelib/dependencies
    SPKG_INSTALL_REQUIRES_conway_polynomials
    SPKG_INSTALL_REQUIRES_cypari
    SPKG_INSTALL_REQUIRES_cysignals
    SPKG_INSTALL_REQUIRES_cython
    SPKG_INSTALL_REQUIRES_gmpy2
    SPKG_INSTALL_REQUIRES_importlib_metadata
    SPKG_INSTALL_REQUIRES_importlib_resources
    SPKG_INSTALL_REQUIRES_jupyter_core
    SPKG_INSTALL_REQUIRES_lrcalc_python
    SPKG_INSTALL_REQUIRES_memory_allocator
    SPKG_INSTALL_REQUIRES_numpy
    SPKG_INSTALL_REQUIRES_pkgconfig
    SPKG_INSTALL_REQUIRES_pplpy
    SPKG_INSTALL_REQUIRES_primecountpy
    SPKG_INSTALL_REQUIRES_requests
    SPKG_INSTALL_REQUIRES_typing_extensions
dnl From Makefile.in: SAGERUNTIME
    SPKG_INSTALL_REQUIRES_ipython
    SPKG_INSTALL_REQUIRES_pexpect
dnl From Makefile.in: DOC_DEPENDENCIES
    SPKG_INSTALL_REQUIRES_sphinx
    SPKG_INSTALL_REQUIRES_networkx
    SPKG_INSTALL_REQUIRES_scipy
    SPKG_INSTALL_REQUIRES_sympy
    SPKG_INSTALL_REQUIRES_matplotlib
    SPKG_INSTALL_REQUIRES_pillow
    SPKG_INSTALL_REQUIRES_mpmath
    SPKG_INSTALL_REQUIRES_ipykernel
    SPKG_INSTALL_REQUIRES_jupyter_client
    SPKG_INSTALL_REQUIRES_ipywidgets
    SPKG_INSTALL_REQUIRES_fpylll
dnl pycryptosat  # Sage distribution installs it as part of cryptominisat. According to its README on https://pypi.org/project/pycryptosat/: "The pycryptosat python package compiles while compiling CryptoMiniSat. It cannot be compiled on its own, it must be compiled at the same time as CryptoMiniSat."
dnl Packages with important upper version bounds
    SPKG_INSTALL_REQUIRES_ptyprocess
]
dynamic = ["version"]
include(`pyproject_toml_metadata.m4')dnl'

[project.optional-dependencies]
R = [
    SPKG_INSTALL_REQUIRES_rpy2
]

[project.readme]
file = "README.rst"
content-type = "text/x-rst"

[tool.setuptools]
script-files = [
    # The sage script
    "bin/sage",
    # Other scripts that should be in the path also for OS packaging of sage:
    "bin/sage-eval",
    # Included because it is useful for doctesting/coverage testing user scripts too:
    "bin/sage-runtests",
    "bin/sage-fixdoctests",
    "bin/sage-coverage",
    # The following is deprecated but might still be used in user package install scripts
    "bin/sage-cython",
    # Helper scripts invoked by sage script
    # (they would actually belong to something like libexec)
    "bin/sage-cachegrind",
    "bin/sage-callgrind",
    "bin/sage-massif",
    "bin/sage-omega",
    "bin/sage-valgrind",
    "bin/sage-venv-config",
    "bin/sage-version.sh",
    "bin/sage-cleaner",
    # Only makes sense in sage-the-distribution. TODO: Move to another installation script.
    "bin/sage-list-packages",
    # Uncategorized scripts in alphabetical order
    "bin/math-readline",
    "bin/sage-env",
    # sage-env-config -- installed by sage_conf
    # sage-env-config.in -- not to be installed
    "bin/sage-grep",
    "bin/sage-grepdoc",
    "bin/sage-inline-fortran",
    "bin/sage-ipynb2rst",
    "bin/sage-ipython",
    "bin/sage-notebook",
    "bin/sage-num-threads.py",
    "bin/sage-preparse",
    "bin/sage-python",
    "bin/sage-run",
    "bin/sage-run-cython",
    "bin/sage-startuptime.py",
    "bin/sage-update-version",
]
license-files = ["LICENSE.txt"]
include-package-data = false

[tool.setuptools.package-data]
"sage.libs.gap" = ["sage.gaprc"]
"sage.interfaces" = ["sage-maxima.lisp"]
"sage.doctest" = ["tests/*"]
"sage.repl.rich_output" = ["example*"]
sage = [
    "ext_data/*",
    "ext_data/kenzo/*",
    "ext_data/singular/*",
    "ext_data/singular/function_field/*",
    "ext_data/images/*",
    "ext_data/doctest/*",
    "ext_data/doctest/invalid/*",
    "ext_data/gap/*",
    "ext_data/gap/joyner/*",
    "ext_data/mwrank/*",
    "ext_data/notebook-ipython/*",
    "ext_data/nbconvert/*",
    "ext_data/graphs/*",
    "ext_data/pari/*",
    "ext_data/pari/dokchitser/*",
    "ext_data/pari/buzzard/*",
    "ext_data/pari/simon/*",
    "ext_data/magma/*",
    "ext_data/magma/latex/*",
    "ext_data/magma/sage/*",
    "ext_data/valgrind/*",
    "ext_data/threejs/*",
]

[tool.setuptools.dynamic]
version = {file = ["VERSION.txt"]}
=======
     esyscmd(`sage-get-system-packages install-requires-toml \
        sage_conf      \
        setuptools \
        wheel          \
        sage_setup     \
        cypari         \
        cysignals      \
        cython         \
        gmpy2          \
        jinja2         \
        jupyter_core   \
        numpy          \
        pkgconfig      \
        pplpy          \
        memory_allocator \
                    ')]
build-backend = "setuptools.build_meta"

[tool.conda-lock]
platforms = [
    'osx-64', 'linux-64', 'linux-aarch64', 'osx-arm64'
]
>>>>>>> bc91e965
<|MERGE_RESOLUTION|>--- conflicted
+++ resolved
@@ -6,7 +6,6 @@
     # Some version of sage-conf is required.
     # Note that PEP517/518 have no notion of optional sage_spkg dependencies:
     # https://github.com/pypa/pip/issues/6144
-<<<<<<< HEAD
     SPKG_INSTALL_REQUIRES_sage_conf
     SPKG_INSTALL_REQUIRES_setuptools
     SPKG_INSTALL_REQUIRES_wheel
@@ -76,6 +75,11 @@
 [project.readme]
 file = "README.rst"
 content-type = "text/x-rst"
+
+[tool.conda-lock]
+platforms = [
+    'osx-64', 'linux-64', 'linux-aarch64', 'osx-arm64'
+]
 
 [tool.setuptools]
 script-files = [
@@ -154,28 +158,4 @@
 ]
 
 [tool.setuptools.dynamic]
-version = {file = ["VERSION.txt"]}
-=======
-     esyscmd(`sage-get-system-packages install-requires-toml \
-        sage_conf      \
-        setuptools \
-        wheel          \
-        sage_setup     \
-        cypari         \
-        cysignals      \
-        cython         \
-        gmpy2          \
-        jinja2         \
-        jupyter_core   \
-        numpy          \
-        pkgconfig      \
-        pplpy          \
-        memory_allocator \
-                    ')]
-build-backend = "setuptools.build_meta"
-
-[tool.conda-lock]
-platforms = [
-    'osx-64', 'linux-64', 'linux-aarch64', 'osx-arm64'
-]
->>>>>>> bc91e965
+version = {file = ["VERSION.txt"]}