--- conflicted
+++ resolved
@@ -5,11 +5,7 @@
     'meson-python',
     'cypari2 >=2.1.1',
     # Exclude 1.12.0 because of https://github.com/sagemath/cysignals/issues/212
-<<<<<<< HEAD
-    'cysignals >=1.11.2',
-=======
     'cysignals >=1.11.2, != 1.12.0',
->>>>>>> dc99dc84
     # Exclude 3.0.3 because of https://github.com/cython/cython/issues/5748
     'cython >=3.0, != 3.0.3',
     'gmpy2 ~=2.1.b999',
@@ -25,11 +21,7 @@
     'conway-polynomials >=0.8',
     'cypari2 >=2.1.1',
     # Exclude 1.12.0 because of https://github.com/sagemath/cysignals/issues/212
-<<<<<<< HEAD
-    'cysignals >=1.11.2',
-=======
     'cysignals >=1.11.2, != 1.12.0',
->>>>>>> dc99dc84
     'cython >=3.0, != 3.0.3',
     'gmpy2 ~=2.1.b999',
     'lrcalc ~=2.1',
